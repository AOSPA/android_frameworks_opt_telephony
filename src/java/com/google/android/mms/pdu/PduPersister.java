--- conflicted
+++ resolved
@@ -930,10 +930,7 @@
         }
     }
 
-<<<<<<< HEAD
-=======
-    @UnsupportedAppUsage
->>>>>>> 38680c42
+    @UnsupportedAppUsage
     private void updateAddress(
             long msgId, int type, EncodedStringValue[] array) {
         // Delete old address information and then insert new ones.
