/*
 * Copyright (C) 2006 The Android Open Source Project
 *
 * Licensed under the Apache License, Version 2.0 (the "License");
 * you may not use this file except in compliance with the License.
 * You may obtain a copy of the License at
 *
 *      http://www.apache.org/licenses/LICENSE-2.0
 *
 * Unless required by applicable law or agreed to in writing, software
 * distributed under the License is distributed on an "AS IS" BASIS,
 * WITHOUT WARRANTIES OR CONDITIONS OF ANY KIND, either express or implied.
 * See the License for the specific language governing permissions and
 * limitations under the License.
 */

package com.android.internal.telephony.uicc;

import static android.telephony.SmsManager.STATUS_ON_ICC_READ;
import static android.telephony.SmsManager.STATUS_ON_ICC_UNREAD;

import android.compat.annotation.UnsupportedAppUsage;
import android.content.Context;
import android.content.res.Resources;
import android.os.AsyncResult;
import android.os.Build;
import android.os.Message;
import android.os.PersistableBundle;
import android.telephony.CarrierConfigManager;
import android.telephony.PhoneNumberUtils;
import android.telephony.SmsMessage;
import android.telephony.SubscriptionInfo;
import android.telephony.SubscriptionManager;
import android.text.TextUtils;
import android.util.Log;
import android.util.Pair;

import com.android.internal.annotations.VisibleForTesting;
import com.android.internal.telephony.CommandsInterface;
import com.android.internal.telephony.MccTable;
import com.android.internal.telephony.SmsConstants;
import com.android.internal.telephony.gsm.SimTlv;
import com.android.internal.telephony.uicc.IccCardApplicationStatus.AppType;
import com.android.telephony.Rlog;

import java.io.FileDescriptor;
import java.io.PrintWriter;
import java.util.ArrayList;
import java.util.Arrays;
import java.util.List;

/**
 * {@hide}
 */
public class SIMRecords extends IccRecords {
    protected static final String LOG_TAG = "SIMRecords";

    private static final boolean CRASH_RIL = false;
    private static final boolean FORCE_VERBOSE_STATE_LOGGING = false; /* stopship if true */
    private static final boolean VDBG =  FORCE_VERBOSE_STATE_LOGGING ||
            Rlog.isLoggable(LOG_TAG, Log.VERBOSE);

    // ***** Instance Variables

    @UnsupportedAppUsage(maxTargetSdk = Build.VERSION_CODES.R, trackingBug = 170729553)
    VoiceMailConstants mVmConfig;

    // ***** Cached SIM State; cleared on channel close

    private int mCallForwardingStatus;

    /**
     * States only used by getSpnFsm FSM
     */
    private GetSpnFsmState mSpnState;

    /** CPHS service information (See CPHS 4.2 B.3.1.1)
     *  It will be set in onSimReady if reading GET_CPHS_INFO successfully
     *  mCphsInfo[0] is CPHS Phase
     *  mCphsInfo[1] and mCphsInfo[2] is CPHS Service Table
     */
    private byte[] mCphsInfo = null;
    boolean mCspPlmnEnabled = true;

    @UnsupportedAppUsage(maxTargetSdk = Build.VERSION_CODES.R, trackingBug = 170729553)
    byte[] mEfMWIS = null;
    @UnsupportedAppUsage(maxTargetSdk = Build.VERSION_CODES.R, trackingBug = 170729553)
    byte[] mEfCPHS_MWI =null;
    @UnsupportedAppUsage(maxTargetSdk = Build.VERSION_CODES.R, trackingBug = 170729553)
    byte[] mEfCff = null;
    @UnsupportedAppUsage(maxTargetSdk = Build.VERSION_CODES.R, trackingBug = 170729553)
    byte[] mEfCfis = null;

    @UnsupportedAppUsage(maxTargetSdk = Build.VERSION_CODES.R, trackingBug = 170729553)
    byte[] mEfLi = null;
    @UnsupportedAppUsage(maxTargetSdk = Build.VERSION_CODES.R, trackingBug = 170729553)
    byte[] mEfPl = null;

    @UnsupportedAppUsage(maxTargetSdk = Build.VERSION_CODES.R, trackingBug = 170729553)
    UsimServiceTable mUsimServiceTable;

    @Override
    public String toString() {
        return "SimRecords: " + super.toString()
                + " mVmConfig" + mVmConfig
                + " callForwardingEnabled=" + mCallForwardingStatus
                + " spnState=" + mSpnState
                + " mCphsInfo=" + IccUtils.bytesToHexString(mCphsInfo)
                + " mCspPlmnEnabled=" + mCspPlmnEnabled
                + " efMWIS=" + IccUtils.bytesToHexString(mEfMWIS)
                + " efCPHS_MWI=" + IccUtils.bytesToHexString(mEfCPHS_MWI)
                + " mEfCff=" + IccUtils.bytesToHexString(mEfCff)
                + " mEfCfis=" + IccUtils.bytesToHexString(mEfCfis)
                + " getOperatorNumeric=" + getOperatorNumeric()
                + " mPsiSmsc=" + mPsiSmsc
                + " TPMR=" + getSmssTpmrValue();
    }

    // ***** Constants

    // From TS 51.011 EF[SPDI] section
    static final int TAG_SPDI = 0xA3;
    static final int TAG_SPDI_PLMN_LIST = 0x80;

    // Full Name IEI from TS 24.008
    static final int TAG_FULL_NETWORK_NAME = 0x43;

    // Short Name IEI from TS 24.008
    static final int TAG_SHORT_NETWORK_NAME = 0x45;

    // PLMN Additional Information tag from from TS 24.008
    static final int TAG_PLMN_ADDITIONAL_INFORMATION = 0x80;

    // active CFF from CPHS 4.2 B.4.5
    static final int CFF_UNCONDITIONAL_ACTIVE = 0x0a;
    static final int CFF_UNCONDITIONAL_DEACTIVE = 0x05;
    static final int CFF_LINE1_MASK = 0x0f;
    static final int CFF_LINE1_RESET = 0xf0;

    // CPHS Service Table (See CPHS 4.2 B.3.1)
    private static final int CPHS_SST_MBN_MASK = 0x30;
    private static final int CPHS_SST_MBN_ENABLED = 0x30;

    // EF_CFIS related constants
    // Spec reference TS 51.011 section 10.3.46.
    private static final int CFIS_BCD_NUMBER_LENGTH_OFFSET = 2;
    private static final int CFIS_TON_NPI_OFFSET = 3;
    private static final int CFIS_ADN_CAPABILITY_ID_OFFSET = 14;
    private static final int CFIS_ADN_EXTENSION_ID_OFFSET = 15;

    // 3GPP specification constants
    // Spec reference TS 31.102 section 4.2.16
    private static final int FPLMN_BYTE_SIZE = 3;

    // ***** Event Constants
    private static final int SIM_RECORD_EVENT_BASE = 0x00;
    private static final int EVENT_GET_IMSI_DONE = 3 + SIM_RECORD_EVENT_BASE;
    private static final int EVENT_GET_ICCID_DONE = 4 + SIM_RECORD_EVENT_BASE;
    private static final int EVENT_GET_MBI_DONE = 5 + SIM_RECORD_EVENT_BASE;
    private static final int EVENT_GET_MBDN_DONE = 6 + SIM_RECORD_EVENT_BASE;
    private static final int EVENT_GET_MWIS_DONE = 7 + SIM_RECORD_EVENT_BASE;
    private static final int EVENT_GET_VOICE_MAIL_INDICATOR_CPHS_DONE = 8 + SIM_RECORD_EVENT_BASE;
    private static final int EVENT_GET_AD_DONE = 9 + SIM_RECORD_EVENT_BASE; // Admin data on SIM
    private static final int EVENT_GET_MSISDN_DONE = 10 + SIM_RECORD_EVENT_BASE;
    private static final int EVENT_GET_CPHS_MAILBOX_DONE = 11 + SIM_RECORD_EVENT_BASE;
    private static final int EVENT_GET_SPN_DONE = 12 + SIM_RECORD_EVENT_BASE;
    private static final int EVENT_GET_SPDI_DONE = 13 + SIM_RECORD_EVENT_BASE;
    private static final int EVENT_UPDATE_DONE = 14 + SIM_RECORD_EVENT_BASE;
    protected static final int EVENT_GET_PNN_DONE = 15 + SIM_RECORD_EVENT_BASE;
    protected static final int EVENT_GET_OPL_DONE = 16 + SIM_RECORD_EVENT_BASE;
    protected static final int EVENT_GET_SST_DONE = 17 + SIM_RECORD_EVENT_BASE;
    private static final int EVENT_GET_ALL_SMS_DONE = 18 + SIM_RECORD_EVENT_BASE;
    private static final int EVENT_MARK_SMS_READ_DONE = 19 + SIM_RECORD_EVENT_BASE;
    private static final int EVENT_SET_MBDN_DONE = 20 + SIM_RECORD_EVENT_BASE;
    private static final int EVENT_SMS_ON_SIM = 21 + SIM_RECORD_EVENT_BASE;
    private static final int EVENT_GET_SMS_DONE = 22 + SIM_RECORD_EVENT_BASE;
    private static final int EVENT_GET_CFF_DONE = 24 + SIM_RECORD_EVENT_BASE;
    private static final int EVENT_SET_CPHS_MAILBOX_DONE = 25 + SIM_RECORD_EVENT_BASE;
    private static final int EVENT_GET_INFO_CPHS_DONE = 26 + SIM_RECORD_EVENT_BASE;
    private static final int EVENT_SET_MSISDN_DONE = 30 + SIM_RECORD_EVENT_BASE;
    private static final int EVENT_GET_CFIS_DONE = 32 + SIM_RECORD_EVENT_BASE;
    private static final int EVENT_GET_CSP_CPHS_DONE = 33 + SIM_RECORD_EVENT_BASE;
    private static final int EVENT_GET_GID1_DONE = 34 + SIM_RECORD_EVENT_BASE;
    private static final int EVENT_GET_GID2_DONE = 36 + SIM_RECORD_EVENT_BASE;
    private static final int EVENT_GET_PLMN_W_ACT_DONE = 37 + SIM_RECORD_EVENT_BASE;
    private static final int EVENT_GET_OPLMN_W_ACT_DONE = 38 + SIM_RECORD_EVENT_BASE;
    private static final int EVENT_GET_HPLMN_W_ACT_DONE = 39 + SIM_RECORD_EVENT_BASE;
    private static final int EVENT_GET_EHPLMN_DONE = 40 + SIM_RECORD_EVENT_BASE;
    private static final int EVENT_GET_FPLMN_DONE = 41 + SIM_RECORD_EVENT_BASE;
    private static final int EVENT_GET_FPLMN_SIZE_DONE = 42 + SIM_RECORD_EVENT_BASE;
    private static final int EVENT_SET_FPLMN_DONE = 43 + SIM_RECORD_EVENT_BASE;
    protected static final int EVENT_GET_SMSS_RECORD_DONE = 46 + SIM_RECORD_EVENT_BASE;
    protected static final int EVENT_GET_PSISMSC_DONE = 47 + SIM_RECORD_EVENT_BASE;

    // ***** Constructor

    public SIMRecords(UiccCardApplication app, Context c, CommandsInterface ci) {
        super(app, c, ci);

        mAdnCache = new AdnRecordCache(mFh);

        mVmConfig = new VoiceMailConstants();

        mRecordsRequested = false;  // No load request is made till SIM ready
        mLockedRecordsReqReason = LOCKED_RECORDS_REQ_REASON_NONE;

        // recordsToLoad is set to 0 because no requests are made yet
        mRecordsToLoad = 0;

        mCi.setOnSmsOnSim(this, EVENT_SMS_ON_SIM, null);

        // Start off by setting empty state
        resetRecords();
        if (DBG) log("SIMRecords X ctor this=" + this);
    }

    @Override
    public void dispose() {
        if (DBG) log("Disposing SIMRecords this=" + this);
        //Unregister for all events
        mCi.unSetOnSmsOnSim(this);
        resetRecords();
        super.dispose();
    }

    @Override
    protected void finalize() {
        if (DBG) log("finalized");
    }

    protected void resetRecords() {
        mImsi = null;
        mMsisdn = null;
        mVoiceMailNum = null;
        mMncLength = UNINITIALIZED;
        log("setting0 mMncLength" + mMncLength);
        mIccId = null;
        mFullIccId = null;
        mCarrierNameDisplayCondition = DEFAULT_CARRIER_NAME_DISPLAY_CONDITION;
        mEfMWIS = null;
        mEfCPHS_MWI = null;
        mSpdi = null;
        mPnnHomeName = null;
        mPnns = null;
        mOpl = null;
        mGid1 = null;
        mGid2 = null;
        mPlmnActRecords = null;
        mOplmnActRecords = null;
        mHplmnActRecords = null;
        mFplmns = null;
        mEhplmns = null;

        mAdnCache.reset();

        log("SIMRecords: onRadioOffOrNotAvailable set 'gsm.sim.operator.numeric' to operator=null");
        log("update icc_operator_numeric=" + null);
        mTelephonyManager.setSimOperatorNumericForPhone(mParentApp.getPhoneId(), "");
        mTelephonyManager.setSimOperatorNameForPhone(mParentApp.getPhoneId(), "");
        mTelephonyManager.setSimCountryIsoForPhone(mParentApp.getPhoneId(), "");

        // recordsRequested is set to false indicating that the SIM
        // read requests made so far are not valid. This is set to
        // true only when fresh set of read requests are made.
        mRecordsRequested = false;
        mLockedRecordsReqReason = LOCKED_RECORDS_REQ_REASON_NONE;
        mLoaded.set(false);
    }

    //***** Public Methods

    @UnsupportedAppUsage(maxTargetSdk = Build.VERSION_CODES.R, trackingBug = 170729553)
    @Override
    public String getMsisdnNumber() {
        return mMsisdn;
    }

    @Override
    public UsimServiceTable getUsimServiceTable() {
        return mUsimServiceTable;
    }

    /**
     * Fetches the USIM service table from UsimServiceTable
     *
     * @return HexString representation of USIM service table
     */
    public String getSimServiceTable() {
        if (mUsimServiceTable != null) {
            return IccUtils.bytesToHexString(mUsimServiceTable.getUSIMServiceTable());
        }
        return null;
    }

    @UnsupportedAppUsage(maxTargetSdk = Build.VERSION_CODES.R, trackingBug = 170729553)
    private int getExtFromEf(int ef) {
        int ext;
        switch (ef) {
            case EF_FDN: return EF_EXT2;
            case EF_MSISDN:
                /* For USIM apps use EXT5. (TS 31.102 Section 4.2.37) */
                if (mParentApp.getType() == AppType.APPTYPE_USIM) {
                    ext = EF_EXT5;
                } else {
                    ext = EF_EXT1;
                }
                break;
            default:
                ext = EF_EXT1;
        }
        return ext;
    }

    /**
     * Set subscriber number to SIM record
     *
     * The subscriber number is stored in EF_MSISDN (TS 51.011)
     *
     * When the operation is complete, onComplete will be sent to its handler
     *
     * @param alphaTag alpha-tagging of the dailing nubmer (up to 10 characters)
     * @param number dialing number (up to 20 digits)
     *        if the number starts with '+', then set to international TOA
     * @param onComplete
     *        onComplete.obj will be an AsyncResult
     *        ((AsyncResult)onComplete.obj).exception == null on success
     *        ((AsyncResult)onComplete.obj).exception != null on fail
     */
    @Override
    public void setMsisdnNumber(String alphaTag, String number,
            Message onComplete) {
        if (mDestroyed.get()) {
            return;
        }
        // If the SIM card is locked by PIN, we will set EF_MSISDN fail.
        // In that case, msisdn and msisdnTag should not be update.
        mNewMsisdn = number;
        mNewMsisdnTag = alphaTag;

        if(DBG) log("Set MSISDN: " + mNewMsisdnTag + " " + /*mNewMsisdn*/
                Rlog.pii(LOG_TAG, mNewMsisdn));

        AdnRecord adn = new AdnRecord(mNewMsisdnTag, mNewMsisdn);

        new AdnRecordLoader(mFh).updateEF(adn, EF_MSISDN, getExtFromEf(EF_MSISDN), 1, null,
                obtainMessage(EVENT_SET_MSISDN_DONE, onComplete));
    }

    @Override
    public String getMsisdnAlphaTag() {
        return mMsisdnTag;
    }

    @UnsupportedAppUsage(maxTargetSdk = Build.VERSION_CODES.R, trackingBug = 170729553)
    @Override
    public String getVoiceMailNumber() {
        return mVoiceMailNum;
    }

    /**
     * Set voice mail number to SIM record
     *
     * The voice mail number can be stored either in EF_MBDN (TS 51.011) or
     * EF_MAILBOX_CPHS (CPHS 4.2)
     *
     * If EF_MBDN is available, store the voice mail number to EF_MBDN
     *
     * If EF_MAILBOX_CPHS is enabled, store the voice mail number to EF_CHPS
     *
     * So the voice mail number will be stored in both EFs if both are available
     *
     * Return error only if both EF_MBDN and EF_MAILBOX_CPHS fail.
     *
     * When the operation is complete, onComplete will be sent to its handler
     *
     * @param alphaTag alpha-tagging of the dailing nubmer (upto 10 characters)
     * @param voiceNumber dailing nubmer (upto 20 digits)
     *        if the number is start with '+', then set to international TOA
     * @param onComplete
     *        onComplete.obj will be an AsyncResult
     *        ((AsyncResult)onComplete.obj).exception == null on success
     *        ((AsyncResult)onComplete.obj).exception != null on fail
     */
    @Override
    public void setVoiceMailNumber(String alphaTag, String voiceNumber,
            Message onComplete) {
        if (mDestroyed.get()) {
            return;
        }

        if (mIsVoiceMailFixed) {
            AsyncResult.forMessage((onComplete)).exception =
                    new IccVmFixedException("Voicemail number is fixed by operator");
            onComplete.sendToTarget();
            return;
        }

        mNewVoiceMailNum = voiceNumber;
        mNewVoiceMailTag = alphaTag;

        AdnRecord adn = new AdnRecord(mNewVoiceMailTag, mNewVoiceMailNum);
        if (mMailboxIndex != 0 && mMailboxIndex != 0xff) {

            new AdnRecordLoader(mFh).updateEF(adn, EF_MBDN, EF_EXT6,
                    mMailboxIndex, null,
                    obtainMessage(EVENT_SET_MBDN_DONE, AdnRecordLoader.VOICEMAIL_ALPHATAG_ARG,
                            0 /* ignored arg2 */, onComplete));

        } else if (isCphsMailboxEnabled()) {

            new AdnRecordLoader(mFh).updateEF(adn, EF_MAILBOX_CPHS,
                    EF_EXT1, 1, null,
                    obtainMessage(EVENT_SET_CPHS_MAILBOX_DONE,
                            AdnRecordLoader.VOICEMAIL_ALPHATAG_ARG,
                            0 /* ignored arg2 */, onComplete));

        } else {
            AsyncResult.forMessage((onComplete)).exception =
                    new IccVmNotSupportedException("Update SIM voice mailbox error");
            onComplete.sendToTarget();
        }
    }

    @Override
    public String getVoiceMailAlphaTag()
    {
        return mVoiceMailTag;
    }

    /**
     * Sets the SIM voice message waiting indicator records
     * @param line GSM Subscriber Profile Number, one-based. Only '1' is supported
     * @param countWaiting The number of messages waiting, if known. Use
     *                     -1 to indicate that an unknown number of
     *                      messages are waiting
     */
    @Override
    public void
    setVoiceMessageWaiting(int line, int countWaiting) {
        if (mDestroyed.get()) {
            return;
        }
        if (line != 1) {
            // only profile 1 is supported
            return;
        }

        try {
            if (mEfMWIS != null) {
                // TS 51.011 10.3.45

                // lsb of byte 0 is 'voicemail' status
                mEfMWIS[0] = (byte)((mEfMWIS[0] & 0xfe)
                                    | (countWaiting == 0 ? 0 : 1));

                // byte 1 is the number of voice messages waiting
                if (countWaiting < 0) {
                    // The spec does not define what this should be
                    // if we don't know the count
                    mEfMWIS[1] = 0;
                } else {
                    mEfMWIS[1] = (byte) countWaiting;
                }

                mFh.updateEFLinearFixed(
                    EF_MWIS, 1, mEfMWIS, null,
                    obtainMessage (EVENT_UPDATE_DONE, EF_MWIS, 0));
            }

            if (mEfCPHS_MWI != null) {
                    // Refer CPHS4_2.WW6 B4.2.3
                mEfCPHS_MWI[0] = (byte)((mEfCPHS_MWI[0] & 0xf0)
                            | (countWaiting == 0 ? 0x5 : 0xa));
                mFh.updateEFTransparent(
                    EF_VOICE_MAIL_INDICATOR_CPHS, mEfCPHS_MWI,
                    obtainMessage (EVENT_UPDATE_DONE, EF_VOICE_MAIL_INDICATOR_CPHS));
            }
        } catch (ArrayIndexOutOfBoundsException ex) {
            logw("Error saving voice mail state to SIM. Probably malformed SIM record", ex);
        }
    }

    // Validate data is not null and not empty.
    private boolean validEfCfis(byte[] data) {
        if (data != null) {
            if (data[0] < 1 || data[0] > 4) {
                // The MSP (Multiple Subscriber Profile) byte should be between
                // 1 and 4 according to ETSI TS 131 102 v11.3.0 section 4.2.64.
                logw("MSP byte: " + data[0] + " is not between 1 and 4", null);
            }
            // empty EF_CFIS should be considered as call forward disabled
            for (byte b : data) {
                if (b != (byte) 0xFF) {
                    return true;
                }
            }
        }
        return false;
    }

    public int getVoiceMessageCount() {
        boolean voiceMailWaiting = false;
        int countVoiceMessages = DEFAULT_VOICE_MESSAGE_COUNT;
        if (mEfMWIS != null) {
            // Use this data if the EF[MWIS] exists and
            // has been loaded
            // Refer TS 51.011 Section 10.3.45 for the content description
            voiceMailWaiting = ((mEfMWIS[0] & 0x01) != 0);
            countVoiceMessages = mEfMWIS[1] & 0xff;

            if (voiceMailWaiting && (countVoiceMessages == 0 || countVoiceMessages == 0xff)) {
                // Unknown count = -1
                countVoiceMessages = UNKNOWN_VOICE_MESSAGE_COUNT;
            }
            if (DBG) log(" VoiceMessageCount from SIM MWIS = " + countVoiceMessages);
        } else if (mEfCPHS_MWI != null) {
            // use voice mail count from CPHS
            int indicator = (int) (mEfCPHS_MWI[0] & 0xf);

            // Refer CPHS4_2.WW6 B4.2.3
            if (indicator == 0xA) {
                // Unknown count = -1
                countVoiceMessages = UNKNOWN_VOICE_MESSAGE_COUNT;
            } else if (indicator == 0x5) {
                countVoiceMessages = 0;
            }
            if (DBG) log(" VoiceMessageCount from SIM CPHS = " + countVoiceMessages);
        }
        return countVoiceMessages;
    }

    /**
     * {@inheritDoc}
     */
    @Override
    public int getVoiceCallForwardingFlag() {
        return mCallForwardingStatus;
    }

    /**
     * {@inheritDoc}
     */
    @UnsupportedAppUsage(maxTargetSdk = Build.VERSION_CODES.R, trackingBug = 170729553)
    @Override
    public void setVoiceCallForwardingFlag(int line, boolean enable, String dialNumber) {
        if (mDestroyed.get()) {
            return;
        }
        if (line != 1) return; // only line 1 is supported

        mCallForwardingStatus = enable ? CALL_FORWARDING_STATUS_ENABLED :
                CALL_FORWARDING_STATUS_DISABLED;

        mRecordsEventsRegistrants.notifyResult(EVENT_CFI);

        try {
            if (validEfCfis(mEfCfis)) {
                // lsb is of byte f1 is voice status
                if (enable) {
                    mEfCfis[1] |= 1;
                } else {
                    mEfCfis[1] &= 0xfe;
                }

                log("setVoiceCallForwardingFlag: enable=" + enable
                        + " mEfCfis=" + IccUtils.bytesToHexString(mEfCfis));

                // Update dialNumber if not empty and CFU is enabled.
                // Spec reference for EF_CFIS contents, TS 51.011 section 10.3.46.
                if (enable && !TextUtils.isEmpty(dialNumber)) {
                    logv("EF_CFIS: updating cf number, " + Rlog.pii(LOG_TAG, dialNumber));
                    byte[] bcdNumber = PhoneNumberUtils.numberToCalledPartyBCD(
                            dialNumber, PhoneNumberUtils.BCD_EXTENDED_TYPE_EF_ADN);

                    System.arraycopy(bcdNumber, 0, mEfCfis, CFIS_TON_NPI_OFFSET, bcdNumber.length);

                    mEfCfis[CFIS_BCD_NUMBER_LENGTH_OFFSET] = (byte) (bcdNumber.length);
                    mEfCfis[CFIS_ADN_CAPABILITY_ID_OFFSET] = (byte) 0xFF;
                    mEfCfis[CFIS_ADN_EXTENSION_ID_OFFSET] = (byte) 0xFF;
                }

                mFh.updateEFLinearFixed(
                        EF_CFIS, 1, mEfCfis, null,
                        obtainMessage (EVENT_UPDATE_DONE, EF_CFIS));
            } else {
                log("setVoiceCallForwardingFlag: ignoring enable=" + enable
                        + " invalid mEfCfis=" + IccUtils.bytesToHexString(mEfCfis));
            }

            if (mEfCff != null) {
                if (enable) {
                    mEfCff[0] = (byte) ((mEfCff[0] & CFF_LINE1_RESET)
                            | CFF_UNCONDITIONAL_ACTIVE);
                } else {
                    mEfCff[0] = (byte) ((mEfCff[0] & CFF_LINE1_RESET)
                            | CFF_UNCONDITIONAL_DEACTIVE);
                }

                mFh.updateEFTransparent(
                        EF_CFF_CPHS, mEfCff,
                        obtainMessage (EVENT_UPDATE_DONE, EF_CFF_CPHS));
            }
        } catch (ArrayIndexOutOfBoundsException ex) {
            logw("Error saving call forwarding flag to SIM. "
                            + "Probably malformed SIM record", ex);

        }
    }

    /**
     * Called by STK Service when REFRESH is received.
     * @param fileChanged indicates whether any files changed
     * @param fileList if non-null, a list of EF files that changed
     */
    @Override
    public void onRefresh(boolean fileChanged, int[] fileList) {
        if (fileChanged) {
            // A future optimization would be to inspect fileList and
            // only reload those files that we care about.  For now,
            // just re-fetch all SIM records that we cache.
            fetchSimRecords();
        }
    }

    /**
     * {@inheritDoc}
     */
    @UnsupportedAppUsage(maxTargetSdk = Build.VERSION_CODES.R, trackingBug = 170729553)
    @Override
    public String getOperatorNumeric() {
        String imsi = getIMSI();
        if (imsi == null) {
            log("getOperatorNumeric: IMSI == null");
            return null;
        }
        if (mMncLength == UNINITIALIZED || mMncLength == UNKNOWN) {
            log("getSIMOperatorNumeric: bad mncLength");
            return null;
        }

        // Length = length of MCC + length of MNC
        // length of mcc = 3 (TS 23.003 Section 2.2)
        if (imsi.length() >= 3 + mMncLength) {
            return imsi.substring(0, 3 + mMncLength);
        } else {
            return null;
        }
    }

    // ***** Overridden from Handler
    @Override
    public void handleMessage(Message msg) {
        AsyncResult ar;
        AdnRecord adn;

        byte data[];

        boolean isRecordLoadResponse = false;

        if (mDestroyed.get()) {
            loge("Received message " + msg + "[" + msg.what + "] " +
                    " while being destroyed. Ignoring.");
            return;
        }
        try {
            switch (msg.what) {
                /* IO events */
                case EVENT_GET_IMSI_DONE:
                    isRecordLoadResponse = true;
                    mEssentialRecordsToLoad -= 1;
                    ar = (AsyncResult) msg.obj;

                    if (ar.exception != null) {
                        loge("Exception querying IMSI, Exception:" + ar.exception);
                        break;
                    }

                    setImsi((String) ar.result);
                    break;

                case EVENT_GET_MBI_DONE:
                    boolean isValidMbdn;
                    isRecordLoadResponse = true;

                    ar = (AsyncResult) msg.obj;
                    data = (byte[]) ar.result;

                    isValidMbdn = false;
                    if (ar.exception == null) {
                        // Refer TS 51.011 Section 10.3.44 for content details
                        log("EF_MBI: " + IccUtils.bytesToHexString(data));

                        // Voice mail record number stored first
                        mMailboxIndex = data[0] & 0xff;

                        // check if dailing numbe id valid
                        if (mMailboxIndex != 0 && mMailboxIndex != 0xff) {
                            log("Got valid mailbox number for MBDN");
                            isValidMbdn = true;
                        }
                    }

                    // one more record to load
                    mRecordsToLoad += 1;

                    if (isValidMbdn) {
                        // Note: MBDN was not included in NUM_OF_SIM_RECORDS_LOADED
                        new AdnRecordLoader(mFh).loadFromEF(EF_MBDN, EF_EXT6,
                                mMailboxIndex, obtainMessage(EVENT_GET_MBDN_DONE));
                    } else {
                        // If this EF not present, try mailbox as in CPHS standard
                        // CPHS (CPHS4_2.WW6) is a european standard.
                        new AdnRecordLoader(mFh).loadFromEF(EF_MAILBOX_CPHS,
                                EF_EXT1, 1,
                                obtainMessage(EVENT_GET_CPHS_MAILBOX_DONE));
                    }

                    break;
                case EVENT_GET_CPHS_MAILBOX_DONE:
                case EVENT_GET_MBDN_DONE:
                    //Resetting the voice mail number and voice mail tag to null
                    //as these should be updated from the data read from EF_MBDN.
                    //If they are not reset, incase of invalid data/exception these
                    //variables are retaining their previous values and are
                    //causing invalid voice mailbox info display to user.
                    mVoiceMailNum = null;
                    mVoiceMailTag = null;
                    isRecordLoadResponse = true;

                    ar = (AsyncResult) msg.obj;

                    if (ar.exception != null) {

                        log("Invalid or missing EF"
                                + ((msg.what == EVENT_GET_CPHS_MAILBOX_DONE)
                                    ? "[MAILBOX]" : "[MBDN]"));

                        // Bug #645770 fall back to CPHS
                        // FIXME should use SST to decide

                        if (msg.what == EVENT_GET_MBDN_DONE) {
                            //load CPHS on fail...
                            // FIXME right now, only load line1's CPHS voice mail entry

                            mRecordsToLoad += 1;
                            new AdnRecordLoader(mFh).loadFromEF(
                                    EF_MAILBOX_CPHS, EF_EXT1, 1,
                                    obtainMessage(EVENT_GET_CPHS_MAILBOX_DONE));
                        }
                        break;
                    }

                    adn = (AdnRecord) ar.result;

                    log("VM: " + adn
                            + ((msg.what == EVENT_GET_CPHS_MAILBOX_DONE)
                                ? " EF[MAILBOX]" : " EF[MBDN]"));

                    if (adn.isEmpty() && msg.what == EVENT_GET_MBDN_DONE) {
                        // Bug #645770 fall back to CPHS
                        // FIXME should use SST to decide
                        // FIXME right now, only load line1's CPHS voice mail entry
                        mRecordsToLoad += 1;
                        new AdnRecordLoader(mFh).loadFromEF(
                                EF_MAILBOX_CPHS, EF_EXT1, 1,
                                obtainMessage(EVENT_GET_CPHS_MAILBOX_DONE));

                        break;
                    }

                    mVoiceMailNum = adn.getNumber();
                    mVoiceMailTag = adn.getAlphaTag();
                    break;

                case EVENT_GET_MSISDN_DONE:
                    isRecordLoadResponse = true;
                    mEssentialRecordsToLoad -= 1;

                    ar = (AsyncResult) msg.obj;

                    if (ar.exception != null) {
                        log("Invalid or missing EF[MSISDN]");
                        break;
                    }

                    adn = (AdnRecord) ar.result;

                    mMsisdn = adn.getNumber();
                    mMsisdnTag = adn.getAlphaTag();

                    log("MSISDN: " + /*mMsisdn*/ Rlog.pii(LOG_TAG, mMsisdn));
                    break;

                case EVENT_SET_MSISDN_DONE:
                    isRecordLoadResponse = false;
                    ar = (AsyncResult) msg.obj;

                    if (ar.exception == null) {
                        mMsisdn = mNewMsisdn;
                        mMsisdnTag = mNewMsisdnTag;
                        log("Success to update EF[MSISDN]");
                    }

                    if (ar.userObj != null) {
                        AsyncResult.forMessage(((Message) ar.userObj)).exception = ar.exception;
                        ((Message) ar.userObj).sendToTarget();
                    }
                    break;

                case EVENT_GET_MWIS_DONE:
                    isRecordLoadResponse = true;

                    ar = (AsyncResult) msg.obj;
                    data = (byte[]) ar.result;

                    if (DBG) log("EF_MWIS : " + IccUtils.bytesToHexString(data));

                    if (ar.exception != null) {
                        if (DBG) log("EVENT_GET_MWIS_DONE exception = " + ar.exception);
                        break;
                    }

                    if ((data[0] & 0xff) == 0xff) {
                        if (DBG) log("SIMRecords: Uninitialized record MWIS");
                        break;
                    }

                    mEfMWIS = data;
                    break;

                case EVENT_GET_VOICE_MAIL_INDICATOR_CPHS_DONE:
                    isRecordLoadResponse = true;

                    ar = (AsyncResult) msg.obj;
                    data = (byte[]) ar.result;

                    if (DBG) log("EF_CPHS_MWI: " + IccUtils.bytesToHexString(data));

                    if (ar.exception != null) {
                        if (DBG) {
                            log("EVENT_GET_VOICE_MAIL_INDICATOR_CPHS_DONE exception = "
                                    + ar.exception);
                        }
                        break;
                    }

                    mEfCPHS_MWI = data;
                    break;

                case EVENT_GET_ICCID_DONE:
                    isRecordLoadResponse = true;
                    mEssentialRecordsToLoad -= 1;

                    ar = (AsyncResult) msg.obj;
                    data = (byte[]) ar.result;

                    if (ar.exception != null) {
                        break;
                    }

                    mIccId = IccUtils.bcdToString(data, 0, data.length);
                    mFullIccId = IccUtils.bchToString(data, 0, data.length);

                    log("iccid: " + SubscriptionInfo.getPrintableId(mFullIccId));
                    break;

                case EVENT_GET_AD_DONE:
                    isRecordLoadResponse = true;
                    mEssentialRecordsToLoad -= 1;

                    mMncLength = UNKNOWN;
                    try {
                        if (!mCarrierTestOverride.isInTestMode()) {
                            ar = (AsyncResult) msg.obj;
                            data = (byte[]) ar.result;

                            if (ar.exception != null) {
                                break;
                            }

                            log("EF_AD: " + IccUtils.bytesToHexString(data));

                            if (data.length < 3) {
                                log("Corrupt AD data on SIM");
                                break;
                            }

                            if (data.length == 3) {
                                log("MNC length not present in EF_AD");
                                break;
                            }

                            int len = data[3] & 0xf;
                            if (len == 2 || len == 3) {
                                mMncLength = len;
                            } else {
                                log("Received invalid or unset MNC Length=" + len);
                            }
                        }
                    } finally {
                        updateOperatorPlmn();
                    }
                    break;

                case EVENT_GET_SPN_DONE:
                    isRecordLoadResponse = true;
                    mEssentialRecordsToLoad -= 1;
                    ar = (AsyncResult) msg.obj;
                    getSpnFsm(false, ar);
                    break;

                case EVENT_GET_CFF_DONE:
                    isRecordLoadResponse = true;

                    ar = (AsyncResult) msg.obj;
                    data = (byte[]) ar.result;

                    if (ar.exception != null) {
                        mEfCff = null;
                    } else {
                        log("EF_CFF_CPHS: " + IccUtils.bytesToHexString(data));
                        mEfCff = data;
                    }

                    break;

                case EVENT_GET_SPDI_DONE:
                    isRecordLoadResponse = true;

                    ar = (AsyncResult) msg.obj;
                    data = (byte[]) ar.result;

                    if (ar.exception != null) {
                        break;
                    }

                    parseEfSpdi(data);
                    break;

                case EVENT_UPDATE_DONE:
                    ar = (AsyncResult) msg.obj;
                    if (ar.exception != null) {
                        logw("update failed. ", ar.exception);
                    }
                    break;

                case EVENT_GET_PNN_DONE:
                    isRecordLoadResponse = true;

                    ar = (AsyncResult) msg.obj;
                    if (ar.exception != null) {
                        break;
                    }

                    parseEfPnn((ArrayList<byte[]>) ar.result);
                    break;

                case EVENT_GET_OPL_DONE:
                    isRecordLoadResponse = true;

                    ar = (AsyncResult) msg.obj;
                    if (ar.exception != null) {
                        break;
                    }

                    parseEfOpl((ArrayList<byte[]>) ar.result);
                    break;

                case EVENT_GET_ALL_SMS_DONE:
                    isRecordLoadResponse = true;

                    ar = (AsyncResult) msg.obj;
                    if (ar.exception != null) {
                        break;
                    }

                    handleSmses((ArrayList<byte[]>) ar.result);
                    break;

                case EVENT_MARK_SMS_READ_DONE:
                    log("marked read: sms " + msg.arg1);
                    break;


                case EVENT_SMS_ON_SIM:
                    isRecordLoadResponse = false;

                    ar = (AsyncResult) msg.obj;

                    Integer index = (Integer) ar.result;

                    if (ar.exception != null || index == null) {
                        loge("Error on SMS_ON_SIM with exp "
                                + ar.exception + " index " + index);
                    } else {
                        log("READ EF_SMS RECORD index=" + index);
                        mFh.loadEFLinearFixed(EF_SMS, index, obtainMessage(EVENT_GET_SMS_DONE));
                    }
                    break;

                case EVENT_GET_SMS_DONE:
                    isRecordLoadResponse = false;
                    ar = (AsyncResult) msg.obj;
                    if (ar.exception == null) {
                        handleSms((byte[]) ar.result);
                    } else {
                        loge("Error on GET_SMS with exp " + ar.exception);
                    }
                    break;
                case EVENT_GET_SST_DONE:
                    isRecordLoadResponse = true;

                    ar = (AsyncResult) msg.obj;
                    data = (byte[]) ar.result;

                    if (ar.exception != null) {
                        break;
                    }

                    mUsimServiceTable = new UsimServiceTable(data);
                    if (DBG) log("SST: " + mUsimServiceTable);
                    break;

                case EVENT_GET_INFO_CPHS_DONE:
                    isRecordLoadResponse = true;

                    ar = (AsyncResult) msg.obj;

                    if (ar.exception != null) {
                        break;
                    }

                    mCphsInfo = (byte[]) ar.result;

                    if (DBG) log("iCPHS: " + IccUtils.bytesToHexString(mCphsInfo));
                    break;

                case EVENT_SET_MBDN_DONE:
                    isRecordLoadResponse = false;
                    ar = (AsyncResult) msg.obj;

                    if (DBG) log("EVENT_SET_MBDN_DONE ex:" + ar.exception);
                    if (ar.exception == null) {
                        /**
                         * Check for any changes made to voicemail alphaTag while saving to SIM.
                         * if voicemail alphaTag length is more than allowed limit of SIM EF then
                         * null alphaTag will be saved to SIM {@code AdnRecordLoader}.
                         */
                        if (ar.result != null) {
                            AdnRecord adnRecord = (AdnRecord) (ar.result);
                            if (adnRecord != null) {
                                mNewVoiceMailTag = adnRecord.mAlphaTag;
                            }
                        }
                        mVoiceMailNum = mNewVoiceMailNum;
                        mVoiceMailTag = mNewVoiceMailTag;
                    }
                    if (isCphsMailboxEnabled()) {
                        adn = new AdnRecord(mVoiceMailTag, mVoiceMailNum);
                        Message onCphsCompleted = (Message) ar.userObj;

                        /* write to cphs mailbox whenever it is available but
                        * we only need notify caller once if both updating are
                        * successful.
                        *
                        * so if set_mbdn successful, notify caller here and set
                        * onCphsCompleted to null
                        */
                        if (ar.exception == null && ar.userObj != null) {
                            AsyncResult.forMessage(((Message) ar.userObj)).exception = null;
                            ((Message) ar.userObj).sendToTarget();

                            if (DBG) log("Callback with MBDN successful.");

                            onCphsCompleted = null;
                        }

                        new AdnRecordLoader(mFh)
                                .updateEF(adn, EF_MAILBOX_CPHS, EF_EXT1, 1, null,
                                obtainMessage(EVENT_SET_CPHS_MAILBOX_DONE,
                                       AdnRecordLoader.VOICEMAIL_ALPHATAG_ARG,
                                        0 /* ignored arg2 */, onCphsCompleted));
                    } else {
                        if (ar.userObj != null) {
                            CarrierConfigManager configManager = (CarrierConfigManager)
                                    mContext.getSystemService(Context.CARRIER_CONFIG_SERVICE);
                            if (ar.exception != null && configManager != null) {
                                PersistableBundle b = configManager.getConfigForSubId(
                                        SubscriptionManager.getSubscriptionId(
                                                mParentApp.getPhoneId()));
                                if (b != null && b.getBoolean(
                                        CarrierConfigManager.KEY_EDITABLE_VOICEMAIL_NUMBER_BOOL)) {
                                    // GsmCdmaPhone will store vm number on device
                                    // when IccVmNotSupportedException occurred
                                    AsyncResult.forMessage(((Message) ar.userObj)).exception =
                                            new IccVmNotSupportedException(
                                                    "Update SIM voice mailbox error");
                                } else {
                                    AsyncResult.forMessage(((Message) ar.userObj))
                                            .exception = ar.exception;
                                }
                            } else {
                                AsyncResult.forMessage(((Message) ar.userObj))
                                    .exception = ar.exception;
                            }
                            ((Message) ar.userObj).sendToTarget();
                        }
                    }
                    break;
                case EVENT_SET_CPHS_MAILBOX_DONE:
                    isRecordLoadResponse = false;
                    ar = (AsyncResult) msg.obj;
                    if (ar.exception == null) {
                        if (ar.result != null) {
                            AdnRecord adnRecord = (AdnRecord) (ar.result);
                            if (adnRecord != null) {
                                mNewVoiceMailTag = adnRecord.mAlphaTag;
                            }
                        }
                        mVoiceMailNum = mNewVoiceMailNum;
                        mVoiceMailTag = mNewVoiceMailTag;
                    } else {
                        if (DBG) log("Set CPHS MailBox with exception: " + ar.exception);
                    }
                    if (ar.userObj != null) {
                        if (DBG) log("Callback with CPHS MB successful.");
                        AsyncResult.forMessage(((Message) ar.userObj)).exception
                                = ar.exception;
                        ((Message) ar.userObj).sendToTarget();
                    }
                    break;
                case EVENT_GET_CFIS_DONE:
                    isRecordLoadResponse = true;

                    ar = (AsyncResult) msg.obj;
                    data = (byte[]) ar.result;

                    if (ar.exception != null) {
                        mEfCfis = null;
                    } else {
                        log("EF_CFIS: " + IccUtils.bytesToHexString(data));
                        mEfCfis = data;
                    }

                    break;

                case EVENT_GET_CSP_CPHS_DONE:
                    isRecordLoadResponse = true;

                    ar = (AsyncResult) msg.obj;

                    if (ar.exception != null) {
                        loge("Exception in fetching EF_CSP data " + ar.exception);
                        break;
                    }

                    data = (byte[]) ar.result;

                    log("EF_CSP: " + IccUtils.bytesToHexString(data));
                    handleEfCspData(data);
                    break;

                case EVENT_GET_GID1_DONE:
                    isRecordLoadResponse = true;
                    mEssentialRecordsToLoad -= 1;

                    ar = (AsyncResult) msg.obj;
                    data = (byte[]) ar.result;

                    if (ar.exception != null) {
                        loge("Exception in get GID1 " + ar.exception);
                        mGid1 = null;
                        break;
                    }

                    mGid1 = IccUtils.bytesToHexString(data);

                    log("GID1: " + mGid1);

                    break;

                case EVENT_GET_GID2_DONE:
                    isRecordLoadResponse = true;
                    mEssentialRecordsToLoad -= 1;
                    ar = (AsyncResult) msg.obj;
                    data = (byte[]) ar.result;

                    if (ar.exception != null) {
                        loge("Exception in get GID2 " + ar.exception);
                        mGid2 = null;
                        break;
                    }

                    mGid2 = IccUtils.bytesToHexString(data);

                    log("GID2: " + mGid2);

                    break;

                case EVENT_GET_PLMN_W_ACT_DONE:
                    isRecordLoadResponse = true;
                    ar = (AsyncResult) msg.obj;
                    data = (byte[]) ar.result;

                    if (ar.exception != null || data == null) {
                        loge("Failed getting User PLMN with Access Tech Records: " + ar.exception);
                        break;
                    } else {
                        log("Received a PlmnActRecord, raw=" + IccUtils.bytesToHexString(data));
                        mPlmnActRecords = PlmnActRecord.getRecords(data);
                        if (VDBG) log("PlmnActRecords=" + Arrays.toString(mPlmnActRecords));
                    }
                    break;

                case EVENT_GET_OPLMN_W_ACT_DONE:
                    isRecordLoadResponse = true;
                    ar = (AsyncResult) msg.obj;
                    data = (byte[]) ar.result;

                    if (ar.exception != null || data == null) {
                        loge("Failed getting Operator PLMN with Access Tech Records: "
                                + ar.exception);
                        break;
                    } else {
                        log("Received a PlmnActRecord, raw=" + IccUtils.bytesToHexString(data));
                        mOplmnActRecords = PlmnActRecord.getRecords(data);
                        if (VDBG) log("OplmnActRecord[]=" + Arrays.toString(mOplmnActRecords));
                    }
                    break;

                case EVENT_GET_HPLMN_W_ACT_DONE:
                    isRecordLoadResponse = true;
                    ar = (AsyncResult) msg.obj;
                    data = (byte[]) ar.result;

                    if (ar.exception != null || data == null) {
                        loge("Failed getting Home PLMN with Access Tech Records: " + ar.exception);
                        break;
                    } else {
                        log("Received a PlmnActRecord, raw=" + IccUtils.bytesToHexString(data));
                        mHplmnActRecords = PlmnActRecord.getRecords(data);
                        log("HplmnActRecord[]=" + Arrays.toString(mHplmnActRecords));
                    }
                    break;

                case EVENT_GET_EHPLMN_DONE:
                    isRecordLoadResponse = true;
                    ar = (AsyncResult) msg.obj;
                    data = (byte[]) ar.result;
                    if (ar.exception != null || data == null) {
                        loge("Failed getting Equivalent Home PLMNs: " + ar.exception);
                        break;
                    } else {
                        mEhplmns = parseBcdPlmnList(data, "Equivalent Home");
                    }
                    break;

                case EVENT_GET_FPLMN_DONE:
                    isRecordLoadResponse = true;
                    ar = (AsyncResult) msg.obj;
                    data = (byte[]) ar.result;
                    if (ar.exception != null || data == null) {
                        loge("Failed getting Forbidden PLMNs: " + ar.exception);
                    } else {
                        mFplmns = parseBcdPlmnList(data, "Forbidden");
                    }
                    if (msg.arg1 == HANDLER_ACTION_SEND_RESPONSE) {
                        if (VDBG) logv("getForbiddenPlmns(): send async response");
                        isRecordLoadResponse = false;
                        int key = msg.arg2;
                        Message response = retrievePendingTransaction(key).first;
                        if (response != null) {
                            if (ar.exception == null && data != null && mFplmns != null) {
                                AsyncResult.forMessage(response, Arrays.copyOf(mFplmns,
                                        mFplmns.length), null);
                            } else {
                                AsyncResult.forMessage(response, null, ar.exception);
                            }
                            response.sendToTarget();
                        } else {
                            loge("Failed to retrieve a response message for FPLMN");
                            break;
                        }
                    }
                    break;

                case EVENT_GET_FPLMN_SIZE_DONE:
                    ar = (AsyncResult) msg.obj;
                    if (ar.exception != null) {
                        Message response = (Message) ar.userObj;
                        AsyncResult.forMessage(response).exception = ar.exception;
                        response.sendToTarget();
                        break;
                    }
                    int key = msg.arg2;
                    Pair<Message, Object> transaction = retrievePendingTransaction(key);
                    Message response = transaction.first;
                    List<String> fplmns = (List<String>) transaction.second;
                    int dataLength = (int) ar.result;
                    if (dataLength < 0 || dataLength % FPLMN_BYTE_SIZE != 0) {
                        loge("Failed to retrieve a correct fplmn size: " + dataLength);
                        AsyncResult.forMessage(response, -1, null);
                        response.sendToTarget();
                        break;
                    }

                    int maxWritebaleFplmns = dataLength / FPLMN_BYTE_SIZE;
                    List<String> fplmnsToWrite;
                    if (fplmns.size() <= maxWritebaleFplmns) {
                        fplmnsToWrite = fplmns;
                    } else {
                        fplmnsToWrite = fplmns.subList(0, maxWritebaleFplmns);
                    }
                    key = storePendingTransaction(response, fplmnsToWrite);
                    byte[] encodededFplmns = IccUtils.encodeFplmns(fplmns, dataLength);
                    mFh.updateEFTransparent(
                            EF_FPLMN,
                            encodededFplmns,
                            obtainMessage(
                                    EVENT_SET_FPLMN_DONE,
                                    msg.arg1,
                                    key));
                    break;

                case EVENT_SET_FPLMN_DONE:
                    ar = (AsyncResult) msg.obj;
                    if (ar.exception != null) {
                        loge("Failed setting Forbidden PLMNs: " + ar.exception);
                    } else {
                        transaction = retrievePendingTransaction(msg.arg2);
                        response = transaction.first;
                        mFplmns = ((List<String>) transaction.second).toArray(new String[0]);
                        if (msg.arg1 == HANDLER_ACTION_SEND_RESPONSE) {
                            AsyncResult.forMessage(response, mFplmns.length, null);
                            response.sendToTarget();
                        }
                        log("Successfully setted fplmns " + ar.result);
                    }
                    break;

                case EVENT_GET_PSISMSC_DONE:
                    isRecordLoadResponse = true;
                    ar = (AsyncResult) msg.obj;
                    if (ar.exception != null) {
                        loge("Failed to read USIM EF_PSISMSC field error=" + ar.exception);
                    } else {
                        data = (byte[]) ar.result;
                        if (data != null && data.length > 0) {
                            mPsiSmsc = parseEfPsiSmsc(data);
                            if (VDBG) {
                                log("SIMRecords - EF_PSISMSC value = " + mPsiSmsc);
                            }
                        }
                    }
                    break;

                case EVENT_GET_SMSS_RECORD_DONE:
                    isRecordLoadResponse = true;
                    ar = (AsyncResult) msg.obj;
                    if (ar.exception != null) {
                        loge("Failed to read USIM EF_SMSS field error=" + ar.exception);
                    } else {
                        mSmssValues = (byte[]) ar.result;
                        if (VDBG) {
                            log("SIMRecords - EF_SMSS TPMR value = " + getSmssTpmrValue());
                        }
                    }
                    break;

                default:
                    super.handleMessage(msg);   // IccRecords handles generic record load responses
            }
        } catch (RuntimeException exc) {
            // I don't want these exceptions to be fatal
            logw("Exception parsing SIM record", exc);
        } finally {
            // Count up record load responses even if they are fails
            if (isRecordLoadResponse) {
                onRecordLoaded();
            }
        }
    }

    private class EfPlLoaded implements IccRecordLoaded {
        public String getEfName() {
            return "EF_PL";
        }

        public void onRecordLoaded(AsyncResult ar) {
            if (ar.exception != null) {
                loge("Record Load Exception: " + ar.exception);
                return;
            }
            mEfPl = (byte[]) ar.result;
            if (DBG) log("EF_PL=" + IccUtils.bytesToHexString(mEfPl));
        }
    }

    private class EfUsimLiLoaded implements IccRecordLoaded {
        public String getEfName() {
            return "EF_LI";
        }

        public void onRecordLoaded(AsyncResult ar) {
            if (ar.exception != null) {
                loge("Record Load Exception: " + ar.exception);
                return;
            }
            mEfLi = (byte[]) ar.result;
            if (DBG) log("EF_LI=" + IccUtils.bytesToHexString(mEfLi));
        }
    }

    @Override
    protected void handleFileUpdate(int efid) {
        switch(efid) {
            case EF_MBDN:
                mRecordsToLoad++;
                new AdnRecordLoader(mFh).loadFromEF(EF_MBDN, EF_EXT6,
                        mMailboxIndex, obtainMessage(EVENT_GET_MBDN_DONE));
                break;
            case EF_MAILBOX_CPHS:
                mRecordsToLoad++;
                new AdnRecordLoader(mFh).loadFromEF(EF_MAILBOX_CPHS, EF_EXT1,
                        1, obtainMessage(EVENT_GET_CPHS_MAILBOX_DONE));
                break;
            case EF_CSP_CPHS:
                mRecordsToLoad++;
                log("[CSP] SIM Refresh for EF_CSP_CPHS");
                mFh.loadEFTransparent(EF_CSP_CPHS,
                        obtainMessage(EVENT_GET_CSP_CPHS_DONE));
                break;
            case EF_FDN:
                if (DBG) log("SIM Refresh called for EF_FDN");
                mParentApp.queryFdn();
                mAdnCache.reset();
                break;
            case EF_MSISDN:
                mRecordsToLoad++;
                mEssentialRecordsToLoad++;
                log("SIM Refresh called for EF_MSISDN");
                new AdnRecordLoader(mFh).loadFromEF(EF_MSISDN, getExtFromEf(EF_MSISDN), 1,
                        obtainMessage(EVENT_GET_MSISDN_DONE));
                break;
            case EF_CFIS:
            case EF_CFF_CPHS:
                log("SIM Refresh called for EF_CFIS or EF_CFF_CPHS");
                loadCallForwardingRecords();
                break;
            default:
                // For now, fetch all records if this is not a
                // voicemail number.
                // TODO: Handle other cases, instead of fetching all.
                mLoaded.set(false);
                mAdnCache.reset();
                fetchSimRecords();
                break;
        }
    }

    /**
     * Dispatch 3GPP format message to registrant ({@code GsmCdmaPhone}) to pass to the 3GPP SMS
     * dispatcher for delivery.
     */
    private void dispatchGsmMessage(SmsMessage message) {
        mNewSmsRegistrants.notifyResult(message);
    }

    private void handleSms(byte[] ba) {
        if (DBG) log("handleSms status : " + ba[0]);

        // ba[0] is status byte. (see 3GPP TS 51.011 10.5.3)
        if ((ba[0] & 0x07) == STATUS_ON_ICC_UNREAD) {
            int n = ba.length;

            // Note: Data may include trailing FF's. That's OK; message
            // should still parse correctly.
            byte[] pdu = new byte[n - 1];
            System.arraycopy(ba, 1, pdu, 0, n - 1);
            SmsMessage message = SmsMessage.createFromPdu(pdu, SmsConstants.FORMAT_3GPP);

            dispatchGsmMessage(message);
        }
    }

    private void handleSmses(ArrayList<byte[]> messages) {
        int count = messages.size();

        for (int i = 0; i < count; i++) {
            byte[] ba = messages.get(i);

            if (DBG) log("handleSmses status " + i + ": " + ba[0]);

            // ba[0] is status byte. (see 3GPP TS 51.011 10.5.3)
            if ((ba[0] & 0x07) == STATUS_ON_ICC_UNREAD) {
                int n = ba.length;

                // Note: Data may include trailing FF's. That's OK; message
                // should still parse correctly.
                byte[] pdu = new byte[n - 1];
                System.arraycopy(ba, 1, pdu, 0, n - 1);
                SmsMessage message = SmsMessage.createFromPdu(pdu, SmsConstants.FORMAT_3GPP);

                dispatchGsmMessage(message);

                ba[0] = (byte) STATUS_ON_ICC_READ;

                if (false) { // FIXME: writing seems to crash RdoServD
                    mFh.updateEFLinearFixed(EF_SMS,
                            i, ba, null, obtainMessage(EVENT_MARK_SMS_READ_DONE, i));
                }
            }
        }
    }

    @Override
    protected void onRecordLoaded() {
        // One record loaded successfully or failed, In either case
        // we need to update the recordsToLoad count
        mRecordsToLoad -= 1;
        if (DBG) log("onRecordLoaded " + mRecordsToLoad + " requested: " + mRecordsRequested);

        if (getEssentialRecordsLoaded() && !mEssentialRecordsListenerNotified) {
            onAllEssentialRecordsLoaded();
        }

        if (getRecordsLoaded()) {
            onAllRecordsLoaded();
        } else if (getLockedRecordsLoaded() || getNetworkLockedRecordsLoaded()) {
            onLockedAllRecordsLoaded();
        }else if (mRecordsToLoad < 0 || mEssentialRecordsToLoad < 0) {
            loge("recordsToLoad <0, programmer error suspected");
            mRecordsToLoad = 0;
            mEssentialRecordsToLoad = 0;
        }
    }

    private void setVoiceCallForwardingFlagFromSimRecords() {
        if (validEfCfis(mEfCfis)) {
            // Refer TS 51.011 Section 10.3.46 for the content description
            mCallForwardingStatus = (mEfCfis[1] & 0x01);
            log("EF_CFIS: callForwardingEnabled=" + mCallForwardingStatus);
        } else if (mEfCff != null) {
            mCallForwardingStatus =
                    ((mEfCff[0] & CFF_LINE1_MASK) == CFF_UNCONDITIONAL_ACTIVE) ?
                            CALL_FORWARDING_STATUS_ENABLED : CALL_FORWARDING_STATUS_DISABLED;
            log("EF_CFF: callForwardingEnabled=" + mCallForwardingStatus);
        } else {
            mCallForwardingStatus = CALL_FORWARDING_STATUS_UNKNOWN;
            log("EF_CFIS and EF_CFF not valid. callForwardingEnabled=" + mCallForwardingStatus);
        }
    }

    private void setSimLanguageFromEF() {
        Resources resource = Resources.getSystem();
        if (resource.getBoolean(com.android.internal.R.bool.config_use_sim_language_file)) {
            setSimLanguage(mEfLi, mEfPl);
        } else {
            if (DBG) log ("Not using EF LI/EF PL");
        }
    }

    private void onLockedAllRecordsLoaded() {
        setSimLanguageFromEF();
        setVoiceCallForwardingFlagFromSimRecords();
        if (mLockedRecordsReqReason == LOCKED_RECORDS_REQ_REASON_LOCKED) {
            mLockedRecordsLoadedRegistrants.notifyRegistrants(new AsyncResult(null, null, null));
        } else if (mLockedRecordsReqReason == LOCKED_RECORDS_REQ_REASON_NETWORK_LOCKED) {
            mNetworkLockedRecordsLoadedRegistrants.notifyRegistrants(
                    new AsyncResult(null, null, null));
        } else {
            loge("onLockedAllRecordsLoaded: unexpected mLockedRecordsReqReason "
                    + mLockedRecordsReqReason);
        }
    }

    @Override
    protected void onAllEssentialRecordsLoaded() {
        if (DBG) log("Essential record load complete");

        String operator = getOperatorNumeric();
        if (!TextUtils.isEmpty(operator)) {
            log("onAllEssentialRecordsLoaded set 'gsm.sim.operator.numeric' to operator='" +
                    operator + "'");
            mTelephonyManager.setSimOperatorNumericForPhone(
                    mParentApp.getPhoneId(), operator);
        } else {
            log("onAllEssentialRecordsLoaded empty 'gsm.sim.operator.numeric' skipping");
        }

        String imsi = getIMSI();

        if (!TextUtils.isEmpty(imsi) && imsi.length() >= 3) {
            log("onEssentialAllRecordsLoaded set mcc imsi" + (VDBG ? ("=" + imsi) : ""));
            mTelephonyManager.setSimCountryIsoForPhone(
                    mParentApp.getPhoneId(), MccTable.countryCodeForMcc(imsi.substring(0, 3)));
        } else {
            log("onEssentialAllRecordsLoaded empty imsi skipping setting mcc");
        }

        setVoiceMailByCountry(operator);
        mEssentialRecordsListenerNotified = true;
        mEssentialRecordsLoadedRegistrants.notifyRegistrants(new AsyncResult(null, null, null));
    }

    @Override
    protected void onAllRecordsLoaded() {
        if (DBG) log("record load complete");

        setSimLanguageFromEF();
        setVoiceCallForwardingFlagFromSimRecords();

        mLoaded.set(true);
        mRecordsLoadedRegistrants.notifyRegistrants(new AsyncResult(null, null, null));
    }

    //***** Private methods

    private void setVoiceMailByCountry (String spn) {
        if (mDestroyed.get()) {
            return;
        }
        if (mVmConfig.containsCarrier(spn)) {
            mIsVoiceMailFixed = true;
            mVoiceMailNum = mVmConfig.getVoiceMailNumber(spn);
            mVoiceMailTag = mVmConfig.getVoiceMailTag(spn);
        }
    }

    /**
     * String[] of forbidden PLMNs will be sent to the Message's handler
     * in the result field of an AsyncResult in the response.obj.
     */
    public void getForbiddenPlmns(Message response) {
        int key = storePendingTransaction(response);
        mFh.loadEFTransparent(EF_FPLMN, obtainMessage(
                    EVENT_GET_FPLMN_DONE, HANDLER_ACTION_SEND_RESPONSE, key));
    }

    /**
     * Set the forbidden PLMNs on the sim
     *
     * @param response Response to be send back.
     * @param fplmns List of fplmns to be written to SIM.
     */
    public void setForbiddenPlmns(Message response, List<String> fplmns) {
        int key = storePendingTransaction(response, fplmns);
        mFh.getEFTransparentRecordSize(
                EF_FPLMN,
                obtainMessage(EVENT_GET_FPLMN_SIZE_DONE, HANDLER_ACTION_SEND_RESPONSE, key));
    }


    @Override
    public void onReady() {
        fetchSimRecords();
    }

    @Override
    protected void onLocked() {
        if (DBG) log("only fetch EF_LI, EF_PL and EF_ICCID in locked state");
        super.onLocked();

        loadEfLiAndEfPl();

        mFh.loadEFTransparent(EF_ICCID, obtainMessage(EVENT_GET_ICCID_DONE));
        mRecordsToLoad++;
        mEssentialRecordsToLoad++;
    }

    private void loadEfLiAndEfPl() {
        if (mParentApp.getType() == AppType.APPTYPE_USIM) {
            mFh.loadEFTransparent(EF_LI,
                    obtainMessage(EVENT_GET_ICC_RECORD_DONE, new EfUsimLiLoaded()));
            mRecordsToLoad++;

            mFh.loadEFTransparent(EF_PL,
                    obtainMessage(EVENT_GET_ICC_RECORD_DONE, new EfPlLoaded()));
            mRecordsToLoad++;
        }
    }

    private void loadCallForwardingRecords() {
        mRecordsRequested = true;
        mFh.loadEFLinearFixed(EF_CFIS, 1, obtainMessage(EVENT_GET_CFIS_DONE));
        mRecordsToLoad++;
        mFh.loadEFTransparent(EF_CFF_CPHS, obtainMessage(EVENT_GET_CFF_DONE));
        mRecordsToLoad++;
    }

    private void fetchEssentialSimRecords() {
        if (DBG) log("fetchEssentialSimRecords: mRecordsToLoad = " + mRecordsToLoad
                + " mEssentialRecordsToLoad = " + mEssentialRecordsToLoad);
        mEssentialRecordsListenerNotified = false;

        mCi.getIMSIForApp(mParentApp.getAid(), obtainMessage(EVENT_GET_IMSI_DONE));
        mRecordsToLoad++;
        mEssentialRecordsToLoad++;

        mFh.loadEFTransparent(EF_ICCID, obtainMessage(EVENT_GET_ICCID_DONE));
        mRecordsToLoad++;
        mEssentialRecordsToLoad++;

        // FIXME should examine EF[MSISDN]'s capability configuration
        // to determine which is the voice/data/fax line
        new AdnRecordLoader(mFh).loadFromEF(EF_MSISDN, getExtFromEf(EF_MSISDN), 1,
                    obtainMessage(EVENT_GET_MSISDN_DONE));
        mRecordsToLoad++;
        mEssentialRecordsToLoad++;

        mFh.loadEFTransparent(EF_GID1, obtainMessage(EVENT_GET_GID1_DONE));
        mRecordsToLoad++;
        mEssentialRecordsToLoad++;

        mFh.loadEFTransparent(EF_GID2, obtainMessage(EVENT_GET_GID2_DONE));
        mRecordsToLoad++;
        mEssentialRecordsToLoad++;

        mFh.loadEFTransparent(EF_AD, obtainMessage(EVENT_GET_AD_DONE));
        mRecordsToLoad++;
        mEssentialRecordsToLoad++;

        getSpnFsm(true, null);
        if (DBG) log("fetchEssentialSimRecords " + mRecordsToLoad +
                " requested: " + mRecordsRequested);
    }

    @UnsupportedAppUsage(maxTargetSdk = Build.VERSION_CODES.R, trackingBug = 170729553)
    protected void fetchSimRecords() {
        mRecordsRequested = true;

        fetchEssentialSimRecords();

        if (DBG) log("fetchSimRecords " + mRecordsToLoad);

        // Record number is subscriber profile
        mFh.loadEFLinearFixed(EF_MBI, 1, obtainMessage(EVENT_GET_MBI_DONE));
        mRecordsToLoad++;

        // Record number is subscriber profile
        mFh.loadEFLinearFixed(EF_MWIS, 1, obtainMessage(EVENT_GET_MWIS_DONE));
        mRecordsToLoad++;


        // Also load CPHS-style voice mail indicator, which stores
        // the same info as EF[MWIS]. If both exist, both are updated
        // but the EF[MWIS] data is preferred
        // Please note this must be loaded after EF[MWIS]
        mFh.loadEFTransparent(
                EF_VOICE_MAIL_INDICATOR_CPHS,
                obtainMessage(EVENT_GET_VOICE_MAIL_INDICATOR_CPHS_DONE));
        mRecordsToLoad++;

        // Same goes for Call Forward Status indicator: fetch both
        // EF[CFIS] and CPHS-EF, with EF[CFIS] preferred.
        loadCallForwardingRecords();

        mFh.loadEFTransparent(EF_SPDI, obtainMessage(EVENT_GET_SPDI_DONE));
        mRecordsToLoad++;

        mFh.loadEFLinearFixedAll(EF_PNN, obtainMessage(EVENT_GET_PNN_DONE));
        mRecordsToLoad++;

        mFh.loadEFLinearFixedAll(EF_OPL, obtainMessage(EVENT_GET_OPL_DONE));
        mRecordsToLoad++;

        mFh.loadEFTransparent(EF_SST, obtainMessage(EVENT_GET_SST_DONE));
        mRecordsToLoad++;

        mFh.loadEFTransparent(EF_INFO_CPHS, obtainMessage(EVENT_GET_INFO_CPHS_DONE));
        mRecordsToLoad++;

        mFh.loadEFTransparent(EF_CSP_CPHS,obtainMessage(EVENT_GET_CSP_CPHS_DONE));
        mRecordsToLoad++;


        mFh.loadEFTransparent(EF_PLMN_W_ACT, obtainMessage(EVENT_GET_PLMN_W_ACT_DONE));
        mRecordsToLoad++;

        mFh.loadEFTransparent(EF_OPLMN_W_ACT, obtainMessage(EVENT_GET_OPLMN_W_ACT_DONE));
        mRecordsToLoad++;

        mFh.loadEFTransparent(EF_HPLMN_W_ACT, obtainMessage(EVENT_GET_HPLMN_W_ACT_DONE));
        mRecordsToLoad++;

        mFh.loadEFTransparent(EF_EHPLMN, obtainMessage(EVENT_GET_EHPLMN_DONE));
        mRecordsToLoad++;

        mFh.loadEFTransparent(EF_FPLMN, obtainMessage(
                    EVENT_GET_FPLMN_DONE, HANDLER_ACTION_NONE, -1));
        mRecordsToLoad++;

        loadEfLiAndEfPl();
        mFh.getEFLinearRecordSize(EF_SMS, obtainMessage(EVENT_GET_SMS_RECORD_SIZE_DONE));
        mRecordsToLoad++;

        mFh.loadEFLinearFixed(EF_PSISMSC, 1, obtainMessage(EVENT_GET_PSISMSC_DONE));
        mRecordsToLoad++;

        // XXX should seek instead of examining them all
        if (false) { // XXX
            mFh.loadEFLinearFixedAll(EF_SMS, obtainMessage(EVENT_GET_ALL_SMS_DONE));
            mRecordsToLoad++;
        }

        mFh.loadEFTransparent(EF_SMSS, obtainMessage(EVENT_GET_SMSS_RECORD_DONE));
        mRecordsToLoad++;

        if (CRASH_RIL) {
            String sms = "0107912160130310f20404d0110041007030208054832b0120"
                         + "fffffffffffffffffffffffffffffffffffffffffffffffffffffffffffffffffffff"
                         + "fffffffffffffffffffffffffffffffffffffffffffffffffffffffffffffffffff"
                         + "fffffffffffffffffffffffffffffffffffffffffffffffffffffffffffffffffffff"
                         + "fffffffffffffffffffffffffffffffffffffffffffffffffffffffffffffffffff"
                         + "ffffffffffffffffffffffffffffff";
            byte[] ba = IccUtils.hexStringToBytes(sms);

            mFh.updateEFLinearFixed(EF_SMS, 1, ba, null,
                            obtainMessage(EVENT_MARK_SMS_READ_DONE, 1));
        }
        if (DBG) log("fetchSimRecords " + mRecordsToLoad + " requested: " + mRecordsRequested);
    }

    @Override
    @CarrierNameDisplayConditionBitmask
    public int getCarrierNameDisplayCondition() {
        return mCarrierNameDisplayCondition;
    }

    /**
     * States of Get SPN Finite State Machine which only used by getSpnFsm()
     */
    @UnsupportedAppUsage(implicitMember =
            "values()[Lcom/android/internal/telephony/uicc/SIMRecords$GetSpnFsmState;")
    private enum GetSpnFsmState {
        IDLE,               // No initialized
        @UnsupportedAppUsage
        INIT,               // Start FSM
        @UnsupportedAppUsage
        READ_SPN_3GPP,      // Load EF_SPN firstly
        @UnsupportedAppUsage
        READ_SPN_CPHS,      // Load EF_SPN_CPHS secondly
        @UnsupportedAppUsage
        READ_SPN_SHORT_CPHS // Load EF_SPN_SHORT_CPHS last
    }

    /**
     * Finite State Machine to load Service Provider Name , which can be stored
     * in either EF_SPN (3GPP), EF_SPN_CPHS, or EF_SPN_SHORT_CPHS (CPHS4.2)
     *
     * After starting, FSM will search SPN EFs in order and stop after finding
     * the first valid SPN
     *
     * If the FSM gets restart while waiting for one of
     * SPN EFs results (i.e. a SIM refresh occurs after issuing
     * read EF_CPHS_SPN), it will re-initialize only after
     * receiving and discarding the unfinished SPN EF result.
     *
     * @param start set true only for initialize loading
     * @param ar the AsyncResult from loadEFTransparent
     *        ar.exception holds exception in error
     *        ar.result is byte[] for data in success
     */
    @UnsupportedAppUsage(maxTargetSdk = Build.VERSION_CODES.R, trackingBug = 170729553)
    private void getSpnFsm(boolean start, AsyncResult ar) {
        byte[] data;

        if (start) {
            // Check previous state to see if there is outstanding
            // SPN read
            if (mSpnState == GetSpnFsmState.READ_SPN_3GPP
                    || mSpnState == GetSpnFsmState.READ_SPN_CPHS
                    || mSpnState == GetSpnFsmState.READ_SPN_SHORT_CPHS
                    || mSpnState == GetSpnFsmState.INIT) {
                // Set INIT then return so the INIT code
                // will run when the outstanding read done.
                mSpnState = GetSpnFsmState.INIT;
                return;
            } else {
                mSpnState = GetSpnFsmState.INIT;
            }
        }

        switch(mSpnState){
            case INIT:
                setServiceProviderName(null);

                mFh.loadEFTransparent(EF_SPN,
                        obtainMessage(EVENT_GET_SPN_DONE));
                mRecordsToLoad++;
                mEssentialRecordsToLoad++;

                mSpnState = GetSpnFsmState.READ_SPN_3GPP;
                break;
            case READ_SPN_3GPP:
                if (ar != null && ar.exception == null) {
                    data = (byte[]) ar.result;

                    // Reference: 3GPP TS 31.102 section 4.2.12 EF_SPN
                    // The first byte is display condition.
                    mCarrierNameDisplayCondition =
                            convertSpnDisplayConditionToBitmask(data[0] & 0xff);

                    setServiceProviderName(IccUtils.adnStringFieldToString(
                                data, 1, data.length - 1));
                    // for card double-check and brand override
                    // we have to do this:
                    final String spn = getServiceProviderName();

                    if (spn == null || spn.length() == 0) {
                        mSpnState = GetSpnFsmState.READ_SPN_CPHS;
                    } else {
                        if (DBG) log("Load EF_SPN: " + spn
                                + " carrierNameDisplayCondition: " + mCarrierNameDisplayCondition);
                        mTelephonyManager.setSimOperatorNameForPhone(
                                mParentApp.getPhoneId(), spn);

                        mSpnState = GetSpnFsmState.IDLE;
                    }
                } else {
                    mSpnState = GetSpnFsmState.READ_SPN_CPHS;
                }

                if (mSpnState == GetSpnFsmState.READ_SPN_CPHS) {
                    mFh.loadEFTransparent( EF_SPN_CPHS,
                            obtainMessage(EVENT_GET_SPN_DONE));
                    mRecordsToLoad++;
                    mEssentialRecordsToLoad++;

                    mCarrierNameDisplayCondition = DEFAULT_CARRIER_NAME_DISPLAY_CONDITION;
                }
                break;
            case READ_SPN_CPHS:
                if (ar != null && ar.exception == null) {
                    data = (byte[]) ar.result;

                    setServiceProviderName(IccUtils.adnStringFieldToString(
                                data, 0, data.length));
                    // for card double-check and brand override
                    // we have to do this:
                    final String spn = getServiceProviderName();

                    if (spn == null || spn.length() == 0) {
                        mSpnState = GetSpnFsmState.READ_SPN_SHORT_CPHS;
                    } else {
                        // Display CPHS Operator Name only when not roaming
                        mCarrierNameDisplayCondition = 0;

                        if (DBG) log("Load EF_SPN_CPHS: " + spn);
                        mTelephonyManager.setSimOperatorNameForPhone(
                                mParentApp.getPhoneId(), spn);

                        mSpnState = GetSpnFsmState.IDLE;
                    }
                } else {
                    mSpnState = GetSpnFsmState.READ_SPN_SHORT_CPHS;
                }

                if (mSpnState == GetSpnFsmState.READ_SPN_SHORT_CPHS) {
                    mFh.loadEFTransparent(
                            EF_SPN_SHORT_CPHS, obtainMessage(EVENT_GET_SPN_DONE));
                    mRecordsToLoad++;
                    mEssentialRecordsToLoad++;
                }
                break;
            case READ_SPN_SHORT_CPHS:
                if (ar != null && ar.exception == null) {
                    data = (byte[]) ar.result;

                    setServiceProviderName(IccUtils.adnStringFieldToString(
                                data, 0, data.length));
                    // for card double-check and brand override
                    // we have to do this:
                    final String spn = getServiceProviderName();

                    if (spn == null || spn.length() == 0) {
                        if (DBG) log("No SPN loaded in either CHPS or 3GPP");
                    } else {
                        // Display CPHS Operator Name only when not roaming
                        mCarrierNameDisplayCondition = 0;

                        if (DBG) log("Load EF_SPN_SHORT_CPHS: " + spn);
                        mTelephonyManager.setSimOperatorNameForPhone(
                                mParentApp.getPhoneId(), spn);
                    }
                } else {
                    setServiceProviderName(null);
                    if (DBG) log("No SPN loaded in either CHPS or 3GPP");
                }

                mSpnState = GetSpnFsmState.IDLE;
                break;
            default:
                mSpnState = GetSpnFsmState.IDLE;
        }
    }

    /**
     * Parse TS 51.011 EF[SPDI] record
     * This record contains the list of numeric network IDs that
     * are treated specially when determining SPN display
     */
    private void parseEfSpdi(byte[] data) {
        SimTlv tlv = new SimTlv(data, 0, data.length);

        byte[] plmnEntries = null;

        for ( ; tlv.isValidObject() ; tlv.nextObject()) {
            // Skip SPDI tag, if existant
            if (tlv.getTag() == TAG_SPDI) {
              tlv = new SimTlv(tlv.getData(), 0, tlv.getData().length);
            }
            // There should only be one TAG_SPDI_PLMN_LIST
            if (tlv.getTag() == TAG_SPDI_PLMN_LIST) {
                plmnEntries = tlv.getData();
                break;
            }
        }

        if (plmnEntries == null) {
            return;
        }

        List<String> tmpSpdi = new ArrayList<>(plmnEntries.length / 3);
        for (int i = 0; i + 2 < plmnEntries.length; i += 3) {
            String plmnCode = IccUtils.bcdPlmnToString(plmnEntries, i);
            if (!TextUtils.isEmpty(plmnCode)) {
                tmpSpdi.add(plmnCode);
            }
        }
        log("parseEfSpdi: " + tmpSpdi);

        mSpdi = tmpSpdi.toArray(new String[tmpSpdi.size()]);
    }

    /**
     * Parse EF PLMN Network Name (PNN) record from SIM
     * Reference: 3GPP TS 31.102 Section 4.2.58.
     */
    private void parseEfPnn(ArrayList<byte[]> dataArray) {
        if (dataArray == null) return;

        final int count = dataArray.size();
        List<PlmnNetworkName> tmpPnns = new ArrayList<>(count);
        for (int i = 0; i < count; i++) {
            byte[] data = dataArray.get(i);
            SimTlv tlv = new SimTlv(data, 0, data.length);

            String longName = null;
            String shortName = null;
            for (; tlv.isValidObject(); tlv.nextObject()) {
                switch (tlv.getTag()) {
                    case TAG_FULL_NETWORK_NAME:
                        longName = IccUtils.networkNameToString(tlv.getData(), 0,
                                tlv.getData().length);
                        break;

                    case TAG_SHORT_NETWORK_NAME:
                        shortName = IccUtils.networkNameToString(tlv.getData(), 0,
                                tlv.getData().length);
                        break;

                    case TAG_PLMN_ADDITIONAL_INFORMATION:
                        // TODO(b/154300344): read PLMN Additional Information.
                        break;
                }
            }
            // PNNs must maintain their original indices. They will be referred to by index in OPL.
            tmpPnns.add(new PlmnNetworkName(longName, shortName));
        }
        log("parseEfPnn: " + tmpPnns);

        mPnns = tmpPnns.toArray(new PlmnNetworkName[0]);

        // For compatiblility with legacy code.
        if (mPnns.length > 0) mPnnHomeName = mPnns[0].getName();
    }

    /**
     * Parse EF Operator PLMN List (OPL) record from SIM
     * Reference: 3GPP TS 31.102 Section 4.2.59.
     */
    private void parseEfOpl(ArrayList<byte[]> dataArray) {
        if (dataArray == null) return;

        final int count = dataArray.size();
        List<OperatorPlmnInfo> tmpOpl = new ArrayList<>(count);
        for (int i = 0; i < count; i++) {
            byte[] data = dataArray.get(i);
            // data.length is 8 as defined in 3GPP TS 31.102 Section 4.2.59.
            // Byte 0 to 2 are for PLMN.
            // Byte 3 and 4 are for lacTacStart.
            // Byte 5 and 6 are for lacTacEnd.
            // Byte 7 is for PNN Record Identifier.
            if (data.length != 8) {
                loge("Invalid length for OPL record " + IccUtils.bytesToHexString(data));
                continue;
            }

            // A BCD value of 'D' in any of the MCC and/or MNC digits shall be used to indicate
            // a "wild" value for that corresponding MCC/MNC digit.
            String plmn = IccUtils.bcdPlmnToString(data, 0);
            if (plmn.length() < PLMN_MIN_LENGTH) {
                loge("Invalid length for decoded PLMN " + plmn);
                continue;
            }
            int lacTacStart = IccUtils.bytesToInt(data, 3, 2);
            int lacTacEnd = IccUtils.bytesToInt(data, 5, 2);
            int pnnRecordId = IccUtils.bytesToInt(data, 7, 1);

            tmpOpl.add(new OperatorPlmnInfo(plmn, lacTacStart, lacTacEnd, pnnRecordId));
        }
        log("parseEfOpl: " + tmpOpl);
        mOpl = tmpOpl.toArray(new OperatorPlmnInfo[0]);
    }

    /**
     * convert a byte array of packed plmns to an array of strings
     */
    private String[] parseBcdPlmnList(byte[] data, String description) {
        final int packedBcdPlmnLenBytes = 3;
        log("Received " + description + " PLMNs, raw=" + IccUtils.bytesToHexString(data));
        if (data.length == 0 || (data.length % packedBcdPlmnLenBytes) != 0) {
            loge("Received invalid " + description + " PLMN list");
            return null;
        }
        int numPlmns = data.length / packedBcdPlmnLenBytes;
        int numValidPlmns = 0;
        String[] parsed = new String[numPlmns];
        for (int i = 0; i < numPlmns; i++) {
            parsed[numValidPlmns] = IccUtils.bcdPlmnToString(data, i * packedBcdPlmnLenBytes);
            // we count the valid (non empty) records and only increment if valid
            if (!TextUtils.isEmpty(parsed[numValidPlmns])) numValidPlmns++;
        }
        String[] ret = Arrays.copyOf(parsed, numValidPlmns);
        if (VDBG) logv(description + " PLMNs: " + Arrays.toString(ret));
        return ret;
    }

    /**
     * check to see if Mailbox Number is allocated and activated in CPHS SST
     */
    @UnsupportedAppUsage(maxTargetSdk = Build.VERSION_CODES.R, trackingBug = 170729553)
    private boolean isCphsMailboxEnabled() {
        if (mCphsInfo == null)  return false;
        return ((mCphsInfo[1] & CPHS_SST_MBN_MASK) == CPHS_SST_MBN_ENABLED );
    }

    @UnsupportedAppUsage(maxTargetSdk = Build.VERSION_CODES.R, trackingBug = 170729553)
    @Override
    protected void log(String s) {
        if (mParentApp != null) {
            Rlog.d(LOG_TAG, "[SIMRecords-" + mParentApp.getPhoneId() + "] " + s);
        } else {
            Rlog.d(LOG_TAG, "[SIMRecords] " + s);
        }
    }

    @UnsupportedAppUsage(maxTargetSdk = Build.VERSION_CODES.R, trackingBug = 170729553)
    @Override
    protected void loge(String s) {
        if (mParentApp != null) {
            Rlog.e(LOG_TAG, "[SIMRecords-" + mParentApp.getPhoneId() + "] " + s);
        } else {
            Rlog.e(LOG_TAG, "[SIMRecords] " + s);
        }
    }

    protected void logw(String s, Throwable tr) {
        if (mParentApp != null) {
            Rlog.w(LOG_TAG, "[SIMRecords-" + mParentApp.getPhoneId() + "] " + s, tr);
        } else {
            Rlog.w(LOG_TAG, "[SIMRecords] " + s, tr);
        }
    }

    @UnsupportedAppUsage(maxTargetSdk = Build.VERSION_CODES.R, trackingBug = 170729553)
    protected void logv(String s) {
        if (mParentApp != null) {
            Rlog.v(LOG_TAG, "[SIMRecords-" + mParentApp.getPhoneId() + "] " + s);
        } else {
            Rlog.v(LOG_TAG, "[SIMRecords] " + s);
        }
    }

    /**
     * Return true if "Restriction of menu options for manual PLMN selection"
     * bit is set or EF_CSP data is unavailable, return false otherwise.
     */
    @Override
    public boolean isCspPlmnEnabled() {
        return mCspPlmnEnabled;
    }

    /**
     * Parse EF_CSP data and check if
     * "Restriction of menu options for manual PLMN selection" is
     * Enabled/Disabled
     *
     * @param data EF_CSP hex data.
     */
    private void handleEfCspData(byte[] data) {
        // As per spec CPHS4_2.WW6, CPHS B.4.7.1, EF_CSP contains CPHS defined
        // 18 bytes (i.e 9 service groups info) and additional data specific to
        // operator. The valueAddedServicesGroup is not part of standard
        // services. This is operator specific and can be programmed any where.
        // Normally this is programmed as 10th service after the standard
        // services.
        int usedCspGroups = data.length / 2;
        // This is the "Service Group Number" of "Value Added Services Group".
        byte valueAddedServicesGroup = (byte)0xC0;

        mCspPlmnEnabled = true;
        for (int i = 0; i < usedCspGroups; i++) {
             if (data[2 * i] == valueAddedServicesGroup) {
                 log("[CSP] found ValueAddedServicesGroup, value " + data[(2 * i) + 1]);
                 if ((data[(2 * i) + 1] & 0x80) == 0x80) {
                     // Bit 8 is for
                     // "Restriction of menu options for manual PLMN selection".
                     // Operator Selection menu should be enabled.
                     mCspPlmnEnabled = true;
                 } else {
                     mCspPlmnEnabled = false;
                     // Operator Selection menu should be disabled.
                     // Operator Selection Mode should be set to Automatic.
                     log("[CSP] Set Automatic Network Selection");
                     mNetworkSelectionModeAutomaticRegistrants.notifyRegistrants();
                 }
                 return;
             }
        }

        log("[CSP] Value Added Service Group (0xC0), not found!");
    }

<<<<<<< HEAD
    @Override
    public void loadFdnRecords() {
        if (mParentApp != null && mParentApp.getIccFdnEnabled()
                && mParentApp.getIccFdnAvailable()) {
            log("Loading FdnRecords");
            mAdnCache.requestLoadAllAdnLike(IccConstants.EF_FDN, getExtFromEf(IccConstants.EF_FDN),
                    obtainMessage(EVENT_GET_FDN_DONE));
        }
    }

=======
>>>>>>> b89e4b09
    @VisibleForTesting
    public void setMailboxIndex(int mailboxIndex) {
        mMailboxIndex = mailboxIndex;
    }

    @Override
    public void dump(FileDescriptor fd, PrintWriter pw, String[] args) {
        pw.println("SIMRecords: " + this);
        pw.println(" extends:");
        super.dump(fd, pw, args);
        pw.println(" mVmConfig=" + mVmConfig);
        pw.println(" mCallForwardingStatus=" + mCallForwardingStatus);
        pw.println(" mSpnState=" + mSpnState);
        pw.println(" mCphsInfo=" + IccUtils.bytesToHexString(mCphsInfo));
        pw.println(" mCspPlmnEnabled=" + mCspPlmnEnabled);
        pw.println(" mEfMWIS[]=" + Arrays.toString(mEfMWIS));
        pw.println(" mEfCPHS_MWI[]=" + Arrays.toString(mEfCPHS_MWI));
        pw.println(" mEfCff[]=" + Arrays.toString(mEfCff));
        pw.println(" mEfCfis[]=" + Arrays.toString(mEfCfis));
        pw.println(" mCarrierNameDisplayCondition=" + mCarrierNameDisplayCondition);
        pw.println(" mSpdi[]=" + Arrays.toString(mSpdi));
        pw.println(" mUsimServiceTable=" + mUsimServiceTable);
        pw.println(" mGid1=" + mGid1);
        if (mCarrierTestOverride.isInTestMode()) {
            pw.println(" mFakeGid1=" + mCarrierTestOverride.getFakeGid1());
        }
        pw.println(" mGid2=" + mGid2);
        if (mCarrierTestOverride.isInTestMode()) {
            pw.println(" mFakeGid2=" + mCarrierTestOverride.getFakeGid2());
        }
        pw.println(" mPnnHomeName=" + mPnnHomeName);
        if (mCarrierTestOverride.isInTestMode()) {
            pw.println(" mFakePnnHomeName=" + mCarrierTestOverride.getFakePnnHomeName());
        }
        pw.println(" mPlmnActRecords[]=" + Arrays.toString(mPlmnActRecords));
        pw.println(" mOplmnActRecords[]=" + Arrays.toString(mOplmnActRecords));
        pw.println(" mHplmnActRecords[]=" + Arrays.toString(mHplmnActRecords));
        pw.println(" mFplmns[]=" + Arrays.toString(mFplmns));
        pw.println(" mEhplmns[]=" + Arrays.toString(mEhplmns));
        pw.println(" mPsismsc=" + mPsiSmsc);
        pw.println(" TPMR=" + getSmssTpmrValue());
        pw.flush();
    }
}<|MERGE_RESOLUTION|>--- conflicted
+++ resolved
@@ -2233,19 +2233,6 @@
         log("[CSP] Value Added Service Group (0xC0), not found!");
     }
 
-<<<<<<< HEAD
-    @Override
-    public void loadFdnRecords() {
-        if (mParentApp != null && mParentApp.getIccFdnEnabled()
-                && mParentApp.getIccFdnAvailable()) {
-            log("Loading FdnRecords");
-            mAdnCache.requestLoadAllAdnLike(IccConstants.EF_FDN, getExtFromEf(IccConstants.EF_FDN),
-                    obtainMessage(EVENT_GET_FDN_DONE));
-        }
-    }
-
-=======
->>>>>>> b89e4b09
     @VisibleForTesting
     public void setMailboxIndex(int mailboxIndex) {
         mMailboxIndex = mailboxIndex;
