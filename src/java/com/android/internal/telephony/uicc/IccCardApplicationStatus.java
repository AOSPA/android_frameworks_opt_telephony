--- conflicted
+++ resolved
@@ -117,32 +117,6 @@
         PERSOSUBSTATE_RUIM_CORPORATE_PUK,
         PERSOSUBSTATE_RUIM_SERVICE_PROVIDER_PUK,
         PERSOSUBSTATE_RUIM_RUIM_PUK,
-<<<<<<< HEAD
-        PERSOSUBSTATE_SIM_SPN(100),
-        PERSOSUBSTATE_SIM_SPN_PUK(101),
-        PERSOSUBSTATE_SIM_SP_EHPLMN(102),
-        PERSOSUBSTATE_SIM_SP_EHPLMN_PUK(103),
-        PERSOSUBSTATE_SIM_ICCID(104),
-        PERSOSUBSTATE_SIM_ICCID_PUK(105),
-        PERSOSUBSTATE_SIM_IMPI(106),
-        PERSOSUBSTATE_SIM_IMPI_PUK(107),
-        PERSOSUBSTATE_SIM_NS_SP(108),
-        PERSOSUBSTATE_SIM_NS_SP_PUK(109);
-
-        private int State;
-
-        PersoSubState(int state) {
-            this.State = state;
-        }
-
-        PersoSubState() {
-            this.State = this.ordinal();
-        }
-
-        public int getState() {
-            return this.State;
-        }
-=======
         PERSOSUBSTATE_SIM_SPN,
         PERSOSUBSTATE_SIM_SPN_PUK,
         PERSOSUBSTATE_SIM_SP_EHPLMN,
@@ -151,8 +125,22 @@
         PERSOSUBSTATE_SIM_IMPI,
         PERSOSUBSTATE_SIM_IMPI_PUK,
         PERSOSUBSTATE_SIM_NS_SP,
-        PERSOSUBSTATE_SIM_NS_SP_PUK;
->>>>>>> c4d1b7ba
+        PERSOSUBSTATE_SIM_NS_SP_PUK,
+        PERSOSUBSTATE_SIM_SP_EHPLMN_PUK(100);
+
+        private int State;
+
+        PersoSubState(int state) {
+            this.State = state;
+        }
+
+        PersoSubState() {
+            this.State = this.ordinal();
+        }
+
+        public int getState() {
+            return this.State;
+        }
 
         boolean isPersoSubStateUnknown() {
             return this == PERSOSUBSTATE_UNKNOWN;
@@ -241,19 +229,6 @@
             case 22: newSubState = PersoSubState.PERSOSUBSTATE_RUIM_CORPORATE_PUK; break;
             case 23: newSubState = PersoSubState.PERSOSUBSTATE_RUIM_SERVICE_PROVIDER_PUK; break;
             case 24: newSubState = PersoSubState.PERSOSUBSTATE_RUIM_RUIM_PUK; break;
-<<<<<<< HEAD
-
-            case 100: newSubState = PersoSubState.PERSOSUBSTATE_SIM_SPN; break;
-            case 101: newSubState = PersoSubState.PERSOSUBSTATE_SIM_SPN_PUK; break;
-            case 102: newSubState = PersoSubState.PERSOSUBSTATE_SIM_SP_EHPLMN; break;
-            case 103: newSubState = PersoSubState.PERSOSUBSTATE_SIM_SP_EHPLMN_PUK; break;
-            case 104: newSubState = PersoSubState.PERSOSUBSTATE_SIM_ICCID; break;
-            case 105: newSubState = PersoSubState.PERSOSUBSTATE_SIM_ICCID_PUK; break;
-            case 106: newSubState = PersoSubState.PERSOSUBSTATE_SIM_IMPI; break;
-            case 107: newSubState = PersoSubState.PERSOSUBSTATE_SIM_IMPI_PUK; break;
-            case 108: newSubState = PersoSubState.PERSOSUBSTATE_SIM_NS_SP; break;
-            case 109: newSubState = PersoSubState.PERSOSUBSTATE_SIM_NS_SP_PUK; break;
-=======
             case 25: newSubState = PersoSubState.PERSOSUBSTATE_SIM_SPN; break;
             case 26: newSubState = PersoSubState.PERSOSUBSTATE_SIM_SPN_PUK; break;
             case 27: newSubState = PersoSubState.PERSOSUBSTATE_SIM_SP_EHPLMN; break;
@@ -263,7 +238,7 @@
             case 31: newSubState = PersoSubState.PERSOSUBSTATE_SIM_IMPI_PUK; break;
             case 32: newSubState = PersoSubState.PERSOSUBSTATE_SIM_NS_SP; break;
             case 33: newSubState = PersoSubState.PERSOSUBSTATE_SIM_NS_SP_PUK; break;
->>>>>>> c4d1b7ba
+            case 100: newSubState = PersoSubState.PERSOSUBSTATE_SIM_SP_EHPLMN_PUK; break;
             default:
                 newSubState = PersoSubState.PERSOSUBSTATE_UNKNOWN;
                 loge("PersoSubstateFromRILInt: bad substate: " + substate
