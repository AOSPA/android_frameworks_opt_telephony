--- conflicted
+++ resolved
@@ -336,49 +336,10 @@
         }
     }
 
-<<<<<<< HEAD
     private void broadcastRefresh() {
         Intent intent = new Intent(INTENT_ISIM_REFRESH);
         log("send ISim REFRESH: " + INTENT_ISIM_REFRESH);
         mContext.sendBroadcast(intent);
-=======
-    private void handleIsimRefresh(IccRefreshResponse refreshResponse) {
-        if (refreshResponse == null) {
-            if (DBG) log("handleIsimRefresh received without input");
-            return;
-        }
-
-        if (!TextUtils.isEmpty(refreshResponse.aid)
-                && !refreshResponse.aid.equals(mParentApp.getAid())) {
-            // This is for different app. Ignore.
-            if (DBG) log("handleIsimRefresh received different app");
-            return;
-        }
-
-        switch (refreshResponse.refreshResult) {
-            case IccRefreshResponse.REFRESH_RESULT_FILE_UPDATE:
-                if (DBG) log("handleIsimRefresh with REFRESH_RESULT_FILE_UPDATE");
-                handleFileUpdate(refreshResponse.efId);
-                break;
-
-            case IccRefreshResponse.REFRESH_RESULT_INIT:
-                if (DBG) log("handleIsimRefresh with REFRESH_RESULT_INIT");
-                // need to reload all files (that we care about)
-                // onIccRefreshInit();
-                fetchIsimRecords();
-                break;
-
-            case IccRefreshResponse.REFRESH_RESULT_RESET:
-                // Refresh reset is handled by the UiccCard object.
-                if (DBG) log("handleIsimRefresh with REFRESH_RESULT_RESET");
-                break;
-
-            default:
-                // unknown refresh operation
-                if (DBG) log("handleIsimRefresh with unknown operation");
-                break;
-        }
->>>>>>> e56e773f
     }
 
     /**
