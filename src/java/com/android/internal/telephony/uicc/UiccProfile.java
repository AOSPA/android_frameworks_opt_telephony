--- conflicted
+++ resolved
@@ -1581,13 +1581,7 @@
      * Returns number of applications on this card
      */
     public int getNumApplications() {
-<<<<<<< HEAD
-        synchronized (mLock) {
-            return mApplicationCount;
-        }
-=======
         return mLastReportedNumOfUiccApplications;
->>>>>>> ac756e4e
     }
 
     /**
