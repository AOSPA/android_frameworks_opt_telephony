--- conflicted
+++ resolved
@@ -1345,7 +1345,6 @@
         }
         return equalsMcc;
     }
-<<<<<<< HEAD
 
     /**
      * Do not set roaming state in case of oprators considered non-roaming.
@@ -1368,40 +1367,10 @@
         for (String numeric : numericArray) {
             if (operatorNumeric.startsWith(numeric))
                 return true;
-            else
-                return false;
         }
         return false;
     }
 
-=======
-
-    /**
-     * Do not set roaming state in case of oprators considered non-roaming.
-     *
-     + Can use mcc or mcc+mnc as item of config_operatorConsideredNonRoaming.
-     * For example, 302 or 21407. If mcc or mcc+mnc match with operator,
-     * don't set roaming state.
-     *
-     * @param s ServiceState hold current ons
-     * @return false for roaming state set
-     */
-    private boolean isOperatorConsideredNonRoaming(ServiceState s) {
-        String operatorNumeric = s.getOperatorNumeric();
-        String[] numericArray = mPhone.getContext().getResources().getStringArray(
-                    com.android.internal.R.array.config_operatorConsideredNonRoaming);
-
-        if (numericArray.length == 0 || operatorNumeric == null)
-            return false;
-
-        for (String numeric : numericArray) {
-            if (operatorNumeric.startsWith(numeric))
-                return true;
-        }
-        return false;
-    }
-
->>>>>>> eb7d1444
     private boolean isSameNamedOperatorConsideredRoaming(ServiceState s) {
         String operatorNumeric = s.getOperatorNumeric();
         String[] numericArray = mPhone.getContext().getResources().getStringArray(
