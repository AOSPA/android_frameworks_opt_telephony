--- conflicted
+++ resolved
@@ -116,15 +116,10 @@
 
     private int mPhoneIdInCall = SubscriptionManager.INVALID_PHONE_INDEX;
 
-<<<<<<< HEAD
+    private ISetOpportunisticDataCallback mSetOpptSubCallback;
+
     protected static final int EVENT_DEFAULT_SUBSCRIPTION_CHANGED   = 101;
     protected static final int EVENT_SUBSCRIPTION_CHANGED           = 102;
-=======
-    private ISetOpportunisticDataCallback mSetOpptSubCallback;
-
-    private static final int EVENT_DEFAULT_SUBSCRIPTION_CHANGED   = 101;
-    private static final int EVENT_SUBSCRIPTION_CHANGED           = 102;
->>>>>>> ac2dd020
     private static final int EVENT_REQUEST_NETWORK                = 103;
     private static final int EVENT_RELEASE_NETWORK                = 104;
     private static final int EVENT_EMERGENCY_TOGGLE               = 105;
@@ -914,15 +909,11 @@
                 ? HAL_COMMAND_PREFERRED_DATA : HAL_COMMAND_ALLOW_DATA;
     }
 
-<<<<<<< HEAD
-    protected void log(String l) {
-=======
     public int getPreferredDataSubscriptionId() {
         return mPreferredDataSubId;
     }
 
-    private void log(String l) {
->>>>>>> ac2dd020
+    protected void log(String l) {
         Rlog.d(LOG_TAG, l);
         mLocalLog.log(l);
     }
