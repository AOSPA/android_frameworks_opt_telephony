--- conflicted
+++ resolved
@@ -369,13 +369,8 @@
         mCommandsInterfaces[phoneId].setDataAllowed(mPhoneStates[phoneId].active, null);
     }
 
-<<<<<<< HEAD
-    protected int phoneIdForRequest(NetworkRequest netRequest) {
-        String specifier = netRequest.networkCapabilities.getNetworkSpecifier();
-=======
     private int phoneIdForRequest(NetworkRequest netRequest) {
         NetworkSpecifier specifier = netRequest.networkCapabilities.getNetworkSpecifier();
->>>>>>> e02ca80f
         int subId;
 
         if (specifier == null) {
