--- conflicted
+++ resolved
@@ -146,13 +146,10 @@
     private static final int EVENT_REMOVE_DEFAULT_NETWORK_CHANGE_CALLBACK = 111;
     private static final int EVENT_MODEM_COMMAND_DONE             = 112;
     private static final int EVENT_MODEM_COMMAND_RETRY            = 113;
-<<<<<<< HEAD
-    protected final static int EVENT_VOICE_CALL_ENDED             = 114;
-    protected static final int EVENT_UNSOL_MAX_DATA_ALLOWED_CHANGED = 115;
-    protected static final int EVENT_OEM_HOOK_SERVICE_READY       = 116;
-=======
     private static final int EVENT_DATA_ENABLED_CHANGED           = 114;
->>>>>>> 82580cae
+    protected final static int EVENT_VOICE_CALL_ENDED             = 115;
+    protected static final int EVENT_UNSOL_MAX_DATA_ALLOWED_CHANGED = 116;
+    protected static final int EVENT_OEM_HOOK_SERVICE_READY       = 117;
 
     // Depending on version of IRadioConfig, we need to send either RIL_REQUEST_ALLOW_DATA if it's
     // 1.0, or RIL_REQUEST_SET_PREFERRED_DATA if it's 1.1 or later. So internally mHalCommandToUse
@@ -792,18 +789,11 @@
         }
     }
 
-<<<<<<< HEAD
-    // This updates mPreferredDataPhoneId which decides which phone should
-    // handle default network requests.
-    protected void updatePreferredDataPhoneId() {
-        if (SubscriptionManager.isValidPhoneId(mPhoneIdInVoiceCall)) {
-=======
     // This updates mPreferredDataPhoneId which decides which phone should handle default network
     // requests.
-    private void updatePreferredDataPhoneId() {
+    protected void updatePreferredDataPhoneId() {
         Phone voicePhone = findPhoneById(mPhoneIdInVoiceCall);
         if (voicePhone != null && voicePhone.isUserDataEnabled()) {
->>>>>>> 82580cae
             // If a phone is in call and user enabled its mobile data, we
             // should switch internet connection to it. Because the other modem
             // will lose data connection anyway.
