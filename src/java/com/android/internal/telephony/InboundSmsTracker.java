/*
 * Copyright (C) 2013 The Android Open Source Project
 *
 * Licensed under the Apache License, Version 2.0 (the "License");
 * you may not use this file except in compliance with the License.
 * You may obtain a copy of the License at
 *
 *      http://www.apache.org/licenses/LICENSE-2.0
 *
 * Unless required by applicable law or agreed to in writing, software
 * distributed under the License is distributed on an "AS IS" BASIS,
 * WITHOUT WARRANTIES OR CONDITIONS OF ANY KIND, either express or implied.
 * See the License for the specific language governing permissions and
 * limitations under the License.
 */

package com.android.internal.telephony;

import android.annotation.UnsupportedAppUsage;
import android.content.ContentValues;
import android.database.Cursor;
import android.util.Pair;

import com.android.internal.annotations.VisibleForTesting;
import com.android.internal.util.HexDump;

import java.util.Arrays;
import java.util.Date;

/**
 * Tracker for an incoming SMS message ready to broadcast to listeners.
 * This is similar to {@link com.android.internal.telephony.SMSDispatcher.SmsTracker} used for
 * outgoing messages.
 */
public class InboundSmsTracker {

    // Fields for single and multi-part messages
    private final byte[] mPdu;
    private final long mTimestamp;
    private final int mDestPort;
    private final boolean mIs3gpp2;
    private final boolean mIs3gpp2WapPdu;
    private final String mMessageBody;
    private final boolean mIsClass0;
<<<<<<< HEAD
=======
    private final int mSubId;
>>>>>>> 38680c42

    // Fields for concatenating multi-part SMS messages
    private final String mAddress;
    private final int mReferenceNumber;
    private final int mSequenceNumber;
    private final int mMessageCount;

    // Fields for deleting this message after delivery
    private String mDeleteWhere;
    private String[] mDeleteWhereArgs;

    /**
     * Copied from SmsMessageBase#getDisplayOriginatingAddress used for blocking messages.
     * DisplayAddress could be email address if this message was from an email gateway, otherwise
     * same as mAddress. Email gateway might set a generic gateway address as the mAddress which
     * could not be used for blocking check and append the display email address at the beginning
     * of the message body. In that case, display email address is only available for the first SMS
     * in the Multi-part SMS.
     */
    private final String mDisplayAddress;

    @VisibleForTesting
    /** Destination port flag bit for no destination port. */
    public static final int DEST_PORT_FLAG_NO_PORT = (1 << 16);

    /** Destination port flag bit to indicate 3GPP format message. */
    private static final int DEST_PORT_FLAG_3GPP = (1 << 17);

    @VisibleForTesting
    /** Destination port flag bit to indicate 3GPP2 format message. */
    public static final int DEST_PORT_FLAG_3GPP2 = (1 << 18);

    @VisibleForTesting
    /** Destination port flag bit to indicate 3GPP2 format WAP message. */
    public static final int DEST_PORT_FLAG_3GPP2_WAP_PDU = (1 << 19);

    /** Destination port mask (16-bit unsigned value on GSM and CDMA). */
    private static final int DEST_PORT_MASK = 0xffff;

    @VisibleForTesting
    public static final String SELECT_BY_REFERENCE = "address=? AND reference_number=? AND "
            + "count=? AND (destination_port & " + DEST_PORT_FLAG_3GPP2_WAP_PDU
            + "=0) AND deleted=0";

    @VisibleForTesting
    public static final String SELECT_BY_REFERENCE_3GPP2WAP = "address=? AND reference_number=? "
            + "AND count=? AND (destination_port & "
            + DEST_PORT_FLAG_3GPP2_WAP_PDU + "=" + DEST_PORT_FLAG_3GPP2_WAP_PDU + ") AND deleted=0";

    /**
     * Create a tracker for a single-part SMS.
     *
     * @param pdu the message PDU
     * @param timestamp the message timestamp
     * @param destPort the destination port
     * @param is3gpp2 true for 3GPP2 format; false for 3GPP format
     * @param is3gpp2WapPdu true for 3GPP2 format WAP PDU; false otherwise
     * @param address originating address
     * @param displayAddress email address if this message was from an email gateway, otherwise same
     *                       as originating address
     */
    public InboundSmsTracker(byte[] pdu, long timestamp, int destPort, boolean is3gpp2,
            boolean is3gpp2WapPdu, String address, String displayAddress, String messageBody,
<<<<<<< HEAD
            boolean isClass0) {
=======
            boolean isClass0, int subId) {
>>>>>>> 38680c42
        mPdu = pdu;
        mTimestamp = timestamp;
        mDestPort = destPort;
        mIs3gpp2 = is3gpp2;
        mIs3gpp2WapPdu = is3gpp2WapPdu;
        mMessageBody = messageBody;
        mAddress = address;
        mDisplayAddress = displayAddress;
        mIsClass0 = isClass0;
        // fields for multi-part SMS
        mReferenceNumber = -1;
        mSequenceNumber = getIndexOffset();     // 0 or 1, depending on type
        mMessageCount = 1;
        mSubId = subId;
    }

    /**
     * Create a tracker for a multi-part SMS. Sequence numbers start at 1 for 3GPP and regular
     * concatenated 3GPP2 messages, but CDMA WAP push sequence numbers start at 0. The caller will
     * subtract 1 if necessary so that the sequence number is always 0-based. When loading and
     * saving to the raw table, the sequence number is adjusted if necessary for backwards
     * compatibility.
     *
     * @param pdu the message PDU
     * @param timestamp the message timestamp
     * @param destPort the destination port
     * @param is3gpp2 true for 3GPP2 format; false for 3GPP format
     * @param address originating address, or email if this message was from an email gateway
     * @param displayAddress email address if this message was from an email gateway, otherwise same
     *                       as originating address
     * @param referenceNumber the concatenated reference number
     * @param sequenceNumber the sequence number of this segment (0-based)
     * @param messageCount the total number of segments
     * @param is3gpp2WapPdu true for 3GPP2 format WAP PDU; false otherwise
     */
    public InboundSmsTracker(byte[] pdu, long timestamp, int destPort, boolean is3gpp2,
            String address, String displayAddress, int referenceNumber, int sequenceNumber,
<<<<<<< HEAD
            int messageCount, boolean is3gpp2WapPdu, String messageBody, boolean isClass0) {
=======
            int messageCount, boolean is3gpp2WapPdu, String messageBody, boolean isClass0,
            int subId) {
>>>>>>> 38680c42
        mPdu = pdu;
        mTimestamp = timestamp;
        mDestPort = destPort;
        mIs3gpp2 = is3gpp2;
        mIs3gpp2WapPdu = is3gpp2WapPdu;
        mMessageBody = messageBody;
        mIsClass0 = isClass0;
        // fields used for check blocking message
        mDisplayAddress = displayAddress;
        // fields for multi-part SMS
        mAddress = address;
        mReferenceNumber = referenceNumber;
        mSequenceNumber = sequenceNumber;
        mMessageCount = messageCount;
        mSubId = subId;
    }

    /**
     * Create a new tracker from the row of the raw table pointed to by Cursor.
     * Since this constructor is used only for recovery during startup, the Dispatcher is null.
     * @param cursor a Cursor pointing to the row to construct this SmsTracker for
     */
    public InboundSmsTracker(Cursor cursor, boolean isCurrentFormat3gpp2) {
        mPdu = HexDump.hexStringToByteArray(cursor.getString(InboundSmsHandler.PDU_COLUMN));

        // TODO: add a column to raw db to store this
        mIsClass0 = false;

        if (cursor.isNull(InboundSmsHandler.DESTINATION_PORT_COLUMN)) {
            mDestPort = -1;
            mIs3gpp2 = isCurrentFormat3gpp2;
            mIs3gpp2WapPdu = false;
        } else {
            int destPort = cursor.getInt(InboundSmsHandler.DESTINATION_PORT_COLUMN);
            if ((destPort & DEST_PORT_FLAG_3GPP) != 0) {
                mIs3gpp2 = false;
            } else if ((destPort & DEST_PORT_FLAG_3GPP2) != 0) {
                mIs3gpp2 = true;
            } else {
                mIs3gpp2 = isCurrentFormat3gpp2;
            }
            mIs3gpp2WapPdu = ((destPort & DEST_PORT_FLAG_3GPP2_WAP_PDU) != 0);
            mDestPort = getRealDestPort(destPort);
        }

        mTimestamp = cursor.getLong(InboundSmsHandler.DATE_COLUMN);
        mAddress = cursor.getString(InboundSmsHandler.ADDRESS_COLUMN);
        mDisplayAddress = cursor.getString(InboundSmsHandler.DISPLAY_ADDRESS_COLUMN);
        mSubId = cursor.getInt(SmsBroadcastUndelivered.PDU_PENDING_MESSAGE_PROJECTION_INDEX_MAPPING
                .get(InboundSmsHandler.SUBID_COLUMN));

        if (cursor.getInt(InboundSmsHandler.COUNT_COLUMN) == 1) {
            // single-part message
            long rowId = cursor.getLong(InboundSmsHandler.ID_COLUMN);
            mReferenceNumber = -1;
            mSequenceNumber = getIndexOffset();     // 0 or 1, depending on type
            mMessageCount = 1;
            mDeleteWhere = InboundSmsHandler.SELECT_BY_ID;
            mDeleteWhereArgs = new String[]{Long.toString(rowId)};
        } else {
            // multi-part message
            mReferenceNumber = cursor.getInt(InboundSmsHandler.REFERENCE_NUMBER_COLUMN);
            mMessageCount = cursor.getInt(InboundSmsHandler.COUNT_COLUMN);

            // GSM sequence numbers start at 1; CDMA WDP datagram sequence numbers start at 0
            mSequenceNumber = cursor.getInt(InboundSmsHandler.SEQUENCE_COLUMN);
            int index = mSequenceNumber - getIndexOffset();

            if (index < 0 || index >= mMessageCount) {
                throw new IllegalArgumentException("invalid PDU sequence " + mSequenceNumber
                        + " of " + mMessageCount);
            }

            mDeleteWhere = getQueryForSegments();
            mDeleteWhereArgs = new String[]{mAddress,
                    Integer.toString(mReferenceNumber), Integer.toString(mMessageCount)};
        }
        mMessageBody = cursor.getString(InboundSmsHandler.MESSAGE_BODY_COLUMN);
    }

    public ContentValues getContentValues() {
        ContentValues values = new ContentValues();
        values.put("pdu", HexDump.toHexString(mPdu));
        values.put("date", mTimestamp);
        // Always set the destination port, since it now contains message format flags.
        // Port is a 16-bit value, or -1, so clear the upper bits before setting flags.
        int destPort;
        if (mDestPort == -1) {
            destPort = DEST_PORT_FLAG_NO_PORT;
        } else {
            destPort = mDestPort & DEST_PORT_MASK;
        }
        if (mIs3gpp2) {
            destPort |= DEST_PORT_FLAG_3GPP2;
        } else {
            destPort |= DEST_PORT_FLAG_3GPP;
        }
        if (mIs3gpp2WapPdu) {
            destPort |= DEST_PORT_FLAG_3GPP2_WAP_PDU;
        }
        values.put("destination_port", destPort);
        if (mAddress != null) {
            values.put("address", mAddress);
            values.put("display_originating_addr", mDisplayAddress);
            values.put("reference_number", mReferenceNumber);
            values.put("sequence", mSequenceNumber);
        }
        values.put("count", mMessageCount);
        values.put("message_body", mMessageBody);
        values.put("sub_id", mSubId);
        return values;
    }

    /**
     * Get the port number, or -1 if there is no destination port.
     * @param destPort the destination port value, with flags
     * @return the real destination port, or -1 for no port
     */
    public static int getRealDestPort(int destPort) {
        if ((destPort & DEST_PORT_FLAG_NO_PORT) != 0) {
            return -1;
        } else {
           return destPort & DEST_PORT_MASK;
        }
    }

    /**
     * Update the values to delete all rows of the message from raw table.
     * @param deleteWhere the selection to use
     * @param deleteWhereArgs the selection args to use
     */
    public void setDeleteWhere(String deleteWhere, String[] deleteWhereArgs) {
        mDeleteWhere = deleteWhere;
        mDeleteWhereArgs = deleteWhereArgs;
    }

    public String toString() {
        StringBuilder builder = new StringBuilder("SmsTracker{timestamp=");
        builder.append(new Date(mTimestamp));
        builder.append(" destPort=").append(mDestPort);
        builder.append(" is3gpp2=").append(mIs3gpp2);
        if (InboundSmsHandler.VDBG) {
            builder.append(" address=").append(mAddress);
            builder.append(" timestamp=").append(mTimestamp);
            builder.append(" messageBody=").append(mMessageBody);
        }
        builder.append(" display_originating_addr=").append(mDisplayAddress);
        builder.append(" refNumber=").append(mReferenceNumber);
        builder.append(" seqNumber=").append(mSequenceNumber);
        builder.append(" msgCount=").append(mMessageCount);
        if (mDeleteWhere != null) {
            builder.append(" deleteWhere(").append(mDeleteWhere);
            builder.append(") deleteArgs=(").append(Arrays.toString(mDeleteWhereArgs));
            builder.append(')');
        }
        builder.append('}');
        return builder.toString();
    }

    public byte[] getPdu() {
        return mPdu;
    }

    public long getTimestamp() {
        return mTimestamp;
    }

    public int getDestPort() {
        return mDestPort;
    }

    public boolean is3gpp2() {
        return mIs3gpp2;
    }

    public boolean isClass0() {
        return mIsClass0;
    }

<<<<<<< HEAD
=======
    public int getSubId() {
        return mSubId;
    }

>>>>>>> 38680c42
    @UnsupportedAppUsage
    public String getFormat() {
        return mIs3gpp2 ? SmsConstants.FORMAT_3GPP2 : SmsConstants.FORMAT_3GPP;
    }

    public String getQueryForSegments() {
        return mIs3gpp2WapPdu ? SELECT_BY_REFERENCE_3GPP2WAP : SELECT_BY_REFERENCE;
    }

    /**
     * Get the query to find the exact same message/message segment in the db.
     * @return Pair with where as Pair.first and whereArgs as Pair.second
     */
    public Pair<String, String[]> getExactMatchDupDetectQuery() {
        // convert to strings for query
        String address = getAddress();
        String refNumber = Integer.toString(getReferenceNumber());
        String count = Integer.toString(getMessageCount());
        String seqNumber = Integer.toString(getSequenceNumber());
        String date = Long.toString(getTimestamp());
        String messageBody = getMessageBody();

        String where = "address=? AND reference_number=? AND count=? AND sequence=? AND "
                + "date=? AND message_body=?";
        where = addDestPortQuery(where);
        String[] whereArgs = new String[]{address, refNumber, count, seqNumber, date, messageBody};

        return new Pair<>(where, whereArgs);
    }

    /**
     * The key differences here compared to exact match are:
     * - this is applicable only for multi-part message segments
     * - this does not match date or message_body
     * - this matches deleted=0 (undeleted segments)
     * The only difference as compared to getQueryForSegments() is that this checks for sequence as
     * well.
     * @return Pair with where as Pair.first and whereArgs as Pair.second
     */
    public Pair<String, String[]> getInexactMatchDupDetectQuery() {
        if (getMessageCount() == 1) return null;

        // convert to strings for query
        String address = getAddress();
        String refNumber = Integer.toString(getReferenceNumber());
        String count = Integer.toString(getMessageCount());
        String seqNumber = Integer.toString(getSequenceNumber());

        String where = "address=? AND reference_number=? AND count=? AND sequence=? AND "
                + "deleted=0";
        where = addDestPortQuery(where);
        String[] whereArgs = new String[]{address, refNumber, count, seqNumber};

        return new Pair<>(where, whereArgs);
    }

    private String addDestPortQuery(String where) {
        String whereDestPort;
        if (mIs3gpp2WapPdu) {
            whereDestPort = "destination_port & " + DEST_PORT_FLAG_3GPP2_WAP_PDU + "="
                + DEST_PORT_FLAG_3GPP2_WAP_PDU;
        } else {
            whereDestPort = "destination_port & " + DEST_PORT_FLAG_3GPP2_WAP_PDU + "=0";
        }
        return where + " AND (" + whereDestPort + ")";
    }

    /**
     * Sequence numbers for concatenated messages start at 1. The exception is CDMA WAP PDU
     * messages, which use a 0-based index.
     * @return the offset to use to convert between mIndex and the sequence number
     */
    @UnsupportedAppUsage
    public int getIndexOffset() {
        return (mIs3gpp2 && mIs3gpp2WapPdu) ? 0 : 1;
    }

    public String getAddress() {
        return mAddress;
    }

    public String getDisplayAddress() {
        return mDisplayAddress;
    }

    public String getMessageBody() {
        return mMessageBody;
    }

    public int getReferenceNumber() {
        return mReferenceNumber;
    }

    public int getSequenceNumber() {
        return mSequenceNumber;
    }

    public int getMessageCount() {
        return mMessageCount;
    }

    public String getDeleteWhere() {
        return mDeleteWhere;
    }

    public String[] getDeleteWhereArgs() {
        return mDeleteWhereArgs;
    }
}<|MERGE_RESOLUTION|>--- conflicted
+++ resolved
@@ -42,10 +42,7 @@
     private final boolean mIs3gpp2WapPdu;
     private final String mMessageBody;
     private final boolean mIsClass0;
-<<<<<<< HEAD
-=======
     private final int mSubId;
->>>>>>> 38680c42
 
     // Fields for concatenating multi-part SMS messages
     private final String mAddress;
@@ -109,11 +106,7 @@
      */
     public InboundSmsTracker(byte[] pdu, long timestamp, int destPort, boolean is3gpp2,
             boolean is3gpp2WapPdu, String address, String displayAddress, String messageBody,
-<<<<<<< HEAD
-            boolean isClass0) {
-=======
             boolean isClass0, int subId) {
->>>>>>> 38680c42
         mPdu = pdu;
         mTimestamp = timestamp;
         mDestPort = destPort;
@@ -151,12 +144,8 @@
      */
     public InboundSmsTracker(byte[] pdu, long timestamp, int destPort, boolean is3gpp2,
             String address, String displayAddress, int referenceNumber, int sequenceNumber,
-<<<<<<< HEAD
-            int messageCount, boolean is3gpp2WapPdu, String messageBody, boolean isClass0) {
-=======
             int messageCount, boolean is3gpp2WapPdu, String messageBody, boolean isClass0,
             int subId) {
->>>>>>> 38680c42
         mPdu = pdu;
         mTimestamp = timestamp;
         mDestPort = destPort;
@@ -336,13 +325,10 @@
         return mIsClass0;
     }
 
-<<<<<<< HEAD
-=======
     public int getSubId() {
         return mSubId;
     }
 
->>>>>>> 38680c42
     @UnsupportedAppUsage
     public String getFormat() {
         return mIs3gpp2 ? SmsConstants.FORMAT_3GPP2 : SmsConstants.FORMAT_3GPP;
