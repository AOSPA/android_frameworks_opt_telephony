/*
 * Copyright (C) 2015 The Android Open Source Project
 *
 * Licensed under the Apache License, Version 2.0 (the "License");
 * you may not use this file except in compliance with the License.
 * You may obtain a copy of the License at
 *
 *      http://www.apache.org/licenses/LICENSE-2.0
 *
 * Unless required by applicable law or agreed to in writing, software
 * distributed under the License is distributed on an "AS IS" BASIS,
 * WITHOUT WARRANTIES OR CONDITIONS OF ANY KIND, either express or implied.
 * See the License for the specific language governing permissions and
 * limitations under the License.
 */

package com.android.internal.telephony;

import android.annotation.NonNull;
import android.content.Context;
import android.content.res.XmlResourceParser;
import android.database.Cursor;
import android.os.Handler;
import android.os.IDeviceIdleController;
import android.os.Looper;
import android.os.ServiceManager;
import android.telephony.Rlog;

import com.android.internal.telephony.cdma.CdmaSubscriptionSourceManager;
import com.android.internal.telephony.cdma.EriManager;
import com.android.internal.telephony.dataconnection.DataEnabledSettings;
import com.android.internal.telephony.dataconnection.DcTracker;
import com.android.internal.telephony.dataconnection.TransportManager;
import com.android.internal.telephony.emergency.EmergencyNumberTracker;
import com.android.internal.telephony.imsphone.ImsExternalCallTracker;
import com.android.internal.telephony.imsphone.ImsPhone;
import com.android.internal.telephony.imsphone.ImsPhoneCallTracker;
import com.android.internal.telephony.SubscriptionController;
import com.android.internal.telephony.uicc.IccCardStatus;
import com.android.internal.telephony.uicc.UiccCard;
import com.android.internal.telephony.uicc.UiccProfile;

import dalvik.system.PathClassLoader;

<<<<<<< HEAD
import java.io.File;
import java.lang.reflect.Constructor;
import java.lang.reflect.Method;
=======
import org.xmlpull.v1.XmlPullParser;
import org.xmlpull.v1.XmlPullParserException;

import java.io.IOException;
import java.util.HashSet;
import java.util.Set;
import java.util.function.Consumer;
>>>>>>> 5a996743

/**
 * This class has one-line methods to instantiate objects only. The purpose is to make code
 * unit-test friendly and use this class as a way to do dependency injection. Instantiating objects
 * this way makes it easier to mock them in tests.
 */
public class TelephonyComponentFactory {
<<<<<<< HEAD
    protected static String LOG_TAG = "TelephonyComponentFactory";
=======

    private static final String TAG = TelephonyComponentFactory.class.getSimpleName();

>>>>>>> 5a996743
    private static TelephonyComponentFactory sInstance;

    private InjectedComponents mInjectedComponents;

    private static class InjectedComponents {
        private static final String ATTRIBUTE_JAR = "jar";
        private static final String ATTRIBUTE_PACKAGE = "package";
        private static final String TAG_INJECTION = "injection";
        private static final String TAG_COMPONENTS = "components";
        private static final String TAG_COMPONENT = "component";

        private final Set<String> mComponentNames = new HashSet<>();
        private TelephonyComponentFactory mInjectedInstance;
        private String mPackageName;
        private String mJarPath;

        private boolean isInjected() {
            return mPackageName != null && mJarPath != null;
        }

        private void makeInjectedInstance() {
            if (isInjected()) {
                PathClassLoader classLoader = new PathClassLoader(mJarPath,
                        ClassLoader.getSystemClassLoader());
                try {
                    Class<?> cls = classLoader.loadClass(mPackageName);
                    mInjectedInstance = (TelephonyComponentFactory) cls.newInstance();
                } catch (ClassNotFoundException e) {
                    Rlog.e(TAG, "failed: " + e.getMessage());
                } catch (IllegalAccessException | InstantiationException e) {
                    Rlog.e(TAG, "injection failed: " + e.getMessage());
                }
            }
        }

        private boolean isComponentInjected(String componentName) {
            if (mInjectedInstance == null) {
                return false;
            }
            return mComponentNames.contains(componentName);
        }

        /**
         * Find the injection tag, set attributes, and then parse the injection.
         */
        private void parseXml(@NonNull XmlPullParser parser) {
            parseXmlByTag(parser, false, p -> {
                setAttributes(p);
                parseInjection(p);
            }, TAG_INJECTION);
        }

        /**
         * Only parse the first injection tag. Find the components tag, then try parse it next.
         */
        private void parseInjection(@NonNull XmlPullParser parser) {
            parseXmlByTag(parser, false, p -> parseComponents(p), TAG_COMPONENTS);
        }

        /**
         * Only parse the first components tag. Find the component tags, then try parse them next.
         */
        private void parseComponents(@NonNull XmlPullParser parser) {
            parseXmlByTag(parser, true, p -> parseComponent(p), TAG_COMPONENT);
        }

        /**
         * Extract text values from component tags.
         */
        private void parseComponent(@NonNull XmlPullParser parser) {
            try {
                int outerDepth = parser.getDepth();
                int type;
                while ((type = parser.next()) != XmlPullParser.END_DOCUMENT
                        && (type != XmlPullParser.END_TAG || parser.getDepth() > outerDepth)) {
                    if (type == XmlPullParser.TEXT) {
                        mComponentNames.add(parser.getText());
                    }
                }
            } catch (XmlPullParserException | IOException e) {
                Rlog.e(TAG, "Failed to parse the component." , e);
            }
        }

        /**
         * Iterates the tags, finds the corresponding tag and then applies the consumer.
         */
        private void parseXmlByTag(@NonNull XmlPullParser parser, boolean allowDuplicate,
                @NonNull Consumer<XmlPullParser> consumer, @NonNull final String tag) {
            try {
                int outerDepth = parser.getDepth();
                int type;
                while ((type = parser.next()) != XmlPullParser.END_DOCUMENT
                        && (type != XmlPullParser.END_TAG || parser.getDepth() > outerDepth)) {
                    if (type == XmlPullParser.START_TAG && tag.equals(parser.getName())) {
                        consumer.accept(parser);
                        if (!allowDuplicate) {
                            return;
                        }
                    }
                }
            } catch (XmlPullParserException | IOException e) {
                Rlog.e(TAG, "Failed to parse or find tag: " + tag, e);
            }
        }

        /**
         * Sets the mPackageName and mJarPath by <injection/> tag.
         * @param parser
         * @return
         */
        private void setAttributes(@NonNull XmlPullParser parser) {
            for (int i = 0; i < parser.getAttributeCount(); i++) {
                String name = parser.getAttributeName(i);
                String value = parser.getAttributeValue(i);
                if (InjectedComponents.ATTRIBUTE_PACKAGE.equals(name)) {
                    mPackageName = value;
                } else if (InjectedComponents.ATTRIBUTE_JAR.equals(name)) {
                    mJarPath = value;
                }
            }
        }
    }

    public static TelephonyComponentFactory getInstance() {
        if (sInstance == null) {
            String fullClsName = "com.qualcomm.qti.internal.telephony.QtiTelephonyComponentFactory";
            String libPath = "/system/framework/qti-telephony-common.jar"
                    + ":/system/framework/android.hidl.manager-V1.0-java.jar";

            PathClassLoader classLoader = new PathClassLoader(libPath,
                    ClassLoader.getSystemClassLoader());
            Rlog.d(LOG_TAG, "classLoader = " + classLoader);

            if (fullClsName == null || fullClsName.length() == 0) {
                Rlog.d(LOG_TAG, "no customized TelephonyPlugin available, fallback to default");
                fullClsName = "com.android.internal.telephony.TelephonyComponentFactory";
            }

            Class<?> cls = null;
            try {
                cls = Class.forName(fullClsName, false, classLoader);
                Rlog.d(LOG_TAG, "cls = " + cls);
                Constructor custMethod = cls.getConstructor();
                Rlog.d(LOG_TAG, "constructor method = " + custMethod);
                sInstance = (TelephonyComponentFactory) custMethod.newInstance();
            } catch (NoClassDefFoundError e) {
                e.printStackTrace();
                Rlog.e(LOG_TAG, "error loading TelephonyComponentFactory");
                sInstance = new TelephonyComponentFactory();
            } catch (Exception e) {
                e.printStackTrace();
                Rlog.e(LOG_TAG, "Error loading TelephonyComponentFactory");
                sInstance = new TelephonyComponentFactory();
            }
        }
        return sInstance;
    }

    /**
     * Inject TelephonyComponentFactory using a xml config file.
     * @param parser a nullable {@link XmlResourceParser} created with the injection config file.
     * The config xml should has below formats:
     * <injection package="package.InjectedTelephonyComponentFactory" jar="path to jar file">
     *     <components>
     *         <component>example.package.ComponentAbc</component>
     *         <component>example.package.ComponentXyz</component>
     *         <!-- e.g. com.android.internal.telephony.GsmCdmaPhone -->
     *     </components>
     * </injection>
     */
    public void injectTheComponentFactory(XmlResourceParser parser) {
        if (mInjectedComponents != null) {
            Rlog.i(TAG, "Already injected.");
            return;
        }

        if (parser != null) {
            mInjectedComponents = new InjectedComponents();
            mInjectedComponents.parseXml(parser);
            mInjectedComponents.makeInjectedInstance();
            Rlog.i(TAG, "Total components injected: "
                    + mInjectedComponents.mComponentNames.size());
        }
    }

    /**
     * Use the injected TelephonyComponentFactory if configured. Otherwise, use the default.
     * @param componentName Name of the component class uses the injected component factory,
     * e.g. GsmCdmaPhone.class.getName() for {@link GsmCdmaPhone}
     * @return injected component factory. If not configured or injected, return the default one.
     */
    public TelephonyComponentFactory inject(String componentName) {
        if (mInjectedComponents != null && mInjectedComponents.isComponentInjected(componentName)) {
            return mInjectedComponents.mInjectedInstance;
        }
        return sInstance;
    }

    public GsmCdmaCallTracker makeGsmCdmaCallTracker(GsmCdmaPhone phone) {
        Rlog.d(LOG_TAG, "makeGsmCdmaCallTracker");
        return new GsmCdmaCallTracker(phone);
    }

    public SmsStorageMonitor makeSmsStorageMonitor(Phone phone) {
        Rlog.d(LOG_TAG, "makeSmsStorageMonitor");
        return new SmsStorageMonitor(phone);
    }

    public SmsUsageMonitor makeSmsUsageMonitor(Context context) {
        Rlog.d(LOG_TAG, "makeSmsUsageMonitor");
        return new SmsUsageMonitor(context);
    }

    public ServiceStateTracker makeServiceStateTracker(GsmCdmaPhone phone, CommandsInterface ci) {
        Rlog.d(LOG_TAG, "makeServiceStateTracker");
        return new ServiceStateTracker(phone, ci);
    }

    /**
     * Create a new EmergencyNumberTracker.
     */
    public EmergencyNumberTracker makeEmergencyNumberTracker(Phone phone, CommandsInterface ci) {
        return new EmergencyNumberTracker(phone, ci);
    }

    /**
     * Sets the NitzStateMachine implementation to use during implementation. This boolean
     * should be removed once the new implementation is stable.
     */
    static final boolean USE_NEW_NITZ_STATE_MACHINE = true;

    /**
     * Returns a new {@link NitzStateMachine} instance.
     */
    public NitzStateMachine makeNitzStateMachine(GsmCdmaPhone phone) {
        return USE_NEW_NITZ_STATE_MACHINE
                ? new NewNitzStateMachine(phone)
                : new OldNitzStateMachine(phone);
    }

    public SimActivationTracker makeSimActivationTracker(Phone phone) {
        return new SimActivationTracker(phone);
    }

    public DcTracker makeDcTracker(Phone phone, int transportType) {
        return new DcTracker(phone, transportType);
    }

    public CarrierSignalAgent makeCarrierSignalAgent(Phone phone) {
        return new CarrierSignalAgent(phone);
    }

    public CarrierActionAgent makeCarrierActionAgent(Phone phone) {
        return new CarrierActionAgent(phone);
    }

    public CarrierResolver makeCarrierResolver(Phone phone) {
        return new CarrierResolver(phone);
    }

    public IccPhoneBookInterfaceManager makeIccPhoneBookInterfaceManager(Phone phone) {
        Rlog.d(LOG_TAG, "makeIccPhoneBookInterfaceManager");
        return new IccPhoneBookInterfaceManager(phone);
    }

    public IccSmsInterfaceManager makeIccSmsInterfaceManager(Phone phone) {
        Rlog.d(LOG_TAG, "makeIccSmsInterfaceManager");
        return new IccSmsInterfaceManager(phone);
    }

    /**
     * Create a new UiccProfile object.
     */
    public UiccProfile makeUiccProfile(Context context, CommandsInterface ci, IccCardStatus ics,
                                       int phoneId, UiccCard uiccCard, Object lock) {
        return new UiccProfile(context, ci, ics, phoneId, uiccCard, lock);
    }

    public EriManager makeEriManager(Phone phone, Context context, int eriFileSource) {
        Rlog.d(LOG_TAG, "makeEriManager");
        return new EriManager(phone, context, eriFileSource);
    }

    public WspTypeDecoder makeWspTypeDecoder(byte[] pdu) {
        Rlog.d(LOG_TAG, "makeWspTypeDecoder");
        return new WspTypeDecoder(pdu);
    }

    /**
     * Create a tracker for a single-part SMS.
     */
    public InboundSmsTracker makeInboundSmsTracker(byte[] pdu, long timestamp, int destPort,
            boolean is3gpp2, boolean is3gpp2WapPdu, String address, String displayAddr,
            String messageBody) {
        Rlog.d(LOG_TAG, "makeInboundSmsTracker");
        return new InboundSmsTracker(pdu, timestamp, destPort, is3gpp2, is3gpp2WapPdu, address,
                displayAddr, messageBody);
    }

    /**
     * Create a tracker for a multi-part SMS.
     */
    public InboundSmsTracker makeInboundSmsTracker(byte[] pdu, long timestamp, int destPort,
            boolean is3gpp2, String address, String displayAddr, int referenceNumber, int sequenceNumber,
            int messageCount, boolean is3gpp2WapPdu, String messageBody) {
        Rlog.d(LOG_TAG, "makeInboundSmsTracker");
        return new InboundSmsTracker(pdu, timestamp, destPort, is3gpp2, address, displayAddr,
                referenceNumber, sequenceNumber, messageCount, is3gpp2WapPdu, messageBody);
    }

    /**
     * Create a tracker from a row of raw table
     */
    public InboundSmsTracker makeInboundSmsTracker(Cursor cursor, boolean isCurrentFormat3gpp2) {
        Rlog.d(LOG_TAG, "makeInboundSmsTracker");
        return new InboundSmsTracker(cursor, isCurrentFormat3gpp2);
    }

    public ImsPhoneCallTracker makeImsPhoneCallTracker(ImsPhone imsPhone) {
        Rlog.d(LOG_TAG, "makeImsPhoneCallTracker");
        return new ImsPhoneCallTracker(imsPhone);
    }

    public ImsExternalCallTracker makeImsExternalCallTracker(ImsPhone imsPhone) {

        return new ImsExternalCallTracker(imsPhone);
    }

    /**
     * Create an AppSmsManager for per-app SMS message.
     */
    public AppSmsManager makeAppSmsManager(Context context) {
        return new AppSmsManager(context);
    }

    public DeviceStateMonitor makeDeviceStateMonitor(Phone phone) {
        return new DeviceStateMonitor(phone);
    }

    public TransportManager makeTransportManager(Phone phone) {
        return new TransportManager(phone);
    }

    public CdmaSubscriptionSourceManager
    getCdmaSubscriptionSourceManagerInstance(Context context, CommandsInterface ci, Handler h,
                                             int what, Object obj) {
        Rlog.d(LOG_TAG, "getCdmaSubscriptionSourceManagerInstance");
        return CdmaSubscriptionSourceManager.getInstance(context, ci, h, what, obj);
    }

    public IDeviceIdleController getIDeviceIdleController() {
        Rlog.d(LOG_TAG, "getIDeviceIdleController");
        return IDeviceIdleController.Stub.asInterface(
                ServiceManager.getService(Context.DEVICE_IDLE_CONTROLLER));
    }

    public LocaleTracker makeLocaleTracker(Phone phone, NitzStateMachine nitzStateMachine,
                                           Looper looper) {
        return new LocaleTracker(phone, nitzStateMachine, looper);
    }

<<<<<<< HEAD
    public Phone makePhone(Context context, CommandsInterface ci, PhoneNotifier notifier,
            int phoneId, int precisePhoneType,
            TelephonyComponentFactory telephonyComponentFactory) {
        Rlog.d(LOG_TAG, "makePhone");
        return new GsmCdmaPhone(context, ci, notifier, phoneId, precisePhoneType,
                telephonyComponentFactory);
    }

    public SubscriptionController initSubscriptionController(Context c, CommandsInterface[] ci) {
        Rlog.d(LOG_TAG, "initSubscriptionController");
        return SubscriptionController.init(c, ci);
    }

    public SubscriptionInfoUpdater makeSubscriptionInfoUpdater(Looper looper, Context context,
            Phone[] phones, CommandsInterface[] ci) {
        Rlog.d(LOG_TAG, "makeSubscriptionInfoUpdater");
        return new SubscriptionInfoUpdater(looper, context, phones, ci);
    }

    public void makeExtTelephonyClasses(Context context,
            Phone[] phones, CommandsInterface[] commandsInterfaces) {
        Rlog.d(LOG_TAG, "makeExtTelephonyClasses");
    }

    public PhoneSwitcher makePhoneSwitcher(int maxActivePhones, int numPhones, Context context,
            SubscriptionController subscriptionController, Looper looper, ITelephonyRegistry tr,
            CommandsInterface[] cis, Phone[] phones) {
        Rlog.d(LOG_TAG, "makePhoneSwitcher");
        return new PhoneSwitcher(maxActivePhones,numPhones,
                context, subscriptionController, looper, tr, cis,
                phones);
    }

    public RIL makeRIL(Context context, int preferredNetworkType,
            int cdmaSubscription, Integer instanceId) {
        Rlog.d(LOG_TAG, "makeRIL");
        return new RIL(context, preferredNetworkType, cdmaSubscription, instanceId);
=======
    public DataEnabledSettings makeDataEnabledSettings(Phone phone) {
        return new DataEnabledSettings(phone);
>>>>>>> 5a996743
    }
}<|MERGE_RESOLUTION|>--- conflicted
+++ resolved
@@ -42,11 +42,8 @@
 
 import dalvik.system.PathClassLoader;
 
-<<<<<<< HEAD
-import java.io.File;
 import java.lang.reflect.Constructor;
-import java.lang.reflect.Method;
-=======
+
 import org.xmlpull.v1.XmlPullParser;
 import org.xmlpull.v1.XmlPullParserException;
 
@@ -54,7 +51,6 @@
 import java.util.HashSet;
 import java.util.Set;
 import java.util.function.Consumer;
->>>>>>> 5a996743
 
 /**
  * This class has one-line methods to instantiate objects only. The purpose is to make code
@@ -62,13 +58,10 @@
  * this way makes it easier to mock them in tests.
  */
 public class TelephonyComponentFactory {
-<<<<<<< HEAD
     protected static String LOG_TAG = "TelephonyComponentFactory";
-=======
 
     private static final String TAG = TelephonyComponentFactory.class.getSimpleName();
 
->>>>>>> 5a996743
     private static TelephonyComponentFactory sInstance;
 
     private InjectedComponents mInjectedComponents;
@@ -431,7 +424,10 @@
         return new LocaleTracker(phone, nitzStateMachine, looper);
     }
 
-<<<<<<< HEAD
+    public DataEnabledSettings makeDataEnabledSettings(Phone phone) {
+        return new DataEnabledSettings(phone);
+    }
+
     public Phone makePhone(Context context, CommandsInterface ci, PhoneNotifier notifier,
             int phoneId, int precisePhoneType,
             TelephonyComponentFactory telephonyComponentFactory) {
@@ -469,9 +465,5 @@
             int cdmaSubscription, Integer instanceId) {
         Rlog.d(LOG_TAG, "makeRIL");
         return new RIL(context, preferredNetworkType, cdmaSubscription, instanceId);
-=======
-    public DataEnabledSettings makeDataEnabledSettings(Phone phone) {
-        return new DataEnabledSettings(phone);
->>>>>>> 5a996743
     }
 }