/*
 * Copyright (C) 2015 The Android Open Source Project
 *
 * Licensed under the Apache License, Version 2.0 (the "License");
 * you may not use this file except in compliance with the License.
 * You may obtain a copy of the License at
 *
 *      http://www.apache.org/licenses/LICENSE-2.0
 *
 * Unless required by applicable law or agreed to in writing, software
 * distributed under the License is distributed on an "AS IS" BASIS,
 * WITHOUT WARRANTIES OR CONDITIONS OF ANY KIND, either express or implied.
 * See the License for the specific language governing permissions and
 * limitations under the License.
 */

package com.android.internal.telephony;

import android.annotation.NonNull;
import android.annotation.Nullable;
import android.content.Context;
import android.content.res.XmlResourceParser;
import android.database.Cursor;
import android.os.Handler;
import android.os.Looper;
import android.system.ErrnoException;
import android.system.Os;
import android.system.OsConstants;
import android.system.StructStatVfs;
import android.telephony.AccessNetworkConstants.TransportType;
import android.text.TextUtils;

import com.android.internal.telephony.cdma.CdmaSubscriptionSourceManager;
import com.android.internal.telephony.cdma.EriManager;
import com.android.internal.telephony.dataconnection.DataEnabledSettings;
import com.android.internal.telephony.dataconnection.DcTracker;
import com.android.internal.telephony.dataconnection.TransportManager;
import com.android.internal.telephony.emergency.EmergencyNumberTracker;
import com.android.internal.telephony.imsphone.ImsExternalCallTracker;
import com.android.internal.telephony.imsphone.ImsPhone;
import com.android.internal.telephony.imsphone.ImsPhoneCallTracker;
import com.android.internal.telephony.nitz.NewNitzStateMachineImpl;
import com.android.internal.telephony.SubscriptionController;
import com.android.internal.telephony.uicc.IccCardStatus;
import com.android.internal.telephony.uicc.UiccCard;
import com.android.internal.telephony.uicc.UiccProfile;
import com.android.telephony.Rlog;

import dalvik.system.PathClassLoader;

import java.lang.reflect.Constructor;

import org.xmlpull.v1.XmlPullParser;
import org.xmlpull.v1.XmlPullParserException;

import java.io.File;
import java.io.IOException;
import java.util.Arrays;
import java.util.HashSet;
import java.util.Set;
import java.util.function.Consumer;
import java.util.stream.Collectors;



/**
 * This class has one-line methods to instantiate objects only. The purpose is to make code
 * unit-test friendly and use this class as a way to do dependency injection. Instantiating objects
 * this way makes it easier to mock them in tests.
 */
public class TelephonyComponentFactory {
    protected static String LOG_TAG = "TelephonyComponentFactory";

    private static final String TAG = TelephonyComponentFactory.class.getSimpleName();

    private static TelephonyComponentFactory sInstance;

    private InjectedComponents mInjectedComponents;

    private static class InjectedComponents {
        private static final String ATTRIBUTE_JAR = "jar";
        private static final String ATTRIBUTE_PACKAGE = "package";
        private static final String TAG_INJECTION = "injection";
        private static final String TAG_COMPONENTS = "components";
        private static final String TAG_COMPONENT = "component";
        private static final String SYSTEM = "/system/";
        private static final String PRODUCT = "/product/";
        private static final String SYSTEM_EXT = "/system_ext/";

        private final Set<String> mComponentNames = new HashSet<>();
        private TelephonyComponentFactory mInjectedInstance;
        private String mPackageName;
        private String mJarPath;

        /**
         * @return paths correctly configured to inject.
         * 1) PackageName and JarPath mustn't be empty.
         * 2) JarPath is restricted under /system or /product only.
         * 3) JarPath is on a READ-ONLY partition.
         */
        private @Nullable String getValidatedPaths() {
            if (TextUtils.isEmpty(mPackageName) || TextUtils.isEmpty(mJarPath)) {
                return null;
            }
            // filter out invalid paths
            return Arrays.stream(mJarPath.split(File.pathSeparator))
                    .filter(s -> (s.startsWith(SYSTEM) || s.startsWith(PRODUCT)
                            || s.startsWith(SYSTEM_EXT)))
                    .filter(s -> {
                        try {
                            // This will also throw an error if the target doesn't exist.
                            StructStatVfs vfs = Os.statvfs(s);
                            return (vfs.f_flag & OsConstants.ST_RDONLY) != 0;
                        } catch (ErrnoException e) {
                            Rlog.w(TAG, "Injection jar is not protected , path: " + s
                                    + e.getMessage());
                            return false;
                        }
                    }).distinct()
                    .collect(Collectors.joining(File.pathSeparator));
        }

        private void makeInjectedInstance() {
            String validatedPaths = getValidatedPaths();
            Rlog.d(TAG, "validated paths: " + validatedPaths);
            if (!TextUtils.isEmpty(validatedPaths)) {
                try {
                    PathClassLoader classLoader = new PathClassLoader(validatedPaths,
                            ClassLoader.getSystemClassLoader());
                    Class<?> cls = classLoader.loadClass(mPackageName);
                    mInjectedInstance = (TelephonyComponentFactory) cls.newInstance();
                } catch (ClassNotFoundException e) {
                    Rlog.e(TAG, "failed: " + e.getMessage());
                } catch (IllegalAccessException | InstantiationException e) {
                    Rlog.e(TAG, "injection failed: " + e.getMessage());
                }
            }
        }

        private boolean isComponentInjected(String componentName) {
            if (mInjectedInstance == null) {
                return false;
            }
            return mComponentNames.contains(componentName);
        }

        /**
         * Find the injection tag, set attributes, and then parse the injection.
         */
        private void parseXml(@NonNull XmlPullParser parser) {
            parseXmlByTag(parser, false, p -> {
                setAttributes(p);
                parseInjection(p);
            }, TAG_INJECTION);
        }

        /**
         * Only parse the first injection tag. Find the components tag, then try parse it next.
         */
        private void parseInjection(@NonNull XmlPullParser parser) {
            parseXmlByTag(parser, false, p -> parseComponents(p), TAG_COMPONENTS);
        }

        /**
         * Only parse the first components tag. Find the component tags, then try parse them next.
         */
        private void parseComponents(@NonNull XmlPullParser parser) {
            parseXmlByTag(parser, true, p -> parseComponent(p), TAG_COMPONENT);
        }

        /**
         * Extract text values from component tags.
         */
        private void parseComponent(@NonNull XmlPullParser parser) {
            try {
                int outerDepth = parser.getDepth();
                int type;
                while ((type = parser.next()) != XmlPullParser.END_DOCUMENT
                        && (type != XmlPullParser.END_TAG || parser.getDepth() > outerDepth)) {
                    if (type == XmlPullParser.TEXT) {
                        mComponentNames.add(parser.getText());
                    }
                }
            } catch (XmlPullParserException | IOException e) {
                Rlog.e(TAG, "Failed to parse the component." , e);
            }
        }

        /**
         * Iterates the tags, finds the corresponding tag and then applies the consumer.
         */
        private void parseXmlByTag(@NonNull XmlPullParser parser, boolean allowDuplicate,
                @NonNull Consumer<XmlPullParser> consumer, @NonNull final String tag) {
            try {
                int outerDepth = parser.getDepth();
                int type;
                while ((type = parser.next()) != XmlPullParser.END_DOCUMENT
                        && (type != XmlPullParser.END_TAG || parser.getDepth() > outerDepth)) {
                    if (type == XmlPullParser.START_TAG && tag.equals(parser.getName())) {
                        consumer.accept(parser);
                        if (!allowDuplicate) {
                            return;
                        }
                    }
                }
            } catch (XmlPullParserException | IOException e) {
                Rlog.e(TAG, "Failed to parse or find tag: " + tag, e);
            }
        }

        /**
         * Sets the mPackageName and mJarPath by <injection/> tag.
         * @param parser
         * @return
         */
        private void setAttributes(@NonNull XmlPullParser parser) {
            for (int i = 0; i < parser.getAttributeCount(); i++) {
                String name = parser.getAttributeName(i);
                String value = parser.getAttributeValue(i);
                if (InjectedComponents.ATTRIBUTE_PACKAGE.equals(name)) {
                    mPackageName = value;
                } else if (InjectedComponents.ATTRIBUTE_JAR.equals(name)) {
                    mJarPath = value;
                }
            }
        }
    }

    public static TelephonyComponentFactory getInstance() {
        if (sInstance == null) {
            sInstance = new TelephonyComponentFactory();
        }
        return sInstance;
    }

    /**
     * Inject TelephonyComponentFactory using a xml config file.
     * @param parser a nullable {@link XmlResourceParser} created with the injection config file.
     * The config xml should has below formats:
     * <injection package="package.InjectedTelephonyComponentFactory" jar="path to jar file">
     *     <components>
     *         <component>example.package.ComponentAbc</component>
     *         <component>example.package.ComponentXyz</component>
     *         <!-- e.g. com.android.internal.telephony.GsmCdmaPhone -->
     *     </components>
     * </injection>
     */
    public void injectTheComponentFactory(XmlResourceParser parser) {
        if (mInjectedComponents != null) {
            Rlog.i(TAG, "Already injected.");
            return;
        }

        if (parser != null) {
            mInjectedComponents = new InjectedComponents();
            mInjectedComponents.parseXml(parser);
            mInjectedComponents.makeInjectedInstance();
            boolean injectSuccessful = !TextUtils.isEmpty(mInjectedComponents.getValidatedPaths());
            Rlog.d(TAG, "Total components injected: " + (injectSuccessful
                    ? mInjectedComponents.mComponentNames.size() : 0));
        }
    }

    /**
     * Use the injected TelephonyComponentFactory if configured. Otherwise, use the default.
     * @param componentName Name of the component class uses the injected component factory,
     * e.g. GsmCdmaPhone.class.getName() for {@link GsmCdmaPhone}
     * @return injected component factory. If not configured or injected, return the default one.
     */
    public TelephonyComponentFactory inject(String componentName) {
        if (mInjectedComponents != null && mInjectedComponents.isComponentInjected(componentName)) {
            return mInjectedComponents.mInjectedInstance;
        }
        return sInstance;
    }

    public GsmCdmaCallTracker makeGsmCdmaCallTracker(GsmCdmaPhone phone) {
        Rlog.d(LOG_TAG, "makeGsmCdmaCallTracker");
        return new GsmCdmaCallTracker(phone);
    }

    public SmsStorageMonitor makeSmsStorageMonitor(Phone phone) {
        Rlog.d(LOG_TAG, "makeSmsStorageMonitor");
        return new SmsStorageMonitor(phone);
    }

    public SmsUsageMonitor makeSmsUsageMonitor(Context context) {
        Rlog.d(LOG_TAG, "makeSmsUsageMonitor");
        return new SmsUsageMonitor(context);
    }

    public ServiceStateTracker makeServiceStateTracker(GsmCdmaPhone phone, CommandsInterface ci) {
        Rlog.d(LOG_TAG, "makeServiceStateTracker");
        return new ServiceStateTracker(phone, ci);
    }

    /**
     * Create a new EmergencyNumberTracker.
     */
    public EmergencyNumberTracker makeEmergencyNumberTracker(Phone phone, CommandsInterface ci) {
        return new EmergencyNumberTracker(phone, ci);
    }

    private static final boolean USE_NEW_NITZ_STATE_MACHINE = true;

    /**
     * Returns a new {@link NitzStateMachine} instance.
     */
    public NitzStateMachine makeNitzStateMachine(GsmCdmaPhone phone) {
        if (USE_NEW_NITZ_STATE_MACHINE) {
            return NewNitzStateMachineImpl.createInstance(phone);
        } else {
            return new NitzStateMachineImpl(phone);
        }
    }

    public SimActivationTracker makeSimActivationTracker(Phone phone) {
        return new SimActivationTracker(phone);
    }

    public DcTracker makeDcTracker(Phone phone, @TransportType int transportType) {
        return new DcTracker(phone, transportType);
    }

    public CarrierSignalAgent makeCarrierSignalAgent(Phone phone) {
        return new CarrierSignalAgent(phone);
    }

    public CarrierActionAgent makeCarrierActionAgent(Phone phone) {
        return new CarrierActionAgent(phone);
    }

    public CarrierResolver makeCarrierResolver(Phone phone) {
        return new CarrierResolver(phone);
    }

    public IccPhoneBookInterfaceManager makeIccPhoneBookInterfaceManager(Phone phone) {
        Rlog.d(LOG_TAG, "makeIccPhoneBookInterfaceManager");
        return new IccPhoneBookInterfaceManager(phone);
    }

    public IccSmsInterfaceManager makeIccSmsInterfaceManager(Phone phone) {
        Rlog.d(LOG_TAG, "makeIccSmsInterfaceManager");
        return new IccSmsInterfaceManager(phone);
    }

    /**
     * Create a new UiccProfile object.
     */
    public UiccProfile makeUiccProfile(Context context, CommandsInterface ci, IccCardStatus ics,
                                       int phoneId, UiccCard uiccCard, Object lock) {
        return new UiccProfile(context, ci, ics, phoneId, uiccCard, lock);
    }

    public EriManager makeEriManager(Phone phone, int eriFileSource) {
        Rlog.d(LOG_TAG, "makeEriManager");
        return new EriManager(phone, eriFileSource);
    }

    public WspTypeDecoder makeWspTypeDecoder(byte[] pdu) {
        Rlog.d(LOG_TAG, "makeWspTypeDecoder");
        return new WspTypeDecoder(pdu);
    }

    /**
     * Create a tracker for a single-part SMS.
     */
<<<<<<< HEAD
    public InboundSmsTracker makeInboundSmsTracker(byte[] pdu, long timestamp, int destPort,
            boolean is3gpp2, boolean is3gpp2WapPdu, String address, String displayAddr,
            String messageBody, boolean isClass0, int subId) {
        Rlog.d(LOG_TAG, "makeInboundSmsTracker");
        return new InboundSmsTracker(pdu, timestamp, destPort, is3gpp2, is3gpp2WapPdu, address,
                displayAddr, messageBody, isClass0, subId);
=======
    public InboundSmsTracker makeInboundSmsTracker(Context context, byte[] pdu, long timestamp,
            int destPort, boolean is3gpp2, boolean is3gpp2WapPdu, String address,
            String displayAddr, String messageBody, boolean isClass0, int subId) {
        return new InboundSmsTracker(context, pdu, timestamp, destPort, is3gpp2, is3gpp2WapPdu,
                address, displayAddr, messageBody, isClass0, subId);
>>>>>>> b48d1f18
    }

    /**
     * Create a tracker for a multi-part SMS.
     */
    public InboundSmsTracker makeInboundSmsTracker(Context context, byte[] pdu, long timestamp,
            int destPort, boolean is3gpp2, String address, String displayAddr, int referenceNumber,
            int sequenceNumber, int messageCount, boolean is3gpp2WapPdu, String messageBody,
            boolean isClass0, int subId) {
<<<<<<< HEAD
        Rlog.d(LOG_TAG, "makeInboundSmsTracker");
        return new InboundSmsTracker(pdu, timestamp, destPort, is3gpp2, address, displayAddr,
                referenceNumber, sequenceNumber, messageCount, is3gpp2WapPdu, messageBody,
                isClass0, subId);
=======
        return new InboundSmsTracker(context, pdu, timestamp, destPort, is3gpp2, address,
                displayAddr, referenceNumber, sequenceNumber, messageCount, is3gpp2WapPdu,
                messageBody, isClass0, subId);
>>>>>>> b48d1f18
    }

    /**
     * Create a tracker from a row of raw table
     */
<<<<<<< HEAD
    public InboundSmsTracker makeInboundSmsTracker(Cursor cursor, boolean isCurrentFormat3gpp2) {
        Rlog.d(LOG_TAG, "makeInboundSmsTracker");
        return new InboundSmsTracker(cursor, isCurrentFormat3gpp2);
=======
    public InboundSmsTracker makeInboundSmsTracker(Context context, Cursor cursor,
            boolean isCurrentFormat3gpp2) {
        return new InboundSmsTracker(context, cursor, isCurrentFormat3gpp2);
>>>>>>> b48d1f18
    }

    public ImsPhoneCallTracker makeImsPhoneCallTracker(ImsPhone imsPhone) {
        Rlog.d(LOG_TAG, "makeImsPhoneCallTracker");
        return new ImsPhoneCallTracker(imsPhone);
    }

    public ImsExternalCallTracker makeImsExternalCallTracker(ImsPhone imsPhone) {

        return new ImsExternalCallTracker(imsPhone);
    }

    /**
     * Create an AppSmsManager for per-app SMS message.
     */
    public AppSmsManager makeAppSmsManager(Context context) {
        return new AppSmsManager(context);
    }

    public DeviceStateMonitor makeDeviceStateMonitor(Phone phone) {
        return new DeviceStateMonitor(phone);
    }

    public TransportManager makeTransportManager(Phone phone) {
        return new TransportManager(phone);
    }

    public CdmaSubscriptionSourceManager
    getCdmaSubscriptionSourceManagerInstance(Context context, CommandsInterface ci, Handler h,
                                             int what, Object obj) {
        Rlog.d(LOG_TAG, "getCdmaSubscriptionSourceManagerInstance");
        return CdmaSubscriptionSourceManager.getInstance(context, ci, h, what, obj);
    }

    public LocaleTracker makeLocaleTracker(Phone phone, NitzStateMachine nitzStateMachine,
                                           Looper looper) {
        return new LocaleTracker(phone, nitzStateMachine, looper);
    }

    public DataEnabledSettings makeDataEnabledSettings(Phone phone) {
        return new DataEnabledSettings(phone);
    }

    public Phone makePhone(Context context, CommandsInterface ci, PhoneNotifier notifier,
            int phoneId, int precisePhoneType,
            TelephonyComponentFactory telephonyComponentFactory) {
        Rlog.i(TAG, "makePhone");
        return new GsmCdmaPhone(context, ci, notifier, phoneId, precisePhoneType,
                telephonyComponentFactory);
    }

    public SubscriptionController initSubscriptionController(Context c) {
        Rlog.i(TAG, "initSubscriptionController");
        return SubscriptionController.init(c);
    }

    public SubscriptionInfoUpdater makeSubscriptionInfoUpdater(Looper looper, Context context,
            CommandsInterface[] ci) {
        Rlog.i(TAG, "makeSubscriptionInfoUpdater");
        return new SubscriptionInfoUpdater(looper, context, ci);
    }

    public PhoneSwitcher makePhoneSwitcher(int maxDataAttachModemCount, Context context,
            Looper looper) {
        Rlog.i(TAG, "makePhoneSwitcher");
        return new PhoneSwitcher(maxDataAttachModemCount, context, looper);
    }

    public RIL makeRIL(Context context, int preferredNetworkType,
            int cdmaSubscription, Integer instanceId) {
        Rlog.d(LOG_TAG, "makeRIL");
        return new RIL(context, preferredNetworkType, cdmaSubscription, instanceId);
    }

    public MultiSimSettingController initMultiSimSettingController(Context c,
            SubscriptionController sc) {
        Rlog.i(TAG, " initMultiSimSettingController ");
        return MultiSimSettingController.init(c, sc);
    }

    public void makeExtTelephonyClasses(Context context,
            Phone[] phones, CommandsInterface[] commandsInterfaces) {
        Rlog.d(LOG_TAG, "makeExtTelephonyClasses");
    }

    public CarrierInfoManager makeCarrierInfoManager(Phone phone) {
        Rlog.i(TAG, " makeCarrierInfoManager ");
        return new CarrierInfoManager();
    }
}<|MERGE_RESOLUTION|>--- conflicted
+++ resolved
@@ -365,20 +365,12 @@
     /**
      * Create a tracker for a single-part SMS.
      */
-<<<<<<< HEAD
-    public InboundSmsTracker makeInboundSmsTracker(byte[] pdu, long timestamp, int destPort,
-            boolean is3gpp2, boolean is3gpp2WapPdu, String address, String displayAddr,
-            String messageBody, boolean isClass0, int subId) {
-        Rlog.d(LOG_TAG, "makeInboundSmsTracker");
-        return new InboundSmsTracker(pdu, timestamp, destPort, is3gpp2, is3gpp2WapPdu, address,
-                displayAddr, messageBody, isClass0, subId);
-=======
     public InboundSmsTracker makeInboundSmsTracker(Context context, byte[] pdu, long timestamp,
             int destPort, boolean is3gpp2, boolean is3gpp2WapPdu, String address,
             String displayAddr, String messageBody, boolean isClass0, int subId) {
+        Rlog.d(LOG_TAG, "makeInboundSmsTracker");
         return new InboundSmsTracker(context, pdu, timestamp, destPort, is3gpp2, is3gpp2WapPdu,
                 address, displayAddr, messageBody, isClass0, subId);
->>>>>>> b48d1f18
     }
 
     /**
@@ -388,30 +380,19 @@
             int destPort, boolean is3gpp2, String address, String displayAddr, int referenceNumber,
             int sequenceNumber, int messageCount, boolean is3gpp2WapPdu, String messageBody,
             boolean isClass0, int subId) {
-<<<<<<< HEAD
         Rlog.d(LOG_TAG, "makeInboundSmsTracker");
-        return new InboundSmsTracker(pdu, timestamp, destPort, is3gpp2, address, displayAddr,
-                referenceNumber, sequenceNumber, messageCount, is3gpp2WapPdu, messageBody,
-                isClass0, subId);
-=======
         return new InboundSmsTracker(context, pdu, timestamp, destPort, is3gpp2, address,
                 displayAddr, referenceNumber, sequenceNumber, messageCount, is3gpp2WapPdu,
                 messageBody, isClass0, subId);
->>>>>>> b48d1f18
     }
 
     /**
      * Create a tracker from a row of raw table
      */
-<<<<<<< HEAD
-    public InboundSmsTracker makeInboundSmsTracker(Cursor cursor, boolean isCurrentFormat3gpp2) {
-        Rlog.d(LOG_TAG, "makeInboundSmsTracker");
-        return new InboundSmsTracker(cursor, isCurrentFormat3gpp2);
-=======
     public InboundSmsTracker makeInboundSmsTracker(Context context, Cursor cursor,
             boolean isCurrentFormat3gpp2) {
+        Rlog.d(LOG_TAG, "makeInboundSmsTracker");
         return new InboundSmsTracker(context, cursor, isCurrentFormat3gpp2);
->>>>>>> b48d1f18
     }
 
     public ImsPhoneCallTracker makeImsPhoneCallTracker(ImsPhone imsPhone) {
