--- conflicted
+++ resolved
@@ -140,13 +140,9 @@
      * Create a tracker for a single-part SMS.
      */
     public InboundSmsTracker makeInboundSmsTracker(byte[] pdu, long timestamp, int destPort,
-<<<<<<< HEAD
-            boolean is3gpp2, boolean is3gpp2WapPdu, String address, String messageBody) {
-        Rlog.d(LOG_TAG, "makeInboundSmsTracker");
-=======
             boolean is3gpp2, boolean is3gpp2WapPdu, String address, String displayAddr,
             String messageBody) {
->>>>>>> 37392ec0
+        Rlog.d(LOG_TAG, "makeInboundSmsTracker");
         return new InboundSmsTracker(pdu, timestamp, destPort, is3gpp2, is3gpp2WapPdu, address,
                 displayAddr, messageBody);
     }
@@ -157,14 +153,9 @@
     public InboundSmsTracker makeInboundSmsTracker(byte[] pdu, long timestamp, int destPort,
             boolean is3gpp2, String address, String displayAddr, int referenceNumber, int sequenceNumber,
             int messageCount, boolean is3gpp2WapPdu, String messageBody) {
-<<<<<<< HEAD
         Rlog.d(LOG_TAG, "makeInboundSmsTracker");
-        return new InboundSmsTracker(pdu, timestamp, destPort, is3gpp2, address, referenceNumber,
-                sequenceNumber, messageCount, is3gpp2WapPdu, messageBody);
-=======
         return new InboundSmsTracker(pdu, timestamp, destPort, is3gpp2, address, displayAddr,
                 referenceNumber, sequenceNumber, messageCount, is3gpp2WapPdu, messageBody);
->>>>>>> 37392ec0
     }
 
     /**
