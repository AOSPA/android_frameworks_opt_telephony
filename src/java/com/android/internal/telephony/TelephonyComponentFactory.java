--- conflicted
+++ resolved
@@ -49,11 +49,8 @@
 
 import dalvik.system.PathClassLoader;
 
-<<<<<<< HEAD
 import java.lang.reflect.Constructor;
 
-=======
->>>>>>> 38680c42
 import org.xmlpull.v1.XmlPullParser;
 import org.xmlpull.v1.XmlPullParserException;
 
@@ -73,10 +70,7 @@
  * this way makes it easier to mock them in tests.
  */
 public class TelephonyComponentFactory {
-<<<<<<< HEAD
     protected static String LOG_TAG = "TelephonyComponentFactory";
-=======
->>>>>>> 38680c42
 
     private static final String TAG = TelephonyComponentFactory.class.getSimpleName();
 
@@ -252,11 +246,7 @@
      */
     public void injectTheComponentFactory(XmlResourceParser parser) {
         if (mInjectedComponents != null) {
-<<<<<<< HEAD
             Rlog.i(TAG, "Already injected.");
-=======
-            Rlog.d(TAG, "Already injected.");
->>>>>>> 38680c42
             return;
         }
 
@@ -311,25 +301,10 @@
     }
 
     /**
-<<<<<<< HEAD
-     * Sets the NitzStateMachine implementation to use during implementation. This boolean
-     * should be removed once the new implementation is stable.
-     */
-    static final boolean USE_NEW_NITZ_STATE_MACHINE = true;
-
-    /**
-     * Returns a new {@link NitzStateMachine} instance.
-     */
-    public NitzStateMachine makeNitzStateMachine(GsmCdmaPhone phone) {
-        return USE_NEW_NITZ_STATE_MACHINE
-                ? new NewNitzStateMachine(phone)
-                : new OldNitzStateMachine(phone);
-=======
      * Returns a new {@link NitzStateMachine} instance.
      */
     public NitzStateMachine makeNitzStateMachine(GsmCdmaPhone phone) {
         return new NitzStateMachineImpl(phone);
->>>>>>> 38680c42
     }
 
     public SimActivationTracker makeSimActivationTracker(Phone phone) {
@@ -371,10 +346,7 @@
     }
 
     public EriManager makeEriManager(Phone phone, int eriFileSource) {
-<<<<<<< HEAD
         Rlog.d(LOG_TAG, "makeEriManager");
-=======
->>>>>>> 38680c42
         return new EriManager(phone, eriFileSource);
     }
 
@@ -388,16 +360,10 @@
      */
     public InboundSmsTracker makeInboundSmsTracker(byte[] pdu, long timestamp, int destPort,
             boolean is3gpp2, boolean is3gpp2WapPdu, String address, String displayAddr,
-<<<<<<< HEAD
-            String messageBody, boolean isClass0) {
+            String messageBody, boolean isClass0, int subId) {
         Rlog.d(LOG_TAG, "makeInboundSmsTracker");
         return new InboundSmsTracker(pdu, timestamp, destPort, is3gpp2, is3gpp2WapPdu, address,
-                displayAddr, messageBody, isClass0);
-=======
-            String messageBody, boolean isClass0, int subId) {
-        return new InboundSmsTracker(pdu, timestamp, destPort, is3gpp2, is3gpp2WapPdu, address,
                 displayAddr, messageBody, isClass0, subId);
->>>>>>> 38680c42
     }
 
     /**
@@ -406,18 +372,11 @@
     public InboundSmsTracker makeInboundSmsTracker(byte[] pdu, long timestamp, int destPort,
             boolean is3gpp2, String address, String displayAddr, int referenceNumber,
             int sequenceNumber, int messageCount, boolean is3gpp2WapPdu, String messageBody,
-<<<<<<< HEAD
-            boolean isClass0) {
+            boolean isClass0, int subId) {
         Rlog.d(LOG_TAG, "makeInboundSmsTracker");
         return new InboundSmsTracker(pdu, timestamp, destPort, is3gpp2, address, displayAddr,
                 referenceNumber, sequenceNumber, messageCount, is3gpp2WapPdu, messageBody,
-                isClass0);
-=======
-            boolean isClass0, int subId) {
-        return new InboundSmsTracker(pdu, timestamp, destPort, is3gpp2, address, displayAddr,
-                referenceNumber, sequenceNumber, messageCount, is3gpp2WapPdu, messageBody,
                 isClass0, subId);
->>>>>>> 38680c42
     }
 
     /**
@@ -473,7 +432,6 @@
 
     public DataEnabledSettings makeDataEnabledSettings(Phone phone) {
         return new DataEnabledSettings(phone);
-<<<<<<< HEAD
     }
 
     public Phone makePhone(Context context, CommandsInterface ci, PhoneNotifier notifier,
@@ -519,7 +477,5 @@
     public void makeExtTelephonyClasses(Context context,
             Phone[] phones, CommandsInterface[] commandsInterfaces) {
         Rlog.d(LOG_TAG, "makeExtTelephonyClasses");
-=======
->>>>>>> 38680c42
     }
 }