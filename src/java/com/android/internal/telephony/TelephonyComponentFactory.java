--- conflicted
+++ resolved
@@ -472,7 +472,13 @@
         return new SubscriptionInfoUpdater(looper, context, sc);
     }
 
-<<<<<<< HEAD
+    /**
+     * Create a new LinkBandwidthEstimator.
+     */
+    public LinkBandwidthEstimator makeLinkBandwidthEstimator(Phone phone) {
+        return new LinkBandwidthEstimator(phone, mTelephonyFacade);
+    }
+
     public RIL makeRIL(Context context, int preferredNetworkType,
             int cdmaSubscription, Integer instanceId) {
         Rlog.d(LOG_TAG, "makeRIL");
@@ -487,12 +493,6 @@
     public CarrierInfoManager makeCarrierInfoManager(Phone phone) {
         Rlog.i(TAG, " makeCarrierInfoManager ");
         return new CarrierInfoManager();
-=======
-    /**
-     * Create a new LinkBandwidthEstimator.
-     */
-    public LinkBandwidthEstimator makeLinkBandwidthEstimator(Phone phone) {
-        return new LinkBandwidthEstimator(phone, mTelephonyFacade);
->>>>>>> b2a4b712
-    }
+    }
+
 }