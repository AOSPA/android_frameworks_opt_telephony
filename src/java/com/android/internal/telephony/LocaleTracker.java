--- conflicted
+++ resolved
@@ -127,7 +127,8 @@
     /** The maximum fail count to prevent delay time overflow */
     private static final int MAX_FAIL_COUNT = 30;
 
-<<<<<<< HEAD
+    private String mTag;
+
     /** MCCs used in test environments */
     public static final Set<String> TEST_MCCS = new HashSet<String>() {{
         add("001");
@@ -143,9 +144,6 @@
         add("011");
         add("012");
     }};
-=======
-    private String mTag;
->>>>>>> 011a53f0
 
     private final Phone mPhone;
 
