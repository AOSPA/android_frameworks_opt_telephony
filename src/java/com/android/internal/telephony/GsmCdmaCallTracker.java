/*
 * Copyright (C) 2015 The Android Open Source Project
 *
 * Licensed under the Apache License, Version 2.0 (the "License");
 * you may not use this file except in compliance with the License.
 * You may obtain a copy of the License at
 *
 *      http://www.apache.org/licenses/LICENSE-2.0
 *
 * Unless required by applicable law or agreed to in writing, software
 * distributed under the License is distributed on an "AS IS" BASIS,
 * WITHOUT WARRANTIES OR CONDITIONS OF ANY KIND, either express or implied.
 * See the License for the specific language governing permissions and
 * limitations under the License.
 */

package com.android.internal.telephony;

import android.content.BroadcastReceiver;
import android.content.Context;
import android.content.Intent;
import android.content.IntentFilter;
import android.os.AsyncResult;
import android.os.Bundle;
import android.os.Handler;
import android.os.Message;
import android.os.Registrant;
import android.os.RegistrantList;
import android.os.SystemProperties;
import android.telephony.CellLocation;
import android.telephony.DisconnectCause;
import android.telephony.PhoneNumberUtils;
import android.telephony.ServiceState;
import android.telephony.TelephonyManager;
import android.telephony.cdma.CdmaCellLocation;
import android.telephony.gsm.GsmCellLocation;
import android.text.TextUtils;
import java.util.Iterator;
import android.telephony.Rlog;
import android.util.EventLog;

import com.android.internal.telephony.cdma.CdmaCallWaitingNotification;
import com.android.internal.telephony.metrics.TelephonyMetrics;

import java.io.FileDescriptor;
import java.io.PrintWriter;
import java.util.List;
import java.util.ArrayList;

/**
 * {@hide}
 */
public class GsmCdmaCallTracker extends CallTracker {
    private static final String LOG_TAG = "GsmCdmaCallTracker";
    private static final boolean REPEAT_POLLING = false;

    private static final boolean DBG_POLL = false;
    private static final boolean VDBG = false;

    //***** Constants

    public static final int MAX_CONNECTIONS_GSM = 19;   //7 allowed in GSM + 12 from IMS for SRVCC
    private static final int MAX_CONNECTIONS_PER_CALL_GSM = 5; //only 5 connections allowed per call

    private static final int MAX_CONNECTIONS_CDMA = 8;
    private static final int MAX_CONNECTIONS_PER_CALL_CDMA = 1; //only 1 connection allowed per call

    //***** Instance Variables
    private GsmCdmaConnection mConnections[];
    private RegistrantList mVoiceCallEndedRegistrants = new RegistrantList();
    private RegistrantList mVoiceCallStartedRegistrants = new RegistrantList();

    // connections dropped during last poll
    private ArrayList<GsmCdmaConnection> mDroppedDuringPoll =
            new ArrayList<GsmCdmaConnection>(MAX_CONNECTIONS_GSM);

    public GsmCdmaCall mRingingCall = new GsmCdmaCall(this);
    // A call that is ringing or (call) waiting
    public GsmCdmaCall mForegroundCall = new GsmCdmaCall(this);
    public GsmCdmaCall mBackgroundCall = new GsmCdmaCall(this);

    private GsmCdmaConnection mPendingMO;
    private boolean mHangupPendingMO;

    private GsmCdmaPhone mPhone;

    private boolean mDesiredMute = false;    // false = mute off

    public PhoneConstants.State mState = PhoneConstants.State.IDLE;

    // Following member variables are for CDMA only
    private RegistrantList mCallWaitingRegistrants = new RegistrantList();
    private boolean mPendingCallInEcm;
    private boolean mIsInEmergencyCall;
    private int mPendingCallClirMode;
    private boolean mIsEcmTimerCanceled;
    private int m3WayCallFlashDelay;

    /**
     * Listens for Emergency Callback Mode state change intents
     */
    private BroadcastReceiver mEcmExitReceiver = new BroadcastReceiver() {
        @Override
        public void onReceive(Context context, Intent intent) {
            if (intent.getAction().equals(
                    TelephonyIntents.ACTION_EMERGENCY_CALLBACK_MODE_CHANGED)) {

                boolean isInEcm = intent.getBooleanExtra(PhoneConstants.PHONE_IN_ECM_STATE, false);
                log("Received ACTION_EMERGENCY_CALLBACK_MODE_CHANGED isInEcm = " + isInEcm);

                // If we exit ECM mode, notify all connections.
                if (!isInEcm) {
                    // Although mConnections seems to be the place to look, it is not guaranteed
                    // to have all of the connections we're tracking.  THe best place to look is in
                    // the Call objects associated with the tracker.
                    List<Connection> toNotify = new ArrayList<Connection>();
                    toNotify.addAll(mRingingCall.getConnections());
                    toNotify.addAll(mForegroundCall.getConnections());
                    toNotify.addAll(mBackgroundCall.getConnections());
                    if (mPendingMO != null) {
                        toNotify.add(mPendingMO);
                    }

                    // Notify connections that ECM mode exited.
                    for (Connection connection : toNotify) {
                        if (connection != null) {
                            connection.onExitedEcmMode();
                        }
                    }
                }
            }
        }
    };

    //***** Events


    //***** Constructors

    public GsmCdmaCallTracker (GsmCdmaPhone phone) {
        this.mPhone = phone;
        mCi = phone.mCi;
        mCi.registerForCallStateChanged(this, EVENT_CALL_STATE_CHANGE, null);
        mCi.registerForOn(this, EVENT_RADIO_AVAILABLE, null);
        mCi.registerForNotAvailable(this, EVENT_RADIO_NOT_AVAILABLE, null);

        // Register receiver for ECM exit
        IntentFilter filter = new IntentFilter();
        filter.addAction(TelephonyIntents.ACTION_EMERGENCY_CALLBACK_MODE_CHANGED);
        mPhone.getContext().registerReceiver(mEcmExitReceiver, filter);

        updatePhoneType(true);
    }

    public void updatePhoneType() {
        updatePhoneType(false);
    }

    private void updatePhoneType(boolean duringInit) {
        if (!duringInit) {
            reset();
            pollCallsWhenSafe();
        }
        if (mPhone.isPhoneTypeGsm()) {
            mConnections = new GsmCdmaConnection[MAX_CONNECTIONS_GSM];
            mCi.unregisterForCallWaitingInfo(this);
        } else {
            mConnections = new GsmCdmaConnection[MAX_CONNECTIONS_CDMA];
            mPendingCallInEcm = false;
            mIsInEmergencyCall = false;
            mPendingCallClirMode = CommandsInterface.CLIR_DEFAULT;
            mIsEcmTimerCanceled = false;
            m3WayCallFlashDelay = 0;
            mCi.registerForCallWaitingInfo(this, EVENT_CALL_WAITING_INFO_CDMA, null);
        }
    }

    private void reset() {
        Rlog.d(LOG_TAG, "reset");

        clearDisconnected();

        for (GsmCdmaConnection gsmCdmaConnection : mConnections) {
            if (gsmCdmaConnection != null) {
                gsmCdmaConnection.dispose();
            }
        }

        if (mPendingMO != null) {
            mPendingMO.dispose();
        }

        mConnections = null;
        mPendingMO = null;
        mState = PhoneConstants.State.IDLE;
    }

    @Override
    protected void finalize() {
        Rlog.d(LOG_TAG, "GsmCdmaCallTracker finalized");
    }

    //***** Instance Methods

    //***** Public Methods
    @Override
    public void registerForVoiceCallStarted(Handler h, int what, Object obj) {
        Registrant r = new Registrant(h, what, obj);
        mVoiceCallStartedRegistrants.add(r);
        // Notify if in call when registering
        if (mState != PhoneConstants.State.IDLE) {
            r.notifyRegistrant(new AsyncResult(null, null, null));
        }
    }

    @Override
    public void unregisterForVoiceCallStarted(Handler h) {
        mVoiceCallStartedRegistrants.remove(h);
    }

    @Override
    public void registerForVoiceCallEnded(Handler h, int what, Object obj) {
        Registrant r = new Registrant(h, what, obj);
        mVoiceCallEndedRegistrants.add(r);
    }

    @Override
    public void unregisterForVoiceCallEnded(Handler h) {
        mVoiceCallEndedRegistrants.remove(h);
    }

    public void registerForCallWaiting(Handler h, int what, Object obj) {
        Registrant r = new Registrant (h, what, obj);
        mCallWaitingRegistrants.add(r);
    }

    public void unregisterForCallWaiting(Handler h) {
        mCallWaitingRegistrants.remove(h);
    }

    private void fakeHoldForegroundBeforeDial() {
        List<Connection> connCopy;

        // We need to make a copy here, since fakeHoldBeforeDial()
        // modifies the lists, and we don't want to reverse the order
        connCopy = (List<Connection>) mForegroundCall.mConnections.clone();

        for (int i = 0, s = connCopy.size() ; i < s ; i++) {
            GsmCdmaConnection conn = (GsmCdmaConnection)connCopy.get(i);

            conn.fakeHoldBeforeDial();
        }
    }

    //GSM
    /**
     * clirMode is one of the CLIR_ constants
     */
    public synchronized Connection dial(String dialString, int clirMode, UUSInfo uusInfo,
                                        Bundle intentExtras)
            throws CallStateException {
        // note that this triggers call state changed notif
        clearDisconnected();

        if (!canDial()) {
            throw new CallStateException("cannot dial in current state");
        }

        String origNumber = dialString;
        dialString = convertNumberIfNecessary(mPhone, dialString);

        // The new call must be assigned to the foreground call.
        // That call must be idle, so place anything that's
        // there on hold
        if (mForegroundCall.getState() == GsmCdmaCall.State.ACTIVE) {
            // this will probably be done by the radio anyway
            // but the dial might fail before this happens
            // and we need to make sure the foreground call is clear
            // for the newly dialed connection
            switchWaitingOrHoldingAndActive();
            // This is a hack to delay DIAL so that it is sent out to RIL only after
            // EVENT_SWITCH_RESULT is received. We've seen failures when adding a new call to
            // multi-way conference calls due to DIAL being sent out before SWITCH is processed
            try {
                Thread.sleep(500);
            } catch (InterruptedException e) {
                // do nothing
            }

            // Fake local state so that
            // a) foregroundCall is empty for the newly dialed connection
            // b) hasNonHangupStateChanged remains false in the
            // next poll, so that we don't clear a failed dialing call
            fakeHoldForegroundBeforeDial();
        }

        if (mForegroundCall.getState() != GsmCdmaCall.State.IDLE) {
            //we should have failed in !canDial() above before we get here
            throw new CallStateException("cannot dial in current state");
        }
        boolean isEmergencyCall = PhoneNumberUtils.isLocalEmergencyNumber(mPhone.getContext(),
                dialString);
        mPendingMO = new GsmCdmaConnection(mPhone, checkForTestEmergencyNumber(dialString),
                this, mForegroundCall, isEmergencyCall);
        mHangupPendingMO = false;

        if ( mPendingMO.getAddress() == null || mPendingMO.getAddress().length() == 0
                || mPendingMO.getAddress().indexOf(PhoneNumberUtils.WILD) >= 0) {
            // Phone number is invalid
            mPendingMO.mCause = DisconnectCause.INVALID_NUMBER;

            // handlePollCalls() will notice this call not present
            // and will mark it as dropped.
            pollCallsWhenSafe();
        } else {
            // Always unmute when initiating a new call
            setMute(false);

            mCi.dial(mPendingMO.getAddress(), clirMode, uusInfo, obtainCompleteMessage());
        }

        if (mNumberConverted) {
            mPendingMO.setConverted(origNumber);
            mNumberConverted = false;
        }

        updatePhoneState();
        mPhone.notifyPreciseCallStateChanged();

        return mPendingMO;
    }

    //CDMA
    /**
     * Handle Ecm timer to be canceled or re-started
     */
    private void handleEcmTimer(int action) {
        mPhone.handleTimerInEmergencyCallbackMode(action);
        switch(action) {
            case GsmCdmaPhone.CANCEL_ECM_TIMER: mIsEcmTimerCanceled = true; break;
            case GsmCdmaPhone.RESTART_ECM_TIMER: mIsEcmTimerCanceled = false; break;
            default:
                Rlog.e(LOG_TAG, "handleEcmTimer, unsupported action " + action);
        }
    }

    //CDMA
    /**
     * Disable data call when emergency call is connected
     */
    private void disableDataCallInEmergencyCall(String dialString) {
        if (PhoneNumberUtils.isLocalEmergencyNumber(mPhone.getContext(), dialString)) {
            if (Phone.DEBUG_PHONE) log("disableDataCallInEmergencyCall");
            setIsInEmergencyCall();
        }
    }

    //CDMA
    public void setIsInEmergencyCall() {
        mIsInEmergencyCall = true;
        mPhone.mDcTracker.setInternalDataEnabled(false);
        mPhone.notifyEmergencyCallRegistrants(true);
        mPhone.sendEmergencyCallStateChange(true);
    }

    //CDMA
    /**
     * clirMode is one of the CLIR_ constants
     */
    private Connection dial(String dialString, int clirMode) throws CallStateException {
        // note that this triggers call state changed notif
        clearDisconnected();

        if (!canDial()) {
            throw new CallStateException("cannot dial in current state");
        }

        TelephonyManager tm =
                (TelephonyManager) mPhone.getContext().getSystemService(Context.TELEPHONY_SERVICE);
        String origNumber = dialString;
        String operatorIsoContry = tm.getNetworkCountryIsoForPhone(mPhone.getPhoneId());
        String simIsoContry = tm.getSimCountryIsoForPhone(mPhone.getPhoneId());
        boolean internationalRoaming = !TextUtils.isEmpty(operatorIsoContry)
                && !TextUtils.isEmpty(simIsoContry)
                && !simIsoContry.equals(operatorIsoContry);
        if (internationalRoaming) {
            if ("us".equals(simIsoContry)) {
                internationalRoaming = internationalRoaming && !"vi".equals(operatorIsoContry);
            } else if ("vi".equals(simIsoContry)) {
                internationalRoaming = internationalRoaming && !"us".equals(operatorIsoContry);
            }
        }
        if (internationalRoaming) {
            dialString = convertNumberIfNecessary(mPhone, dialString);
        }

        String inEcm=SystemProperties.get(TelephonyProperties.PROPERTY_INECM_MODE, "false");
        boolean isPhoneInEcmMode = inEcm.equals("true");
        boolean isEmergencyCall =
                PhoneNumberUtils.isLocalEmergencyNumber(mPhone.getContext(), dialString);

        // Cancel Ecm timer if a second emergency call is originating in Ecm mode
        if (isPhoneInEcmMode && isEmergencyCall) {
            handleEcmTimer(GsmCdmaPhone.CANCEL_ECM_TIMER);
        }

        // The new call must be assigned to the foreground call.
        // That call must be idle, so place anything that's
        // there on hold
        if (mForegroundCall.getState() == GsmCdmaCall.State.ACTIVE) {
            return dialThreeWay(dialString);
        }

        mPendingMO = new GsmCdmaConnection(mPhone, checkForTestEmergencyNumber(dialString),
                this, mForegroundCall, isEmergencyCall);
        mHangupPendingMO = false;

        if ( mPendingMO.getAddress() == null || mPendingMO.getAddress().length() == 0
                || mPendingMO.getAddress().indexOf(PhoneNumberUtils.WILD) >= 0 ) {
            // Phone number is invalid
            mPendingMO.mCause = DisconnectCause.INVALID_NUMBER;

            // handlePollCalls() will notice this call not present
            // and will mark it as dropped.
            pollCallsWhenSafe();
        } else {
            // Always unmute when initiating a new call
            setMute(false);

            // Check data call
            disableDataCallInEmergencyCall(dialString);

            // In Ecm mode, if another emergency call is dialed, Ecm mode will not exit.
            if(!isPhoneInEcmMode || (isPhoneInEcmMode && isEmergencyCall)) {
                mCi.dial(mPendingMO.getAddress(), clirMode, obtainCompleteMessage());
            } else {
                mPhone.exitEmergencyCallbackMode();
                mPhone.setOnEcbModeExitResponse(this,EVENT_EXIT_ECM_RESPONSE_CDMA, null);
                mPendingCallClirMode=clirMode;
                mPendingCallInEcm=true;
            }
        }

        if (mNumberConverted) {
            mPendingMO.setConverted(origNumber);
            mNumberConverted = false;
        }

        updatePhoneState();
        mPhone.notifyPreciseCallStateChanged();

        return mPendingMO;
    }

    //CDMA
    private Connection dialThreeWay(String dialString) {
        if (!mForegroundCall.isIdle()) {
            // Check data call and possibly set mIsInEmergencyCall
            disableDataCallInEmergencyCall(dialString);

            // Attach the new connection to foregroundCall
            mPendingMO = new GsmCdmaConnection(mPhone,
                    checkForTestEmergencyNumber(dialString), this, mForegroundCall,
                    mIsInEmergencyCall);
            // Some network need a empty flash before sending the normal one
            m3WayCallFlashDelay = mPhone.getContext().getResources()
                    .getInteger(com.android.internal.R.integer.config_cdma_3waycall_flash_delay);
            if (m3WayCallFlashDelay > 0) {
                mCi.sendCDMAFeatureCode("", obtainMessage(EVENT_THREE_WAY_DIAL_BLANK_FLASH));
            } else {
                mCi.sendCDMAFeatureCode(mPendingMO.getAddress(),
                        obtainMessage(EVENT_THREE_WAY_DIAL_L2_RESULT_CDMA));
            }
            return mPendingMO;
        }
        return null;
    }

    public Connection dial(String dialString) throws CallStateException {
        if (isPhoneTypeGsm()) {
            return dial(dialString, CommandsInterface.CLIR_DEFAULT, null);
        } else {
            return dial(dialString, CommandsInterface.CLIR_DEFAULT);
        }
    }

    //GSM
    public Connection dial(String dialString, UUSInfo uusInfo, Bundle intentExtras)
            throws CallStateException {
        return dial(dialString, CommandsInterface.CLIR_DEFAULT, uusInfo, intentExtras);
    }

    //GSM
    private Connection dial(String dialString, int clirMode, Bundle intentExtras)
            throws CallStateException {
        return dial(dialString, clirMode, null, intentExtras);
    }

    public void acceptCall() throws CallStateException {
        // FIXME if SWITCH fails, should retry with ANSWER
        // in case the active/holding call disappeared and this
        // is no longer call waiting

        if (mRingingCall.getState() == GsmCdmaCall.State.INCOMING) {
            Rlog.i("phone", "acceptCall: incoming...");
            // Always unmute when answering a new call
            setMute(false);
            mCi.acceptCall(obtainCompleteMessage());
        } else if (mRingingCall.getState() == GsmCdmaCall.State.WAITING) {
            if (isPhoneTypeGsm()) {
                setMute(false);
            } else {
                GsmCdmaConnection cwConn = (GsmCdmaConnection)(mRingingCall.getLatestConnection());

                // Since there is no network response for supplimentary
                // service for CDMA, we assume call waiting is answered.
                // ringing Call state change to idle is in GsmCdmaCall.detach
                // triggered by updateParent.
                cwConn.updateParent(mRingingCall, mForegroundCall);
                cwConn.onConnectedInOrOut();
                updatePhoneState();
            }
            switchWaitingOrHoldingAndActive();
        } else {
            throw new CallStateException("phone not ringing");
        }
    }

    public void rejectCall() throws CallStateException {
        // AT+CHLD=0 means "release held or UDUB"
        // so if the phone isn't ringing, this could hang up held
        if (mRingingCall.getState().isRinging()) {
            mCi.rejectCall(obtainCompleteMessage());
        } else {
            throw new CallStateException("phone not ringing");
        }
    }

    //CDMA
    private void flashAndSetGenericTrue() {
        mCi.sendCDMAFeatureCode("", obtainMessage(EVENT_SWITCH_RESULT));

        mPhone.notifyPreciseCallStateChanged();
    }

    public void switchWaitingOrHoldingAndActive() throws CallStateException {
        // Should we bother with this check?
        if (mRingingCall.getState() == GsmCdmaCall.State.INCOMING) {
            throw new CallStateException("cannot be in the incoming state");
        } else {
            if (isPhoneTypeGsm()) {
                mCi.switchWaitingOrHoldingAndActive(
                        obtainCompleteMessage(EVENT_SWITCH_RESULT));
            } else {
                if (mForegroundCall.getConnections().size() > 1) {
                    flashAndSetGenericTrue();
                } else {
                    // Send a flash command to CDMA network for putting the other party on hold.
                    // For CDMA networks which do not support this the user would just hear a beep
                    // from the network. For CDMA networks which do support it will put the other
                    // party on hold.
                    mCi.sendCDMAFeatureCode("", obtainMessage(EVENT_SWITCH_RESULT));
                }
            }
        }
    }

    public void conference() {
        if (isPhoneTypeGsm()) {
            mCi.conference(obtainCompleteMessage(EVENT_CONFERENCE_RESULT));
        } else {
            // Should we be checking state?
            flashAndSetGenericTrue();
        }
    }

    public void explicitCallTransfer() {
        mCi.explicitCallTransfer(obtainCompleteMessage(EVENT_ECT_RESULT));
    }

    public void clearDisconnected() {
        internalClearDisconnected();

        updatePhoneState();
        mPhone.notifyPreciseCallStateChanged();
    }

    public boolean canConference() {
        return mForegroundCall.getState() == GsmCdmaCall.State.ACTIVE
                && mBackgroundCall.getState() == GsmCdmaCall.State.HOLDING
                && !mBackgroundCall.isFull()
                && !mForegroundCall.isFull();
    }

    private boolean canDial() {
        boolean ret;
        int serviceState = mPhone.getServiceState().getState();
        String disableCall = SystemProperties.get(
                TelephonyProperties.PROPERTY_DISABLE_CALL, "false");

        ret = (serviceState != ServiceState.STATE_POWER_OFF)
                && mPendingMO == null
                && !mRingingCall.isRinging()
                && !disableCall.equals("true")
                && (!mForegroundCall.getState().isAlive()
                    || !mBackgroundCall.getState().isAlive()
                    || (!isPhoneTypeGsm()
                        && mForegroundCall.getState() == GsmCdmaCall.State.ACTIVE));

        if (!ret) {
            log(String.format("canDial is false\n" +
                            "((serviceState=%d) != ServiceState.STATE_POWER_OFF)::=%s\n" +
                            "&& pendingMO == null::=%s\n" +
                            "&& !ringingCall.isRinging()::=%s\n" +
                            "&& !disableCall.equals(\"true\")::=%s\n" +
                            "&& (!foregroundCall.getState().isAlive()::=%s\n" +
                            "   || foregroundCall.getState() == GsmCdmaCall.State.ACTIVE::=%s\n" +
                            "   ||!backgroundCall.getState().isAlive())::=%s)",
                    serviceState,
                    serviceState != ServiceState.STATE_POWER_OFF,
                    mPendingMO == null,
                    !mRingingCall.isRinging(),
                    !disableCall.equals("true"),
                    !mForegroundCall.getState().isAlive(),
                    mForegroundCall.getState() == GsmCdmaCall.State.ACTIVE,
                    !mBackgroundCall.getState().isAlive()));
        }

        return ret;
    }

    public boolean canTransfer() {
        if (isPhoneTypeGsm()) {
            return (mForegroundCall.getState() == GsmCdmaCall.State.ACTIVE
                    || mForegroundCall.getState() == GsmCdmaCall.State.ALERTING
                    || mForegroundCall.getState() == GsmCdmaCall.State.DIALING)
                    && mBackgroundCall.getState() == GsmCdmaCall.State.HOLDING;
        } else {
            Rlog.e(LOG_TAG, "canTransfer: not possible in CDMA");
            return false;
        }
    }

    //***** Private Instance Methods

    private void internalClearDisconnected() {
        mRingingCall.clearDisconnected();
        mForegroundCall.clearDisconnected();
        mBackgroundCall.clearDisconnected();
    }

    /**
     * Obtain a message to use for signalling "invoke getCurrentCalls() when
     * this operation and all other pending operations are complete
     */
    private Message obtainCompleteMessage() {
        return obtainCompleteMessage(EVENT_OPERATION_COMPLETE);
    }

    /**
     * Obtain a message to use for signalling "invoke getCurrentCalls() when
     * this operation and all other pending operations are complete
     */
    private Message obtainCompleteMessage(int what) {
        mPendingOperations++;
        mLastRelevantPoll = null;
        mNeedsPoll = true;

        if (DBG_POLL) log("obtainCompleteMessage: pendingOperations=" +
                mPendingOperations + ", needsPoll=" + mNeedsPoll);

        return obtainMessage(what);
    }

    private void operationComplete() {
        mPendingOperations--;

        if (DBG_POLL) log("operationComplete: pendingOperations=" +
                mPendingOperations + ", needsPoll=" + mNeedsPoll);

        if (mPendingOperations == 0 && mNeedsPoll) {
            mLastRelevantPoll = obtainMessage(EVENT_POLL_CALLS_RESULT);
            mCi.getCurrentCalls(mLastRelevantPoll);
        } else if (mPendingOperations < 0) {
            // this should never happen
            Rlog.e(LOG_TAG,"GsmCdmaCallTracker.pendingOperations < 0");
            mPendingOperations = 0;
        }
    }

    private void updatePhoneState() {
        PhoneConstants.State oldState = mState;
        if (mRingingCall.isRinging()) {
            mState = PhoneConstants.State.RINGING;
        } else if (mPendingMO != null ||
                !(mForegroundCall.isIdle() && mBackgroundCall.isIdle())) {
            mState = PhoneConstants.State.OFFHOOK;
        } else {
            Phone imsPhone = mPhone.getImsPhone();
            if ( mState == PhoneConstants.State.OFFHOOK && (imsPhone != null)){
                imsPhone.callEndCleanupHandOverCallIfAny();
            }
            mState = PhoneConstants.State.IDLE;
        }

        if (mState == PhoneConstants.State.IDLE && oldState != mState) {
            mVoiceCallEndedRegistrants.notifyRegistrants(
                new AsyncResult(null, null, null));
        } else if (oldState == PhoneConstants.State.IDLE && oldState != mState) {
            mVoiceCallStartedRegistrants.notifyRegistrants (
                    new AsyncResult(null, null, null));
        }
        if (Phone.DEBUG_PHONE) {
            log("update phone state, old=" + oldState + " new="+ mState);
        }
        if (mState != oldState) {
            mPhone.notifyPhoneStateChanged();
            TelephonyMetrics.getInstance().writePhoneState(mPhone.getPhoneId(), mState);
        }
    }

    // ***** Overwritten from CallTracker

    @Override
    protected synchronized void handlePollCalls(AsyncResult ar) {
        List polledCalls;

        if (VDBG) log("handlePollCalls");
        if (ar.exception == null) {
            polledCalls = (List)ar.result;
        } else if (isCommandExceptionRadioNotAvailable(ar.exception)) {
            // just a dummy empty ArrayList to cause the loop
            // to hang up all the calls
            polledCalls = new ArrayList();
        } else {
            // Radio probably wasn't ready--try again in a bit
            // But don't keep polling if the channel is closed
            pollCallsAfterDelay();
            return;
        }

        Connection newRinging = null; //or waiting
        ArrayList<Connection> newUnknownConnectionsGsm = new ArrayList<Connection>();
        Connection newUnknownConnectionCdma = null;
        boolean hasNonHangupStateChanged = false;   // Any change besides
                                                    // a dropped connection
        boolean hasAnyCallDisconnected = false;
        boolean needsPollDelay = false;
        boolean unknownConnectionAppeared = false;
        int handoverConnectionsSize = mHandoverConnections.size();

        //CDMA
        boolean noConnectionExists = true;

        for (int i = 0, curDC = 0, dcSize = polledCalls.size()
                ; i < mConnections.length; i++) {
            GsmCdmaConnection conn = mConnections[i];
            DriverCall dc = null;

            // polledCall list is sparse
            if (curDC < dcSize) {
                dc = (DriverCall) polledCalls.get(curDC);

                if (dc.index == i+1) {
                    curDC++;
                } else {
                    dc = null;
                }
            }

            //CDMA
            if (conn != null || dc != null) {
                noConnectionExists = false;
            }

            if (DBG_POLL) log("poll: conn[i=" + i + "]=" +
                    conn+", dc=" + dc);

            if (conn == null && dc != null) {
                // Connection appeared in CLCC response that we don't know about
                if (mPendingMO != null && mPendingMO.compareTo(dc)) {

                    if (DBG_POLL) log("poll: pendingMO=" + mPendingMO);

                    // It's our pending mobile originating call
                    mConnections[i] = mPendingMO;
                    mPendingMO.mIndex = i;
                    mPendingMO.update(dc);
                    mPendingMO = null;

                    // Someone has already asked to hangup this call
                    if (mHangupPendingMO) {
                        mHangupPendingMO = false;

                        // Re-start Ecm timer when an uncompleted emergency call ends
                        if (!isPhoneTypeGsm() && mIsEcmTimerCanceled) {
                            handleEcmTimer(GsmCdmaPhone.RESTART_ECM_TIMER);
                        }

                        try {
                            if (Phone.DEBUG_PHONE) log(
                                    "poll: hangupPendingMO, hangup conn " + i);
                            hangup(mConnections[i]);
                        } catch (CallStateException ex) {
                            Rlog.e(LOG_TAG, "unexpected error on hangup");
                        }

                        // Do not continue processing this poll
                        // Wait for hangup and repoll
                        return;
                    }
                } else {
                    if (Phone.DEBUG_PHONE) {
                        log("pendingMo=" + mPendingMO + ", dc=" + dc);
                    }

                    mConnections[i] = new GsmCdmaConnection(mPhone, dc, this, i);

                    Connection hoConnection = getHoConnection(dc);
                    if (hoConnection != null) {
                        // Single Radio Voice Call Continuity (SRVCC) completed
                        mConnections[i].migrateFrom(hoConnection);
                        // Updating connect time for silent redial cases (ex: Calls are transferred
                        // from DIALING/ALERTING/INCOMING/WAITING to ACTIVE)
                        if (hoConnection.mPreHandoverState != GsmCdmaCall.State.ACTIVE &&
                                hoConnection.mPreHandoverState != GsmCdmaCall.State.HOLDING &&
                                dc.state == DriverCall.State.ACTIVE) {
                            mConnections[i].onConnectedInOrOut();
                        }

                        mHandoverConnections.remove(hoConnection);

                        if (isPhoneTypeGsm()) {
                            for (Iterator<Connection> it = mHandoverConnections.iterator();
                                 it.hasNext(); ) {
                                Connection c = it.next();
                                Rlog.i(LOG_TAG, "HO Conn state is " + c.mPreHandoverState);
                                if (c.mPreHandoverState == mConnections[i].getState()) {
                                    Rlog.i(LOG_TAG, "Removing HO conn "
                                            + hoConnection + c.mPreHandoverState);
                                    it.remove();
                                }
                            }
                        }

                        mPhone.notifyHandoverStateChanged(mConnections[i]);
                    } else {
                        // find if the MT call is a new ring or unknown connection
                        newRinging = checkMtFindNewRinging(dc,i);
                        if (newRinging == null) {
                            unknownConnectionAppeared = true;
                            if (isPhoneTypeGsm()) {
                                newUnknownConnectionsGsm.add(mConnections[i]);
                            } else {
                                newUnknownConnectionCdma = mConnections[i];
                            }
                        }
                    }
                }
                hasNonHangupStateChanged = true;
            } else if (conn != null && dc == null) {
                if (isPhoneTypeGsm()) {
                    // Connection missing in CLCC response that we were
                    // tracking.
                    mDroppedDuringPoll.add(conn);
                    // Dropped connections are removed from the CallTracker
                    // list but kept in the GsmCdmaCall list
                    mConnections[i] = null;
                } else {
                    // This case means the RIL has no more active call anymore and
                    // we need to clean up the foregroundCall and ringingCall.
                    // Loop through foreground call connections as
                    // it contains the known logical connections.
                    int count = mForegroundCall.mConnections.size();
                    for (int n = 0; n < count; n++) {
                        if (Phone.DEBUG_PHONE) log("adding fgCall cn " + n + " to droppedDuringPoll");
                        GsmCdmaConnection cn = (GsmCdmaConnection)mForegroundCall.mConnections.get(n);
                        mDroppedDuringPoll.add(cn);
                    }
                    count = mRingingCall.mConnections.size();
                    // Loop through ringing call connections as
                    // it may contain the known logical connections.
                    for (int n = 0; n < count; n++) {
                        if (Phone.DEBUG_PHONE) log("adding rgCall cn " + n + " to droppedDuringPoll");
                        GsmCdmaConnection cn = (GsmCdmaConnection)mRingingCall.mConnections.get(n);
                        mDroppedDuringPoll.add(cn);
                    }

                    // Re-start Ecm timer when the connected emergency call ends
                    if (mIsEcmTimerCanceled) {
                        handleEcmTimer(GsmCdmaPhone.RESTART_ECM_TIMER);
                    }
                    // If emergency call is not going through while dialing
                    checkAndEnableDataCallAfterEmergencyCallDropped();

                    // Dropped connections are removed from the CallTracker
                    // list but kept in the Call list
                    mConnections[i] = null;

                }
            } else if (conn != null && dc != null && !conn.compareTo(dc) && isPhoneTypeGsm()) {
                // Connection in CLCC response does not match what
                // we were tracking. Assume dropped call and new call

                mDroppedDuringPoll.add(conn);
                mConnections[i] = new GsmCdmaConnection (mPhone, dc, this, i);

                if (mConnections[i].getCall() == mRingingCall) {
                    newRinging = mConnections[i];
                } // else something strange happened
                hasNonHangupStateChanged = true;
            } else if (conn != null && dc != null) { /* implicit conn.compareTo(dc) */
                // Call collision case
                if (!isPhoneTypeGsm() && conn.isIncoming() != dc.isMT) {
                    if (dc.isMT == true) {
                        // Mt call takes precedence than Mo,drops Mo
                        mDroppedDuringPoll.add(conn);
                        // find if the MT call is a new ring or unknown connection
                        newRinging = checkMtFindNewRinging(dc,i);
                        if (newRinging == null) {
                            unknownConnectionAppeared = true;
                            newUnknownConnectionCdma = conn;
                        }
                        checkAndEnableDataCallAfterEmergencyCallDropped();
                    } else {
                        // Call info stored in conn is not consistent with the call info from dc.
                        // We should follow the rule of MT calls taking precedence over MO calls
                        // when there is conflict, so here we drop the call info from dc and
                        // continue to use the call info from conn, and only take a log.
                        Rlog.e(LOG_TAG,"Error in RIL, Phantom call appeared " + dc);
                    }
                } else {
                    boolean changed;
                    changed = conn.update(dc);
                    hasNonHangupStateChanged = hasNonHangupStateChanged || changed;
                }
            }

            if (REPEAT_POLLING) {
                if (dc != null) {
                    // FIXME with RIL, we should not need this anymore
                    if ((dc.state == DriverCall.State.DIALING
                            /*&& cm.getOption(cm.OPTION_POLL_DIALING)*/)
                        || (dc.state == DriverCall.State.ALERTING
                            /*&& cm.getOption(cm.OPTION_POLL_ALERTING)*/)
                        || (dc.state == DriverCall.State.INCOMING
                            /*&& cm.getOption(cm.OPTION_POLL_INCOMING)*/)
                        || (dc.state == DriverCall.State.WAITING
                            /*&& cm.getOption(cm.OPTION_POLL_WAITING)*/)) {
                        // Sometimes there's no unsolicited notification
                        // for state transitions
                        needsPollDelay = true;
                    }
                }
            }
        }

        // Safety check so that obj is not stuck with mIsInEmergencyCall set to true (and data
        // disabled). This should never happen though.
        if (!isPhoneTypeGsm() && noConnectionExists) {
            checkAndEnableDataCallAfterEmergencyCallDropped();
        }

        // This is the first poll after an ATD.
        // We expect the pending call to appear in the list
        // If it does not, we land here
        if (mPendingMO != null) {
            Rlog.d(LOG_TAG, "Pending MO dropped before poll fg state:"
                    + mForegroundCall.getState());

            mDroppedDuringPoll.add(mPendingMO);
            mPendingMO = null;
            mHangupPendingMO = false;

            if (!isPhoneTypeGsm()) {
                if( mPendingCallInEcm) {
                    mPendingCallInEcm = false;
                }
                checkAndEnableDataCallAfterEmergencyCallDropped();
            }
        }

        if (newRinging != null) {
            mPhone.notifyNewRingingConnection(newRinging);
        }

        // clear the "local hangup" and "missed/rejected call"
        // cases from the "dropped during poll" list
        // These cases need no "last call fail" reason
        for (int i = mDroppedDuringPoll.size() - 1; i >= 0 ; i--) {
            GsmCdmaConnection conn = mDroppedDuringPoll.get(i);
            //CDMA
            boolean wasDisconnected = false;

            if (conn.isIncoming() && conn.getConnectTime() == 0) {
                // Missed or rejected call
                int cause;
                if (conn.mCause == DisconnectCause.LOCAL) {
                    cause = DisconnectCause.INCOMING_REJECTED;
                } else {
                    cause = DisconnectCause.INCOMING_MISSED;
                }

                if (Phone.DEBUG_PHONE) {
                    log("missed/rejected call, conn.cause=" + conn.mCause);
                    log("setting cause to " + cause);
                }
                mDroppedDuringPoll.remove(i);
                hasAnyCallDisconnected |= conn.onDisconnect(cause);
                wasDisconnected = true;
            } else if (conn.mCause == DisconnectCause.LOCAL
                    || conn.mCause == DisconnectCause.INVALID_NUMBER) {
                mDroppedDuringPoll.remove(i);
                hasAnyCallDisconnected |= conn.onDisconnect(conn.mCause);
                wasDisconnected = true;
            }

            if (!isPhoneTypeGsm() && wasDisconnected && unknownConnectionAppeared
                    && conn == newUnknownConnectionCdma) {
                unknownConnectionAppeared = false;
                newUnknownConnectionCdma = null;
            }
        }

        /* Disconnect any pending Handover connections */
        for (Iterator<Connection> it = mHandoverConnections.iterator();
                it.hasNext();) {
            Connection hoConnection = it.next();
            log("handlePollCalls - disconnect hoConn= " + hoConnection +
                    " hoConn.State= " + hoConnection.getState());
            if (hoConnection.getState().isRinging()) {
                hoConnection.onDisconnect(DisconnectCause.INCOMING_MISSED);
            } else {
                hoConnection.onDisconnect(DisconnectCause.NOT_VALID);
            }
            it.remove();
        }

        // Any non-local disconnects: determine cause
        if (mDroppedDuringPoll.size() > 0) {
            mCi.getLastCallFailCause(
                obtainNoPollCompleteMessage(EVENT_GET_LAST_CALL_FAIL_CAUSE));
        }

        if (needsPollDelay) {
            pollCallsAfterDelay();
        }

        // Cases when we can no longer keep disconnected Connection's
        // with their previous calls
        // 1) the phone has started to ring
        // 2) A Call/Connection object has changed state...
        //    we may have switched or held or answered (but not hung up)
        if (newRinging != null || hasNonHangupStateChanged || hasAnyCallDisconnected) {
            internalClearDisconnected();
        }

        if (VDBG) log("handlePollCalls calling updatePhoneState()");
        updatePhoneState();

        if (unknownConnectionAppeared) {
            if (isPhoneTypeGsm()) {
                for (Connection c : newUnknownConnectionsGsm) {
                    log("Notify unknown for " + c);
                    mPhone.notifyUnknownConnection(c);
                }
            } else {
                mPhone.notifyUnknownConnection(newUnknownConnectionCdma);
            }
        }

        if (hasNonHangupStateChanged || newRinging != null || hasAnyCallDisconnected) {
            mPhone.notifyPreciseCallStateChanged();
        }

<<<<<<< HEAD
        /* If all handover connections are mapped during this poll process clean it up */
        if(handoverConnectionsSize > 0 && mHandoverConnections.size() == 0) {
=======
        // If all handover connections are mapped during this poll process clean it up
        if (handoverConnectionsSize > 0 && mHandoverConnections.size() == 0) {
>>>>>>> 86dd3d22
            Phone imsPhone = mPhone.getImsPhone();
            if (imsPhone != null) {
                imsPhone.callEndCleanupHandOverCallIfAny();
            }
        }
        //dumpState();
    }

    private void handleRadioNotAvailable() {
        // handlePollCalls will clear out its
        // call list when it gets the CommandException
        // error result from this
        pollCallsWhenSafe();
    }

    private void dumpState() {
        List l;

        Rlog.i(LOG_TAG,"Phone State:" + mState);

        Rlog.i(LOG_TAG,"Ringing call: " + mRingingCall.toString());

        l = mRingingCall.getConnections();
        for (int i = 0, s = l.size(); i < s; i++) {
            Rlog.i(LOG_TAG,l.get(i).toString());
        }

        Rlog.i(LOG_TAG,"Foreground call: " + mForegroundCall.toString());

        l = mForegroundCall.getConnections();
        for (int i = 0, s = l.size(); i < s; i++) {
            Rlog.i(LOG_TAG,l.get(i).toString());
        }

        Rlog.i(LOG_TAG,"Background call: " + mBackgroundCall.toString());

        l = mBackgroundCall.getConnections();
        for (int i = 0, s = l.size(); i < s; i++) {
            Rlog.i(LOG_TAG,l.get(i).toString());
        }

    }

    //***** Called from GsmCdmaConnection

    public void hangup(GsmCdmaConnection conn) throws CallStateException {
        if (conn.mOwner != this) {
            throw new CallStateException ("GsmCdmaConnection " + conn
                                    + "does not belong to GsmCdmaCallTracker " + this);
        }

        if (conn == mPendingMO) {
            // Re-start Ecm timer when an uncompleted emergency call ends
            if (mIsEcmTimerCanceled) {
                handleEcmTimer(GsmCdmaPhone.RESTART_ECM_TIMER);
            }

            // Allow HANGUP to RIL during pending MO is present
            log("hangup conn with callId '-1' as there is no DIAL response yet ");
            mCi.hangupConnection(-1, obtainCompleteMessage());
        } else if (!isPhoneTypeGsm()
                && conn.getCall() == mRingingCall
                && mRingingCall.getState() == GsmCdmaCall.State.WAITING) {
            // Handle call waiting hang up case.
            //
            // The ringingCall state will change to IDLE in GsmCdmaCall.detach
            // if the ringing call connection size is 0. We don't specifically
            // set the ringing call state to IDLE here to avoid a race condition
            // where a new call waiting could get a hang up from an old call
            // waiting ringingCall.
            //
            // PhoneApp does the call log itself since only PhoneApp knows
            // the hangup reason is user ignoring or timing out. So conn.onDisconnect()
            // is not called here. Instead, conn.onLocalDisconnect() is called.
            conn.onLocalDisconnect();

            updatePhoneState();
            mPhone.notifyPreciseCallStateChanged();
            return;
        } else {
            try {
                mCi.hangupConnection (conn.getGsmCdmaIndex(), obtainCompleteMessage());
            } catch (CallStateException ex) {
                // Ignore "connection not found"
                // Call may have hung up already
                Rlog.w(LOG_TAG,"GsmCdmaCallTracker WARN: hangup() on absent connection "
                                + conn);
            }
        }

        conn.onHangupLocal();
    }

    public void separate(GsmCdmaConnection conn) throws CallStateException {
        if (conn.mOwner != this) {
            throw new CallStateException ("GsmCdmaConnection " + conn
                                    + "does not belong to GsmCdmaCallTracker " + this);
        }
        try {
            mCi.separateConnection (conn.getGsmCdmaIndex(),
                obtainCompleteMessage(EVENT_SEPARATE_RESULT));
        } catch (CallStateException ex) {
            // Ignore "connection not found"
            // Call may have hung up already
            Rlog.w(LOG_TAG,"GsmCdmaCallTracker WARN: separate() on absent connection " + conn);
        }
    }

    //***** Called from GsmCdmaPhone

    public void setMute(boolean mute) {
        mDesiredMute = mute;
        mCi.setMute(mDesiredMute, null);
    }

    public boolean getMute() {
        return mDesiredMute;
    }


    //***** Called from GsmCdmaCall

    public void hangup(GsmCdmaCall call) throws CallStateException {
        if (call.getConnections().size() == 0) {
            throw new CallStateException("no connections in call");
        }

        if (call == mRingingCall) {
            if (Phone.DEBUG_PHONE) log("(ringing) hangup waiting or background");
            mCi.hangupWaitingOrBackground(obtainCompleteMessage());
        } else if (call == mForegroundCall) {
            if (call.isDialingOrAlerting()) {
                if (Phone.DEBUG_PHONE) {
                    log("(foregnd) hangup dialing or alerting...");
                }
                hangup((GsmCdmaConnection)(call.getConnections().get(0)));
            } else if (isPhoneTypeGsm()
                    && mRingingCall.isRinging()) {
                // Do not auto-answer ringing on CHUP, instead just end active calls
                log("hangup all conns in active/background call, without affecting ringing call");
                hangupAllConnections(call);
            } else {
                hangupForegroundResumeBackground();
            }
        } else if (call == mBackgroundCall) {
            if (mRingingCall.isRinging()) {
                if (Phone.DEBUG_PHONE) {
                    log("hangup all conns in background call");
                }
                hangupAllConnections(call);
            } else {
                hangupWaitingOrBackground();
            }
        } else {
            throw new RuntimeException ("GsmCdmaCall " + call +
                    "does not belong to GsmCdmaCallTracker " + this);
        }

        call.onHangupLocal();
        mPhone.notifyPreciseCallStateChanged();
    }

    public void hangupWaitingOrBackground() {
        if (Phone.DEBUG_PHONE) log("hangupWaitingOrBackground");
        mCi.hangupWaitingOrBackground(obtainCompleteMessage());
    }

    public void hangupForegroundResumeBackground() {
        if (Phone.DEBUG_PHONE) log("hangupForegroundResumeBackground");
        mCi.hangupForegroundResumeBackground(obtainCompleteMessage());
    }

    public void hangupConnectionByIndex(GsmCdmaCall call, int index)
            throws CallStateException {
        int count = call.mConnections.size();
        for (int i = 0; i < count; i++) {
            GsmCdmaConnection cn = (GsmCdmaConnection)call.mConnections.get(i);
            if (cn.getGsmCdmaIndex() == index) {
                mCi.hangupConnection(index, obtainCompleteMessage());
                return;
            }
        }

        throw new CallStateException("no GsmCdma index found");
    }

    public void hangupAllConnections(GsmCdmaCall call) {
        try {
            int count = call.mConnections.size();
            for (int i = 0; i < count; i++) {
                GsmCdmaConnection cn = (GsmCdmaConnection)call.mConnections.get(i);
                mCi.hangupConnection(cn.getGsmCdmaIndex(), obtainCompleteMessage());
            }
        } catch (CallStateException ex) {
            Rlog.e(LOG_TAG, "hangupConnectionByIndex caught " + ex);
        }
    }

    public GsmCdmaConnection getConnectionByIndex(GsmCdmaCall call, int index)
            throws CallStateException {
        int count = call.mConnections.size();
        for (int i = 0; i < count; i++) {
            GsmCdmaConnection cn = (GsmCdmaConnection)call.mConnections.get(i);
            if (cn.getGsmCdmaIndex() == index) {
                return cn;
            }
        }

        return null;
    }

    //CDMA
    private void notifyCallWaitingInfo(CdmaCallWaitingNotification obj) {
        if (mCallWaitingRegistrants != null) {
            mCallWaitingRegistrants.notifyRegistrants(new AsyncResult(null, obj, null));
        }
    }

    //CDMA
    private void handleCallWaitingInfo(CdmaCallWaitingNotification cw) {
        // Create a new GsmCdmaConnection which attaches itself to ringingCall.
        new GsmCdmaConnection(mPhone.getContext(), cw, this, mRingingCall);
        updatePhoneState();

        // Finally notify application
        notifyCallWaitingInfo(cw);
    }

    private Phone.SuppService getFailedService(int what) {
        switch (what) {
            case EVENT_SWITCH_RESULT:
                return Phone.SuppService.SWITCH;
            case EVENT_CONFERENCE_RESULT:
                return Phone.SuppService.CONFERENCE;
            case EVENT_SEPARATE_RESULT:
                return Phone.SuppService.SEPARATE;
            case EVENT_ECT_RESULT:
                return Phone.SuppService.TRANSFER;
        }
        return Phone.SuppService.UNKNOWN;
    }

    //****** Overridden from Handler

    @Override
    public void handleMessage(Message msg) {
        AsyncResult ar;

        switch (msg.what) {
            case EVENT_POLL_CALLS_RESULT:
                Rlog.d(LOG_TAG, "Event EVENT_POLL_CALLS_RESULT Received");

                if (msg == mLastRelevantPoll) {
                    if (DBG_POLL) log(
                            "handle EVENT_POLL_CALL_RESULT: set needsPoll=F");
                    mNeedsPoll = false;
                    mLastRelevantPoll = null;
                    handlePollCalls((AsyncResult)msg.obj);
                }
            break;

            case EVENT_OPERATION_COMPLETE:
                operationComplete();
            break;

            case EVENT_CONFERENCE_RESULT:
                if (isPhoneTypeGsm()) {
                    ar = (AsyncResult) msg.obj;
                    if (ar.exception != null) {
                        // The conference merge failed, so notify listeners.  Ultimately this
                        // bubbles up to Telecom, which will inform the InCall UI of the failure.
                        Connection connection = mForegroundCall.getLatestConnection();
                        if (connection != null) {
                            connection.onConferenceMergeFailed();
                        }
                    }
                }
                // fall through
            case EVENT_SEPARATE_RESULT:
            case EVENT_ECT_RESULT:
            case EVENT_SWITCH_RESULT:
                if (isPhoneTypeGsm()) {
                    ar = (AsyncResult) msg.obj;
                    if (ar.exception != null) {
                        mPhone.notifySuppServiceFailed(getFailedService(msg.what));
                    }
                    operationComplete();
                } else {
                    if (msg.what != EVENT_SWITCH_RESULT) {
                        // EVENT_SWITCH_RESULT in GSM call triggers operationComplete() which gets
                        // the current call list. But in CDMA there is no list so there is nothing
                        // to do. Other messages however are not expected in CDMA.
                        throw new RuntimeException("unexpected event " + msg.what + " not handled by " +
                                "phone type " + mPhone.getPhoneType());
                    }
                }
            break;

            case EVENT_GET_LAST_CALL_FAIL_CAUSE:
                int causeCode;
                String vendorCause = null;
                ar = (AsyncResult)msg.obj;

                operationComplete();

                if (ar.exception != null) {
                    // An exception occurred...just treat the disconnect
                    // cause as "normal"
                    causeCode = CallFailCause.NORMAL_CLEARING;
                    Rlog.i(LOG_TAG,
                            "Exception during getLastCallFailCause, assuming normal disconnect");
                } else {
                    LastCallFailCause failCause = (LastCallFailCause)ar.result;
                    causeCode = failCause.causeCode;
                    vendorCause = failCause.vendorCause;
                }
                // Log the causeCode if its not normal
                if (causeCode == CallFailCause.NO_CIRCUIT_AVAIL ||
                    causeCode == CallFailCause.TEMPORARY_FAILURE ||
                    causeCode == CallFailCause.SWITCHING_CONGESTION ||
                    causeCode == CallFailCause.CHANNEL_NOT_AVAIL ||
                    causeCode == CallFailCause.QOS_NOT_AVAIL ||
                    causeCode == CallFailCause.BEARER_NOT_AVAIL ||
                    causeCode == CallFailCause.ERROR_UNSPECIFIED) {

                    CellLocation loc = mPhone.getCellLocation();
                    int cid = -1;
                    if (loc != null) {
                        if (isPhoneTypeGsm()) {
                            cid = ((GsmCellLocation)loc).getCid();
                        } else {
                            cid = ((CdmaCellLocation)loc).getBaseStationId();
                        }
                    }
                    EventLog.writeEvent(EventLogTags.CALL_DROP, causeCode, cid,
                            TelephonyManager.getDefault().getNetworkType());
                }

                for (int i = 0, s = mDroppedDuringPoll.size(); i < s ; i++) {
                    GsmCdmaConnection conn = mDroppedDuringPoll.get(i);

                    conn.onRemoteDisconnect(causeCode, vendorCause);
                }

                updatePhoneState();

                mPhone.notifyPreciseCallStateChanged();
                mDroppedDuringPoll.clear();
            break;

            case EVENT_REPOLL_AFTER_DELAY:
            case EVENT_CALL_STATE_CHANGE:
                pollCallsWhenSafe();
            break;

            case EVENT_RADIO_AVAILABLE:
                handleRadioAvailable();
            break;

            case EVENT_RADIO_NOT_AVAILABLE:
                handleRadioNotAvailable();
            break;

            case EVENT_EXIT_ECM_RESPONSE_CDMA:
                if (!isPhoneTypeGsm()) {
                    // no matter the result, we still do the same here
                    if (mPendingCallInEcm) {
                        mCi.dial(mPendingMO.getAddress(), mPendingCallClirMode, obtainCompleteMessage());
                        mPendingCallInEcm = false;
                    }
                    mPhone.unsetOnEcbModeExitResponse(this);
                } else {
                    throw new RuntimeException("unexpected event " + msg.what + " not handled by " +
                            "phone type " + mPhone.getPhoneType());
                }
                break;

            case EVENT_CALL_WAITING_INFO_CDMA:
                if (!isPhoneTypeGsm()) {
                    ar = (AsyncResult)msg.obj;
                    if (ar.exception == null) {
                        handleCallWaitingInfo((CdmaCallWaitingNotification)ar.result);
                        Rlog.d(LOG_TAG, "Event EVENT_CALL_WAITING_INFO_CDMA Received");
                    }
                } else {
                    throw new RuntimeException("unexpected event " + msg.what + " not handled by " +
                            "phone type " + mPhone.getPhoneType());
                }
                break;

            case EVENT_THREE_WAY_DIAL_L2_RESULT_CDMA:
                if (!isPhoneTypeGsm()) {
                    ar = (AsyncResult)msg.obj;
                    if (ar.exception == null) {
                        // Assume 3 way call is connected
                        mPendingMO.onConnectedInOrOut();
                        mPendingMO = null;
                    }
                } else {
                    throw new RuntimeException("unexpected event " + msg.what + " not handled by " +
                            "phone type " + mPhone.getPhoneType());
                }
                break;

            case EVENT_THREE_WAY_DIAL_BLANK_FLASH:
                if (!isPhoneTypeGsm()) {
                    ar = (AsyncResult) msg.obj;
                    if (ar.exception == null) {
                        postDelayed(
                                new Runnable() {
                                    public void run() {
                                        if (mPendingMO != null) {
                                            mCi.sendCDMAFeatureCode(mPendingMO.getAddress(),
                                                    obtainMessage(EVENT_THREE_WAY_DIAL_L2_RESULT_CDMA));
                                        }
                                    }
                                }, m3WayCallFlashDelay);
                    } else {
                        mPendingMO = null;
                        Rlog.w(LOG_TAG, "exception happened on Blank Flash for 3-way call");
                    }
                } else {
                    throw new RuntimeException("unexpected event " + msg.what + " not handled by " +
                            "phone type " + mPhone.getPhoneType());
                }
                break;

            default:{
                throw new RuntimeException("unexpected event " + msg.what + " not handled by " +
                        "phone type " + mPhone.getPhoneType());
            }
        }
    }

    //CDMA
    /**
     * Check and enable data call after an emergency call is dropped if it's
     * not in ECM
     */
    private void checkAndEnableDataCallAfterEmergencyCallDropped() {
        if (mIsInEmergencyCall) {
            mIsInEmergencyCall = false;
            String inEcm=SystemProperties.get(TelephonyProperties.PROPERTY_INECM_MODE, "false");
            if (Phone.DEBUG_PHONE) {
                log("checkAndEnableDataCallAfterEmergencyCallDropped,inEcm=" + inEcm);
            }
            if (inEcm.compareTo("false") == 0) {
                // Re-initiate data connection
                mPhone.mDcTracker.setInternalDataEnabled(true);
                mPhone.notifyEmergencyCallRegistrants(false);
            }
            mPhone.sendEmergencyCallStateChange(false);
        }
    }

    /**
     * Check the MT call to see if it's a new ring or
     * a unknown connection.
     */
    private Connection checkMtFindNewRinging(DriverCall dc, int i) {

        Connection newRinging = null;

        // it's a ringing call
        if (mConnections[i].getCall() == mRingingCall) {
            newRinging = mConnections[i];
            if (Phone.DEBUG_PHONE) log("Notify new ring " + dc);
        } else {
            // Something strange happened: a call which is neither
            // a ringing call nor the one we created. It could be the
            // call collision result from RIL
            Rlog.e(LOG_TAG,"Phantom call appeared " + dc);
            // If it's a connected call, set the connect time so that
            // it's non-zero.  It may not be accurate, but at least
            // it won't appear as a Missed Call.
            if (dc.state != DriverCall.State.ALERTING
                    && dc.state != DriverCall.State.DIALING) {
                mConnections[i].onConnectedInOrOut();
                if (dc.state == DriverCall.State.HOLDING) {
                    // We've transitioned into HOLDING
                    mConnections[i].onStartedHolding();
                }
            }
        }
        return newRinging;
    }

    //CDMA
    /**
     * Check if current call is in emergency call
     *
     * @return true if it is in emergency call
     *         false if it is not in emergency call
     */
    public boolean isInEmergencyCall() {
        return mIsInEmergencyCall;
    }

    private boolean isPhoneTypeGsm() {
        return mPhone.getPhoneType() == PhoneConstants.PHONE_TYPE_GSM;
    }

    public GsmCdmaPhone getPhone() {
        return mPhone;
    }

    @Override
    protected void log(String msg) {
        Rlog.d(LOG_TAG, "[GsmCdmaCallTracker] " + msg);
    }

    @Override
    public void dump(FileDescriptor fd, PrintWriter pw, String[] args) {
        pw.println("GsmCdmaCallTracker extends:");
        super.dump(fd, pw, args);
        pw.println("mConnections: length=" + mConnections.length);
        for(int i=0; i < mConnections.length; i++) {
            pw.printf("  mConnections[%d]=%s\n", i, mConnections[i]);
        }
        pw.println(" mVoiceCallEndedRegistrants=" + mVoiceCallEndedRegistrants);
        pw.println(" mVoiceCallStartedRegistrants=" + mVoiceCallStartedRegistrants);
        if (!isPhoneTypeGsm()) {
            pw.println(" mCallWaitingRegistrants=" + mCallWaitingRegistrants);
        }
        pw.println(" mDroppedDuringPoll: size=" + mDroppedDuringPoll.size());
        for(int i = 0; i < mDroppedDuringPoll.size(); i++) {
            pw.printf( "  mDroppedDuringPoll[%d]=%s\n", i, mDroppedDuringPoll.get(i));
        }
        pw.println(" mRingingCall=" + mRingingCall);
        pw.println(" mForegroundCall=" + mForegroundCall);
        pw.println(" mBackgroundCall=" + mBackgroundCall);
        pw.println(" mPendingMO=" + mPendingMO);
        pw.println(" mHangupPendingMO=" + mHangupPendingMO);
        pw.println(" mPhone=" + mPhone);
        pw.println(" mDesiredMute=" + mDesiredMute);
        pw.println(" mState=" + mState);
        if (!isPhoneTypeGsm()) {
            pw.println(" mPendingCallInEcm=" + mPendingCallInEcm);
            pw.println(" mIsInEmergencyCall=" + mIsInEmergencyCall);
            pw.println(" mPendingCallClirMode=" + mPendingCallClirMode);
            pw.println(" mIsEcmTimerCanceled=" + mIsEcmTimerCanceled);
        }

    }

    @Override
    public PhoneConstants.State getState() {
        return mState;
    }

    public int getMaxConnectionsPerCall() {
        return mPhone.isPhoneTypeGsm() ?
                MAX_CONNECTIONS_PER_CALL_GSM :
                MAX_CONNECTIONS_PER_CALL_CDMA;
    }
}<|MERGE_RESOLUTION|>--- conflicted
+++ resolved
@@ -1073,13 +1073,8 @@
             mPhone.notifyPreciseCallStateChanged();
         }
 
-<<<<<<< HEAD
-        /* If all handover connections are mapped during this poll process clean it up */
-        if(handoverConnectionsSize > 0 && mHandoverConnections.size() == 0) {
-=======
         // If all handover connections are mapped during this poll process clean it up
         if (handoverConnectionsSize > 0 && mHandoverConnections.size() == 0) {
->>>>>>> 86dd3d22
             Phone imsPhone = mPhone.getImsPhone();
             if (imsPhone != null) {
                 imsPhone.callEndCleanupHandOverCallIfAny();
