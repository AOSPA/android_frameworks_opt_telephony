--- conflicted
+++ resolved
@@ -165,18 +165,10 @@
 
     private AppOpsManager mAppOps;
 
-<<<<<<< HEAD
-    // FIXME: Does not allow for multiple subs in a slot and change to SparseArray
-    private static Map<Integer, Integer> sSlotIndexToSubId =
-            new ConcurrentHashMap<Integer, Integer>();
-    protected  static int mDefaultFallbackSubId = SubscriptionManager.INVALID_SUBSCRIPTION_ID;
-    protected  static int mDefaultPhoneId = SubscriptionManager.DEFAULT_PHONE_INDEX;
-=======
     // Each slot can have multiple subs.
     private static Map<Integer, ArrayList<Integer>> sSlotIndexToSubIds = new ConcurrentHashMap<>();
-    private static int mDefaultFallbackSubId = SubscriptionManager.INVALID_SUBSCRIPTION_ID;
-    private static int mDefaultPhoneId = SubscriptionManager.DEFAULT_PHONE_INDEX;
->>>>>>> 88b19259
+    protected static int mDefaultFallbackSubId = SubscriptionManager.INVALID_SUBSCRIPTION_ID;
+    protected static int mDefaultPhoneId = SubscriptionManager.DEFAULT_PHONE_INDEX;
 
     private int[] colorArr;
     private long mLastISubServiceRegTime;
@@ -968,23 +960,8 @@
      */
     @Override
     public int addSubInfoRecord(String iccId, int slotIndex) {
-<<<<<<< HEAD
-        String fullIccId;
-        Phone phone = PhoneFactory.getPhone(slotIndex);
-        UiccCard uiccCard = UiccController.getInstance().getUiccCardForSlot(slotIndex);
-        if (phone != null && uiccCard != null) {
-            fullIccId = phone.getFullIccSerialNumber();
-            if (TextUtils.isEmpty(fullIccId)) {
-                fullIccId = iccId;
-            }
-        } else {
-            if (DBG) logdl("[addSubInfoRecord]- null fullIccId");
-            return -1;
-        }
-
         if (DBG) logdl("[addSubInfoRecord]+ iccId:" + SubscriptionInfo.givePrintableIccid(iccId) +
                 " slotIndex:" + slotIndex);
-=======
         return addSubInfo(iccId, null, slotIndex, SubscriptionManager.SUBSCRIPTION_TYPE_LOCAL_SIM);
     }
 
@@ -1000,6 +977,19 @@
     @Override
     public int addSubInfo(String uniqueId, String displayName, int slotIndex,
             int subscriptionType) {
+        String fullIccId;
+        Phone phone = PhoneFactory.getPhone(slotIndex);
+        UiccCard uiccCard = UiccController.getInstance().getUiccCardForSlot(slotIndex);
+        if (phone != null && uiccCard != null) {
+            fullIccId = phone.getFullIccSerialNumber();
+            if (TextUtils.isEmpty(fullIccId)) {
+                fullIccId = uniqueId;
+            }
+        } else {
+            if (DBG) logdl("[addSubInfoRecord]- null fullIccId");
+            return -1;
+        }
+
         if (DBG) {
             String iccIdStr = uniqueId;
             if (!isSubscriptionForRemoteSim(subscriptionType)) {
@@ -1009,7 +999,6 @@
                     + ", slotIndex: " + slotIndex
                     + ", subscriptionType: " + subscriptionType);
         }
->>>>>>> 88b19259
 
         enforceModifyPhoneState("addSubInfo");
 
@@ -1028,21 +1017,15 @@
                 selection += " AND " + SubscriptionManager.SUBSCRIPTION_TYPE + "=?";
                 args = new String[]{uniqueId, Integer.toString(subscriptionType)};
             } else {
-                selection += " OR " + SubscriptionManager.ICC_ID + "=?";
-                args = new String[]{uniqueId, IccUtils.getDecimalSubstring(uniqueId)};
+                selection += " OR " + SubscriptionManager.ICC_ID + "=?"
+                    + " OR " + SubscriptionManager.ICC_ID + "=?" + " collate nocase";
+                args = new String[]{uniqueId, IccUtils.getDecimalSubstring(uniqueId), fullIccId};
             }
             Cursor cursor = resolver.query(SubscriptionManager.CONTENT_URI,
                     new String[]{SubscriptionManager.UNIQUE_KEY_SUBSCRIPTION_ID,
                             SubscriptionManager.SIM_SLOT_INDEX, SubscriptionManager.NAME_SOURCE,
                             SubscriptionManager.ICC_ID, SubscriptionManager.CARD_ID},
-<<<<<<< HEAD
-                    SubscriptionManager.ICC_ID + "=?" + " OR " + SubscriptionManager.ICC_ID + "=?"
-                             + " OR " + SubscriptionManager.ICC_ID + "=?" + " collate nocase",
-                            new String[]{iccId, IccUtils.getDecimalSubstring(iccId), fullIccId},
-                            null);
-=======
                     selection, args, null);
->>>>>>> 88b19259
 
             boolean setDisplayName = false;
             try {
@@ -1074,20 +1057,13 @@
                             value.put(SubscriptionManager.SIM_SLOT_INDEX, slotIndex);
                         }
 
-<<<<<<< HEAD
-                    if (oldIccId != null && oldIccId.length() != iccId.length()
-                           && (oldIccId.equals(IccUtils.getDecimalSubstring(iccId))
-                           || iccId.equalsIgnoreCase(IccUtils.stripTrailingFs(oldIccId)))) {
-                        value.put(SubscriptionManager.ICC_ID, iccId);
-                    }
-=======
                         if (nameSource != SubscriptionManager.NAME_SOURCE_USER_INPUT) {
                             setDisplayName = true;
                         }
->>>>>>> 88b19259
-
-                        if (oldIccId != null && oldIccId.length() < uniqueId.length()
-                                && (oldIccId.equals(IccUtils.getDecimalSubstring(uniqueId)))) {
+
+                        if (oldIccId != null && oldIccId.length() != uniqueId.length()
+                                && (oldIccId.equals(IccUtils.getDecimalSubstring(uniqueId))
+                                || uniqueId.equalsIgnoreCase(IccUtils.stripTrailingFs(oldIccId)))) {
                             value.put(SubscriptionManager.ICC_ID, uniqueId);
                         }
 
@@ -1150,22 +1126,11 @@
                             }
 
                             // Set the default sub if not set or if single sim device
-<<<<<<< HEAD
-                            if (!SubscriptionManager.isValidSubscriptionId(defaultSubId)
-                                    || (subIdCountMax == 1) || (!isActiveSubId(defaultSubId))) {
-                                setDefaultFallbackSubId(subId);
-                            }
-                            // If single sim device, set this subscription as the default for everything
-                            if (subIdCountMax == 1) {
-                                if (DBG) {
-                                    logdl("[addSubInfoRecord] one sim set defaults to subId=" + subId);
-=======
                             if (!isSubscriptionForRemoteSim(subscriptionType)) {
                                 if (!SubscriptionManager.isValidSubscriptionId(defaultSubId)
-                                        || subIdCountMax == 1) {
+                                        || subIdCountMax == 1 || (!isActiveSubId(defaultSubId))) {
                                     logdl("setting default fallback subid to " + subId);
                                     setDefaultFallbackSubId(subId, subscriptionType);
->>>>>>> 88b19259
                                 }
                                 // If single sim device, set this subscription as the default for
                                 // everything
@@ -1234,9 +1199,6 @@
                 // Once the records are loaded, notify DcTracker
                 sPhones[slotIndex].updateDataConnectionTracker();
 
-<<<<<<< HEAD
-                if (DBG) logdl("[addSubInfoRecord] sim name = " + nameToSet);
-=======
                 if (DBG) logdl("[addSubInfoRecord]- info size=" + sSlotIndexToSubIds.size());
             }
 
@@ -1256,7 +1218,6 @@
             // current default is not valid anylonger. set a new default
             if (DBG) {
                 logdl("[updateDefaultSubIdsIfNeeded] set mDefaultFallbackSubId=" + newDefault);
->>>>>>> 88b19259
             }
             setDefaultFallbackSubId(newDefault, subscriptionType);
         }
@@ -1276,13 +1237,6 @@
         }
     }
 
-<<<<<<< HEAD
-            // Refresh the Cache of Active Subscription Info List
-            refreshCachedActiveSubscriptionInfoList();
-
-            // Once the records are loaded, notify DcTracker
-            sPhones[slotIndex].updateDataConnectionTracker();
-=======
     /**
      * This method returns true if the given subId is among the list of currently active
      * subscriptions.
@@ -1327,7 +1281,6 @@
             }
             return -1;
         }
->>>>>>> 88b19259
 
         if (DBG) logd("removing the subid : " + subId);
 
@@ -2152,11 +2105,7 @@
      * sub is set as default subId. If two or more  sub's are active
      * the first sub is set as default subscription
      */
-<<<<<<< HEAD
-    protected void setDefaultFallbackSubId(int subId) {
-=======
-    private void setDefaultFallbackSubId(int subId, int subscriptionType) {
->>>>>>> 88b19259
+    protected void setDefaultFallbackSubId(int subId, int subscriptionType) {
         if (subId == SubscriptionManager.DEFAULT_SUBSCRIPTION_ID) {
             throw new RuntimeException("setDefaultSubId called with DEFAULT_SUB_ID");
         }
