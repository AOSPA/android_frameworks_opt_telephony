--- conflicted
+++ resolved
@@ -2789,13 +2789,10 @@
     private void migrateImsSettingHelper(String settingGlobal, String subscriptionProperty,
                 int subId) {
         ContentResolver resolver = mContext.getContentResolver();
-<<<<<<< HEAD
-=======
         int defaultSubId = getDefaultVoiceSubId();
         if (defaultSubId == SubscriptionManager.INVALID_SUBSCRIPTION_ID) {
             return;
         }
->>>>>>> fbb4d1fb
         try {
             int prevSetting = Settings.Global.getInt(resolver, settingGlobal);
 
