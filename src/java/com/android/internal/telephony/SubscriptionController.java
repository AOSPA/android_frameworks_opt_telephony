/*
* Copyright (C) 2014 The Android Open Source Project
*
* Licensed under the Apache License, Version 2.0 (the "License");
* you may not use this file except in compliance with the License.
* You may obtain a copy of the License at
*
*      http://www.apache.org/licenses/LICENSE-2.0
*
* Unless required by applicable law or agreed to in writing, software
* distributed under the License is distributed on an "AS IS" BASIS,
* WITHOUT WARRANTIES OR CONDITIONS OF ANY KIND, either express or implied.
* See the License for the specific language governing permissions and
* limitations under the License.
*/

package com.android.internal.telephony;

import static android.Manifest.permission.READ_PHONE_NUMBERS;
import static android.Manifest.permission.READ_PRIVILEGED_PHONE_STATE;
import static android.content.pm.PackageManager.PERMISSION_GRANTED;
import static android.telephony.TelephonyManager.MULTISIM_ALLOWED;
import static android.telephony.TelephonyManager.SET_OPPORTUNISTIC_SUB_REMOTE_SERVICE_EXCEPTION;
import static android.telephony.UiccSlotInfo.CARD_STATE_INFO_PRESENT;

import android.Manifest;
import android.annotation.NonNull;
import android.annotation.Nullable;
import android.app.AppOpsManager;
import android.app.PendingIntent;
import android.compat.annotation.UnsupportedAppUsage;
import android.content.ContentResolver;
import android.content.ContentValues;
import android.content.Context;
import android.content.Intent;
import android.content.pm.PackageManager;
import android.database.ContentObserver;
import android.database.Cursor;
import android.net.Uri;
import android.os.Binder;
import android.os.Build;
import android.os.Handler;
import android.os.ParcelUuid;
import android.os.PersistableBundle;
import android.os.RegistrantList;
import android.os.RemoteException;
import android.os.TelephonyServiceManager.ServiceRegisterer;
import android.os.UserHandle;
import android.provider.Settings;
import android.provider.Telephony.SimInfo;
import android.telecom.PhoneAccountHandle;
import android.telecom.TelecomManager;
import android.telephony.AnomalyReporter;
import android.telephony.CarrierConfigManager;
import android.telephony.RadioAccessFamily;
import android.telephony.SubscriptionInfo;
import android.telephony.SubscriptionManager;
import android.telephony.SubscriptionManager.SimDisplayNameSource;
import android.telephony.SubscriptionManager.UsageSetting;
import android.telephony.TelephonyFrameworkInitializer;
import android.telephony.TelephonyManager;
import android.telephony.TelephonyRegistryManager;
import android.telephony.UiccAccessRule;
import android.telephony.UiccPortInfo;
import android.telephony.UiccSlotInfo;
import android.telephony.UiccSlotMapping;
import android.telephony.euicc.EuiccManager;
import android.text.TextUtils;
import android.util.EventLog;
import android.util.LocalLog;
import android.util.Log;

import com.android.ims.ImsManager;
import com.android.internal.annotations.VisibleForTesting;
import com.android.internal.telephony.IccCardConstants.State;
import com.android.internal.telephony.data.DataEnabledOverride;
import com.android.internal.telephony.data.PhoneSwitcher;
import com.android.internal.telephony.metrics.TelephonyMetrics;
import com.android.internal.telephony.uicc.IccUtils;
import com.android.internal.telephony.uicc.UiccCard;
import com.android.internal.telephony.uicc.UiccController;
import com.android.internal.telephony.uicc.UiccProfile;
import com.android.internal.telephony.uicc.UiccSlot;
import com.android.internal.telephony.util.ArrayUtils;
import com.android.internal.telephony.util.TelephonyUtils;
import com.android.telephony.Rlog;

import java.io.FileDescriptor;
import java.io.PrintWriter;
import java.util.ArrayList;
import java.util.Arrays;
import java.util.Collections;
import java.util.Comparator;
import java.util.HashSet;
import java.util.List;
import java.util.Map;
import java.util.Map.Entry;
import java.util.Objects;
import java.util.Set;
import java.util.UUID;
import java.util.concurrent.ConcurrentHashMap;
import java.util.concurrent.atomic.AtomicBoolean;
import java.util.stream.Collectors;

/**
 * Implementation of the ISub interface.
 *
 * Any setters which take subId, slotIndex or phoneId as a parameter will throw an exception if the
 * parameter equals the corresponding INVALID_XXX_ID or DEFAULT_XXX_ID.
 *
 * All getters will lookup the corresponding default if the parameter is DEFAULT_XXX_ID. Ie calling
 * getPhoneId(DEFAULT_SUB_ID) will return the same as getPhoneId(getDefaultSubId()).
 *
 * Finally, any getters which perform the mapping between subscriptions, slots and phones will
 * return the corresponding INVALID_XXX_ID if the parameter is INVALID_XXX_ID. All other getters
 * will fail and return the appropriate error value. Ie calling
 * getSlotIndex(INVALID_SUBSCRIPTION_ID) will return INVALID_SIM_SLOT_INDEX and calling
 * getSubInfoForSubscriber(INVALID_SUBSCRIPTION_ID) will return null.
 *
 */
public class SubscriptionController extends ISub.Stub {
<<<<<<< HEAD
    static final String LOG_TAG = "SubscriptionController";
    static final protected boolean DBG = true;
    static final protected boolean VDBG = Rlog.isLoggable(LOG_TAG, Log.VERBOSE);
    static final boolean DBG_CACHE = false;
=======
    private static final String LOG_TAG = "SubscriptionController";
    private static final boolean DBG = false;
    private static final boolean VDBG = Rlog.isLoggable(LOG_TAG, Log.VERBOSE);
    private static final boolean DBG_CACHE = false;
>>>>>>> 74c30583
    private static final int DEPRECATED_SETTING = -1;
    private static final ParcelUuid INVALID_GROUP_UUID =
            ParcelUuid.fromString(CarrierConfigManager.REMOVE_GROUP_UUID_STRING);
    private final LocalLog mLocalLog = new LocalLog(128);
    private static final int SUB_ID_FOUND = 1;
    private static final int NO_ENTRY_FOR_SLOT_INDEX = -1;
    private static final int SUB_ID_NOT_IN_SLOT = -2;

    // Lock that both mCacheActiveSubInfoList and mCacheOpportunisticSubInfoList use.
    private Object mSubInfoListLock = new Object();

    /* The Cache of Active SubInfoRecord(s) list of currently in use SubInfoRecord(s) */
    private final List<SubscriptionInfo> mCacheActiveSubInfoList = new ArrayList<>();

    /* Similar to mCacheActiveSubInfoList but only caching opportunistic subscriptions. */
    private List<SubscriptionInfo> mCacheOpportunisticSubInfoList = new ArrayList<>();
    private AtomicBoolean mOpptSubInfoListChangedDirtyBit = new AtomicBoolean();

    private static final Comparator<SubscriptionInfo> SUBSCRIPTION_INFO_COMPARATOR =
            (arg0, arg1) -> {
                // Primary sort key on SimSlotIndex
                int flag = arg0.getSimSlotIndex() - arg1.getSimSlotIndex();
                if (flag == 0) {
                    // Secondary sort on SubscriptionId
                    return arg0.getSubscriptionId() - arg1.getSubscriptionId();
                }
                return flag;
            };

    @UnsupportedAppUsage(maxTargetSdk = Build.VERSION_CODES.R, trackingBug = 170729553)
    protected final Object mLock = new Object();

    /** The singleton instance. */
    protected static SubscriptionController sInstance = null;
    @UnsupportedAppUsage(maxTargetSdk = Build.VERSION_CODES.R, trackingBug = 170729553)
    protected Context mContext;
    protected TelephonyManager mTelephonyManager;
    protected UiccController mUiccController;

    private AppOpsManager mAppOps;

    // Allows test mocks to avoid SELinux failures on invalidate calls.
    private static boolean sCachingEnabled = true;

    // Each slot can have multiple subs.
    private static class WatchedSlotIndexToSubIds {
        private Map<Integer, ArrayList<Integer>> mSlotIndexToSubIds = new ConcurrentHashMap<>();

        WatchedSlotIndexToSubIds() {
        }

        public void clear() {
            mSlotIndexToSubIds.clear();
            invalidateDefaultSubIdCaches();
            invalidateSlotIndexCaches();
        }

        public Set<Entry<Integer, ArrayList<Integer>>> entrySet() {
            return mSlotIndexToSubIds.entrySet();
        }

        // Force all updates to data structure through wrapper.
        public ArrayList<Integer> getCopy(int slotIndex) {
            ArrayList<Integer> subIdList = mSlotIndexToSubIds.get(slotIndex);
            if (subIdList == null) {
                return null;
            }

            return new ArrayList<Integer>(subIdList);
        }

        public void put(int slotIndex, ArrayList<Integer> value) {
            mSlotIndexToSubIds.put(slotIndex, value);
            invalidateDefaultSubIdCaches();
            invalidateSlotIndexCaches();
        }

        public void remove(int slotIndex) {
            mSlotIndexToSubIds.remove(slotIndex);
            invalidateDefaultSubIdCaches();
            invalidateSlotIndexCaches();
        }

        public int size() {
            return mSlotIndexToSubIds.size();
        }

        @VisibleForTesting
        public Map<Integer, ArrayList<Integer>> getMap() {
            return mSlotIndexToSubIds;
        }

        public int removeFromSubIdList(int slotIndex, int subId) {
            ArrayList<Integer> subIdList = mSlotIndexToSubIds.get(slotIndex);
            if (subIdList == null) {
                return NO_ENTRY_FOR_SLOT_INDEX;
            } else {
                if (subIdList.contains(subId)) {
                    subIdList.remove(new Integer(subId));
                    if (subIdList.isEmpty()) {
                        mSlotIndexToSubIds.remove(slotIndex);
                    }
                    invalidateDefaultSubIdCaches();
                    invalidateSlotIndexCaches();
                    return SUB_ID_FOUND;
                } else {
                    return SUB_ID_NOT_IN_SLOT;
                }
            }
        }

        public void addToSubIdList(int slotIndex, Integer value) {
            ArrayList<Integer> subIdList = mSlotIndexToSubIds.get(slotIndex);
            if (subIdList == null) {
                subIdList = new ArrayList<Integer>();
                subIdList.add(value);
                mSlotIndexToSubIds.put(slotIndex, subIdList);
            } else {
                subIdList.add(value);
            }
            invalidateDefaultSubIdCaches();
            invalidateSlotIndexCaches();
        }

        public void clearSubIdList(int slotIndex) {
            ArrayList<Integer> subIdList = mSlotIndexToSubIds.get(slotIndex);
            if (subIdList != null) {
                subIdList.clear();
                invalidateDefaultSubIdCaches();
                invalidateSlotIndexCaches();
            }
        }
    }

    public static class WatchedInt {
        private int mValue;

        public WatchedInt(int initialValue) {
            mValue = initialValue;
        }

        public int get() {
            return mValue;
        }

        public void set(int newValue) {
            mValue = newValue;
        }
    }

    private static WatchedSlotIndexToSubIds sSlotIndexToSubIds = new WatchedSlotIndexToSubIds();

    protected static WatchedInt sDefaultFallbackSubId =
            new WatchedInt(SubscriptionManager.INVALID_SUBSCRIPTION_ID) {
        @Override
        public void set(int newValue) {
            super.set(newValue);
            invalidateDefaultSubIdCaches();
            invalidateSlotIndexCaches();
        }
    };

    @UnsupportedAppUsage(maxTargetSdk = Build.VERSION_CODES.R, trackingBug = 170729553)
    protected static int mDefaultPhoneId = SubscriptionManager.DEFAULT_PHONE_INDEX;

    @UnsupportedAppUsage(maxTargetSdk = Build.VERSION_CODES.R, trackingBug = 170729553)
    private int[] colorArr;
    private long mLastISubServiceRegTime;
    private RegistrantList mUiccAppsEnableChangeRegList = new RegistrantList();

    // The properties that should be shared and synced across grouped subscriptions.
    private static final Set<String> GROUP_SHARING_PROPERTIES = new HashSet<>(Arrays.asList(
            SubscriptionManager.ENHANCED_4G_MODE_ENABLED,
            SubscriptionManager.VT_IMS_ENABLED,
            SubscriptionManager.WFC_IMS_ENABLED,
            SubscriptionManager.WFC_IMS_MODE,
            SubscriptionManager.WFC_IMS_ROAMING_MODE,
            SubscriptionManager.WFC_IMS_ROAMING_ENABLED,
            SubscriptionManager.DATA_ROAMING,
            SubscriptionManager.DISPLAY_NAME,
            SubscriptionManager.DATA_ENABLED_OVERRIDE_RULES,
            SubscriptionManager.UICC_APPLICATIONS_ENABLED,
            SubscriptionManager.IMS_RCS_UCE_ENABLED,
            SubscriptionManager.CROSS_SIM_CALLING_ENABLED,
            SubscriptionManager.NR_ADVANCED_CALLING_ENABLED
    ));

    public static SubscriptionController init(Context c) {
        synchronized (SubscriptionController.class) {
            if (sInstance == null) {
                sInstance = new SubscriptionController(c);
            } else {
                Log.wtf(LOG_TAG, "init() called multiple times!  sInstance = " + sInstance);
            }
            return sInstance;
        }
    }

    @UnsupportedAppUsage(maxTargetSdk = Build.VERSION_CODES.R, trackingBug = 170729553)
    public static SubscriptionController getInstance() {
        if (sInstance == null) {
           Log.wtf(LOG_TAG, "getInstance null");
        }

        return sInstance;
    }

    protected SubscriptionController(Context c) {
        internalInit(c);
        migrateImsSettings();
    }

    protected void internalInit(Context c) {
        mContext = c;
        mTelephonyManager = TelephonyManager.from(mContext);

        try {
            mUiccController = UiccController.getInstance();
        } catch(RuntimeException ex) {
            throw new RuntimeException(
                    "UiccController has to be initialised before SubscriptionController init");
        }

        mAppOps = (AppOpsManager)mContext.getSystemService(Context.APP_OPS_SERVICE);

        ServiceRegisterer subscriptionServiceRegisterer = TelephonyFrameworkInitializer
                .getTelephonyServiceManager()
                .getSubscriptionServiceRegisterer();
        if (subscriptionServiceRegisterer.get() == null) {
            subscriptionServiceRegisterer.register(this);
            mLastISubServiceRegTime = System.currentTimeMillis();
        }

        // clear SLOT_INDEX for all subs
        clearSlotIndexForSubInfoRecords();

        // Cache Setting values
        cacheSettingValues();

        // Initial invalidate activates caching.
        invalidateDefaultSubIdCaches();
        invalidateDefaultDataSubIdCaches();
        invalidateDefaultSmsSubIdCaches();
        invalidateActiveDataSubIdCaches();
        invalidateSlotIndexCaches();

        mContext.getContentResolver().registerContentObserver(
                SubscriptionManager.SIM_INFO_SUW_RESTORE_CONTENT_URI, false,
                new ContentObserver(new Handler()) {
                    @Override
                    public void onChange(boolean selfChange, Uri uri) {
                        if (uri.equals(SubscriptionManager.SIM_INFO_SUW_RESTORE_CONTENT_URI)) {
                            refreshCachedActiveSubscriptionInfoList();
                            notifySubscriptionInfoChanged();

                            SubscriptionManager subManager = SubscriptionManager.from(mContext);
                            for (SubscriptionInfo subInfo : getActiveSubscriptionInfoList(
                                    mContext.getOpPackageName(), mContext.getAttributionTag())) {
                                if (SubscriptionController.getInstance()
                                        .isActiveSubId(subInfo.getSubscriptionId())) {
                                    ImsManager imsManager = ImsManager.getInstance(mContext,
                                            subInfo.getSimSlotIndex());
                                    imsManager.updateImsServiceConfig();
                                }
                            }
                        }
                    }
                });

        if (DBG) logdl("[SubscriptionController] init by Context");
    }

    /**
     * Should only be triggered once.
     */
    public void notifySubInfoReady() {
        PhoneSwitcher phoneSwitcher = PhoneSwitcher.getInstance();
        if (phoneSwitcher != null) {
            phoneSwitcher.notifySubInfoReady();
        }
        // broadcast default subId.
        sendDefaultChangedBroadcast(SubscriptionManager.getDefaultSubscriptionId());
    }

    @UnsupportedAppUsage(maxTargetSdk = Build.VERSION_CODES.R, trackingBug = 170729553)
    private boolean isSubInfoReady() {
        return SubscriptionInfoUpdater.isSubInfoInitialized();
    }

    /**
     * This function marks SIM_SLOT_INDEX as INVALID for all subscriptions in the database. This
     * should be done as part of initialization.
     *
     * TODO: SIM_SLOT_INDEX is based on current state and should not even be persisted in the
     * database.
     */
    private void clearSlotIndexForSubInfoRecords() {
        if (mContext == null) {
            logel("[clearSlotIndexForSubInfoRecords] TelephonyManager or mContext is null");
            return;
        }

        // Update all subscriptions in simInfo db with invalid slot index
        ContentValues value = new ContentValues(1);
        value.put(SubscriptionManager.SIM_SLOT_INDEX, SubscriptionManager.INVALID_SIM_SLOT_INDEX);
        mContext.getContentResolver().update(SubscriptionManager.CONTENT_URI, value, null, null);
    }

    /**
     * Cache the Settings values by reading these values from Setting from disk to prevent disk I/O
     * access during the API calling. This is based on an assumption that the Settings system will
     * itself cache this value after the first read and thus only the first read after boot will
     * access the disk.
     */
    private void cacheSettingValues() {
        Settings.Global.getInt(mContext.getContentResolver(),
                Settings.Global.MULTI_SIM_SMS_SUBSCRIPTION,
                        SubscriptionManager.INVALID_SUBSCRIPTION_ID);

        Settings.Global.getInt(mContext.getContentResolver(),
                Settings.Global.MULTI_SIM_VOICE_CALL_SUBSCRIPTION,
                        SubscriptionManager.INVALID_SUBSCRIPTION_ID);

        Settings.Global.getInt(mContext.getContentResolver(),
                Settings.Global.MULTI_SIM_DATA_CALL_SUBSCRIPTION,
                        SubscriptionManager.INVALID_SUBSCRIPTION_ID);
    }

    @UnsupportedAppUsage(maxTargetSdk = Build.VERSION_CODES.R, trackingBug = 170729553)
    protected void enforceModifyPhoneState(String message) {
        mContext.enforceCallingOrSelfPermission(
                android.Manifest.permission.MODIFY_PHONE_STATE, message);
    }

    private void enforceReadPrivilegedPhoneState(String message) {
        mContext.enforceCallingOrSelfPermission(
                Manifest.permission.READ_PRIVILEGED_PHONE_STATE, message);
    }

    /**
     * Returns whether the {@code callingPackage} has access to subscriber identifiers on the
     * specified {@code subId} using the provided {@code message} in any resulting
     * SecurityException.
     */
    private boolean hasSubscriberIdentifierAccess(int subId, String callingPackage,
            String callingFeatureId, String message, boolean reportFailure) {
        try {
            return TelephonyPermissions.checkCallingOrSelfReadSubscriberIdentifiers(mContext, subId,
                    callingPackage, callingFeatureId, message, reportFailure);
        } catch (SecurityException e) {
            // A SecurityException indicates that the calling package is targeting at least the
            // minimum level that enforces identifier access restrictions and the new access
            // requirements are not met.
            return false;
        }
    }

    /**
     * Returns whether the {@code callingPackage} has access to the phone number on the specified
     * {@code subId} using the provided {@code message} in any resulting SecurityException.
     */
    private boolean hasPhoneNumberAccess(int subId, String callingPackage, String callingFeatureId,
            String message) {
        try {
            return TelephonyPermissions.checkCallingOrSelfReadPhoneNumber(mContext, subId,
                    callingPackage, callingFeatureId, message);
        } catch (SecurityException e) {
            return false;
        }
    }

    /**
     * Broadcast when SubscriptionInfo has changed
     * FIXME: Hopefully removed if the API council accepts SubscriptionInfoListener
     */
     private void broadcastSimInfoContentChanged() {
        Intent intent = new Intent(TelephonyIntents.ACTION_SUBINFO_CONTENT_CHANGE);
        mContext.sendBroadcast(intent);
        intent = new Intent(TelephonyIntents.ACTION_SUBINFO_RECORD_UPDATED);
        mContext.sendBroadcast(intent);
     }

    /**
     * Notify the changed of subscription info.
     */
    @UnsupportedAppUsage(maxTargetSdk = Build.VERSION_CODES.R, trackingBug = 170729553)
    public void notifySubscriptionInfoChanged() {
        TelephonyRegistryManager trm =
                (TelephonyRegistryManager)
                        mContext.getSystemService(Context.TELEPHONY_REGISTRY_SERVICE);
        if (DBG) logd("notifySubscriptionInfoChanged:");
        trm.notifySubscriptionInfoChanged();

        // FIXME: Remove if listener technique accepted.
        broadcastSimInfoContentChanged();

        MultiSimSettingController.getInstance().notifySubscriptionInfoChanged();
        TelephonyMetrics metrics = TelephonyMetrics.getInstance();
        List<SubscriptionInfo> subInfos;
        synchronized (mSubInfoListLock) {
            subInfos = new ArrayList<>(mCacheActiveSubInfoList);
        }

        if (mOpptSubInfoListChangedDirtyBit.getAndSet(false)) {
            notifyOpportunisticSubscriptionInfoChanged();
        }
        metrics.updateActiveSubscriptionInfoList(subInfos);
    }

    /**
     * New SubInfoRecord instance and fill in detail info
     * @param cursor
     * @return the query result of desired SubInfoRecord
     */
    @UnsupportedAppUsage(maxTargetSdk = Build.VERSION_CODES.R, trackingBug = 170729553)
    private SubscriptionInfo getSubInfoRecord(Cursor cursor) {
        int id = cursor.getInt(cursor.getColumnIndexOrThrow(
                SubscriptionManager.UNIQUE_KEY_SUBSCRIPTION_ID));
        String iccId = cursor.getString(cursor.getColumnIndexOrThrow(
                SubscriptionManager.ICC_ID));
        int simSlotIndex = cursor.getInt(cursor.getColumnIndexOrThrow(
                SubscriptionManager.SIM_SLOT_INDEX));
        String displayName = cursor.getString(cursor.getColumnIndexOrThrow(
                SubscriptionManager.DISPLAY_NAME));
        String carrierName = cursor.getString(cursor.getColumnIndexOrThrow(
                SubscriptionManager.CARRIER_NAME));
        int nameSource = cursor.getInt(cursor.getColumnIndexOrThrow(
                SubscriptionManager.NAME_SOURCE));
        int iconTint = cursor.getInt(cursor.getColumnIndexOrThrow(
                SubscriptionManager.HUE));
        String number = cursor.getString(cursor.getColumnIndexOrThrow(
                SubscriptionManager.NUMBER));
        int dataRoaming = cursor.getInt(cursor.getColumnIndexOrThrow(
                SubscriptionManager.DATA_ROAMING));
        String mcc = cursor.getString(cursor.getColumnIndexOrThrow(
                SubscriptionManager.MCC_STRING));
        String mnc = cursor.getString(cursor.getColumnIndexOrThrow(
                SubscriptionManager.MNC_STRING));
        String ehplmnsRaw = cursor.getString(cursor.getColumnIndexOrThrow(
                SubscriptionManager.EHPLMNS));
        String hplmnsRaw = cursor.getString(cursor.getColumnIndexOrThrow(
                SubscriptionManager.HPLMNS));
        String[] ehplmns = ehplmnsRaw == null ? null : ehplmnsRaw.split(",");
        String[] hplmns = hplmnsRaw == null ? null : hplmnsRaw.split(",");

        // cardId is the private ICCID/EID string, also known as the card string
        String cardId = cursor.getString(cursor.getColumnIndexOrThrow(
                SubscriptionManager.CARD_ID));
        // if cardId is an ICCID, strip off trailing Fs before exposing to user
        // if cardId is an EID, it's all digits so this is fine
        cardId = IccUtils.stripTrailingFs(cardId);
        String countryIso = cursor.getString(cursor.getColumnIndexOrThrow(
                SubscriptionManager.ISO_COUNTRY_CODE));
        // publicCardId is the publicly exposed int card ID
        int publicCardId = mUiccController.convertToPublicCardId(cardId);
        boolean isEmbedded = cursor.getInt(cursor.getColumnIndexOrThrow(
                SubscriptionManager.IS_EMBEDDED)) == 1;
        int carrierId = cursor.getInt(cursor.getColumnIndexOrThrow(
                SubscriptionManager.CARRIER_ID));
        UiccAccessRule[] accessRules;
        if (isEmbedded) {
            accessRules = UiccAccessRule.decodeRules(cursor.getBlob(
                    cursor.getColumnIndexOrThrow(SubscriptionManager.ACCESS_RULES)));
        } else {
            accessRules = null;
        }
        UiccAccessRule[] carrierConfigAccessRules = UiccAccessRule.decodeRules(cursor.getBlob(
            cursor.getColumnIndexOrThrow(SubscriptionManager.ACCESS_RULES_FROM_CARRIER_CONFIGS)));
        boolean isOpportunistic = cursor.getInt(cursor.getColumnIndexOrThrow(
                SubscriptionManager.IS_OPPORTUNISTIC)) == 1;
        String groupUUID = cursor.getString(cursor.getColumnIndexOrThrow(
                SubscriptionManager.GROUP_UUID));
        int profileClass = cursor.getInt(cursor.getColumnIndexOrThrow(
                SubscriptionManager.PROFILE_CLASS));
        int portIndex = cursor.getInt(cursor.getColumnIndexOrThrow(
                SubscriptionManager.PORT_INDEX));
        int subType = cursor.getInt(cursor.getColumnIndexOrThrow(
                SubscriptionManager.SUBSCRIPTION_TYPE));
        String groupOwner = getOptionalStringFromCursor(cursor, SubscriptionManager.GROUP_OWNER,
                /*defaultVal*/ null);
        boolean areUiccApplicationsEnabled = cursor.getInt(cursor.getColumnIndexOrThrow(
                SubscriptionManager.UICC_APPLICATIONS_ENABLED)) == 1;

        int usageSetting = cursor.getInt(cursor.getColumnIndexOrThrow(
                SubscriptionManager.USAGE_SETTING));

        if (VDBG) {
            String iccIdToPrint = SubscriptionInfo.givePrintableIccid(iccId);
            String cardIdToPrint = SubscriptionInfo.givePrintableIccid(cardId);
            logd("[getSubInfoRecord] id:" + id + " iccid:" + iccIdToPrint + " simSlotIndex:"
                    + simSlotIndex + " carrierid:" + carrierId + " displayName:" + displayName
                    + " nameSource:" + nameSource + " iconTint:" + iconTint
                    + " dataRoaming:" + dataRoaming + " mcc:" + mcc + " mnc:" + mnc
                    + " countIso:" + countryIso + " isEmbedded:"
                    + isEmbedded + " accessRules:" + Arrays.toString(accessRules)
                    + " carrierConfigAccessRules: " + Arrays.toString(carrierConfigAccessRules)
                    + " cardId:" + cardIdToPrint + " portIndex:" + portIndex
                    + " publicCardId:" + publicCardId
                    + " isOpportunistic:" + isOpportunistic + " groupUUID:" + groupUUID
                    + " profileClass:" + profileClass + " subscriptionType: " + subType
                    + " carrierConfigAccessRules:" + carrierConfigAccessRules
                    + " areUiccApplicationsEnabled: " + areUiccApplicationsEnabled
                    + " usageSetting: " + usageSetting);
        }

        // If line1number has been set to a different number, use it instead.
        String line1Number = mTelephonyManager.getLine1Number(id);
        if (!TextUtils.isEmpty(line1Number) && !line1Number.equals(number)) {
            number = line1Number;
        }
        // FIXME(b/210771052): constructing a complete SubscriptionInfo requires a port index,
        // but the port index isn't available here. Should it actually be part of SubscriptionInfo?
        SubscriptionInfo info = new SubscriptionInfo(id, iccId, simSlotIndex, displayName,
                carrierName, nameSource, iconTint, number, dataRoaming, /* icon= */ null,
                mcc, mnc, countryIso, isEmbedded, accessRules, cardId, publicCardId,
                isOpportunistic, groupUUID, /* isGroupDisabled= */ false , carrierId, profileClass,
                subType, groupOwner, carrierConfigAccessRules, areUiccApplicationsEnabled,
                portIndex, usageSetting);
        info.setAssociatedPlmns(ehplmns, hplmns);
        return info;
    }

    private String getOptionalStringFromCursor(Cursor cursor, String column, String defaultVal) {
        // Return defaultVal if the column doesn't exist.
        int columnIndex = cursor.getColumnIndex(column);
        return (columnIndex == -1) ? defaultVal : cursor.getString(columnIndex);
    }

    /**
     * Get a subscription that matches IccId.
     * @return null if there isn't a match, or subscription info if there is one.
     */
    public SubscriptionInfo getSubInfoForIccId(String iccId) {
        List<SubscriptionInfo> info = getSubInfo(
                SubscriptionManager.ICC_ID + "=\'" + iccId + "\'", null);
        if (info == null || info.size() == 0) return null;
        // Should be at most one subscription with the iccid.
        return info.get(0);
    }

    /**
     * Query SubInfoRecord(s) from subinfo database
     * @param selection A filter declaring which rows to return
     * @param queryKey query key content
     * @return Array list of queried result from database
     */
    @UnsupportedAppUsage(maxTargetSdk = Build.VERSION_CODES.R, trackingBug = 170729553)
    public List<SubscriptionInfo> getSubInfo(String selection, Object queryKey) {
        if (VDBG) logd("selection:" + selection + ", querykey: " + queryKey);
        String[] selectionArgs = null;
        if (queryKey != null) {
            selectionArgs = new String[] {queryKey.toString()};
        }
        ArrayList<SubscriptionInfo> subList = null;
        Cursor cursor = mContext.getContentResolver().query(SubscriptionManager.CONTENT_URI,
                null, selection, selectionArgs, null);
        try {
            if (cursor != null) {
                while (cursor.moveToNext()) {
                    SubscriptionInfo subInfo = getSubInfoRecord(cursor);
                    if (subInfo != null) {
                        if (subList == null) {
                            subList = new ArrayList<SubscriptionInfo>();
                        }
                        subList.add(subInfo);
                    }
                }
            } else {
                if (DBG) logd("Query fail");
            }
        } finally {
            if (cursor != null) {
                cursor.close();
            }
        }

        return subList;
    }

    /**
     * Find unused color to be set for new SubInfoRecord
     * @param callingPackage The package making the IPC.
     * @param callingFeatureId The feature in the package
     * @return RGB integer value of color
     */
    private int getUnusedColor(String callingPackage, String callingFeatureId) {
        List<SubscriptionInfo> availableSubInfos = getActiveSubscriptionInfoList(callingPackage,
                callingFeatureId);
        colorArr = mContext.getResources().getIntArray(com.android.internal.R.array.sim_colors);
        int colorIdx = 0;

        if (availableSubInfos != null) {
            for (int i = 0; i < colorArr.length; i++) {
                int j;
                for (j = 0; j < availableSubInfos.size(); j++) {
                    if (colorArr[i] == availableSubInfos.get(j).getIconTint()) {
                        break;
                    }
                }
                if (j == availableSubInfos.size()) {
                    return colorArr[i];
                }
            }
            colorIdx = availableSubInfos.size() % colorArr.length;
        }
        return colorArr[colorIdx];
    }

    @Deprecated
    @UnsupportedAppUsage(maxTargetSdk = Build.VERSION_CODES.R, trackingBug = 170729553)
    public SubscriptionInfo getActiveSubscriptionInfo(int subId, String callingPackage) {
        return getActiveSubscriptionInfo(subId, callingPackage, null);
    }

    /**
     * Get the active SubscriptionInfo with the subId key
     * @param subId The unique SubscriptionInfo key in database
     * @param callingPackage The package making the IPC.
     * @param callingFeatureId The feature in the package
     * @return SubscriptionInfo, maybe null if its not active
     */
    @Override
    public SubscriptionInfo getActiveSubscriptionInfo(int subId, String callingPackage,
            String callingFeatureId) {
        if (!TelephonyPermissions.checkCallingOrSelfReadPhoneState(mContext, subId, callingPackage,
                callingFeatureId, "getActiveSubscriptionInfo")) {
            return null;
        }

        // Now that all security checks passes, perform the operation as ourselves.
        final long identity = Binder.clearCallingIdentity();
        List<SubscriptionInfo> subList;
        try {
            subList = getActiveSubscriptionInfoList(
                    mContext.getOpPackageName(), mContext.getAttributionTag());
        } finally {
            Binder.restoreCallingIdentity(identity);
        }
        if (subList != null) {
            for (SubscriptionInfo si : subList) {
                if (si.getSubscriptionId() == subId) {
                    if (VDBG) {
                        logd("[getActiveSubscriptionInfo]+ subId=" + subId + " subInfo=" + si);
                    }
                    return conditionallyRemoveIdentifiers(si, callingPackage, callingFeatureId,
                            "getActiveSubscriptionInfo");
                }
            }
        }
        if (DBG) {
            logd("[getActiveSubscriptionInfo]- subId=" + subId
                    + " subList=" + subList + " subInfo=null");
        }

        return null;
    }

    /**
     * Get a single subscription info record for a given subscription.
     *
     * @param subId the subId to query.
     *
     * @hide
     */
    public SubscriptionInfo getSubscriptionInfo(int subId) {
        synchronized (mSubInfoListLock) {
            // check cache for active subscriptions first, before querying db
            for (SubscriptionInfo subInfo : mCacheActiveSubInfoList) {
                if (subInfo.getSubscriptionId() == subId) {
                    return subInfo;
                }
            }

            // check cache for opportunistic subscriptions too, before querying db
            for (SubscriptionInfo subInfo : mCacheOpportunisticSubInfoList) {
                if (subInfo.getSubscriptionId() == subId) {
                    return subInfo;
                }
            }
        }

        List<SubscriptionInfo> subInfoList = getSubInfo(
                SubscriptionManager.UNIQUE_KEY_SUBSCRIPTION_ID + "=" + subId, null);
        if (subInfoList == null || subInfoList.isEmpty()) return null;
        return subInfoList.get(0);
    }

    /**
     * Get the active SubscriptionInfo associated with the iccId
     * @param iccId the IccId of SIM card
     * @param callingPackage The package making the IPC.
     * @param callingFeatureId The feature in the package
     * @return SubscriptionInfo, maybe null if its not active
     */
    @Override
    public SubscriptionInfo getActiveSubscriptionInfoForIccId(String iccId, String callingPackage,
            String callingFeatureId) {
        enforceReadPrivilegedPhoneState("getActiveSubscriptionInfoForIccId");
        return getActiveSubscriptionInfoForIccIdInternal(iccId);
    }

    /**
     * Get the active SubscriptionInfo associated with the given iccId. The caller *must* perform
     * permission checks when using this method.
     */
    private SubscriptionInfo getActiveSubscriptionInfoForIccIdInternal(String iccId) {
        if (iccId == null) {
            return null;
        }

        final long identity = Binder.clearCallingIdentity();
        try {
            List<SubscriptionInfo> subList = getActiveSubscriptionInfoList(
                    mContext.getOpPackageName(), mContext.getAttributionTag());
            if (subList != null) {
                for (SubscriptionInfo si : subList) {
                    if (iccId.equals(si.getIccId())) {
                        if (DBG)
                            logd("[getActiveSubInfoUsingIccId]+ iccId=" + iccId + " subInfo=" + si);
                        return si;
                    }
                }
            }
            if (DBG) {
                logd("[getActiveSubInfoUsingIccId]+ iccId=" + iccId
                        + " subList=" + subList + " subInfo=null");
            }
        } finally {
            Binder.restoreCallingIdentity(identity);
        }

        return null;
    }

    /**
     * Get the active SubscriptionInfo associated with the slotIndex.
     * This API does not return details on Remote-SIM subscriptions.
     * @param slotIndex the slot which the subscription is inserted
     * @param callingPackage The package making the IPC.
     * @param callingFeatureId The feature in the package
     * @return SubscriptionInfo, null for Remote-SIMs or non-active slotIndex.
     */
    @Override
    public SubscriptionInfo getActiveSubscriptionInfoForSimSlotIndex(int slotIndex,
            String callingPackage, String callingFeatureId) {
        Phone phone = PhoneFactory.getPhone(slotIndex);
        if (phone == null) {
            if (DBG) {
                loge("[getActiveSubscriptionInfoForSimSlotIndex] no phone, slotIndex=" + slotIndex);
            }
            return null;
        }
        if (!TelephonyPermissions.checkCallingOrSelfReadPhoneState(
                mContext, phone.getSubId(), callingPackage, callingFeatureId,
                "getActiveSubscriptionInfoForSimSlotIndex")) {
            return null;
        }

        // Now that all security checks passes, perform the operation as ourselves.
        final long identity = Binder.clearCallingIdentity();
        List<SubscriptionInfo> subList;
        try {
            subList = getActiveSubscriptionInfoList(
                    mContext.getOpPackageName(), mContext.getAttributionTag());
        } finally {
            Binder.restoreCallingIdentity(identity);
        }
        if (subList != null) {
            for (SubscriptionInfo si : subList) {
                if (si.getSimSlotIndex() == slotIndex) {
                    if (DBG) {
                        logd("[getActiveSubscriptionInfoForSimSlotIndex]+ slotIndex="
                                + slotIndex + " subId=" + si);
                    } else {
                        logd("[getActiveSubscriptionInfoForSimSlotIndex]+ slotIndex="
                                + slotIndex + " subId=" + conditionallyRemoveIdentifiers(si, false,
                                false));
                    }
                    return conditionallyRemoveIdentifiers(si, callingPackage, callingFeatureId,
                            "getActiveSubscriptionInfoForSimSlotIndex");
                }
            }
            if (DBG) {
                logd("[getActiveSubscriptionInfoForSimSlotIndex]+ slotIndex=" + slotIndex
                        + " subId=null");
            }
        } else {
            if (DBG) {
                logd("[getActiveSubscriptionInfoForSimSlotIndex]+ subList=null");
            }
        }


        return null;
    }

    /**
     * @param callingPackage The package making the IPC.
     * @param callingFeatureId The feature in the package
     * @return List of all SubscriptionInfo records in database,
     * include those that were inserted before, maybe empty but not null.
     * @hide
     */
    @Override
    public List<SubscriptionInfo> getAllSubInfoList(String callingPackage,
            String callingFeatureId) {
        return getAllSubInfoList(callingPackage, callingFeatureId, false);
    }

    /**
     * @param callingPackage The package making the IPC.
     * @param callingFeatureId The feature in the package
     * @param skipConditionallyRemoveIdentifier if set, skip removing identifier conditionally
     * @return List of all SubscriptionInfo records in database,
     * include those that were inserted before, maybe empty but not null.
     * @hide
     */
    public List<SubscriptionInfo> getAllSubInfoList(String callingPackage,
            String callingFeatureId, boolean skipConditionallyRemoveIdentifier) {
        if (VDBG) logd("[getAllSubInfoList]+");

        // This API isn't public, so no need to provide a valid subscription ID - we're not worried
        // about carrier-privileged callers not having access.
        if (!TelephonyPermissions.checkCallingOrSelfReadPhoneState(
                mContext, SubscriptionManager.INVALID_SUBSCRIPTION_ID, callingPackage,
                callingFeatureId, "getAllSubInfoList")) {
            return null;
        }

        // Now that all security checks passes, perform the operation as ourselves.
        final long identity = Binder.clearCallingIdentity();
        List<SubscriptionInfo> subList;
        try {
            subList = getSubInfo(null, null);
        } finally {
            Binder.restoreCallingIdentity(identity);
        }
        if (subList != null && !skipConditionallyRemoveIdentifier) {
            if (VDBG) logd("[getAllSubInfoList]- " + subList.size() + " infos return");
            subList = subList.stream().map(
                    subscriptionInfo -> conditionallyRemoveIdentifiers(subscriptionInfo,
                            callingPackage, callingFeatureId, "getAllSubInfoList"))
                    .collect(Collectors.toList());
        } else {
            if (VDBG) logd("[getAllSubInfoList]- no info return");
        }
        return subList;
    }

    private List<SubscriptionInfo> makeCacheListCopyWithLock(List<SubscriptionInfo> cacheSubList) {
        synchronized (mSubInfoListLock) {
            return new ArrayList<>(cacheSubList);
        }
    }

    @Deprecated
    @UnsupportedAppUsage(maxTargetSdk = Build.VERSION_CODES.R, trackingBug = 170729553)
    public List<SubscriptionInfo> getActiveSubscriptionInfoList(String callingPackage) {
        return getSubscriptionInfoListFromCacheHelper(callingPackage, null,
                makeCacheListCopyWithLock(mCacheActiveSubInfoList));
    }

    /**
     * Get the SubInfoRecord(s) of the currently active SIM(s) - which include both local
     * and remote SIMs.
     * @param callingPackage The package making the IPC.
     * @param callingFeatureId The feature in the package
     * @return Array list of currently inserted SubInfoRecord(s)
     */
    @Override
    public List<SubscriptionInfo> getActiveSubscriptionInfoList(String callingPackage,
            String callingFeatureId) {
        return getSubscriptionInfoListFromCacheHelper(callingPackage, callingFeatureId,
                makeCacheListCopyWithLock(mCacheActiveSubInfoList));
    }

    /**
     * Refresh the cache of SubInfoRecord(s) of the currently available SIM(s) - including
     * local & remote SIMs.
     */
    @VisibleForTesting  // For mockito to mock this method
    public void refreshCachedActiveSubscriptionInfoList() {
        boolean opptSubListChanged;

        List<SubscriptionInfo> activeSubscriptionInfoList = getSubInfo(
                SubscriptionManager.SIM_SLOT_INDEX + ">=0 OR "
                + SubscriptionManager.SUBSCRIPTION_TYPE + "="
                + SubscriptionManager.SUBSCRIPTION_TYPE_REMOTE_SIM,
                null);

        synchronized (mSubInfoListLock) {
            if (activeSubscriptionInfoList != null) {
                // Log when active sub info changes.
                if (mCacheActiveSubInfoList.size() != activeSubscriptionInfoList.size()
                        || !mCacheActiveSubInfoList.containsAll(activeSubscriptionInfoList)) {
                    logdl("Active subscription info list changed. " + activeSubscriptionInfoList);
                }

                mCacheActiveSubInfoList.clear();
                activeSubscriptionInfoList.sort(SUBSCRIPTION_INFO_COMPARATOR);
                mCacheActiveSubInfoList.addAll(activeSubscriptionInfoList);
            } else {
                logd("activeSubscriptionInfoList is null.");
                mCacheActiveSubInfoList.clear();
            }
            if (DBG_CACHE) {
                if (!mCacheActiveSubInfoList.isEmpty()) {
                    for (SubscriptionInfo si : mCacheActiveSubInfoList) {
                        logd("[refreshCachedActiveSubscriptionInfoList] Setting Cached info="
                                + si);
                    }
                } else {
                    logdl("[refreshCachedActiveSubscriptionInfoList]- no info return");
                }
            }
        }

        // Refresh cached opportunistic sub list and detect whether it's changed.
        refreshCachedOpportunisticSubscriptionInfoList();
    }

    @Deprecated
    @UnsupportedAppUsage(maxTargetSdk = Build.VERSION_CODES.R, trackingBug = 170729553)
    public int getActiveSubInfoCount(String callingPackage) {
        return getActiveSubInfoCount(callingPackage, null);
    }

    /**
     * Get the SUB count of active SUB(s)
     * @param callingPackage The package making the IPC.
     * @param callingFeatureId The feature in the package.
     * @return active SIM count
     */
    @Override
    public int getActiveSubInfoCount(String callingPackage, String callingFeatureId) {
        // Let getActiveSubscriptionInfoList perform permission checks / filtering.
        List<SubscriptionInfo> records = getActiveSubscriptionInfoList(callingPackage,
                callingFeatureId);
        if (records == null) {
            if (VDBG) logd("[getActiveSubInfoCount] records null");
            return 0;
        }
        if (VDBG) logd("[getActiveSubInfoCount]- count: " + records.size());
        return records.size();
    }

    /**
     * Get the SUB count of all SUB(s) in SubscriptoinInfo database
     * @param callingPackage The package making the IPC.
     * @param callingFeatureId The feature in the package
     * @return all SIM count in database, include what was inserted before
     */
    @Override
    public int getAllSubInfoCount(String callingPackage, String callingFeatureId) {
        if (DBG) logd("[getAllSubInfoCount]+");

        // This API isn't public, so no need to provide a valid subscription ID - we're not worried
        // about carrier-privileged callers not having access.
        if (!TelephonyPermissions.checkCallingOrSelfReadPhoneState(
                mContext, SubscriptionManager.INVALID_SUBSCRIPTION_ID, callingPackage,
                callingFeatureId, "getAllSubInfoCount")) {
            return 0;
        }

        // Now that all security checks passes, perform the operation as ourselves.
        final long identity = Binder.clearCallingIdentity();
        try {
            Cursor cursor = mContext.getContentResolver().query(SubscriptionManager.CONTENT_URI,
                    null, null, null, null);
            try {
                if (cursor != null) {
                    int count = cursor.getCount();
                    if (DBG) logd("[getAllSubInfoCount]- " + count + " SUB(s) in DB");
                    return count;
                }
            } finally {
                if (cursor != null) {
                    cursor.close();
                }
            }
            if (DBG) logd("[getAllSubInfoCount]- no SUB in DB");

            return 0;
        } finally {
            Binder.restoreCallingIdentity(identity);
        }
    }

    /**
     * @return the maximum number of local subscriptions this device will support at any one time.
     */
    @Override
    public int getActiveSubInfoCountMax() {
        // FIXME: This valid now but change to use TelephonyDevController in the future
        return mTelephonyManager.getSimCount();
    }

    @Override
    public List<SubscriptionInfo> getAvailableSubscriptionInfoList(String callingPackage,
            String callingFeatureId) {
        try {
            enforceReadPrivilegedPhoneState("getAvailableSubscriptionInfoList");
        } catch (SecurityException e) {
            try {
                mContext.enforceCallingOrSelfPermission(Manifest.permission.READ_PHONE_STATE, null);
                // If caller doesn't have READ_PRIVILEGED_PHONE_STATE permission but only
                // has READ_PHONE_STATE permission, log this event.
                EventLog.writeEvent(0x534e4554, "185235454", Binder.getCallingUid());
            } catch (SecurityException ex) {
                // Ignore
            }
            throw new SecurityException("Need READ_PRIVILEGED_PHONE_STATE to call "
                    + " getAvailableSubscriptionInfoList");
        }

        // Now that all security checks pass, perform the operation as ourselves.
        final long identity = Binder.clearCallingIdentity();
        try {
            String selection = SubscriptionManager.SIM_SLOT_INDEX + ">=0 OR "
                    + SubscriptionManager.SUBSCRIPTION_TYPE + "="
                    + SubscriptionManager.SUBSCRIPTION_TYPE_REMOTE_SIM;

            EuiccManager euiccManager =
                    (EuiccManager) mContext.getSystemService(Context.EUICC_SERVICE);
            if (euiccManager.isEnabled()) {
                selection += " OR " + SubscriptionManager.IS_EMBEDDED + "=1";
            }

            // Available eSIM profiles are reported by EuiccManager. However for physical SIMs if
            // they are in inactive slot or programmatically disabled, they are still considered
            // available. In this case we get their iccid from slot info and include their
            // subscriptionInfos.
            List<String> iccIds = getIccIdsOfInsertedSims();

            if (!iccIds.isEmpty()) {
                selection += " OR ("  + getSelectionForIccIdList(iccIds.toArray(new String[0]))
                        + ")";
            }

            List<SubscriptionInfo> subList = getSubInfo(selection, null /* queryKey */);

            if (subList != null) {
                subList.sort(SUBSCRIPTION_INFO_COMPARATOR);

                if (VDBG) logdl("[getAvailableSubInfoList]- " + subList.size() + " infos return");
            } else {
                if (DBG) logdl("[getAvailableSubInfoList]- no info return");
            }

            return subList;
        } finally {
            Binder.restoreCallingIdentity(identity);
        }
    }

    private List<String> getIccIdsOfInsertedSims() {
        List<String> ret = new ArrayList<>();
        UiccSlot[] uiccSlots = UiccController.getInstance().getUiccSlots();
        if (uiccSlots == null) return ret;

        for (UiccSlot uiccSlot : uiccSlots) {
            if (uiccSlot != null && uiccSlot.getCardState() != null
                    && uiccSlot.getCardState().isCardPresent()) {
                // Non euicc slots will have single port, so use default port index.
                String iccId = uiccSlot.getIccId(TelephonyManager.DEFAULT_PORT_INDEX);
                if (!TextUtils.isEmpty(iccId)) {
                    ret.add(IccUtils.stripTrailingFs(iccId));
                }
            }
        }

        return ret;
    }

    @Override
    public List<SubscriptionInfo> getAccessibleSubscriptionInfoList(String callingPackage) {
        EuiccManager euiccManager = (EuiccManager) mContext.getSystemService(Context.EUICC_SERVICE);
        if (!euiccManager.isEnabled()) {
            if (DBG) {
                logdl("[getAccessibleSubInfoList] Embedded subscriptions are disabled");
            }
            return null;
        }

        // Verify that the given package belongs to the calling UID.
        mAppOps.checkPackage(Binder.getCallingUid(), callingPackage);

        // Perform the operation as ourselves. If the caller cannot read phone state, they may still
        // have carrier privileges per the subscription metadata, so we always need to make the
        // query and then filter the results.
        final long identity = Binder.clearCallingIdentity();
        List<SubscriptionInfo> subList;
        try {
            subList = getSubInfo(SubscriptionManager.IS_EMBEDDED + "=1", null);
        } finally {
            Binder.restoreCallingIdentity(identity);
        }

        if (subList == null) {
            if (DBG) logdl("[getAccessibleSubInfoList] No info returned");
            return null;
        }

        // Filter the list to only include subscriptions which the (restored) caller can manage.
        List<SubscriptionInfo> filteredList = subList.stream()
                .filter(subscriptionInfo ->
                        subscriptionInfo.canManageSubscription(mContext, callingPackage))
                .sorted(SUBSCRIPTION_INFO_COMPARATOR)
                .collect(Collectors.toList());
        if (VDBG) {
            logdl("[getAccessibleSubInfoList] " + filteredList.size() + " infos returned");
        }
        return filteredList;
    }

    /**
     * Return the list of subscriptions in the database which are either:
     * <ul>
     * <li>Embedded (but see note about {@code includeNonRemovableSubscriptions}, or
     * <li>In the given list of current embedded ICCIDs (which may not yet be in the database, or
     *     which may not currently be marked as embedded).
     * </ul>
     *
     * <p>NOTE: This is not accessible to external processes, so it does not need a permission
     * check. It is only intended for use by {@link SubscriptionInfoUpdater}.
     *
     * @param embeddedIccids all ICCIDs of available embedded subscriptions. This is used to surface
     *     entries for profiles which had been previously deleted.
     * @param isEuiccRemovable whether the current ICCID is removable. Non-removable subscriptions
     *     will only be returned if the current ICCID is not removable; otherwise, they are left
     *     alone (not returned here unless in the embeddedIccids list) under the assumption that
     *     they will still be accessible when the eUICC containing them is activated.
     */
    @VisibleForTesting(visibility = VisibleForTesting.Visibility.PACKAGE)
    public List<SubscriptionInfo> getSubscriptionInfoListForEmbeddedSubscriptionUpdate(
            String[] embeddedIccids, boolean isEuiccRemovable) {
        StringBuilder whereClause = new StringBuilder();
        whereClause.append("(").append(SubscriptionManager.IS_EMBEDDED).append("=1");
        if (isEuiccRemovable) {
            // Current eUICC is removable, so don't return non-removable subscriptions (which would
            // be deleted), as these are expected to still be present on a different, non-removable
            // eUICC.
            whereClause.append(" AND ").append(SubscriptionManager.IS_REMOVABLE).append("=1");
        }
        // Else, return both removable and non-removable subscriptions. This is expected to delete
        // all removable subscriptions, which is desired as they may not be accessible.

        whereClause.append(") OR ").append(SubscriptionManager.ICC_ID).append(" IN (");
        // ICCIDs are validated to contain only numbers when passed in, and come from a trusted
        // app, so no need to escape.
        for (int i = 0; i < embeddedIccids.length; i++) {
            if (i > 0) {
                whereClause.append(",");
            }
            whereClause.append("'").append(embeddedIccids[i]).append("'");
        }
        whereClause.append(")");

        List<SubscriptionInfo> list = getSubInfo(whereClause.toString(), null);
        if (list == null) {
            return Collections.emptyList();
        }
        return list;
    }

    @Override
    public void requestEmbeddedSubscriptionInfoListRefresh(int cardId) {
        mContext.enforceCallingOrSelfPermission(Manifest.permission.WRITE_EMBEDDED_SUBSCRIPTIONS,
                "requestEmbeddedSubscriptionInfoListRefresh");
        long token = Binder.clearCallingIdentity();
        try {
            PhoneFactory.requestEmbeddedSubscriptionInfoListRefresh(cardId, null /* callback */);
        } finally {
            Binder.restoreCallingIdentity(token);
        }
    }

    /**
     * Asynchronously refresh the embedded subscription info list for the embedded card has the
     * given card id {@code cardId}.
     *
     * @param callback Optional callback to execute after the refresh completes. Must terminate
     *     quickly as it will be called from SubscriptionInfoUpdater's handler thread.
     */
    // No permission check needed as this is not exposed via AIDL.
    public void requestEmbeddedSubscriptionInfoListRefresh(
            int cardId, @Nullable Runnable callback) {
        PhoneFactory.requestEmbeddedSubscriptionInfoListRefresh(cardId, callback);
    }

    /**
     * Asynchronously refresh the embedded subscription info list for the embedded card has the
     * default card id return by {@link TelephonyManager#getCardIdForDefaultEuicc()}.
     *
     * @param callback Optional callback to execute after the refresh completes. Must terminate
     *     quickly as it will be called from SubscriptionInfoUpdater's handler thread.
     */
    // No permission check needed as this is not exposed via AIDL.
    public void requestEmbeddedSubscriptionInfoListRefresh(@Nullable Runnable callback) {
        PhoneFactory.requestEmbeddedSubscriptionInfoListRefresh(
                mTelephonyManager.getCardIdForDefaultEuicc(), callback);
    }

    /**
     * Add a new SubInfoRecord to subinfo database if needed
     * @param iccId the IccId of the SIM card
     * @param slotIndex the slot which the SIM is inserted
     * @return 0 if success, < 0 on error.
     */
    @Override
    public int addSubInfoRecord(String iccId, int slotIndex) {
        if (DBG) logdl("[addSubInfoRecord]+ iccId:" + SubscriptionInfo.givePrintableIccid(iccId) +
                " slotIndex:" + slotIndex);
        return addSubInfo(iccId, null, slotIndex, SubscriptionManager.SUBSCRIPTION_TYPE_LOCAL_SIM);
    }

    /**
     * Add a new subscription info record, if needed.
     * @param uniqueId This is the unique identifier for the subscription within the specific
     *                 subscription type.
     * @param displayName human-readable name of the device the subscription corresponds to.
     * @param slotIndex value for {@link SubscriptionManager#SIM_SLOT_INDEX}
     * @param subscriptionType the type of subscription to be added.
     * @return 0 if success, < 0 on error.
     */
    @Override
    public int addSubInfo(String uniqueId, String displayName, int slotIndex,
            int subscriptionType) {
        String fullIccId = uniqueId;
        if (!isSubscriptionForRemoteSim(subscriptionType)) {
            Phone phone = PhoneFactory.getPhone(slotIndex);
            UiccCard uiccCard = UiccController.getInstance().getUiccCardForPhone(slotIndex);
            if (phone != null && uiccCard != null) {
                fullIccId = phone.getFullIccSerialNumber();
                if (TextUtils.isEmpty(fullIccId)) {
                    fullIccId = uniqueId;
                }
            } else {
            if (DBG) logdl("[addSubInfoRecord]- null fullIccId");
                return -1;
            }
        }

        if (DBG) {
            String iccIdStr = uniqueId;
            if (!isSubscriptionForRemoteSim(subscriptionType)) {
                iccIdStr = SubscriptionInfo.givePrintableIccid(uniqueId);
            }
            logdl("[addSubInfoRecord]+ iccid: " + iccIdStr
                    + ", slotIndex: " + slotIndex
                    + ", subscriptionType: " + subscriptionType);
        }

        enforceModifyPhoneState("addSubInfo");

        // Now that all security checks passes, perform the operation as ourselves.
        final long identity = Binder.clearCallingIdentity();
        try {
            if (uniqueId == null) {
                if (DBG) logdl("[addSubInfo]- null iccId");
                return -1;
            }

            ContentResolver resolver = mContext.getContentResolver();
            String selection = SubscriptionManager.ICC_ID + "=?";
            String[] args;
            if (isSubscriptionForRemoteSim(subscriptionType)) {
                PackageManager packageManager = mContext.getPackageManager();
                if (!packageManager.hasSystemFeature(PackageManager.FEATURE_AUTOMOTIVE)) {
                    logel("[addSubInfo] Remote SIM can only be added when FEATURE_AUTOMOTIVE"
                            + " is supported");
                    return -1;
                }
                selection += " AND " + SubscriptionManager.SUBSCRIPTION_TYPE + "=?";
                args = new String[]{uniqueId, Integer.toString(subscriptionType)};
            } else {
                selection += " OR " + SubscriptionManager.ICC_ID + "=?"
                    + " OR " + SubscriptionManager.ICC_ID + "=?" + " collate nocase";
                args = new String[]{uniqueId, IccUtils.getDecimalSubstring(uniqueId), fullIccId};
            }
            Cursor cursor = resolver.query(SubscriptionManager.CONTENT_URI,
                    new String[]{SubscriptionManager.UNIQUE_KEY_SUBSCRIPTION_ID,
                            SubscriptionManager.SIM_SLOT_INDEX, SubscriptionManager.NAME_SOURCE,
                            SubscriptionManager.ICC_ID, SubscriptionManager.CARD_ID,
                            SubscriptionManager.PORT_INDEX},
                    selection, args, null);

            boolean setDisplayName = false;
            try {
                boolean recordsDoNotExist = (cursor == null || !cursor.moveToFirst());
                if (isSubscriptionForRemoteSim(subscriptionType)) {
                    if (recordsDoNotExist) {
                        // create a Subscription record
                        slotIndex = SubscriptionManager.SLOT_INDEX_FOR_REMOTE_SIM_SUB;
                        Uri uri = insertEmptySubInfoRecord(uniqueId, displayName,
                                slotIndex, subscriptionType);
                        if (DBG) logd("[addSubInfoRecord] New record created: " + uri);
                    } else {
                        if (DBG) logdl("[addSubInfoRecord] Record already exists");
                    }
                } else {  // Handle Local SIM devices
                    if (recordsDoNotExist) {
                        setDisplayName = true;
                        Uri uri = insertEmptySubInfoRecord(uniqueId, slotIndex);
                        if (DBG) logdl("[addSubInfoRecord] New record created: " + uri);
                    } else { // there are matching records in the database for the given ICC_ID
                        int subId = cursor.getInt(0);
                        int oldSimInfoId = cursor.getInt(1);
                        int nameSource = cursor.getInt(2);
                        String oldIccId = cursor.getString(3);
                        String oldCardId = cursor.getString(4);
                        int oldPortIndex = cursor.getInt(5);
                        ContentValues value = new ContentValues();

                        if (slotIndex != oldSimInfoId) {
                            value.put(SubscriptionManager.SIM_SLOT_INDEX, slotIndex);
                        }

                        if (oldIccId != null && oldIccId.length() != uniqueId.length()
                                && (oldIccId.equals(IccUtils.getDecimalSubstring(uniqueId))
                                || uniqueId.equalsIgnoreCase(IccUtils.stripTrailingFs(oldIccId)))) {
                            value.put(SubscriptionManager.ICC_ID, uniqueId);
                        }

                        UiccCard card = mUiccController.getUiccCardForPhone(slotIndex);
                        if (card != null) {
                            String cardId = card.getCardId();
                            if (cardId != null && cardId != oldCardId) {
                                value.put(SubscriptionManager.CARD_ID, cardId);
                            }
                        }

                        //update portIndex for pSim
                        UiccSlot slot = mUiccController.getUiccSlotForPhone(slotIndex);
                        if (slot != null && !slot.isEuicc()) {
                            int portIndex = slot.getPortIndexFromIccId(uniqueId);
                            if (portIndex != oldPortIndex) {
                                value.put(SubscriptionManager.PORT_INDEX, portIndex);
                            }
                        }

                        if (value.size() > 0) {
                            resolver.update(SubscriptionManager.getUriForSubscriptionId(subId),
                                    value, null, null);
                        }

                        if (DBG) logdl("[addSubInfoRecord] Record already exists");
                    }
                }
            } finally {
                if (cursor != null) {
                    cursor.close();
                }
            }

            selection = SubscriptionManager.SIM_SLOT_INDEX + "=?";
            args = new String[] {String.valueOf(slotIndex)};
            if (isSubscriptionForRemoteSim(subscriptionType)) {
                selection = SubscriptionManager.ICC_ID + "=? AND "
                        + SubscriptionManager.SUBSCRIPTION_TYPE + "=?";
                args = new String[]{uniqueId, Integer.toString(subscriptionType)};
            }
            cursor = resolver.query(SubscriptionManager.CONTENT_URI, null,
                    selection, args, null);
            try {
                if (cursor != null && cursor.moveToFirst()) {
                    do {
                        int subId = cursor.getInt(cursor.getColumnIndexOrThrow(
                                SubscriptionManager.UNIQUE_KEY_SUBSCRIPTION_ID));
                        // If sSlotIndexToSubIds already has the same subId for a slotIndex/phoneId,
                        // do not add it.
                        if (addToSubIdList(slotIndex, subId, subscriptionType)) {
                            // TODO While two subs active, if user deactivats first
                            // one, need to update the default subId with second one.

                            // FIXME: Currently we assume phoneId == slotIndex which in the future
                            // may not be true, for instance with multiple subs per slot.
                            // But is true at the moment.
                            int subIdCountMax = getActiveSubInfoCountMax();
                            int defaultSubId = getDefaultSubId();
                            if (DBG) {
                                logdl("[addSubInfoRecord]"
                                        + " sSlotIndexToSubIds.size=" + sSlotIndexToSubIds.size()
                                        + " slotIndex=" + slotIndex + " subId=" + subId
                                        + " defaultSubId=" + defaultSubId
                                        + " simCount=" + subIdCountMax);
                            }

                            // Set the default sub if not set or if single sim device
                            if (!isSubscriptionForRemoteSim(subscriptionType)) {
                                if (!SubscriptionManager.isValidSubscriptionId(defaultSubId)
                                        || subIdCountMax == 1 || (!isActiveSubId(defaultSubId))) {
                                    logdl("setting default fallback subid to " + subId);
                                    setDefaultFallbackSubId(subId, subscriptionType);
                                }
                                // If single sim device, set this subscription as the default for
                                // everything
                                if (subIdCountMax == 1) {
                                    if (DBG) {
                                        logdl("[addSubInfoRecord] one sim set defaults to subId="
                                                + subId);
                                    }
                                    setDefaultDataSubId(subId);
                                    setDefaultSmsSubId(subId);
                                    setDefaultVoiceSubId(subId);
                                }
                            } else {
                                updateDefaultSubIdsIfNeeded(subId, subscriptionType);
                            }
                        } else {
                            if (DBG) {
                                logdl("[addSubInfoRecord] current SubId is already known, "
                                        + "IGNORE");
                            }
                        }
                        if (DBG) {
                            logdl("[addSubInfoRecord] hashmap(" + slotIndex + "," + subId + ")");
                        }
                    } while (cursor.moveToNext());
                }
            } finally {
                if (cursor != null) {
                    cursor.close();
                }
            }

            // Refresh the Cache of Active Subscription Info List. This should be done after
            // updating sSlotIndexToSubIds which is done through addToSubIdList() above.
            refreshCachedActiveSubscriptionInfoList();

            if (isSubscriptionForRemoteSim(subscriptionType)) {
                notifySubscriptionInfoChanged();
            } else {  // Handle Local SIM devices
                // Set Display name after sub id is set above so as to get valid simCarrierName
                int subId = getSubIdUsingPhoneId(slotIndex);
                if (!SubscriptionManager.isValidSubscriptionId(subId)) {
                    if (DBG) {
                        logdl("[addSubInfoRecord]- getSubId failed invalid subId = " + subId);
                    }
                    return -1;
                }
                if (setDisplayName) {
                    String simCarrierName = mTelephonyManager.getSimOperatorName(subId);
                    String nameToSet;

                    if (!TextUtils.isEmpty(simCarrierName)) {
                        nameToSet = simCarrierName;
                    } else {
                        nameToSet = "CARD " + Integer.toString(slotIndex + 1);
                    }

                    ContentValues value = new ContentValues();
                    value.put(SubscriptionManager.DISPLAY_NAME, nameToSet);
                    resolver.update(SubscriptionManager.getUriForSubscriptionId(subId), value,
                            null, null);

                    // Refresh the Cache of Active Subscription Info List
                    refreshCachedActiveSubscriptionInfoList();

                    if (DBG) logdl("[addSubInfoRecord] sim name = " + nameToSet);
                }

                if (DBG) logdl("[addSubInfoRecord]- info size=" + sSlotIndexToSubIds.size());
            }

        } finally {
            Binder.restoreCallingIdentity(identity);
        }
        return 0;
    }

    private void updateDefaultSubIdsIfNeeded(int newDefault, int subscriptionType) {
        if (DBG) {
            logdl("[updateDefaultSubIdsIfNeeded] newDefault=" + newDefault
                    + ", subscriptionType=" + subscriptionType);
        }
        // Set the default ot new value only if the current default is invalid.
        if (!isActiveSubscriptionId(getDefaultSubId())) {
            // current default is not valid anylonger. set a new default
            if (DBG) {
                logdl("[updateDefaultSubIdsIfNeeded] set sDefaultFallbackSubId=" + newDefault);
            }
            setDefaultFallbackSubId(newDefault, subscriptionType);
        }

        int value = getDefaultSmsSubId();
        if (!isActiveSubscriptionId(value)) {
            // current default is not valid. set it to the given newDefault value
            setDefaultSmsSubId(newDefault);
        }
        value = getDefaultDataSubId();
        if (!isActiveSubscriptionId(value)) {
            setDefaultDataSubId(newDefault);
        }
        value = getDefaultVoiceSubId();
        if (!isActiveSubscriptionId(value)) {
            setDefaultVoiceSubId(newDefault);
        }
    }

    /**
     * This method returns true if the given subId is among the list of currently active
     * subscriptions.
     */
    private boolean isActiveSubscriptionId(int subId) {
        if (!SubscriptionManager.isValidSubscriptionId(subId)) return false;
        ArrayList<Integer> subIdList = getActiveSubIdArrayList();
        if (subIdList.isEmpty()) return false;
        return subIdList.contains(new Integer(subId));
    }

    /*
     * Delete subscription info record for the given device.
     * @param uniqueId This is the unique identifier for the subscription within the specific
     *                 subscription type.
     * @param subscriptionType the type of subscription to be removed
     * @return 0 if success, < 0 on error.
     */
    @Override
    public int removeSubInfo(String uniqueId, int subscriptionType) {
        enforceModifyPhoneState("removeSubInfo");
        if (DBG) {
            logd("[removeSubInfo] uniqueId: " + uniqueId
                    + ", subscriptionType: " + subscriptionType);
        }

        // validate the given info - does it exist in the active subscription list
        int subId = SubscriptionManager.INVALID_SUBSCRIPTION_ID;
        int slotIndex = SubscriptionManager.INVALID_SIM_SLOT_INDEX;
        synchronized (mSubInfoListLock) {
            for (SubscriptionInfo info : mCacheActiveSubInfoList) {
                if ((info.getSubscriptionType() == subscriptionType)
                        && info.getIccId().equalsIgnoreCase(uniqueId)) {
                    subId = info.getSubscriptionId();
                    slotIndex = info.getSimSlotIndex();
                    break;
                }
            }
        }
        if (subId == SubscriptionManager.INVALID_SUBSCRIPTION_ID) {
            if (DBG) {
                logd("Invalid subscription details: subscriptionType = " + subscriptionType
                        + ", uniqueId = " + uniqueId);
            }
            return -1;
        }

        if (DBG) logd("removing the subid : " + subId);

        // Now that all security checks passes, perform the operation as ourselves.
        int result = 0;
        final long identity = Binder.clearCallingIdentity();
        try {
            ContentResolver resolver = mContext.getContentResolver();
            result = resolver.delete(SubscriptionManager.CONTENT_URI,
                    SubscriptionManager.UNIQUE_KEY_SUBSCRIPTION_ID + "=? AND "
                            + SubscriptionManager.SUBSCRIPTION_TYPE + "=?",
                    new String[]{Integer.toString(subId), Integer.toString(subscriptionType)});
            if (result != 1) {
                if (DBG) {
                    logd("found NO subscription to remove with subscriptionType = "
                            + subscriptionType + ", uniqueId = " + uniqueId);
                }
                return -1;
            }
            refreshCachedActiveSubscriptionInfoList();
            result = sSlotIndexToSubIds.removeFromSubIdList(slotIndex, subId);
            if (result == NO_ENTRY_FOR_SLOT_INDEX) {
                loge("sSlotIndexToSubIds has no entry for slotIndex = " + slotIndex);
            } else if (result == SUB_ID_NOT_IN_SLOT) {
                loge("sSlotIndexToSubIds has no subid: " + subId + ", in index: " + slotIndex);
            }

            // Since a subscription is removed, if this one is set as default for any setting,
            // set some other subid as the default.
            int newDefault = SubscriptionManager.INVALID_SUBSCRIPTION_ID;
            SubscriptionInfo info = null;
            final List<SubscriptionInfo> records = getActiveSubscriptionInfoList(
                    mContext.getOpPackageName(), mContext.getAttributionTag());
            if (!records.isEmpty()) {
                // yes, we have more subscriptions. pick the first one.
                // FIXME do we need a policy to figure out which one is to be next default
                info = records.get(0);
            }
            updateDefaultSubIdsIfNeeded(info.getSubscriptionId(), info.getSubscriptionType());

            notifySubscriptionInfoChanged();
        } finally {
            Binder.restoreCallingIdentity(identity);
        }
        return result;
    }

    /**
     * Clear an subscriptionInfo to subinfo database if needed by updating slot index to invalid.
     * @param slotIndex the slot which the SIM is removed
     */
    public void clearSubInfoRecord(int slotIndex) {
        if (DBG) logdl("[clearSubInfoRecord]+ iccId:" + " slotIndex:" + slotIndex);

        // update simInfo db with invalid slot index
        ContentResolver resolver = mContext.getContentResolver();
        ContentValues value = new ContentValues(1);
        value.put(SubscriptionManager.SIM_SLOT_INDEX, SubscriptionManager.INVALID_SIM_SLOT_INDEX);
        String where = "(" + SubscriptionManager.SIM_SLOT_INDEX + "=" + slotIndex + ")";
        resolver.update(SubscriptionManager.CONTENT_URI, value, where, null);

        // Refresh the Cache of Active Subscription Info List
        refreshCachedActiveSubscriptionInfoList();

        sSlotIndexToSubIds.remove(slotIndex);
    }

    /**
     * Insert an empty SubInfo record into the database.
     *
     * <p>NOTE: This is not accessible to external processes, so it does not need a permission
     * check. It is only intended for use by {@link SubscriptionInfoUpdater}. If there is a
     * subscription record exist with the same ICCID, no new empty record will be created.
     *
     * @return the URL of the newly created row. Return <code>null</code> if no new empty record is
     * created.
     */
    @VisibleForTesting(visibility = VisibleForTesting.Visibility.PACKAGE)
    @Nullable
    public Uri insertEmptySubInfoRecord(String iccId, int slotIndex) {
        if (getSubInfoForIccId(iccId) != null) {
            loge("insertEmptySubInfoRecord: Found existing record by ICCID. Do not create a "
                    + "new empty entry.");
            return null;
        }
        return insertEmptySubInfoRecord(iccId, null, slotIndex,
                SubscriptionManager.SUBSCRIPTION_TYPE_LOCAL_SIM);
    }

    Uri insertEmptySubInfoRecord(String uniqueId, String displayName, int slotIndex,
            int subscriptionType) {
        ContentResolver resolver = mContext.getContentResolver();
        ContentValues value = new ContentValues();
        value.put(SubscriptionManager.ICC_ID, uniqueId);
        int color = getUnusedColor(mContext.getOpPackageName(), mContext.getAttributionTag());
        // default SIM color differs between slots
        value.put(SubscriptionManager.HUE, color);
        value.put(SubscriptionManager.SIM_SLOT_INDEX, slotIndex);
        value.put(SubscriptionManager.CARRIER_NAME, "");
        value.put(SubscriptionManager.CARD_ID, uniqueId);
        value.put(SubscriptionManager.SUBSCRIPTION_TYPE, subscriptionType);
        if (!TextUtils.isEmpty(displayName)) {
            value.put(SubscriptionManager.DISPLAY_NAME, displayName);
        }
        if (!isSubscriptionForRemoteSim(subscriptionType)) {
            UiccCard card = mUiccController.getUiccCardForPhone(slotIndex);
            if (card != null) {
                String cardId = card.getCardId();
                if (cardId != null) {
                    value.put(SubscriptionManager.CARD_ID, cardId);
                }
            }
            UiccSlot slot = mUiccController.getUiccSlotForPhone(slotIndex);
            if (slot != null) {
                value.put(SubscriptionManager.PORT_INDEX, slot.getPortIndexFromIccId(uniqueId));
            }
        }
        value.put(SubscriptionManager.ALLOWED_NETWORK_TYPES,
                "user=" + RadioAccessFamily.getRafFromNetworkType(
                        RILConstants.PREFERRED_NETWORK_MODE));

        value.put(SubscriptionManager.USAGE_SETTING,
                SubscriptionManager.USAGE_SETTING_UNKNOWN);

        Uri uri = resolver.insert(SubscriptionManager.CONTENT_URI, value);

        return uri;
    }

    /**
     * Generate and set carrier text based on input parameters
     * @param showPlmn flag to indicate if plmn should be included in carrier text
     * @param plmn plmn to be included in carrier text
     * @param showSpn flag to indicate if spn should be included in carrier text
     * @param spn spn to be included in carrier text
     * @return true if carrier text is set, false otherwise
     */
    @UnsupportedAppUsage(maxTargetSdk = Build.VERSION_CODES.R, trackingBug = 170729553)
    public boolean setPlmnSpn(int slotIndex, boolean showPlmn, String plmn, boolean showSpn,
                              String spn) {
        synchronized (mLock) {
            int subId = getSubIdUsingPhoneId(slotIndex);
            if (mContext.getPackageManager().resolveContentProvider(
                    SubscriptionManager.CONTENT_URI.getAuthority(), 0) == null ||
                    !SubscriptionManager.isValidSubscriptionId(subId)) {
                // No place to store this info. Notify registrants of the change anyway as they
                // might retrieve the SPN/PLMN text from the SST sticky broadcast.
                // TODO: This can be removed once SubscriptionController is not running on devices
                // that don't need it, such as TVs.
                if (DBG) logd("[setPlmnSpn] No valid subscription to store info");
                notifySubscriptionInfoChanged();
                return false;
            }
            String carrierText = "";
            if (showPlmn) {
                carrierText = plmn;
                if (showSpn) {
                    // Need to show both plmn and spn if both are not same.
                    if(!Objects.equals(spn, plmn)) {
                        String separator = mContext.getString(
                                com.android.internal.R.string.kg_text_message_separator).toString();
                        carrierText = new StringBuilder().append(carrierText).append(separator)
                                .append(spn).toString();
                    }
                }
            } else if (showSpn) {
                carrierText = spn;
            }
            setCarrierText(carrierText, subId);
            return true;
        }
    }

    /**
     * Set carrier text by simInfo index
     * @param text new carrier text
     * @param subId the unique SubInfoRecord index in database
     * @return the number of records updated
     */
    private int setCarrierText(String text, int subId) {
        if (DBG) logd("[setCarrierText]+ text:" + text + " subId:" + subId);

        enforceModifyPhoneState("setCarrierText");

        // Now that all security checks passes, perform the operation as ourselves.
        final long identity = Binder.clearCallingIdentity();
        try {
            boolean update = true;
            int result = 0;
            SubscriptionInfo subInfo = getSubscriptionInfo(subId);
            if (subInfo != null) {
                update = !TextUtils.equals(text, subInfo.getCarrierName());
            }
            if (update) {
                ContentValues value = new ContentValues(1);
                value.put(SubscriptionManager.CARRIER_NAME, text);

                result = mContext.getContentResolver().update(
                        SubscriptionManager.getUriForSubscriptionId(subId), value, null, null);

                // Refresh the Cache of Active Subscription Info List
                refreshCachedActiveSubscriptionInfoList();

                notifySubscriptionInfoChanged();
            } else {
                if (DBG) logd("[setCarrierText]: no value update");
            }
            return result;
        } finally {
            Binder.restoreCallingIdentity(identity);
        }
    }

    /**
     * Set SIM color tint by simInfo index
     * @param tint the tint color of the SIM
     * @param subId the unique SubInfoRecord index in database
     * @return the number of records updated
     */
    @Override
    public int setIconTint(int tint, int subId) {
        if (DBG) logd("[setIconTint]+ tint:" + tint + " subId:" + subId);

        enforceModifyPhoneState("setIconTint");

        // Now that all security checks passes, perform the operation as ourselves.
        final long identity = Binder.clearCallingIdentity();
        try {
            if (!isActiveSubId(subId)) return 0;
            ContentValues value = new ContentValues(1);
            value.put(SubscriptionManager.HUE, tint);
            if (DBG) logd("[setIconTint]- tint:" + tint + " set");

            int result = mContext.getContentResolver().update(
                    SubscriptionManager.getUriForSubscriptionId(subId), value, null, null);

            // Refresh the Cache of Active Subscription Info List
            refreshCachedActiveSubscriptionInfoList();

            notifySubscriptionInfoChanged();

            return result;
        } finally {
            Binder.restoreCallingIdentity(identity);
        }
    }

    /**
     * This is only for internal use and the returned priority is arbitrary. The idea is to give a
     * higher value to name source that has higher priority to override other name sources.
     * @param nameSource Source of display name
     * @return int representing the priority. Higher value means higher priority.
     */
    public static int getNameSourcePriority(@SimDisplayNameSource int nameSource) {
        int index = Arrays.asList(
                SubscriptionManager.NAME_SOURCE_CARRIER_ID,
                SubscriptionManager.NAME_SOURCE_SIM_PNN,
                SubscriptionManager.NAME_SOURCE_SIM_SPN,
                SubscriptionManager.NAME_SOURCE_CARRIER,
                SubscriptionManager.NAME_SOURCE_USER_INPUT // user has highest priority.
        ).indexOf(nameSource);
        return (index < 0) ? 0 : index;
    }

    /**
     * Validate whether the NAME_SOURCE_SIM_PNN, NAME_SOURCE_SIM_SPN and
     * NAME_SOURCE_CARRIER exist or not.
     */
    @VisibleForTesting
    public boolean isExistingNameSourceStillValid(SubscriptionInfo subInfo) {

        int subId = subInfo.getSubscriptionId();
        int phoneId = getPhoneId(subInfo.getSubscriptionId());

        Phone phone = PhoneFactory.getPhone(phoneId);
        if (phone == null) {
            return true;
        }

        String spn;

        switch (subInfo.getNameSource()) {
            case SubscriptionManager.NAME_SOURCE_SIM_PNN:
                String pnn = phone.getPlmn();
                return !TextUtils.isEmpty(pnn);
            case SubscriptionManager.NAME_SOURCE_SIM_SPN:
                spn = getServiceProviderName(phoneId);
                return !TextUtils.isEmpty(spn);
            case SubscriptionManager.NAME_SOURCE_CARRIER:
                // Can not validate eSIM since it should not override with a lower priority source
                // if the name is actually coming from eSIM and not from carrier config.
                if (subInfo.isEmbedded()) {
                    return true;
                }
                CarrierConfigManager configLoader =
                        mContext.getSystemService(CarrierConfigManager.class);
                PersistableBundle config =
                        configLoader.getConfigForSubId(subId);
                if (config == null) {
                    return true;
                }
                boolean isCarrierNameOverride = config.getBoolean(
                        CarrierConfigManager.KEY_CARRIER_NAME_OVERRIDE_BOOL, false);
                String carrierName = config.getString(
                        CarrierConfigManager.KEY_CARRIER_NAME_STRING);
                spn = getServiceProviderName(phoneId);
                return isCarrierNameOverride
                        || (TextUtils.isEmpty(spn) && !TextUtils.isEmpty(carrierName));
            case SubscriptionManager.NAME_SOURCE_CARRIER_ID:
            case SubscriptionManager.NAME_SOURCE_USER_INPUT:
                return true;
        }
        return false;
    }

    @VisibleForTesting
    public String getServiceProviderName(int phoneId) {
        UiccProfile profile = mUiccController.getUiccProfileForPhone(phoneId);
        if (profile == null) {
            return null;
        }
        return profile.getServiceProviderName();
    }

    /**
     * Set display name by simInfo index with name source
     * @param displayName the display name of SIM card
     * @param subId the unique SubInfoRecord index in database
     * @param nameSource SIM display name source
     * @return the number of records updated
     */
    @Override
    public int setDisplayNameUsingSrc(String displayName, int subId,
                                      @SimDisplayNameSource int nameSource) {
        if (DBG) {
            logd("[setDisplayName]+  displayName:" + displayName + " subId:" + subId
                + " nameSource:" + nameSource);
        }

        enforceModifyPhoneState("setDisplayNameUsingSrc");

        // Now that all security checks passes, perform the operation as ourselves.
        final long identity = Binder.clearCallingIdentity();
        try {
            if (!isActiveSubId(subId)) return 0;
            List<SubscriptionInfo> allSubInfo = getSubInfo(null, null);
            // if there is no sub in the db, return 0 since subId does not exist in db
            if (allSubInfo == null || allSubInfo.isEmpty()) return 0;
            for (SubscriptionInfo subInfo : allSubInfo) {
                int subInfoNameSource = subInfo.getNameSource();
                boolean isHigherPriority = (getNameSourcePriority(subInfoNameSource)
                        > getNameSourcePriority(nameSource));
                boolean isEqualPriorityAndName = (getNameSourcePriority(subInfoNameSource)
                        == getNameSourcePriority(nameSource))
                        && (TextUtils.equals(displayName, subInfo.getDisplayName()));
                if (subInfo.getSubscriptionId() == subId
                        && isExistingNameSourceStillValid(subInfo)
                        && (isHigherPriority || isEqualPriorityAndName)) {
                    logd("Name source " + subInfoNameSource + "'s priority "
                            + getNameSourcePriority(subInfoNameSource) + " is greater than "
                            + "name source " + nameSource + "'s priority "
                            + getNameSourcePriority(nameSource) + ", return now.");
                    return 0;
                }
            }
            String nameToSet;
            if (TextUtils.isEmpty(displayName) || displayName.trim().length() == 0) {
                nameToSet = mTelephonyManager.getSimOperatorName(subId);
                if (TextUtils.isEmpty(nameToSet)) {
                    if (nameSource == SubscriptionManager.NAME_SOURCE_USER_INPUT
                            && SubscriptionManager.isValidSlotIndex(getSlotIndex(subId))) {
                        nameToSet = "CARD " + (getSlotIndex(subId) + 1);
                    } else {
                        nameToSet = mContext.getString(SubscriptionManager.DEFAULT_NAME_RES);
                    }
                }
            } else {
                nameToSet = displayName;
            }
            ContentValues value = new ContentValues(1);
            value.put(SubscriptionManager.DISPLAY_NAME, nameToSet);
            if (nameSource >= SubscriptionManager.NAME_SOURCE_CARRIER_ID) {
                if (DBG) logd("Set nameSource=" + nameSource);
                value.put(SubscriptionManager.NAME_SOURCE, nameSource);
            }
            if (DBG) logd("[setDisplayName]- mDisplayName:" + nameToSet + " set");

            // Update the nickname on the eUICC chip if it's an embedded subscription.
            SubscriptionInfo sub = getSubscriptionInfo(subId);
            if (sub != null && sub.isEmbedded()) {
                // Ignore the result.
                int cardId = sub.getCardId();
                if (DBG) logd("Updating embedded sub nickname on cardId: " + cardId);
                EuiccManager euiccManager = ((EuiccManager)
                        mContext.getSystemService(Context.EUICC_SERVICE)).createForCardId(cardId);
                euiccManager.updateSubscriptionNickname(subId, displayName,
                        // This PendingIntent simply fulfills the requirement to pass in a callback;
                        // we don't care about the result (hence 0 requestCode and no action
                        // specified on the intent).
                        PendingIntent.getService(
                            mContext, 0 /* requestCode */, new Intent(),
                                PendingIntent.FLAG_IMMUTABLE /* flags */));
            }

            int result = updateDatabase(value, subId, true);

            // Refresh the Cache of Active Subscription Info List
            refreshCachedActiveSubscriptionInfoList();

            notifySubscriptionInfoChanged();

            return result;
        } finally {
            Binder.restoreCallingIdentity(identity);
        }
    }

    /**
     * Set phone number by subId
     * @param number the phone number of the SIM
     * @param subId the unique SubInfoRecord index in database
     * @return the number of records updated
     */
    @Override
    public int setDisplayNumber(String number, int subId) {
        if (DBG) logd("[setDisplayNumber]+ subId:" + subId);

        enforceModifyPhoneState("setDisplayNumber");

        // Now that all security checks passes, perform the operation as ourselves.
        final long identity = Binder.clearCallingIdentity();
        try {
            validateSubId(subId);
            int result = 0;
            int phoneId = getPhoneId(subId);

            if (number == null || phoneId < 0 ||
                    phoneId >= mTelephonyManager.getPhoneCount()) {
                if (DBG) logd("[setDisplayNumber]- fail");
                return -1;
            }
            boolean update = true;
            SubscriptionInfo subInfo = getSubscriptionInfo(subId);
            if (subInfo != null) {
                update = !TextUtils.equals(subInfo.getNumber(), number);
            }
            if (update) {
                ContentValues value = new ContentValues(1);
                value.put(SubscriptionManager.NUMBER, number);

                // This function had a call to update number on the SIM (Phone.setLine1Number()) but
                // that was removed as there doesn't seem to be a reason for that. If it is added
                // back, watch out for deadlocks.
                result = mContext.getContentResolver().update(
                        SubscriptionManager.getUriForSubscriptionId(subId), value, null, null);
                if (DBG) logd("[setDisplayNumber]- update result :" + result);
                // Refresh the Cache of Active Subscription Info List
                refreshCachedActiveSubscriptionInfoList();
                notifySubscriptionInfoChanged();
            } else {
                if (DBG) logd("[setDisplayNumber]: no value update");
            }
            return result;
        } finally {
            Binder.restoreCallingIdentity(identity);
        }
    }

    /**
     * Set the EHPLMNs and HPLMNs associated with the subscription.
     */
    public void setAssociatedPlmns(String[] ehplmns, String[] hplmns, int subId) {
        if (DBG) logd("[setAssociatedPlmns]+ subId:" + subId);

        validateSubId(subId);
        int phoneId = getPhoneId(subId);

        if (phoneId < 0 || phoneId >= mTelephonyManager.getPhoneCount()) {
            if (DBG) logd("[setAssociatedPlmns]- fail");
            return;
        }

        // remove trailing empty strings which will also get stripped from
        // SubscriptionInfo.getEhplmns() and SubscriptionInfo.getHplmns()
        String formattedEhplmns = ehplmns == null ? "" :
                Arrays.stream(ehplmns).filter(s -> s != null && !s.isEmpty())
                        .collect(Collectors.joining(","));
        String formattedHplmns = hplmns == null ? "" :
                Arrays.stream(hplmns).filter(s -> s != null && !s.isEmpty())
                        .collect(Collectors.joining(","));
        boolean noChange = false;
        SubscriptionInfo subInfo = getSubscriptionInfo(subId);
        if (subInfo != null) {
            noChange = (ehplmns == null && subInfo.getEhplmns().isEmpty())
                    || String.join(",", subInfo.getEhplmns()).equals(formattedEhplmns);
            noChange = noChange && (hplmns == null && subInfo.getHplmns().isEmpty())
                    || String.join(",", subInfo.getHplmns()).equals(formattedHplmns);
        }
        if (!noChange) {
            ContentValues value = new ContentValues(2);
            value.put(SubscriptionManager.EHPLMNS, formattedEhplmns);
            value.put(SubscriptionManager.HPLMNS, formattedHplmns);

            int count = mContext.getContentResolver().update(
                    SubscriptionManager.getUriForSubscriptionId(subId), value, null, null);
            if (DBG) logd("[setAssociatedPlmns]- update result :" + count);
            // Refresh the Cache of Active Subscription Info List
            refreshCachedActiveSubscriptionInfoList();
            notifySubscriptionInfoChanged();
        } else {
            if (DBG) logd("[setAssociatedPlmns]+ subId:" + subId + "no value update");
        }
    }

    /**
     * Set data roaming by simInfo index
     * @param roaming 0:Don't allow data when roaming, 1:Allow data when roaming
     * @param subId the unique SubInfoRecord index in database
     * @return the number of records updated
     */
    @Override
    public int setDataRoaming(int roaming, int subId) {
        if (DBG) logd("[setDataRoaming]+ roaming:" + roaming + " subId:" + subId);

        enforceModifyPhoneState("setDataRoaming");

        // Now that all security checks passes, perform the operation as ourselves.
        final long identity = Binder.clearCallingIdentity();
        try {
            validateSubId(subId);
            if (roaming < 0) {
                if (DBG) logd("[setDataRoaming]- fail");
                return -1;
            }
            ContentValues value = new ContentValues(1);
            value.put(SubscriptionManager.DATA_ROAMING, roaming);
            if (DBG) logd("[setDataRoaming]- roaming:" + roaming + " set");

            int result = updateDatabase(value, subId, true);

            // Refresh the Cache of Active Subscription Info List
            refreshCachedActiveSubscriptionInfoList();

            notifySubscriptionInfoChanged();

            return result;
        } finally {
            Binder.restoreCallingIdentity(identity);
        }
    }

    /**
     * Set device to device status sharing preference
     * @param sharing the sharing preference to set
     * @param subId
     * @return the number of records updated
     */
    @Override
    public int setDeviceToDeviceStatusSharing(int sharing, int subId) {
        if (DBG) logd("[setDeviceToDeviceStatusSharing]- sharing:" + sharing + " subId:" + subId);

        enforceModifyPhoneState("setDeviceToDeviceStatusSharing");

        // Now that all security checks passes, perform the operation as ourselves.
        final long identity = Binder.clearCallingIdentity();
        try {
            validateSubId(subId);
            if (sharing < 0) {
                if (DBG) logd("[setDeviceToDeviceStatusSharing]- fail");
                return -1;
            }
            ContentValues value = new ContentValues(1);
            value.put(SubscriptionManager.D2D_STATUS_SHARING, sharing);
            if (DBG) logd("[setDeviceToDeviceStatusSharing]- sharing:" + sharing + " set");

            int result = updateDatabase(value, subId, true);

            // Refresh the Cache of Active Subscription Info List
            refreshCachedActiveSubscriptionInfoList();

            notifySubscriptionInfoChanged();

            return result;
        } finally {
            Binder.restoreCallingIdentity(identity);
        }
    }

    /**
     * Set contacts that allow device to device status sharing.
     * @param contacts contacts to set
     * @param subscriptionId
     * @return the number of records updated
     */
    @Override
    public int setDeviceToDeviceStatusSharingContacts(String contacts, int subscriptionId) {
        if (DBG) {
            logd("[setDeviceToDeviceStatusSharingContacts]- contacts:" + contacts
                    + " subId:" + subscriptionId);
        }

        enforceModifyPhoneState("setDeviceToDeviceStatusSharingContacts");

        // Now that all security checks passes, perform the operation as ourselves.
        final long identity = Binder.clearCallingIdentity();
        try {
            validateSubId(subscriptionId);
            ContentValues value = new ContentValues(1);
            value.put(SubscriptionManager.D2D_STATUS_SHARING_SELECTED_CONTACTS, contacts);
            if (DBG) {
                logd("[setDeviceToDeviceStatusSharingContacts]- contacts:" + contacts
                        + " set");
            }

            int result = updateDatabase(value, subscriptionId, true);

            // Refresh the Cache of Active Subscription Info List
            refreshCachedActiveSubscriptionInfoList();

            notifySubscriptionInfoChanged();

            return result;
        } finally {
            Binder.restoreCallingIdentity(identity);
        }
    }

    public void syncGroupedSetting(int refSubId) {
        logd("syncGroupedSetting");
        try (Cursor cursor = mContext.getContentResolver().query(
                SubscriptionManager.CONTENT_URI, null,
                SubscriptionManager.UNIQUE_KEY_SUBSCRIPTION_ID + "=?",
                new String[] {String.valueOf(refSubId)}, null)) {
            if (cursor == null || !cursor.moveToFirst()) {
                logd("[syncGroupedSetting] failed. Can't find refSubId " + refSubId);
                return;
            }

            ContentValues values = new ContentValues(GROUP_SHARING_PROPERTIES.size());
            for (String propKey : GROUP_SHARING_PROPERTIES) {
                copyDataFromCursorToContentValue(propKey, cursor, values);
            }
            updateDatabase(values, refSubId, true);
        }
    }

    private void copyDataFromCursorToContentValue(String propKey, Cursor cursor,
            ContentValues values) {
        int columnIndex = cursor.getColumnIndex(propKey);
        if (columnIndex == -1) {
            logd("[copyDataFromCursorToContentValue] can't find column " + propKey);
            return;
        }

        switch (propKey) {
            case SubscriptionManager.ENHANCED_4G_MODE_ENABLED:
            case SubscriptionManager.VT_IMS_ENABLED:
            case SubscriptionManager.WFC_IMS_ENABLED:
            case SubscriptionManager.WFC_IMS_MODE:
            case SubscriptionManager.WFC_IMS_ROAMING_MODE:
            case SubscriptionManager.WFC_IMS_ROAMING_ENABLED:
            case SubscriptionManager.DATA_ROAMING:
            case SubscriptionManager.IMS_RCS_UCE_ENABLED:
            case SubscriptionManager.CROSS_SIM_CALLING_ENABLED:
            case SubscriptionManager.NR_ADVANCED_CALLING_ENABLED:
                values.put(propKey, cursor.getInt(columnIndex));
                break;
            case SubscriptionManager.DISPLAY_NAME:
            case SubscriptionManager.DATA_ENABLED_OVERRIDE_RULES:
                values.put(propKey, cursor.getString(columnIndex));
                break;
            default:
                loge("[copyDataFromCursorToContentValue] invalid propKey " + propKey);
        }
    }

    // TODO: replace all updates with this helper method.
    private int updateDatabase(ContentValues value, int subId, boolean updateEntireGroup) {
        List<SubscriptionInfo> infoList = getSubscriptionsInGroup(getGroupUuid(subId),
                mContext.getOpPackageName(), mContext.getAttributionTag());
        if (!updateEntireGroup || infoList == null || infoList.size() == 0) {
            // Only update specified subscriptions.
            return mContext.getContentResolver().update(
                    SubscriptionManager.getUriForSubscriptionId(subId), value, null, null);
        } else {
            // Update all subscriptions in the same group.
            int[] subIdList = new int[infoList.size()];
            for (int i = 0; i < infoList.size(); i++) {
                subIdList[i] = infoList.get(i).getSubscriptionId();
            }
            return mContext.getContentResolver().update(SubscriptionManager.CONTENT_URI,
                    value, getSelectionForSubIdList(subIdList), null);
        }
    }

    /**
     * Set carrier id by subId
     * @param carrierId the subscription carrier id.
     * @param subId the unique SubInfoRecord index in database
     * @return the number of records updated
     *
     * @see TelephonyManager#getSimCarrierId()
     */
    public int setCarrierId(int carrierId, int subId) {
        if (DBG) logd("[setCarrierId]+ carrierId:" + carrierId + " subId:" + subId);

        enforceModifyPhoneState("setCarrierId");

        // Now that all security checks passes, perform the operation as ourselves.
        final long identity = Binder.clearCallingIdentity();
        try {
            validateSubId(subId);
            int result = 0;
            boolean update = true;
            SubscriptionInfo subInfo = getSubscriptionInfo(subId);
            if (subInfo != null) {
                update = subInfo.getCarrierId() != carrierId;
            }
            if (update) {
                ContentValues value = new ContentValues(1);
                value.put(SubscriptionManager.CARRIER_ID, carrierId);
                result = mContext.getContentResolver().update(
                        SubscriptionManager.getUriForSubscriptionId(subId), value, null, null);

                // Refresh the Cache of Active Subscription Info List
                refreshCachedActiveSubscriptionInfoList();

                notifySubscriptionInfoChanged();
            } else {
                if (DBG) logd("[setCarrierId]: no value update");
            }
            return result;
        } finally {
            Binder.restoreCallingIdentity(identity);
        }
    }

    /**
     * Set MCC/MNC by subscription ID
     * @param mccMnc MCC/MNC associated with the subscription
     * @param subId the unique SubInfoRecord index in database
     * @return the number of records updated
     */
    public int setMccMnc(String mccMnc, int subId) {
        String mccString = mccMnc.substring(0, 3);
        String mncString = mccMnc.substring(3);
        int mcc = 0;
        int mnc = 0;
        try {
            mcc = Integer.parseInt(mccString);
            mnc = Integer.parseInt(mncString);
        } catch (NumberFormatException e) {
            loge("[setMccMnc] - couldn't parse mcc/mnc: " + mccMnc);
        }
        SubscriptionInfo subInfo = getSubscriptionInfo(subId);
        // check if there are any update
        boolean update = true;
        if (subInfo != null) {
            update = (subInfo.getMcc() != mcc) || (subInfo.getMnc() != mnc)
                    || !mccString.equals(subInfo.getMccString())
                    || !mncString.equals(subInfo.getMncString());
        }
        int result = 0;
        if (update) {
            ContentValues value = new ContentValues(4);
            value.put(SubscriptionManager.MCC, mcc);
            value.put(SubscriptionManager.MNC, mnc);
            value.put(SubscriptionManager.MCC_STRING, mccString);
            value.put(SubscriptionManager.MNC_STRING, mncString);

            result = mContext.getContentResolver().update(
                    SubscriptionManager.getUriForSubscriptionId(subId), value, null, null);
            if (DBG) logd("[setMccMnc]+ mcc/mnc:" + mcc + "/" + mnc + " subId:" + subId);
            // Refresh the Cache of Active Subscription Info List
            refreshCachedActiveSubscriptionInfoList();
            notifySubscriptionInfoChanged();
        } else {
            if (DBG) logd("[setMccMnc] - no values update");
        }
        return result;
    }

    /**
     * Scrub given IMSI on production builds.
     */
    private String scrubImsi(String imsi) {
        if (Build.IS_ENG) {
            return imsi;
        } else if (imsi != null) {
            return imsi.substring(0, Math.min(6, imsi.length())) + "...";
        } else {
            return "null";
        }
    }

    /**
     * Set IMSI by subscription ID
     * @param imsi IMSI (International Mobile Subscriber Identity)
     * @return the number of records updated
     */
    public int setImsi(String imsi, int subId) {
        if (DBG) logd("[setImsi]+ imsi:" + scrubImsi(imsi) + " subId:" + subId);
        boolean update = true;
        int result = 0;
        SubscriptionInfo subInfo = getSubscriptionInfo(subId);
        if (subInfo != null) {
            update = !TextUtils.equals(getImsiPrivileged(subId),imsi);
        }

        if (update) {
            ContentValues value = new ContentValues(1);
            value.put(SubscriptionManager.IMSI, imsi);
            result = mContext.getContentResolver().update(
                    SubscriptionManager.getUriForSubscriptionId(subId), value, null, null);
            // Refresh the Cache of Active Subscription Info List
            refreshCachedActiveSubscriptionInfoList();

            notifySubscriptionInfoChanged();
        } else {
            if (DBG) logd("[setImsi]: no value update");
        }
        return result;
    }

    /**
     * Set uicc applications being enabled or disabled.
     * @param enabled whether uicc applications are enabled or disabled.
     * @return the number of records updated
     */
    public int setUiccApplicationsEnabled(boolean enabled, int subId) {
        if (DBG) logd("[setUiccApplicationsEnabled]+ enabled:" + enabled + " subId:" + subId);

        enforceModifyPhoneState("setUiccApplicationsEnabled");

        long identity = Binder.clearCallingIdentity();
        try {
            ContentValues value = new ContentValues(1);
            value.put(SubscriptionManager.UICC_APPLICATIONS_ENABLED, enabled);

            int result = mContext.getContentResolver().update(
                    SubscriptionManager.getUriForSubscriptionId(subId), value, null, null);

            // Refresh the Cache of Active Subscription Info List
            refreshCachedActiveSubscriptionInfoList();

            notifyUiccAppsEnableChanged();
            notifySubscriptionInfoChanged();

            return result;
        } finally {
            Binder.restoreCallingIdentity(identity);
        }
    }

    /**
     * Register to change of uicc applications enablement changes.
     * @param notifyNow whether to notify target upon registration.
     */
    public void registerForUiccAppsEnabled(Handler handler, int what, Object object,
            boolean notifyNow) {
        mUiccAppsEnableChangeRegList.addUnique(handler, what, object);
        if (notifyNow) {
            handler.obtainMessage(what, object).sendToTarget();
        }
    }

    /**
     * Unregister to change of uicc applications enablement changes.
     */
    public void unregisterForUiccAppsEnabled(Handler handler) {
        mUiccAppsEnableChangeRegList.remove(handler);
    }

    protected void notifyUiccAppsEnableChanged() {
        mUiccAppsEnableChangeRegList.notifyRegistrants();
    }

    /**
     * Get IMSI by subscription ID
     * For active subIds, this will always return the corresponding imsi
     * For inactive subIds, once they are activated once, even if they are deactivated at the time
     *   of calling this function, the corresponding imsi will be returned
     * When calling this method, the permission check should have already been done to allow
     *   only privileged read
     *
     * @return imsi
     */
    public String getImsiPrivileged(int subId) {
        try (Cursor cursor = mContext.getContentResolver().query(
                SubscriptionManager.CONTENT_URI, null,
                SubscriptionManager.UNIQUE_KEY_SUBSCRIPTION_ID + "=?",
                new String[] {String.valueOf(subId)}, null)) {
            String imsi = null;
            if (cursor != null) {
                if (cursor.moveToNext()) {
                    imsi = getOptionalStringFromCursor(cursor, SubscriptionManager.IMSI,
                            /*defaultVal*/ null);
                }
            } else {
                logd("getImsiPrivileged: failed to retrieve imsi.");
            }

            return imsi;
        }
    }

    /**
     * Set ISO country code by subscription ID
     * @param iso iso country code associated with the subscription
     * @param subId the unique SubInfoRecord index in database
     * @return the number of records updated
     */
    public int setCountryIso(String iso, int subId) {
        if (DBG) logd("[setCountryIso]+ iso:" + iso + " subId:" + subId);
        boolean update = true;
        int result = 0;
        SubscriptionInfo subInfo = getSubscriptionInfo(subId);
        if (subInfo != null) {
            update = !TextUtils.equals(subInfo.getCountryIso(), iso);
        }
        if (update) {
            ContentValues value = new ContentValues();
            value.put(SubscriptionManager.ISO_COUNTRY_CODE, iso);

            result = mContext.getContentResolver().update(
                    SubscriptionManager.getUriForSubscriptionId(subId), value, null, null);
            // Refresh the Cache of Active Subscription Info List
            refreshCachedActiveSubscriptionInfoList();

            notifySubscriptionInfoChanged();
        } else {
            if (DBG) logd("[setCountryIso]: no value update");
        }
        return result;
    }

    @Override
    public int getSlotIndex(int subId) {
        if (VDBG) printStackTrace("[getSlotIndex] subId=" + subId);

        if (subId == SubscriptionManager.DEFAULT_SUBSCRIPTION_ID) {
            subId = getDefaultSubId();
        }
        if (!SubscriptionManager.isValidSubscriptionId(subId)) {
            if (DBG) logd("[getSlotIndex]- subId invalid");
            return SubscriptionManager.INVALID_SIM_SLOT_INDEX;
        }

        int size = sSlotIndexToSubIds.size();

        if (size == 0) {
            if (DBG) logd("[getSlotIndex]- size == 0, return SIM_NOT_INSERTED instead");
            return SubscriptionManager.SIM_NOT_INSERTED;
        }

        for (Entry<Integer, ArrayList<Integer>> entry : sSlotIndexToSubIds.entrySet()) {
            int sim = entry.getKey();
            ArrayList<Integer> subs = entry.getValue();

            if (subs != null && subs.contains(subId)) {
                if (VDBG) logv("[getSlotIndex]- return = " + sim);
                return sim;
            }
        }

        if (DBG) logd("[getSlotIndex]- return fail");
        return SubscriptionManager.INVALID_SIM_SLOT_INDEX;
    }

    /**
     * Return the subId for specified slot Id.
     * @deprecated
     */
    @UnsupportedAppUsage(maxTargetSdk = Build.VERSION_CODES.R, trackingBug = 170729553)
    @Override
    @Deprecated
    public int[] getSubId(int slotIndex) {
        if (VDBG) printStackTrace("[getSubId]+ slotIndex=" + slotIndex);

        // Map default slotIndex to the current default subId.
        // TODO: Not used anywhere sp consider deleting as it's somewhat nebulous
        // as a slot maybe used for multiple different type of "connections"
        // such as: voice, data and sms. But we're doing the best we can and using
        // getDefaultSubId which makes a best guess.
        if (slotIndex == SubscriptionManager.DEFAULT_SIM_SLOT_INDEX) {
            slotIndex = getSlotIndex(getDefaultSubId());
            if (VDBG) logd("[getSubId] map default slotIndex=" + slotIndex);
        }

        // Check that we have a valid slotIndex or the slotIndex is for a remote SIM (remote SIM
        // uses special slot index that may be invalid otherwise)
        if (!SubscriptionManager.isValidSlotIndex(slotIndex)
                && slotIndex != SubscriptionManager.SLOT_INDEX_FOR_REMOTE_SIM_SUB) {
            if (DBG) logd("[getSubId]- invalid slotIndex=" + slotIndex);
            return null;
        }

        // Check if we've got any SubscriptionInfo records using slotIndexToSubId as a surrogate.
        int size = sSlotIndexToSubIds.size();
        if (size == 0) {
            if (VDBG) {
                logd("[getSubId]- sSlotIndexToSubIds.size == 0, return null slotIndex="
                        + slotIndex);
            }
            return null;
        }

        // Convert ArrayList to array
        ArrayList<Integer> subIds = sSlotIndexToSubIds.getCopy(slotIndex);
        if (subIds != null && subIds.size() > 0) {
            int[] subIdArr = new int[subIds.size()];
            for (int i = 0; i < subIds.size(); i++) {
                subIdArr[i] = subIds.get(i);
            }
            if (VDBG) logd("[getSubId]- subIdArr=" + subIdArr);
            return subIdArr;
        } else {
            if (DBG) logd("[getSubId]- numSubIds == 0, return null slotIndex=" + slotIndex);
            return null;
        }
    }

    @UnsupportedAppUsage(maxTargetSdk = Build.VERSION_CODES.R, trackingBug = 170729553)
    @Override
    public int getPhoneId(int subId) {
        if (VDBG) printStackTrace("[getPhoneId] subId=" + subId);
        int phoneId;

        if (subId == SubscriptionManager.DEFAULT_SUBSCRIPTION_ID) {
            subId = getDefaultSubId();
            if (DBG) logd("[getPhoneId] asked for default subId=" + subId);
        }

        if (!SubscriptionManager.isValidSubscriptionId(subId)) {
            if (VDBG) {
                logdl("[getPhoneId]- invalid subId return="
                        + SubscriptionManager.INVALID_PHONE_INDEX);
            }
            return SubscriptionManager.INVALID_PHONE_INDEX;
        }

        int size = sSlotIndexToSubIds.size();
        if (size == 0) {
            phoneId = mDefaultPhoneId;
            if (VDBG) logdl("[getPhoneId]- no sims, returning default phoneId=" + phoneId);
            return phoneId;
        }

        // FIXME: Assumes phoneId == slotIndex
        for (Entry<Integer, ArrayList<Integer>> entry: sSlotIndexToSubIds.entrySet()) {
            int sim = entry.getKey();
            ArrayList<Integer> subs = entry.getValue();

            if (subs != null && subs.contains(subId)) {
                if (VDBG) logdl("[getPhoneId]- found subId=" + subId + " phoneId=" + sim);
                return sim;
            }
        }

        phoneId = mDefaultPhoneId;
        if (VDBG) {
            logd("[getPhoneId]- subId=" + subId + " not found return default phoneId=" + phoneId);
        }
        return phoneId;

    }

    /**
     * @return the number of records cleared
     */
    @Override
    public int clearSubInfo() {
        enforceModifyPhoneState("clearSubInfo");

        // Now that all security checks passes, perform the operation as ourselves.
        final long identity = Binder.clearCallingIdentity();
        try {
            int size = sSlotIndexToSubIds.size();

            if (size == 0) {
                if (DBG) logdl("[clearSubInfo]- no simInfo size=" + size);
                return 0;
            }

            sSlotIndexToSubIds.clear();
            if (DBG) logdl("[clearSubInfo]- clear size=" + size);
            return size;
        } finally {
            Binder.restoreCallingIdentity(identity);
        }
    }

    protected void logvl(String msg) {
        logv(msg);
        mLocalLog.log(msg);
    }

    protected void logv(String msg) {
        Rlog.v(LOG_TAG, msg);
    }

    @UnsupportedAppUsage(maxTargetSdk = Build.VERSION_CODES.R, trackingBug = 170729553)
    protected void logdl(String msg) {
        logd(msg);
        mLocalLog.log(msg);
    }

    @UnsupportedAppUsage(maxTargetSdk = Build.VERSION_CODES.R, trackingBug = 170729553)
    private void logd(String msg) {
        Rlog.d(LOG_TAG, msg);
    }

    protected void logel(String msg) {
        loge(msg);
        mLocalLog.log(msg);
    }

    @UnsupportedAppUsage(maxTargetSdk = Build.VERSION_CODES.R, trackingBug = 170729553)
    private void loge(String msg) {
        Rlog.e(LOG_TAG, msg);
    }

    @UnsupportedAppUsage(maxTargetSdk = Build.VERSION_CODES.R, trackingBug = 170729553)
    @Override
    public int getDefaultSubId() {
        int subId;
        boolean isVoiceCapable = mTelephonyManager.isVoiceCapable();
        if (isVoiceCapable) {
            subId = getDefaultVoiceSubId();
            if (VDBG) logdl("[getDefaultSubId] isVoiceCapable subId=" + subId);
        } else {
            subId = getDefaultDataSubId();
            if (VDBG) logdl("[getDefaultSubId] NOT VoiceCapable subId=" + subId);
        }
        if (!isActiveSubId(subId)) {
            subId = sDefaultFallbackSubId.get();
            if (VDBG) logdl("[getDefaultSubId] NOT active use fall back subId=" + subId);
        }
        if (VDBG) logv("[getDefaultSubId]- value = " + subId);
        return subId;
    }

    @UnsupportedAppUsage(maxTargetSdk = Build.VERSION_CODES.R, trackingBug = 170729553)
    @Override
    public void setDefaultSmsSubId(int subId) {
        enforceModifyPhoneState("setDefaultSmsSubId");

        if (subId == SubscriptionManager.DEFAULT_SUBSCRIPTION_ID) {
            throw new RuntimeException("setDefaultSmsSubId called with DEFAULT_SUB_ID");
        }
        if (DBG) logdl("[setDefaultSmsSubId] subId=" + subId);
        setGlobalSetting(Settings.Global.MULTI_SIM_SMS_SUBSCRIPTION, subId);
        broadcastDefaultSmsSubIdChanged(subId);
    }

    private void broadcastDefaultSmsSubIdChanged(int subId) {
        // Broadcast an Intent for default sms sub change
        if (DBG) logdl("[broadcastDefaultSmsSubIdChanged] subId=" + subId);
        Intent intent = new Intent(SubscriptionManager.ACTION_DEFAULT_SMS_SUBSCRIPTION_CHANGED);
        intent.addFlags(Intent.FLAG_RECEIVER_REPLACE_PENDING);
        SubscriptionManager.putSubscriptionIdExtra(intent, subId);
        mContext.sendStickyBroadcastAsUser(intent, UserHandle.ALL);
    }

    @UnsupportedAppUsage(maxTargetSdk = Build.VERSION_CODES.R, trackingBug = 170729553)
    @Override
    public int getDefaultSmsSubId() {
        int subId = Settings.Global.getInt(mContext.getContentResolver(),
                Settings.Global.MULTI_SIM_SMS_SUBSCRIPTION,
                SubscriptionManager.INVALID_SUBSCRIPTION_ID);
        if (VDBG) logd("[getDefaultSmsSubId] subId=" + subId);
        return subId;
    }

    @UnsupportedAppUsage(maxTargetSdk = Build.VERSION_CODES.R, trackingBug = 170729553)
    @Override
    public void setDefaultVoiceSubId(int subId) {
        enforceModifyPhoneState("setDefaultVoiceSubId");

        if (subId == SubscriptionManager.DEFAULT_SUBSCRIPTION_ID) {
            throw new RuntimeException("setDefaultVoiceSubId called with DEFAULT_SUB_ID");
        }
        if (DBG) logdl("[setDefaultVoiceSubId] subId=" + subId);

        int previousDefaultSub = getDefaultSubId();

        setGlobalSetting(Settings.Global.MULTI_SIM_VOICE_CALL_SUBSCRIPTION, subId);
        broadcastDefaultVoiceSubIdChanged(subId);

        PhoneAccountHandle newHandle =
                subId == SubscriptionManager.INVALID_SUBSCRIPTION_ID
                        ? null : mTelephonyManager.getPhoneAccountHandleForSubscriptionId(
                        subId);

        TelecomManager telecomManager = mContext.getSystemService(TelecomManager.class);
        PhoneAccountHandle currentHandle = telecomManager.getUserSelectedOutgoingPhoneAccount();
        logd("[setDefaultVoiceSubId] current phoneAccountHandle=" + currentHandle);

        if (!Objects.equals(currentHandle, newHandle)) {
            telecomManager.setUserSelectedOutgoingPhoneAccount(newHandle);
            logd("[setDefaultVoiceSubId] change to phoneAccountHandle=" + newHandle);
        } else {
            logd("[setDefaultVoiceSubId] default phoneAccountHandle not changed.");
        }

        if (previousDefaultSub != getDefaultSubId()) {
            sendDefaultChangedBroadcast(getDefaultSubId());
            logd(String.format("[setDefaultVoiceSubId] change to subId=%d", getDefaultSubId()));
        } else {
            logd(String.format("[setDefaultVoiceSubId] default subId not changed. subId=%d",
                    previousDefaultSub));
        }
    }

    /**
     * Broadcast intent of ACTION_DEFAULT_VOICE_SUBSCRIPTION_CHANGED.
     * @hide
     */
    @VisibleForTesting(visibility = VisibleForTesting.Visibility.PRIVATE)
    public void broadcastDefaultVoiceSubIdChanged(int subId) {
        // Broadcast an Intent for default voice sub change
        if (DBG) logdl("[broadcastDefaultVoiceSubIdChanged] subId=" + subId);
        Intent intent = new Intent(TelephonyIntents.ACTION_DEFAULT_VOICE_SUBSCRIPTION_CHANGED);
        intent.addFlags(Intent.FLAG_RECEIVER_REPLACE_PENDING);
        SubscriptionManager.putSubscriptionIdExtra(intent, subId);
        mContext.sendStickyBroadcastAsUser(intent, UserHandle.ALL);
    }

    @UnsupportedAppUsage(maxTargetSdk = Build.VERSION_CODES.R, trackingBug = 170729553)
    @Override
    public int getDefaultVoiceSubId() {
        int subId = Settings.Global.getInt(mContext.getContentResolver(),
                Settings.Global.MULTI_SIM_VOICE_CALL_SUBSCRIPTION,
                SubscriptionManager.INVALID_SUBSCRIPTION_ID);
        if (VDBG) logd("[getDefaultVoiceSubId] subId=" + subId);
        return subId;
    }

    @UnsupportedAppUsage(maxTargetSdk = Build.VERSION_CODES.R, trackingBug = 170729553)
    @Override
    public int getDefaultDataSubId() {
        int subId = Settings.Global.getInt(mContext.getContentResolver(),
                Settings.Global.MULTI_SIM_DATA_CALL_SUBSCRIPTION,
                SubscriptionManager.INVALID_SUBSCRIPTION_ID);
        if (VDBG) logd("[getDefaultDataSubId] subId=" + subId);
        return subId;
    }

    @UnsupportedAppUsage(maxTargetSdk = Build.VERSION_CODES.R, trackingBug = 170729553)
    @Override
    public void setDefaultDataSubId(int subId) {
        enforceModifyPhoneState("setDefaultDataSubId");

        final long identity = Binder.clearCallingIdentity();
        try {
            if (subId == SubscriptionManager.DEFAULT_SUBSCRIPTION_ID) {
                throw new RuntimeException("setDefaultDataSubId called with DEFAULT_SUB_ID");
            }

            ProxyController proxyController = ProxyController.getInstance();
            int len = TelephonyManager.from(mContext).getActiveModemCount();
            logdl("[setDefaultDataSubId] num phones=" + len + ", subId=" + subId);

            if (SubscriptionManager.isValidSubscriptionId(subId)) {
                // Only re-map modems if the new default data sub is valid
                RadioAccessFamily[] rafs = new RadioAccessFamily[len];
                boolean atLeastOneMatch = false;
                for (int phoneId = 0; phoneId < len; phoneId++) {
                    Phone phone = PhoneFactory.getPhone(phoneId);
                    int raf;
                    int id = phone.getSubId();
                    if (id == subId) {
                        // TODO Handle the general case of N modems and M subscriptions.
                        raf = proxyController.getMaxRafSupported();
                        atLeastOneMatch = true;
                    } else {
                        // TODO Handle the general case of N modems and M subscriptions.
                        raf = proxyController.getMinRafSupported();
                    }
                    logdl("[setDefaultDataSubId] phoneId=" + phoneId + " subId=" + id + " RAF="
                            + raf);
                    rafs[phoneId] = new RadioAccessFamily(phoneId, raf);
                }
                if (atLeastOneMatch) {
                    proxyController.setRadioCapability(rafs);
                } else {
                    if (DBG) logdl("[setDefaultDataSubId] no valid subId's found - not updating.");
                }
            }

            int previousDefaultSub = getDefaultSubId();
            setGlobalSetting(Settings.Global.MULTI_SIM_DATA_CALL_SUBSCRIPTION, subId);
            MultiSimSettingController.getInstance().notifyDefaultDataSubChanged();
            broadcastDefaultDataSubIdChanged(subId);
            if (previousDefaultSub != getDefaultSubId()) {
                sendDefaultChangedBroadcast(getDefaultSubId());
            }
        } finally {
            Binder.restoreCallingIdentity(identity);
        }
    }

    @UnsupportedAppUsage(maxTargetSdk = Build.VERSION_CODES.R, trackingBug = 170729553)
    protected void broadcastDefaultDataSubIdChanged(int subId) {
        // Broadcast an Intent for default data sub change
        if (DBG) logdl("[broadcastDefaultDataSubIdChanged] subId=" + subId);
        Intent intent = new Intent(TelephonyIntents.ACTION_DEFAULT_DATA_SUBSCRIPTION_CHANGED);
        intent.addFlags(Intent.FLAG_RECEIVER_REPLACE_PENDING);
        SubscriptionManager.putSubscriptionIdExtra(intent, subId);
        mContext.sendStickyBroadcastAsUser(intent, UserHandle.ALL);
    }

    /* Sets the default subscription. If only one sub is active that
     * sub is set as default subId. If two or more  sub's are active
     * the first sub is set as default subscription
     */
    @UnsupportedAppUsage(maxTargetSdk = Build.VERSION_CODES.R, trackingBug = 170729553)
    protected void setDefaultFallbackSubId(int subId, int subscriptionType) {
        if (subId == SubscriptionManager.DEFAULT_SUBSCRIPTION_ID) {
            throw new RuntimeException("setDefaultSubId called with DEFAULT_SUB_ID");
        }
        if (DBG) {
            logdl("[setDefaultFallbackSubId] subId=" + subId + ", subscriptionType="
                    + subscriptionType);
        }
        int previousDefaultSub = getDefaultSubId();
        if (isSubscriptionForRemoteSim(subscriptionType)) {
            sDefaultFallbackSubId.set(subId);
            return;
        }
        if (SubscriptionManager.isValidSubscriptionId(subId)) {
            int phoneId = getPhoneId(subId);
            if (phoneId >= 0 && (phoneId < mTelephonyManager.getPhoneCount()
                    || mTelephonyManager.getSimCount() == 1)) {
                if (DBG) logdl("[setDefaultFallbackSubId] set sDefaultFallbackSubId=" + subId);
                sDefaultFallbackSubId.set(subId);
                // Update MCC MNC device configuration information
                String defaultMccMnc = mTelephonyManager.getSimOperatorNumericForPhone(phoneId);
                MccTable.updateMccMncConfiguration(mContext, defaultMccMnc);
            } else {
                if (DBG) {
                    logdl("[setDefaultFallbackSubId] not set invalid phoneId=" + phoneId
                            + " subId=" + subId);
                }
            }
        }
        if (previousDefaultSub != getDefaultSubId()) {
            sendDefaultChangedBroadcast(getDefaultSubId());
        }
    }

    public void sendDefaultChangedBroadcast(int subId) {
        // Broadcast an Intent for default sub change
        int phoneId = SubscriptionManager.getPhoneId(subId);
        Intent intent = new Intent(SubscriptionManager.ACTION_DEFAULT_SUBSCRIPTION_CHANGED);
        intent.addFlags(Intent.FLAG_RECEIVER_REPLACE_PENDING);
        SubscriptionManager.putPhoneIdAndSubIdExtra(intent, phoneId, subId);
        if (DBG) {
            logdl("[sendDefaultChangedBroadcast] broadcast default subId changed phoneId="
                    + phoneId + " subId=" + subId);
        }
        mContext.sendStickyBroadcastAsUser(intent, UserHandle.ALL);
    }

    protected boolean shouldDefaultBeCleared(List<SubscriptionInfo> records, int subId) {
        if (DBG) logdl("[shouldDefaultBeCleared: subId] " + subId);
        if (records == null) {
            if (DBG) logdl("[shouldDefaultBeCleared] return true no records subId=" + subId);
            return true;
        }
        if (!SubscriptionManager.isValidSubscriptionId(subId)) {
            // If the subId parameter is not valid its already cleared so return false.
            if (DBG) logdl("[shouldDefaultBeCleared] return false only one subId, subId=" + subId);
            return false;
        }
        for (SubscriptionInfo record : records) {
            int id = record.getSubscriptionId();
            if (DBG) logdl("[shouldDefaultBeCleared] Record.id: " + id);
            if (id == subId) {
                logdl("[shouldDefaultBeCleared] return false subId is active, subId=" + subId);
                return false;
            }
        }
        if (DBG) logdl("[shouldDefaultBeCleared] return true not active subId=" + subId);
        return true;
    }

    /**
     * Whether a subscription is opportunistic or not.
     */
    public boolean isOpportunistic(int subId) {
        SubscriptionInfo info = getActiveSubscriptionInfo(subId, mContext.getOpPackageName(),
                mContext.getAttributionTag());
        return (info != null) && info.isOpportunistic();
    }

    // FIXME: We need we should not be assuming phoneId == slotIndex as it will not be true
    // when there are multiple subscriptions per sim and probably for other reasons.
    @UnsupportedAppUsage(maxTargetSdk = Build.VERSION_CODES.R, trackingBug = 170729553)
    public int getSubIdUsingPhoneId(int phoneId) {
        int[] subIds = getSubId(phoneId);
        if (subIds == null || subIds.length == 0) {
            return SubscriptionManager.INVALID_SUBSCRIPTION_ID;
        }
        return subIds[0];
    }

    /** Must be public for access from instrumentation tests. */
    @VisibleForTesting
    public List<SubscriptionInfo> getSubInfoUsingSlotIndexPrivileged(int slotIndex) {
        if (DBG) logd("[getSubInfoUsingSlotIndexPrivileged]+ slotIndex:" + slotIndex);
        if (slotIndex == SubscriptionManager.DEFAULT_SIM_SLOT_INDEX) {
            slotIndex = getSlotIndex(getDefaultSubId());
        }
        if (!SubscriptionManager.isValidSlotIndex(slotIndex)) {
            if (DBG) logd("[getSubInfoUsingSlotIndexPrivileged]- invalid slotIndex");
            return null;
        }

        Cursor cursor = mContext.getContentResolver().query(SubscriptionManager.CONTENT_URI,
                null, SubscriptionManager.SIM_SLOT_INDEX + "=?",
                new String[]{String.valueOf(slotIndex)}, null);
        ArrayList<SubscriptionInfo> subList = null;
        try {
            if (cursor != null) {
                while (cursor.moveToNext()) {
                    SubscriptionInfo subInfo = getSubInfoRecord(cursor);
                    if (subInfo != null) {
                        if (subList == null) {
                            subList = new ArrayList<SubscriptionInfo>();
                        }
                        subList.add(subInfo);
                    }
                }
            }
        } finally {
            if (cursor != null) {
                cursor.close();
            }
        }
        if (DBG) logd("[getSubInfoUsingSlotIndex]- null info return");

        return subList;
    }

    @UnsupportedAppUsage(maxTargetSdk = Build.VERSION_CODES.R, trackingBug = 170729553)
    private void validateSubId(int subId) {
        if (DBG) logd("validateSubId subId: " + subId);
        if (!SubscriptionManager.isValidSubscriptionId(subId)) {
            throw new IllegalArgumentException("Invalid sub id passed as parameter");
        } else if (subId == SubscriptionManager.DEFAULT_SUBSCRIPTION_ID) {
            throw new IllegalArgumentException("Default sub id passed as parameter");
        }
    }

    private synchronized ArrayList<Integer> getActiveSubIdArrayList() {
        // Clone the sub id list so it can't change out from under us while iterating
        List<Entry<Integer, ArrayList<Integer>>> simInfoList =
                new ArrayList<>(sSlotIndexToSubIds.entrySet());

        // Put the set of sub ids in slot index order
        Collections.sort(simInfoList, (x, y) -> x.getKey().compareTo(y.getKey()));

        // Collect the sub ids for each slot in turn
        ArrayList<Integer> allSubs = new ArrayList<>();
        for (Entry<Integer, ArrayList<Integer>> slot : simInfoList) {
            allSubs.addAll(slot.getValue());
        }
        return allSubs;
    }

    private boolean isSubscriptionVisible(int subId) {
        synchronized (mSubInfoListLock) {
            for (SubscriptionInfo info : mCacheOpportunisticSubInfoList) {
                if (info.getSubscriptionId() == subId) {
                    // If group UUID is null, it's stand alone opportunistic profile. So it's
                    // visible. Otherwise, it's bundled opportunistic profile, and is not visible.
                    return info.getGroupUuid() == null;
                }
            }
        }

        return true;
    }

    /**
     * @return the list of subId's that are active, is never null but the length maybe 0.
     */
    @Override
    public int[] getActiveSubIdList(boolean visibleOnly) {
        enforceReadPrivilegedPhoneState("getActiveSubIdList");

        final long token = Binder.clearCallingIdentity();
        try {
            List<Integer> allSubs = getActiveSubIdArrayList();

            if (visibleOnly) {
                // Grouped opportunistic subscriptions should be hidden.
                allSubs = allSubs.stream().filter(subId -> isSubscriptionVisible(subId))
                        .collect(Collectors.toList());
            }

            int[] subIdArr = new int[allSubs.size()];
            int i = 0;
            for (int sub : allSubs) {
                subIdArr[i] = sub;
                i++;
            }

            if (VDBG) {
                logdl("[getActiveSubIdList] allSubs=" + allSubs + " subIdArr.length="
                        + subIdArr.length);
            }
            return subIdArr;
        } finally {
            Binder.restoreCallingIdentity(token);
        }
    }

    @Override
    public boolean isActiveSubId(int subId, String callingPackage, String callingFeatureId) {
        if (!TelephonyPermissions.checkCallingOrSelfReadPhoneState(mContext, subId, callingPackage,
                callingFeatureId, "isActiveSubId")) {
            throw new SecurityException("Requires READ_PHONE_STATE permission.");
        }
        final long identity = Binder.clearCallingIdentity();
        try {
            return isActiveSubId(subId);
        } finally {
            Binder.restoreCallingIdentity(identity);
        }
    }

    @UnsupportedAppUsage(maxTargetSdk = Build.VERSION_CODES.R, trackingBug = 170729553)
    @Deprecated // This should be moved into isActiveSubId(int, String)
    public boolean isActiveSubId(int subId) {
        boolean retVal = SubscriptionManager.isValidSubscriptionId(subId)
                && getActiveSubIdArrayList().contains(subId);

        if (VDBG) logdl("[isActiveSubId]- " + retVal);
        return retVal;
    }

    /**
     * Get the SIM state for the slot index.
     * For Remote-SIMs, this method returns {@link #IccCardConstants.State.UNKNOWN}
     * @return SIM state as the ordinal of {@See IccCardConstants.State}
     */
    @Override
    public int getSimStateForSlotIndex(int slotIndex) {
        State simState;
        String err;
        if (slotIndex < 0) {
            simState = IccCardConstants.State.UNKNOWN;
            err = "invalid slotIndex";
        } else {
            Phone phone = null;
            try {
                phone = PhoneFactory.getPhone(slotIndex);
            } catch (IllegalStateException e) {
                // ignore
            }
            if (phone == null) {
                simState = IccCardConstants.State.UNKNOWN;
                err = "phone == null";
            } else {
                IccCard icc = phone.getIccCard();
                if (icc == null) {
                    simState = IccCardConstants.State.UNKNOWN;
                    err = "icc == null";
                } else {
                    simState = icc.getState();
                    err = "";
                }
            }
        }
        if (VDBG) {
            logd("getSimStateForSlotIndex: " + err + " simState=" + simState
                    + " ordinal=" + simState.ordinal() + " slotIndex=" + slotIndex);
        }
        return simState.ordinal();
    }

    /**
     * Store properties associated with SubscriptionInfo in database
     * @param subId Subscription Id of Subscription
     * @param propKey Column name in database associated with SubscriptionInfo
     * @param propValue Value to store in DB for particular subId & column name
     *
     * @return number of rows updated.
     * @hide
     */
    @Override
    public int setSubscriptionProperty(int subId, String propKey, String propValue) {
        enforceModifyPhoneState("setSubscriptionProperty");
        final long token = Binder.clearCallingIdentity();

        try {
            validateSubId(subId);
            ContentResolver resolver = mContext.getContentResolver();
            int result = setSubscriptionPropertyIntoContentResolver(
                    subId, propKey, propValue, resolver);
            // Refresh the Cache of Active Subscription Info List
            refreshCachedActiveSubscriptionInfoList();

            return result;
        } finally {
            Binder.restoreCallingIdentity(token);
        }
    }

    private int setSubscriptionPropertyIntoContentResolver(
            int subId, String propKey, String propValue, ContentResolver resolver) {
        ContentValues value = new ContentValues();
        boolean updateEntireGroup = GROUP_SHARING_PROPERTIES.contains(propKey);
        switch (propKey) {
            case SubscriptionManager.CB_EXTREME_THREAT_ALERT:
            case SubscriptionManager.CB_SEVERE_THREAT_ALERT:
            case SubscriptionManager.CB_AMBER_ALERT:
            case SubscriptionManager.CB_EMERGENCY_ALERT:
            case SubscriptionManager.CB_ALERT_SOUND_DURATION:
            case SubscriptionManager.CB_ALERT_REMINDER_INTERVAL:
            case SubscriptionManager.CB_ALERT_VIBRATE:
            case SubscriptionManager.CB_ALERT_SPEECH:
            case SubscriptionManager.CB_ETWS_TEST_ALERT:
            case SubscriptionManager.CB_CHANNEL_50_ALERT:
            case SubscriptionManager.CB_CMAS_TEST_ALERT:
            case SubscriptionManager.CB_OPT_OUT_DIALOG:
            case SubscriptionManager.ENHANCED_4G_MODE_ENABLED:
            case SubscriptionManager.IS_OPPORTUNISTIC:
            case SubscriptionManager.VT_IMS_ENABLED:
            case SubscriptionManager.WFC_IMS_ENABLED:
            case SubscriptionManager.WFC_IMS_MODE:
            case SubscriptionManager.WFC_IMS_ROAMING_MODE:
            case SubscriptionManager.WFC_IMS_ROAMING_ENABLED:
            case SubscriptionManager.IMS_RCS_UCE_ENABLED:
            case SubscriptionManager.CROSS_SIM_CALLING_ENABLED:
            case SubscriptionManager.VOIMS_OPT_IN_STATUS:
            case SubscriptionManager.NR_ADVANCED_CALLING_ENABLED:
            case SubscriptionManager.USAGE_SETTING:
                value.put(propKey, Integer.parseInt(propValue));
                break;
            case SubscriptionManager.ALLOWED_NETWORK_TYPES:
            case SimInfo.COLUMN_PHONE_NUMBER_SOURCE_CARRIER:
            case SimInfo.COLUMN_PHONE_NUMBER_SOURCE_IMS:
                value.put(propKey, propValue);
                break;
            default:
                if (DBG) logd("Invalid column name");
                break;
        }

        return updateDatabase(value, subId, updateEntireGroup);
    }

    /**
     * Get properties associated with SubscriptionInfo from database
     *
     * @param subId Subscription Id of Subscription
     * @param propKey Column name in SubscriptionInfo database
     * @return Value associated with subId and propKey column in database
     */
    @Override
    public String getSubscriptionProperty(int subId, String propKey, String callingPackage,
            String callingFeatureId) {
        if (!TelephonyPermissions.checkCallingOrSelfReadPhoneState(mContext, subId, callingPackage,
                callingFeatureId, "getSubscriptionProperty")) {
            return null;
        }

        final long identity = Binder.clearCallingIdentity();
        try {
            return getSubscriptionProperty(subId, propKey);
        } finally {
            Binder.restoreCallingIdentity(identity);
        }
    }

    /**
     * Get properties associated with SubscriptionInfo from database. Note this is the version
     * without permission check for telephony internal use only.
     *
     * @param subId Subscription Id of Subscription
     * @param propKey Column name in SubscriptionInfo database
     * @return Value associated with subId and propKey column in database
     */
    public String getSubscriptionProperty(int subId, String propKey) {
        String resultValue = null;
        try (Cursor cursor = mContext.getContentResolver().query(SubscriptionManager.CONTENT_URI,
                new String[]{propKey},
                SubscriptionManager.UNIQUE_KEY_SUBSCRIPTION_ID + "=?",
                new String[]{subId + ""}, null)) {
            if (cursor != null) {
                if (cursor.moveToFirst()) {
                    switch (propKey) {
                        case SubscriptionManager.CB_EXTREME_THREAT_ALERT:
                        case SubscriptionManager.CB_SEVERE_THREAT_ALERT:
                        case SubscriptionManager.CB_AMBER_ALERT:
                        case SubscriptionManager.CB_EMERGENCY_ALERT:
                        case SubscriptionManager.CB_ALERT_SOUND_DURATION:
                        case SubscriptionManager.CB_ALERT_REMINDER_INTERVAL:
                        case SubscriptionManager.CB_ALERT_VIBRATE:
                        case SubscriptionManager.CB_ALERT_SPEECH:
                        case SubscriptionManager.CB_ETWS_TEST_ALERT:
                        case SubscriptionManager.CB_CHANNEL_50_ALERT:
                        case SubscriptionManager.CB_CMAS_TEST_ALERT:
                        case SubscriptionManager.CB_OPT_OUT_DIALOG:
                        case SubscriptionManager.ENHANCED_4G_MODE_ENABLED:
                        case SubscriptionManager.VT_IMS_ENABLED:
                        case SubscriptionManager.WFC_IMS_ENABLED:
                        case SubscriptionManager.WFC_IMS_MODE:
                        case SubscriptionManager.WFC_IMS_ROAMING_MODE:
                        case SubscriptionManager.WFC_IMS_ROAMING_ENABLED:
                        case SubscriptionManager.IMS_RCS_UCE_ENABLED:
                        case SubscriptionManager.CROSS_SIM_CALLING_ENABLED:
                        case SubscriptionManager.IS_OPPORTUNISTIC:
                        case SubscriptionManager.GROUP_UUID:
                        case SubscriptionManager.DATA_ENABLED_OVERRIDE_RULES:
                        case SubscriptionManager.ALLOWED_NETWORK_TYPES:
                        case SubscriptionManager.D2D_STATUS_SHARING:
                        case SubscriptionManager.VOIMS_OPT_IN_STATUS:
                        case SubscriptionManager.D2D_STATUS_SHARING_SELECTED_CONTACTS:
                        case SubscriptionManager.NR_ADVANCED_CALLING_ENABLED:
                        case SimInfo.COLUMN_PHONE_NUMBER_SOURCE_CARRIER:
                        case SimInfo.COLUMN_PHONE_NUMBER_SOURCE_IMS:
                        case SubscriptionManager.USAGE_SETTING:
                            resultValue = cursor.getString(0);
                            break;
                        default:
                            if(DBG) logd("Invalid column name");
                            break;
                    }
                } else {
                    if(DBG) logd("Valid row not present in db");
                }
            } else {
                if(DBG) logd("Query failed");
            }
        }

        if (DBG) logd("getSubscriptionProperty Query value = " + resultValue);
        return resultValue;
    }

    protected void printStackTrace(String msg) {
        RuntimeException re = new RuntimeException();
        logd("StackTrace - " + msg);
        StackTraceElement[] st = re.getStackTrace();
        boolean first = true;
        for (StackTraceElement ste : st) {
            if (first) {
                first = false;
            } else {
                logd(ste.toString());
            }
        }
    }

    @Override
    public void dump(FileDescriptor fd, PrintWriter pw, String[] args) {
        mContext.enforceCallingOrSelfPermission(android.Manifest.permission.DUMP,
                "Requires DUMP");
        final long token = Binder.clearCallingIdentity();
        try {
            pw.println("SubscriptionController:");
            pw.println(" mLastISubServiceRegTime=" + mLastISubServiceRegTime);
            pw.println(" defaultSubId=" + getDefaultSubId());
            pw.println(" defaultDataSubId=" + getDefaultDataSubId());
            pw.println(" defaultVoiceSubId=" + getDefaultVoiceSubId());
            pw.println(" defaultSmsSubId=" + getDefaultSmsSubId());

            pw.println(" defaultDataPhoneId=" + SubscriptionManager
                    .from(mContext).getDefaultDataPhoneId());
            pw.println(" defaultVoicePhoneId=" + SubscriptionManager.getDefaultVoicePhoneId());
            pw.println(" defaultSmsPhoneId=" + SubscriptionManager
                    .from(mContext).getDefaultSmsPhoneId());
            pw.flush();

            for (Entry<Integer, ArrayList<Integer>> entry : sSlotIndexToSubIds.entrySet()) {
                pw.println(" sSlotIndexToSubId[" + entry.getKey() + "]: subIds=" + entry);
            }
            pw.flush();
            pw.println("++++++++++++++++++++++++++++++++");

            List<SubscriptionInfo> sirl = getActiveSubscriptionInfoList(
                    mContext.getOpPackageName(), mContext.getAttributionTag());
            if (sirl != null) {
                pw.println(" ActiveSubInfoList:");
                for (SubscriptionInfo entry : sirl) {
                    pw.println("  " + entry.toString());
                }
            } else {
                pw.println(" ActiveSubInfoList: is null");
            }
            pw.flush();
            pw.println("++++++++++++++++++++++++++++++++");

            sirl = getAllSubInfoList(mContext.getOpPackageName(), mContext.getAttributionTag());
            if (sirl != null) {
                pw.println(" AllSubInfoList:");
                for (SubscriptionInfo entry : sirl) {
                    pw.println("  " + entry.toString());
                }
            } else {
                pw.println(" AllSubInfoList: is null");
            }
            pw.flush();
            pw.println("++++++++++++++++++++++++++++++++");

            mLocalLog.dump(fd, pw, args);
            pw.flush();
            pw.println("++++++++++++++++++++++++++++++++");
            pw.flush();
        } finally {
            Binder.restoreCallingIdentity(token);
        }
    }

    /**
     * Migrating Ims settings from global setting to subscription DB, if not already done.
     */
    @VisibleForTesting(visibility = VisibleForTesting.Visibility.PRIVATE)
    public void migrateImsSettings() {
        SubscriptionManager sm = SubscriptionManager.from(mContext);
        if (sm != null) {
            List<SubscriptionInfo> subInfoList = sm.getAllSubscriptionInfoList();
            for (SubscriptionInfo si : subInfoList) {
                int subId = si.getSubscriptionId();
                if (subId == SubscriptionManager.INVALID_SUBSCRIPTION_ID) {
                    continue;
                }
                migrateImsSettingHelper(
                        Settings.Global.ENHANCED_4G_MODE_ENABLED + subId,
                        SubscriptionManager.ENHANCED_4G_MODE_ENABLED, subId);
                migrateImsSettingHelper(
                        Settings.Global.VT_IMS_ENABLED + subId,
                        SubscriptionManager.VT_IMS_ENABLED, subId);
                migrateImsSettingHelper(
                        Settings.Global.WFC_IMS_ENABLED + subId,
                        SubscriptionManager.WFC_IMS_ENABLED, subId);
                migrateImsSettingHelper(
                        Settings.Global.WFC_IMS_MODE + subId,
                        SubscriptionManager.WFC_IMS_MODE, subId);
                migrateImsSettingHelper(
                        Settings.Global.WFC_IMS_ROAMING_MODE + subId,
                        SubscriptionManager.WFC_IMS_ROAMING_MODE, subId);
                migrateImsSettingHelper(
                        Settings.Global.WFC_IMS_ROAMING_ENABLED + subId,
                        SubscriptionManager.WFC_IMS_ROAMING_ENABLED, subId);
            }
        }
    }

    private void migrateImsSettingHelper(String settingGlobal, String subscriptionProperty,
                int subId) {
        ContentResolver resolver = mContext.getContentResolver();
        int defaultSubId = getDefaultVoiceSubId();
        if (defaultSubId == SubscriptionManager.INVALID_SUBSCRIPTION_ID) {
            return;
        }
        try {
            int prevSetting = Settings.Global.getInt(resolver, settingGlobal);

            if (prevSetting != DEPRECATED_SETTING) {
                // Write previous setting into Subscription DB.
                setSubscriptionPropertyIntoContentResolver(subId, subscriptionProperty,
                        Integer.toString(prevSetting), resolver);
                // Write global setting value with DEPRECATED_SETTING making sure
                // migration only happen once.
                Settings.Global.putInt(resolver, settingGlobal, DEPRECATED_SETTING);
            }
        } catch (Settings.SettingNotFoundException e) {
        }
    }

    /**
     * Set whether a subscription is opportunistic.
     *
     * Throws SecurityException if doesn't have required permission.
     *
     * @param opportunistic whether it’s opportunistic subscription.
     * @param subId the unique SubscriptionInfo index in database
     * @param callingPackage The package making the IPC.
     * @return the number of records updated
     */
    @Override
    public int setOpportunistic(boolean opportunistic, int subId, String callingPackage) {
        try {
            TelephonyPermissions.enforceCallingOrSelfModifyPermissionOrCarrierPrivilege(
                    mContext, subId, callingPackage);
        } catch (SecurityException e) {
            // The subscription may be inactive eSIM profile. If so, check the access rule in
            // database.
            enforceCarrierPrivilegeOnInactiveSub(subId, callingPackage,
                    "Caller requires permission on sub " + subId);
        }

        long token = Binder.clearCallingIdentity();
        try {
            int ret = setSubscriptionProperty(subId, SubscriptionManager.IS_OPPORTUNISTIC,
                    String.valueOf(opportunistic ? 1 : 0));

            if (ret != 0) notifySubscriptionInfoChanged();

            return ret;
        } finally {
            Binder.restoreCallingIdentity(token);
        }
    }

    /**
     * Get subscription info from database, and check whether caller has carrier privilege
     * permission with it. If checking fails, throws SecurityException.
     */
    private void enforceCarrierPrivilegeOnInactiveSub(int subId, String callingPackage,
            String message) {
        mAppOps.checkPackage(Binder.getCallingUid(), callingPackage);

        SubscriptionManager subManager = (SubscriptionManager)
                mContext.getSystemService(Context.TELEPHONY_SUBSCRIPTION_SERVICE);
        List<SubscriptionInfo> subInfo = getSubInfo(
                SubscriptionManager.UNIQUE_KEY_SUBSCRIPTION_ID + "=" + subId, null);

        try {
            if (!isActiveSubId(subId) && subInfo != null && subInfo.size() == 1
                    && subManager.canManageSubscription(subInfo.get(0), callingPackage)) {
                return;
            }
            throw new SecurityException(message);
        } catch (IllegalArgumentException e) {
            // canManageSubscription will throw IllegalArgumentException if sub is not embedded
            // or package name is unknown. In this case, we also see it as permission check failure
            // and throw a SecurityException.
            throw new SecurityException(message);
        }
    }

    @Override
    public void setPreferredDataSubscriptionId(int subId, boolean needValidation,
            ISetOpportunisticDataCallback callback) {
        enforceModifyPhoneState("setPreferredDataSubscriptionId");
        final long token = Binder.clearCallingIdentity();

        try {
            PhoneSwitcher phoneSwitcher = PhoneSwitcher.getInstance();
            if (phoneSwitcher == null) {
                logd("Set preferred data sub: phoneSwitcher is null.");
                AnomalyReporter.reportAnomaly(
                        UUID.fromString("a3ab0b9d-f2aa-4baf-911d-7096c0d4645a"),
                        "Set preferred data sub: phoneSwitcher is null.");
                if (callback != null) {
                    try {
                        callback.onComplete(SET_OPPORTUNISTIC_SUB_REMOTE_SERVICE_EXCEPTION);
                    } catch (RemoteException exception) {
                        logd("RemoteException " + exception);
                    }
                }
                return;
            }

            phoneSwitcher.trySetOpportunisticDataSubscription(subId, needValidation, callback);
        } finally {
            Binder.restoreCallingIdentity(token);
        }
    }

    @Override
    public int getPreferredDataSubscriptionId() {
        enforceReadPrivilegedPhoneState("getPreferredDataSubscriptionId");
        final long token = Binder.clearCallingIdentity();

        try {
            PhoneSwitcher phoneSwitcher = PhoneSwitcher.getInstance();
            if (phoneSwitcher == null) {
                AnomalyReporter.reportAnomaly(
                        UUID.fromString("a3ab0b9d-f2aa-4baf-911d-7096c0d4645a"),
                        "Get preferred data sub: phoneSwitcher is null.");
                return SubscriptionManager.DEFAULT_SUBSCRIPTION_ID;
            }

            return phoneSwitcher.getOpportunisticDataSubscriptionId();
        } finally {
            Binder.restoreCallingIdentity(token);
        }
    }

    @Override
    public List<SubscriptionInfo> getOpportunisticSubscriptions(String callingPackage,
            String callingFeatureId) {
        return getSubscriptionInfoListFromCacheHelper(callingPackage, callingFeatureId,
                makeCacheListCopyWithLock(mCacheOpportunisticSubInfoList));
    }

    /**
     * Inform SubscriptionManager that subscriptions in the list are bundled
     * as a group. Typically it's a primary subscription and an opportunistic
     * subscription. It should only affect multi-SIM scenarios where primary
     * and opportunistic subscriptions can be activated together.
     * Being in the same group means they might be activated or deactivated
     * together, some of them may be invisible to the users, etc.
     *
     * Caller will either have {@link android.Manifest.permission#MODIFY_PHONE_STATE}
     * permission or had carrier privilege permission on the subscriptions:
     * {@link TelephonyManager#hasCarrierPrivileges(int)} or
     * {@link SubscriptionManager#canManageSubscription(SubscriptionInfo)}
     *
     * @throws SecurityException if the caller doesn't meet the requirements
     *             outlined above.
     * @throws IllegalArgumentException if the some subscriptions in the list doesn't exist.
     *
     * @param subIdList list of subId that will be in the same group
     * @return groupUUID a UUID assigned to the subscription group. It returns
     * null if fails.
     *
     */
    @Override
    public ParcelUuid createSubscriptionGroup(int[] subIdList, String callingPackage) {
        if (subIdList == null || subIdList.length == 0) {
            throw new IllegalArgumentException("Invalid subIdList " + subIdList);
        }

        // Makes sure calling package matches caller UID.
        mAppOps.checkPackage(Binder.getCallingUid(), callingPackage);
        // If it doesn't have modify phone state permission, or carrier privilege permission,
        // a SecurityException will be thrown.
        if (mContext.checkCallingOrSelfPermission(android.Manifest.permission.MODIFY_PHONE_STATE)
                != PERMISSION_GRANTED && !checkCarrierPrivilegeOnSubList(
                        subIdList, callingPackage)) {
            throw new SecurityException("CreateSubscriptionGroup needs MODIFY_PHONE_STATE or"
                    + " carrier privilege permission on all specified subscriptions");
        }

        long identity = Binder.clearCallingIdentity();

        try {
            // Generate a UUID.
            ParcelUuid groupUUID = new ParcelUuid(UUID.randomUUID());

            ContentValues value = new ContentValues();
            value.put(SubscriptionManager.GROUP_UUID, groupUUID.toString());
            value.put(SubscriptionManager.GROUP_OWNER, callingPackage);
            int result = mContext.getContentResolver().update(SubscriptionManager.CONTENT_URI,
                    value, getSelectionForSubIdList(subIdList), null);

            if (DBG) logdl("createSubscriptionGroup update DB result: " + result);

            refreshCachedActiveSubscriptionInfoList();

            notifySubscriptionInfoChanged();

            MultiSimSettingController.getInstance().notifySubscriptionGroupChanged(groupUUID);

            return groupUUID;
        } finally {
            Binder.restoreCallingIdentity(identity);
        }
    }

    private String getOwnerPackageOfSubGroup(ParcelUuid groupUuid) {
        if (groupUuid == null) return null;

        List<SubscriptionInfo> infoList = getSubInfo(SubscriptionManager.GROUP_UUID
                + "=\'" + groupUuid.toString() + "\'", null);

        return ArrayUtils.isEmpty(infoList) ? null : infoList.get(0).getGroupOwner();
    }

    /**
     * @param groupUuid a UUID assigned to the subscription group.
     * @param callingPackage the package making the IPC.
     * @return if callingPackage has carrier privilege on sublist.
     *
     */
    public boolean canPackageManageGroup(ParcelUuid groupUuid, String callingPackage) {
        if (groupUuid == null) {
            throw new IllegalArgumentException("Invalid groupUuid");
        }

        if (TextUtils.isEmpty(callingPackage)) {
            throw new IllegalArgumentException("Empty callingPackage");
        }

        List<SubscriptionInfo> infoList;

        // Getting all subscriptions in the group.
        long identity = Binder.clearCallingIdentity();
        try {
            infoList = getSubInfo(SubscriptionManager.GROUP_UUID
                    + "=\'" + groupUuid.toString() + "\'", null);
        } finally {
            Binder.restoreCallingIdentity(identity);
        }

        // If the group does not exist, then by default the UUID is up for grabs so no need to
        // restrict management of a group (that someone may be attempting to create).
        if (ArrayUtils.isEmpty(infoList)) {
            return true;
        }

        // If the calling package is the group owner, skip carrier permission check and return
        // true as it was done before.
        if (callingPackage.equals(infoList.get(0).getGroupOwner())) return true;

        // Check carrier privilege for all subscriptions in the group.
        int[] subIdArray = infoList.stream().mapToInt(info -> info.getSubscriptionId())
                .toArray();
        return (checkCarrierPrivilegeOnSubList(subIdArray, callingPackage));
    }

    private int updateGroupOwner(ParcelUuid groupUuid, String groupOwner) {
        // If the existing group owner is different from current caller, make caller the new
        // owner of all subscriptions in group.
        // This is for use-case of:
        // 1) Both package1 and package2 has permission (MODIFY_PHONE_STATE or carrier
        // privilege permission) of all related subscriptions.
        // 2) Package 1 created a group.
        // 3) Package 2 wants to add a subscription into it.
        // Step 3 should be granted as all operations are permission based. Which means as
        // long as the package passes the permission check, it can modify the subscription
        // and the group. And package 2 becomes the new group owner as it's the last to pass
        // permission checks on all members.
        ContentValues value = new ContentValues(1);
        value.put(SubscriptionManager.GROUP_OWNER, groupOwner);
        return mContext.getContentResolver().update(SubscriptionManager.CONTENT_URI,
                value, SubscriptionManager.GROUP_UUID + "=\"" + groupUuid + "\"", null);
    }

    @Override
    public void addSubscriptionsIntoGroup(int[] subIdList, ParcelUuid groupUuid,
            String callingPackage) {
        if (subIdList == null || subIdList.length == 0) {
            throw new IllegalArgumentException("Invalid subId list");
        }

        if (groupUuid == null || groupUuid.equals(INVALID_GROUP_UUID)) {
            throw new IllegalArgumentException("Invalid groupUuid");
        }

        // Makes sure calling package matches caller UID.
        mAppOps.checkPackage(Binder.getCallingUid(), callingPackage);
        // If it doesn't have modify phone state permission, or carrier privilege permission,
        // a SecurityException will be thrown.
        if (mContext.checkCallingOrSelfPermission(android.Manifest.permission.MODIFY_PHONE_STATE)
                != PERMISSION_GRANTED && !(checkCarrierPrivilegeOnSubList(subIdList, callingPackage)
                && canPackageManageGroup(groupUuid, callingPackage))) {
            throw new SecurityException("Requires MODIFY_PHONE_STATE or carrier privilege"
                    + " permissions on subscriptions and the group.");
        }

        long identity = Binder.clearCallingIdentity();

        try {
            if (DBG) {
                logdl("addSubscriptionsIntoGroup sub list "
                        + Arrays.toString(subIdList) + " into group " + groupUuid);
            }

            ContentValues value = new ContentValues();
            value.put(SubscriptionManager.GROUP_UUID, groupUuid.toString());
            int result = mContext.getContentResolver().update(SubscriptionManager.CONTENT_URI,
                    value, getSelectionForSubIdList(subIdList), null);

            if (DBG) logdl("addSubscriptionsIntoGroup update DB result: " + result);

            if (result > 0) {
                updateGroupOwner(groupUuid, callingPackage);
                refreshCachedActiveSubscriptionInfoList();
                notifySubscriptionInfoChanged();
                MultiSimSettingController.getInstance().notifySubscriptionGroupChanged(groupUuid);
            }
        } finally {
            Binder.restoreCallingIdentity(identity);
        }
    }

    /**
     * Remove a list of subscriptions from their subscription group.
     * See {@link SubscriptionManager#createSubscriptionGroup(List<Integer>)} for more details.
     *
     * Caller will either have {@link android.Manifest.permission#MODIFY_PHONE_STATE}
     * permission or had carrier privilege permission on the subscriptions:
     * {@link TelephonyManager#hasCarrierPrivileges()} or
     * {@link SubscriptionManager#canManageSubscription(SubscriptionInfo)}
     *
     * @throws SecurityException if the caller doesn't meet the requirements
     *             outlined above.
     * @throws IllegalArgumentException if the some subscriptions in the list doesn't belong
     *             the specified group.
     *
     * @param subIdList list of subId that need removing from their groups.
     *
     */
    public void removeSubscriptionsFromGroup(int[] subIdList, ParcelUuid groupUuid,
            String callingPackage) {
        if (subIdList == null || subIdList.length == 0) {
            return;
        }

        // Makes sure calling package matches caller UID.
        mAppOps.checkPackage(Binder.getCallingUid(), callingPackage);
        // If it doesn't have modify phone state permission, or carrier privilege permission,
        // a SecurityException will be thrown. If it's due to invalid parameter or internal state,
        // it will return null.
        if (mContext.checkCallingOrSelfPermission(android.Manifest.permission.MODIFY_PHONE_STATE)
                != PERMISSION_GRANTED && !(checkCarrierPrivilegeOnSubList(subIdList, callingPackage)
                && canPackageManageGroup(groupUuid, callingPackage))) {
            throw new SecurityException("removeSubscriptionsFromGroup needs MODIFY_PHONE_STATE or"
                    + " carrier privilege permission on all specified subscriptions");
        }

        long identity = Binder.clearCallingIdentity();

        try {
            List<SubscriptionInfo> subInfoList = getSubInfo(getSelectionForSubIdList(subIdList),
                    null);
            for (SubscriptionInfo info : subInfoList) {
                if (!groupUuid.equals(info.getGroupUuid())) {
                    throw new IllegalArgumentException("Subscription " + info.getSubscriptionId()
                        + " doesn't belong to group " + groupUuid);
                }
            }
            ContentValues value = new ContentValues();
            value.put(SubscriptionManager.GROUP_UUID, (String) null);
            value.put(SubscriptionManager.GROUP_OWNER, (String) null);
            int result = mContext.getContentResolver().update(SubscriptionManager.CONTENT_URI,
                    value, getSelectionForSubIdList(subIdList), null);

            if (DBG) logdl("removeSubscriptionsFromGroup update DB result: " + result);

            if (result > 0) {
                updateGroupOwner(groupUuid, callingPackage);
                refreshCachedActiveSubscriptionInfoList();
                notifySubscriptionInfoChanged();
            }
        } finally {
            Binder.restoreCallingIdentity(identity);
        }
    }

    /**
     *  Helper function to check if the caller has carrier privilege permissions on a list of subId.
     *  The check can either be processed against access rules on currently active SIM cards, or
     *  the access rules we keep in our database for currently inactive eSIMs.
     *
     * @throws IllegalArgumentException if the some subId is invalid or doesn't exist.
     *
     *  @return true if checking passes on all subId, false otherwise.
     */
    private boolean checkCarrierPrivilegeOnSubList(int[] subIdList, String callingPackage) {
        // Check carrier privilege permission on active subscriptions first.
        // If it fails, they could be inactive. So keep them in a HashSet and later check
        // access rules in our database.
        Set<Integer> checkSubList = new HashSet<>();
        for (int subId : subIdList) {
            if (isActiveSubId(subId)) {
                if (!mTelephonyManager.hasCarrierPrivileges(subId)) {
                    return false;
                }
            } else {
                checkSubList.add(subId);
            }
        }

        if (checkSubList.isEmpty()) {
            return true;
        }

        long identity = Binder.clearCallingIdentity();

        try {
            // Check access rules for each sub info.
            SubscriptionManager subscriptionManager = (SubscriptionManager)
                    mContext.getSystemService(Context.TELEPHONY_SUBSCRIPTION_SERVICE);
            List<SubscriptionInfo> subInfoList = getSubInfo(
                    getSelectionForSubIdList(subIdList), null);

            // Didn't find all the subscriptions specified in subIdList.
            if (subInfoList == null || subInfoList.size() != subIdList.length) {
                throw new IllegalArgumentException("Invalid subInfoList.");
            }

            for (SubscriptionInfo subInfo : subInfoList) {
                if (checkSubList.contains(subInfo.getSubscriptionId())) {
                    if (subInfo.isEmbedded() && subscriptionManager.canManageSubscription(
                            subInfo, callingPackage)) {
                        checkSubList.remove(subInfo.getSubscriptionId());
                    } else {
                        return false;
                    }
                }
            }

            return checkSubList.isEmpty();
        } finally {
            Binder.restoreCallingIdentity(identity);
        }
    }

    /**
     * Helper function to create selection argument of a list of subId.
     * The result should be: "in (subId1, subId2, ...)".
     */
    public static String getSelectionForSubIdList(int[] subId) {
        StringBuilder selection = new StringBuilder();
        selection.append(SubscriptionManager.UNIQUE_KEY_SUBSCRIPTION_ID);
        selection.append(" IN (");
        for (int i = 0; i < subId.length - 1; i++) {
            selection.append(subId[i] + ", ");
        }
        selection.append(subId[subId.length - 1]);
        selection.append(")");

        return selection.toString();
    }

    /**
     * Helper function to create selection argument of a list of subId.
     * The result should be: "in (iccId1, iccId2, ...)".
     */
    private String getSelectionForIccIdList(String[] iccIds) {
        StringBuilder selection = new StringBuilder();
        selection.append(SubscriptionManager.ICC_ID);
        selection.append(" IN (");
        for (int i = 0; i < iccIds.length - 1; i++) {
            selection.append("'" + iccIds[i] + "', ");
        }
        selection.append("'" + iccIds[iccIds.length - 1] + "'");
        selection.append(")");

        return selection.toString();
    }

    /**
     * Get subscriptionInfo list of subscriptions that are in the same group of given subId.
     * See {@link #createSubscriptionGroup(int[], String)} for more details.
     *
     * Caller will either have {@link android.Manifest.permission#READ_PHONE_STATE}
     * permission or had carrier privilege permission on the subscription.
     * {@link TelephonyManager#hasCarrierPrivileges(int)}
     *
     * @throws SecurityException if the caller doesn't meet the requirements
     *             outlined above.
     *
     * @param groupUuid of which list of subInfo will be returned.
     * @return list of subscriptionInfo that belong to the same group, including the given
     * subscription itself. It will return an empty list if no subscription belongs to the group.
     *
     */
    @Override
    public List<SubscriptionInfo> getSubscriptionsInGroup(ParcelUuid groupUuid,
            String callingPackage, String callingFeatureId) {
        long identity = Binder.clearCallingIdentity();
        List<SubscriptionInfo> subInfoList;

        try {
            // need to bypass removing identifier check because that will remove the subList without
            // group id.
            subInfoList = getAllSubInfoList(mContext.getOpPackageName(),
                    mContext.getAttributionTag(), true);
            if (groupUuid == null || subInfoList == null || subInfoList.isEmpty()) {
                return new ArrayList<>();
            }
        } finally {
            Binder.restoreCallingIdentity(identity);
        }

        return subInfoList.stream().filter(info -> {
            if (!groupUuid.equals(info.getGroupUuid())) return false;
            int subId = info.getSubscriptionId();
            return TelephonyPermissions.checkCallingOrSelfReadPhoneState(mContext, subId,
                    callingPackage, callingFeatureId, "getSubscriptionsInGroup")
                    || info.canManageSubscription(mContext, callingPackage);
        }).map(subscriptionInfo -> conditionallyRemoveIdentifiers(subscriptionInfo,
                callingPackage, callingFeatureId, "getSubscriptionsInGroup"))
        .collect(Collectors.toList());

    }

    /**
     * Check if the passed in phoneId has a sub that belongs to the same group as the sub
     * corresponding to the passed in iccid.
     * @param phoneId phone id to check
     * @param iccid ICCID to check
     * @return true if sub/group is the same, false otherwise
     */
    public boolean checkPhoneIdAndIccIdMatch(int phoneId, String iccid) {
        int subId = getSubIdUsingPhoneId(phoneId);
        if (!SubscriptionManager.isUsableSubIdValue(subId)) return false;
        ParcelUuid groupUuid = getGroupUuid(subId);
        List<SubscriptionInfo> subInfoList;
        if (groupUuid != null) {
            subInfoList = getSubInfo(SubscriptionManager.GROUP_UUID
                    + "=\'" + groupUuid.toString() + "\'", null);
        } else {
            subInfoList = getSubInfo(SubscriptionManager.UNIQUE_KEY_SUBSCRIPTION_ID
                    + "=" + subId, null);
        }
        return subInfoList != null && subInfoList.stream().anyMatch(
                subInfo -> IccUtils.stripTrailingFs(subInfo.getIccId()).equals(
                IccUtils.stripTrailingFs(iccid)));
    }

    public ParcelUuid getGroupUuid(int subId) {
        ParcelUuid groupUuid;
        List<SubscriptionInfo> subInfo = getSubInfo(SubscriptionManager.UNIQUE_KEY_SUBSCRIPTION_ID
                        + "=" + subId, null);
        if (subInfo == null || subInfo.size() == 0) {
            groupUuid = null;
        } else {
            groupUuid = subInfo.get(0).getGroupUuid();
        }

        return groupUuid;
    }


    /**
     * Enable/Disable a subscription
     * @param enable true if enabling, false if disabling
     * @param subId the unique SubInfoRecord index in database
     *
     * @return true if success, false if fails or the further action is
     * needed hence it's redirected to Euicc.
     */
    @Override
    public boolean setSubscriptionEnabled(boolean enable, int subId) {
        enforceModifyPhoneState("setSubscriptionEnabled");

        final long identity = Binder.clearCallingIdentity();
        try {
            logd("setSubscriptionEnabled" + (enable ? " enable " : " disable ")
                    + " subId " + subId);

            // Error checking.
            if (!SubscriptionManager.isUsableSubscriptionId(subId)) {
                throw new IllegalArgumentException(
                        "setSubscriptionEnabled not usable subId " + subId);
            }

            SubscriptionInfo info = SubscriptionController.getInstance()
                    .getAllSubInfoList(mContext.getOpPackageName(), mContext.getAttributionTag())
                    .stream()
                    .filter(subInfo -> subInfo.getSubscriptionId() == subId)
                    .findFirst()
                    .get();

            if (info == null) {
                logd("setSubscriptionEnabled subId " + subId + " doesn't exist.");
                return false;
            }

            // TODO: make sure after slot mapping, we enable the uicc applications for the
            // subscription we are enabling.
            if (info.isEmbedded()) {
                return enableEmbeddedSubscription(info, enable);
            } else {
                return enablePhysicalSubscription(info, enable);
            }
        } finally {
            Binder.restoreCallingIdentity(identity);
        }
    }

    private boolean enableEmbeddedSubscription(SubscriptionInfo info, boolean enable) {
        // We need to send intents to Euicc for operations:

        // 1) In single SIM mode, turning on a eSIM subscription while pSIM is the active slot.
        //    Euicc will ask user to switch to DSDS if supported or to confirm SIM slot
        //    switching.
        // 2) In DSDS mode, turning on / off an eSIM profile. Euicc can ask user whether
        //    to turn on DSDS, or whether to switch from current active eSIM profile to it, or
        //    to simply show a progress dialog.
        // 3) In future, similar operations on triple SIM devices.
        enableSubscriptionOverEuiccManager(info.getSubscriptionId(), enable,
                SubscriptionManager.INVALID_SIM_SLOT_INDEX);
        // returning false to indicate state is not changed. If changed, a subscriptionInfo
        // change will be filed separately.
        return false;

        // TODO: uncomment or clean up if we decide whether to support standalone CBRS for Q.
        // subId = enable ? subId : SubscriptionManager.INVALID_SUBSCRIPTION_ID;
        // updateEnabledSubscriptionGlobalSetting(subId, physicalSlotIndex);
    }

    private boolean enablePhysicalSubscription(SubscriptionInfo info, boolean enable) {
        if (info == null || !SubscriptionManager.isValidSubscriptionId(info.getSubscriptionId())) {
            return false;
        }

        int subId = info.getSubscriptionId();

        UiccSlotInfo slotInfo = null;
        int physicalSlotIndex = SubscriptionManager.INVALID_SIM_SLOT_INDEX;
        UiccSlotInfo[] slotsInfo = mTelephonyManager.getUiccSlotsInfo();
        if (slotsInfo == null) return false;
        for (int i = 0; i < slotsInfo.length; i++) {
            UiccSlotInfo curSlotInfo = slotsInfo[i];
            if (curSlotInfo.getCardStateInfo() == CARD_STATE_INFO_PRESENT) {
                if (TextUtils.equals(IccUtils.stripTrailingFs(curSlotInfo.getCardId()),
                        IccUtils.stripTrailingFs(info.getCardString()))) {
                    slotInfo = curSlotInfo;
                    physicalSlotIndex = i;
                    break;
                }
            }
        }

        // Can't find the existing SIM.
        if (slotInfo == null) return false;

        // this for physical slot which has only one port
        if (enable && !slotInfo.getPorts().stream().findFirst().get().isActive()) {
            // We need to send intents to Euicc if we are turning on an inactive slot.
            // Euicc will decide whether to ask user to switch to DSDS, or change SIM
            // slot mapping.
            EuiccManager euiccManager =
                    (EuiccManager) mContext.getSystemService(Context.EUICC_SERVICE);
            if (euiccManager != null && euiccManager.isEnabled()) {
                enableSubscriptionOverEuiccManager(subId, enable, physicalSlotIndex);
            } else {
                // Enable / disable uicc applications.
                if (!info.areUiccApplicationsEnabled()) setUiccApplicationsEnabled(enable, subId);
                // If euiccManager is not enabled, we try to switch to DSDS if possible,
                // or switch slot if not.
                if (mTelephonyManager.isMultiSimSupported() == MULTISIM_ALLOWED) {
                    PhoneConfigurationManager.getInstance().switchMultiSimConfig(
                            mTelephonyManager.getSupportedModemCount());
                } else {
                    List<UiccSlotMapping> slotMapping = new ArrayList<>();
                    // As this is single sim mode, set port index to 0 and logical slot index is 0
                    slotMapping.add(new UiccSlotMapping(TelephonyManager.DEFAULT_PORT_INDEX,
                            physicalSlotIndex, 0));
                    UiccController.getInstance().switchSlots(slotMapping, null);
                }
            }
            return true;
        } else {
            // Enable / disable uicc applications.
            setUiccApplicationsEnabled(enable, subId);
            return true;
        }
    }

    private void enableSubscriptionOverEuiccManager(int subId, boolean enable,
            int physicalSlotIndex) {
        logdl("enableSubscriptionOverEuiccManager" + (enable ? " enable " : " disable ")
                + "subId " + subId + " on slotIndex " + physicalSlotIndex);
        Intent intent = new Intent(EuiccManager.ACTION_TOGGLE_SUBSCRIPTION_PRIVILEGED);
        intent.addFlags(Intent.FLAG_ACTIVITY_NEW_TASK);
        intent.putExtra(EuiccManager.EXTRA_SUBSCRIPTION_ID, subId);
        intent.putExtra(EuiccManager.EXTRA_ENABLE_SUBSCRIPTION, enable);
        if (physicalSlotIndex != SubscriptionManager.INVALID_SIM_SLOT_INDEX) {
            intent.putExtra(EuiccManager.EXTRA_PHYSICAL_SLOT_ID, physicalSlotIndex);
        }
        mContext.startActivity(intent);
    }

    private void updateEnabledSubscriptionGlobalSetting(int subId, int physicalSlotIndex) {
        // Write the value which subscription is enabled into global setting.
        Settings.Global.putInt(mContext.getContentResolver(),
                Settings.Global.ENABLED_SUBSCRIPTION_FOR_SLOT + physicalSlotIndex, subId);
    }

    private void updateModemStackEnabledGlobalSetting(boolean enabled, int physicalSlotIndex) {
        // Write the whether a modem stack is disabled into global setting.
        Settings.Global.putInt(mContext.getContentResolver(),
                Settings.Global.MODEM_STACK_ENABLED_FOR_SLOT
                        + physicalSlotIndex, enabled ? 1 : 0);
    }

    private int getPhysicalSlotIndexFromLogicalSlotIndex(int logicalSlotIndex) {
        int physicalSlotIndex = SubscriptionManager.INVALID_SIM_SLOT_INDEX;
        UiccSlotInfo[] slotInfos = mTelephonyManager.getUiccSlotsInfo();
        for (int i = 0; i < slotInfos.length; i++) {
            for (UiccPortInfo portInfo : slotInfos[i].getPorts()) {
                if (portInfo.getLogicalSlotIndex() == logicalSlotIndex) {
                    physicalSlotIndex = i;
                    break;
                }
            }
        }

        return physicalSlotIndex;
    }

    @Override
    public boolean isSubscriptionEnabled(int subId) {
        // TODO: b/123314365 support multi-eSIM and removable eSIM.
        enforceReadPrivilegedPhoneState("isSubscriptionEnabled");

        long identity = Binder.clearCallingIdentity();
        try {
            // Error checking.
            if (!SubscriptionManager.isUsableSubscriptionId(subId)) {
                throw new IllegalArgumentException(
                        "isSubscriptionEnabled not usable subId " + subId);
            }

            List<SubscriptionInfo> infoList = getSubInfo(
                    SubscriptionManager.UNIQUE_KEY_SUBSCRIPTION_ID + "=" + subId, null);
            if (infoList == null || infoList.isEmpty()) {
                // Subscription doesn't exist.
                return false;
            }

            boolean isEmbedded = infoList.get(0).isEmbedded();

            if (isEmbedded) {
                return isActiveSubId(subId);
            } else {
                // For pSIM, we also need to check if modem is disabled or not.
                return isActiveSubId(subId) && PhoneConfigurationManager.getInstance()
                        .getPhoneStatus(PhoneFactory.getPhone(getPhoneId(subId)));
            }

        } finally {
            Binder.restoreCallingIdentity(identity);
        }
    }

    @Override
    public int getEnabledSubscriptionId(int logicalSlotIndex) {
        // TODO: b/123314365 support multi-eSIM and removable eSIM.
        enforceReadPrivilegedPhoneState("getEnabledSubscriptionId");

        long identity = Binder.clearCallingIdentity();
        try {
            if (!SubscriptionManager.isValidPhoneId(logicalSlotIndex)) {
                throw new IllegalArgumentException(
                        "getEnabledSubscriptionId with invalid logicalSlotIndex "
                                + logicalSlotIndex);
            }

            // Getting and validating the physicalSlotIndex.
            int physicalSlotIndex = getPhysicalSlotIndexFromLogicalSlotIndex(logicalSlotIndex);
            if (physicalSlotIndex == SubscriptionManager.INVALID_SIM_SLOT_INDEX) {
                return SubscriptionManager.INVALID_SUBSCRIPTION_ID;
            }

            // if modem stack is disabled, return INVALID_SUBSCRIPTION_ID without reading
            // Settings.Global.ENABLED_SUBSCRIPTION_FOR_SLOT.
            int modemStackEnabled = Settings.Global.getInt(mContext.getContentResolver(),
                    Settings.Global.MODEM_STACK_ENABLED_FOR_SLOT + physicalSlotIndex, 1);
            if (modemStackEnabled != 1) {
                return SubscriptionManager.INVALID_SUBSCRIPTION_ID;
            }

            int subId;
            try {
                subId = Settings.Global.getInt(mContext.getContentResolver(),
                        Settings.Global.ENABLED_SUBSCRIPTION_FOR_SLOT + physicalSlotIndex);
            } catch (Settings.SettingNotFoundException e) {
                // Value never set. Return whether it's currently active.
                subId = getSubIdUsingPhoneId(logicalSlotIndex);
            }

            return subId;
        } finally {
            Binder.restoreCallingIdentity(identity);
        }
    }

    /**
     * Helper function of getOpportunisticSubscriptions and getActiveSubscriptionInfoList.
     * They are doing similar things except operating on different cache.
     *
     * NOTE: the cacheSubList passed in is a *copy* of mCacheActiveSubInfoList or
     * mCacheOpportunisticSubInfoList, so mSubInfoListLock is not required to access it. Also, this
     * method may modify cacheSubList depending on the permissions the caller has.
     */
    private List<SubscriptionInfo> getSubscriptionInfoListFromCacheHelper(
            String callingPackage, String callingFeatureId, List<SubscriptionInfo> cacheSubList) {
        boolean canReadPhoneState = false;
        boolean canReadIdentifiers = false;
        boolean canReadPhoneNumber = false;
        try {
            canReadPhoneState = TelephonyPermissions.checkReadPhoneState(mContext,
                    SubscriptionManager.INVALID_SUBSCRIPTION_ID, Binder.getCallingPid(),
                    Binder.getCallingUid(), callingPackage, callingFeatureId,
                    "getSubscriptionInfoList");
            // If the calling package has the READ_PHONE_STATE permission then check if the caller
            // also has access to subscriber identifiers and the phone number to ensure that the ICC
            // ID and any other unique identifiers are removed if the caller should not have access.
            if (canReadPhoneState) {
                canReadIdentifiers = hasSubscriberIdentifierAccess(
                        SubscriptionManager.INVALID_SUBSCRIPTION_ID, callingPackage,
                        callingFeatureId, "getSubscriptionInfoList", false);
                canReadPhoneNumber = hasPhoneNumberAccess(
                        SubscriptionManager.INVALID_SUBSCRIPTION_ID, callingPackage,
                        callingFeatureId, "getSubscriptionInfoList");
            }
        } catch (SecurityException e) {
            // If a SecurityException is thrown during the READ_PHONE_STATE check then the only way
            // to access a subscription is to have carrier privileges for its subId; an app with
            // carrier privileges for a subscription is also granted access to all identifiers so
            // the identifier and phone number access checks are not required.
        }

        if (canReadIdentifiers && canReadPhoneNumber) {
            return cacheSubList;
        }
        // Filter the list to only include subscriptions which the caller can manage.
        for (int subIndex = cacheSubList.size() - 1; subIndex >= 0; subIndex--) {
            SubscriptionInfo subscriptionInfo = cacheSubList.get(subIndex);

            int subId = subscriptionInfo.getSubscriptionId();
            boolean hasCarrierPrivileges = TelephonyPermissions.checkCarrierPrivilegeForSubId(
                    mContext, subId);
            // If the caller has carrier privileges then they are granted access to all
            // identifiers for their subscription.
            if (hasCarrierPrivileges) continue;

            cacheSubList.remove(subIndex);
            if (canReadPhoneState) {
                // The caller does not have carrier privileges for this subId, filter the
                // identifiers in the subscription based on the results of the initial
                // permission checks.
                cacheSubList.add(subIndex, conditionallyRemoveIdentifiers(
                        subscriptionInfo, canReadIdentifiers, canReadPhoneNumber));
            }
        }
        return cacheSubList;
    }

    /**
     * Conditionally removes identifiers from the provided {@code subInfo} if the {@code
     * callingPackage} does not meet the access requirements for identifiers and returns the
     * potentially modified object..
     *
     * <p>If the caller does not meet the access requirements for identifiers a clone of the
     * provided SubscriptionInfo is created and modified to avoid altering SubscriptionInfo objects
     * in a cache.
     */
    private SubscriptionInfo conditionallyRemoveIdentifiers(SubscriptionInfo subInfo,
            String callingPackage, String callingFeatureId, String message) {
        SubscriptionInfo result = subInfo;
        int subId = subInfo.getSubscriptionId();
        boolean hasIdentifierAccess = hasSubscriberIdentifierAccess(subId, callingPackage,
                callingFeatureId, message, true);
        boolean hasPhoneNumberAccess = hasPhoneNumberAccess(subId, callingPackage, callingFeatureId,
                message);
        return conditionallyRemoveIdentifiers(subInfo, hasIdentifierAccess, hasPhoneNumberAccess);
    }

    /**
     * Conditionally removes identifiers from the provided {@code subInfo} based on if the calling
     * package {@code hasIdentifierAccess} and {@code hasPhoneNumberAccess} and returns the
     * potentially modified object.
     *
     * <p>If the caller specifies the package does not have identifier or phone number access
     * a clone of the provided SubscriptionInfo is created and modified to avoid altering
     * SubscriptionInfo objects in a cache.
     */
    private SubscriptionInfo conditionallyRemoveIdentifiers(SubscriptionInfo subInfo,
            boolean hasIdentifierAccess, boolean hasPhoneNumberAccess) {
        if (hasIdentifierAccess && hasPhoneNumberAccess) {
            return subInfo;
        }
        SubscriptionInfo result = new SubscriptionInfo(subInfo);
        if (!hasIdentifierAccess) {
            result.clearIccId();
            result.clearCardString();
            result.clearGroupUuid();
        }
        if (!hasPhoneNumberAccess) {
            result.clearNumber();
        }
        return result;
    }

    private synchronized boolean addToSubIdList(int slotIndex, int subId, int subscriptionType) {
        ArrayList<Integer> subIdsList = sSlotIndexToSubIds.getCopy(slotIndex);
        if (subIdsList == null) {
            subIdsList = new ArrayList<>();
            sSlotIndexToSubIds.put(slotIndex, subIdsList);
        }

        // add the given subId unless it already exists
        if (subIdsList.contains(subId)) {
            logdl("slotIndex, subId combo already exists in the map. Not adding it again.");
            return false;
        }
        if (isSubscriptionForRemoteSim(subscriptionType)) {
            // For Remote SIM subscriptions, a slot can have multiple subscriptions.
            sSlotIndexToSubIds.addToSubIdList(slotIndex, subId);
        } else {
            // for all other types of subscriptions, a slot can have only one subscription at a time
            sSlotIndexToSubIds.clearSubIdList(slotIndex);
            sSlotIndexToSubIds.addToSubIdList(slotIndex, subId);
        }


        // Remove the slot from sSlotIndexToSubIds if it has the same sub id with the added slot
        for (Entry<Integer, ArrayList<Integer>> entry : sSlotIndexToSubIds.entrySet()) {
            if (entry.getKey() != slotIndex && entry.getValue() != null
                    && entry.getValue().contains(subId)) {
                logdl("addToSubIdList - remove " + entry.getKey());
                sSlotIndexToSubIds.remove(entry.getKey());
            }
        }

        if (DBG) logdl("slotIndex, subId combo is added to the map.");
        return true;
    }

    private boolean isSubscriptionForRemoteSim(int subscriptionType) {
        return subscriptionType == SubscriptionManager.SUBSCRIPTION_TYPE_REMOTE_SIM;
    }

    /**
     * This is only for testing
     * @hide
     */
    @VisibleForTesting(visibility = VisibleForTesting.Visibility.PRIVATE)
    public Map<Integer, ArrayList<Integer>> getSlotIndexToSubIdsMap() {
        return sSlotIndexToSubIds.getMap();
    }

    /**
     * This is only for testing
     * @hide
     */
    @VisibleForTesting(visibility = VisibleForTesting.Visibility.PRIVATE)
    public void resetStaticMembers() {
        sDefaultFallbackSubId.set(SubscriptionManager.INVALID_SUBSCRIPTION_ID);
        mDefaultPhoneId = SubscriptionManager.DEFAULT_PHONE_INDEX;
    }

    private void notifyOpportunisticSubscriptionInfoChanged() {
        TelephonyRegistryManager trm =
                (TelephonyRegistryManager)
                        mContext.getSystemService(Context.TELEPHONY_REGISTRY_SERVICE);
        if (DBG) logd("notifyOpptSubscriptionInfoChanged:");
        trm.notifyOpportunisticSubscriptionInfoChanged();
    }

    private void refreshCachedOpportunisticSubscriptionInfoList() {
        List<SubscriptionInfo> subList = getSubInfo(
                SubscriptionManager.IS_OPPORTUNISTIC + "=1 AND ("
                        + SubscriptionManager.SIM_SLOT_INDEX + ">=0 OR "
                        + SubscriptionManager.IS_EMBEDDED + "=1)", null);
        synchronized (mSubInfoListLock) {
            List<SubscriptionInfo> oldOpptCachedList = mCacheOpportunisticSubInfoList;

            if (subList != null) {
                subList.sort(SUBSCRIPTION_INFO_COMPARATOR);
            } else {
                subList = new ArrayList<>();
            }

            mCacheOpportunisticSubInfoList = subList;

            for (SubscriptionInfo info : mCacheOpportunisticSubInfoList) {
                if (shouldDisableSubGroup(info.getGroupUuid())) {
                    info.setGroupDisabled(true);
                }
            }

            if (DBG_CACHE) {
                if (!mCacheOpportunisticSubInfoList.isEmpty()) {
                    for (SubscriptionInfo si : mCacheOpportunisticSubInfoList) {
                        logd("[refreshCachedOpptSubscriptionInfoList] Setting Cached info="
                                + si);
                    }
                } else {
                    logdl("[refreshCachedOpptSubscriptionInfoList]- no info return");
                }
            }

            if (!oldOpptCachedList.equals(mCacheOpportunisticSubInfoList)) {
                mOpptSubInfoListChangedDirtyBit.set(true);
            }
        }
    }

    private boolean shouldDisableSubGroup(ParcelUuid groupUuid) {
        if (groupUuid == null) return false;

        synchronized (mSubInfoListLock) {
            for (SubscriptionInfo activeInfo : mCacheActiveSubInfoList) {
                if (!activeInfo.isOpportunistic() && groupUuid.equals(activeInfo.getGroupUuid())) {
                    return false;
                }
            }
        }

        return true;
    }

    /**
     * Set allowing mobile data during voice call.
     *
     * @param subId Subscription index
     * @param rules Data enabled override rules in string format. See {@link DataEnabledOverride}
     * for details.
     * @return {@code true} if settings changed, otherwise {@code false}.
     */
    public boolean setDataEnabledOverrideRules(int subId, @NonNull String rules) {
        if (DBG) logd("[setDataEnabledOverrideRules]+ rules:" + rules + " subId:" + subId);

        validateSubId(subId);
        ContentValues value = new ContentValues(1);
        value.put(SubscriptionManager.DATA_ENABLED_OVERRIDE_RULES, rules);

        boolean result = updateDatabase(value, subId, true) > 0;

        if (result) {
            // Refresh the Cache of Active Subscription Info List
            refreshCachedActiveSubscriptionInfoList();
            notifySubscriptionInfoChanged();
        }

        return result;
    }

    /**
     * Get data enabled override rules.
     *
     * @param subId Subscription index
     * @return Data enabled override rules in string
     */
    @NonNull
    public String getDataEnabledOverrideRules(int subId) {
        return TelephonyUtils.emptyIfNull(getSubscriptionProperty(subId,
                SubscriptionManager.DATA_ENABLED_OVERRIDE_RULES));
    }

    /**
     * Get active data subscription id.
     *
     * @return Active data subscription id
     *
     * @hide
     */
    @Override
    public int getActiveDataSubscriptionId() {
        final long token = Binder.clearCallingIdentity();

        try {
            PhoneSwitcher phoneSwitcher = PhoneSwitcher.getInstance();
            if (phoneSwitcher != null) {
                int activeDataSubId = phoneSwitcher.getActiveDataSubId();
                if (SubscriptionManager.isUsableSubscriptionId(activeDataSubId)) {
                    return activeDataSubId;
                }
            }
            // If phone switcher isn't ready, or active data sub id is not available, use default
            // sub id from settings.
            return getDefaultDataSubId();
        } finally {
            Binder.restoreCallingIdentity(token);
        }
    }

    /**
     * Whether it's supported to disable / re-enable a subscription on a physical (non-euicc) SIM.
     */
    @Override
    public boolean canDisablePhysicalSubscription() {
        enforceReadPrivilegedPhoneState("canToggleUiccApplicationsEnablement");

        final long identity = Binder.clearCallingIdentity();
        try {
            Phone phone = PhoneFactory.getDefaultPhone();
            return phone != null && phone.canDisablePhysicalSubscription();
        } finally {
            Binder.restoreCallingIdentity(identity);
        }
    }

    /*
     * Returns the phone number for the given {@code subId} and {@code source},
     * or an empty string if not available.
     */
    @Override
    public String getPhoneNumber(int subId, int source,
            String callingPackage, String callingFeatureId) {
        TelephonyPermissions.enforceAnyPermissionGrantedOrCarrierPrivileges(
                mContext, subId, Binder.getCallingUid(), "getPhoneNumber",
                READ_PHONE_NUMBERS, READ_PRIVILEGED_PHONE_STATE);

        final long identity = Binder.clearCallingIdentity();
        try {
            String number = getPhoneNumber(subId, source);
            return number == null ? "" : number;
        } finally {
            Binder.restoreCallingIdentity(identity);
        }
    }

    /*
     * Returns the phone number for the given {@code subId} or an empty string if not available.
     *
     * <p>Built up on getPhoneNumber(int subId, int source) this API picks the 1st available
     * source based on a priority order.
     */
    @Override
    public String getPhoneNumberFromFirstAvailableSource(int subId,
            String callingPackage, String callingFeatureId) {
        TelephonyPermissions.enforceAnyPermissionGrantedOrCarrierPrivileges(
                mContext, subId, Binder.getCallingUid(), "getPhoneNumberFromFirstAvailableSource",
                READ_PHONE_NUMBERS, READ_PRIVILEGED_PHONE_STATE);

        final long identity = Binder.clearCallingIdentity();
        try {
            String numberFromCarrier = getPhoneNumber(
                    subId, SubscriptionManager.PHONE_NUMBER_SOURCE_CARRIER);
            if (!TextUtils.isEmpty(numberFromCarrier)) {
                return numberFromCarrier;
            }
            String numberFromUicc = getPhoneNumber(
                    subId, SubscriptionManager.PHONE_NUMBER_SOURCE_UICC);
            if (!TextUtils.isEmpty(numberFromUicc)) {
                return numberFromUicc;
            }
            String numberFromIms = getPhoneNumber(
                    subId, SubscriptionManager.PHONE_NUMBER_SOURCE_IMS);
            if (!TextUtils.isEmpty(numberFromIms)) {
                return numberFromIms;
            }
            return "";
        } finally {
            Binder.restoreCallingIdentity(identity);
        }
    }

    /**
     * Implements getPhoneNumber() APIs, w/o permission check.
     * Can be used by other phone internal components.
     */
    @Nullable
    public String getPhoneNumber(int subId, int source) {
        if (source == SubscriptionManager.PHONE_NUMBER_SOURCE_UICC) {
            Phone phone = PhoneFactory.getPhone(getPhoneId(subId));
            return phone != null ? phone.getLine1Number() : null;
        }
        if (source == SubscriptionManager.PHONE_NUMBER_SOURCE_CARRIER) {
            return getSubscriptionProperty(subId, SimInfo.COLUMN_PHONE_NUMBER_SOURCE_CARRIER);
        }
        if (source == SubscriptionManager.PHONE_NUMBER_SOURCE_IMS) {
            return getSubscriptionProperty(subId, SimInfo.COLUMN_PHONE_NUMBER_SOURCE_IMS);
        }
        throw new IllegalArgumentException("setPhoneNumber doesn't accept source " + source);
    }

    /**
     * Sets the phone number for the given {@code subId}.
     *
     * <p>The only accepted {@code source} is {@link
     * SubscriptionManager.PHONE_NUMBER_SOURCE_CARRIER}.
     */
    @Override
    public void setPhoneNumber(int subId, int source, String number,
            String callingPackage, String callingFeatureId) {
        if (source != SubscriptionManager.PHONE_NUMBER_SOURCE_CARRIER) {
            throw new IllegalArgumentException("setPhoneNumber doesn't accept source " + source);
        }
        if (!TelephonyPermissions.checkCarrierPrivilegeForSubId(mContext, subId)) {
            throw new SecurityException("setPhoneNumber for CARRIER needs carrier privilege");
        }
        if (number == null) {
            throw new NullPointerException("invalid number null");
        }

        final long identity = Binder.clearCallingIdentity();
        try {
            setSubscriptionProperty(subId, SimInfo.COLUMN_PHONE_NUMBER_SOURCE_CARRIER, number);
        } finally {
            Binder.restoreCallingIdentity(identity);
        }
    }

    /**
     * Set the Usage Setting for this subscription.
     *
     * @param usageSetting the cellular usage setting
     * @param subId the unique SubscriptionInfo index in database
     * @param callingPackage the package making the IPC
     * @return the number of records updated
     *
     * @throws SecurityException if doesn't have required permission.
     */
    @Override
    public int setUsageSetting(@UsageSetting int usageSetting, int subId, String callingPackage) {
        try {
            TelephonyPermissions.enforceCallingOrSelfModifyPermissionOrCarrierPrivilege(
                    mContext, subId, callingPackage);
        } catch (SecurityException e) {
            enforceCarrierPrivilegeOnInactiveSub(subId, callingPackage,
                    "Caller requires permission on sub " + subId);
        }

        if (usageSetting < SubscriptionManager.USAGE_SETTING_DEFAULT
                || usageSetting > SubscriptionManager.USAGE_SETTING_DATA_CENTRIC) {
            throw new IllegalArgumentException("setUsageSetting: Invalid usage setting: "
                    + usageSetting);
        }

        final long token = Binder.clearCallingIdentity();
        int ret;
        try {
            ret = setSubscriptionProperty(subId, SubscriptionManager.USAGE_SETTING,
                    String.valueOf(usageSetting));

            // ret is the number of records updated in the DB, which should always be 1.
            // TODO(b/205027930): move this check prior to the database mutation request
            if (ret != 1) throw new IllegalArgumentException(
                    "Invalid SubscriptionId for setUsageSetting");
        } finally {
            Binder.restoreCallingIdentity(token);
            // FIXME(b/205726099) return void
        }
        return ret;
    }

    /**
     * @hide
     */
    protected void setGlobalSetting(String name, int value) {
        Settings.Global.putInt(mContext.getContentResolver(), name, value);
        if (name == Settings.Global.MULTI_SIM_DATA_CALL_SUBSCRIPTION) {
            invalidateDefaultDataSubIdCaches();
            invalidateActiveDataSubIdCaches();
            invalidateDefaultSubIdCaches();
            invalidateSlotIndexCaches();
        } else if (name == Settings.Global.MULTI_SIM_VOICE_CALL_SUBSCRIPTION) {
            invalidateDefaultSubIdCaches();
            invalidateSlotIndexCaches();
        } else if (name == Settings.Global.MULTI_SIM_SMS_SUBSCRIPTION) {
            invalidateDefaultSmsSubIdCaches();
        }
    }

    /**
     * @hide
     */
    private static void invalidateDefaultSubIdCaches() {
        if (sCachingEnabled) {
            SubscriptionManager.invalidateDefaultSubIdCaches();
        }
    }

    /**
     * @hide
     */
    private static void invalidateDefaultDataSubIdCaches() {
        if (sCachingEnabled) {
            SubscriptionManager.invalidateDefaultDataSubIdCaches();
        }
    }

    /**
     * @hide
     */
    private static void invalidateDefaultSmsSubIdCaches() {
        if (sCachingEnabled) {
            SubscriptionManager.invalidateDefaultSmsSubIdCaches();
        }
    }

    /**
     * @hide
     */
    public static void invalidateActiveDataSubIdCaches() {
        if (sCachingEnabled) {
            SubscriptionManager.invalidateActiveDataSubIdCaches();
        }
    }

    /**
     * @hide
     */
    protected static void invalidateSlotIndexCaches() {
        if (sCachingEnabled) {
            SubscriptionManager.invalidateSlotIndexCaches();
        }
    }

    /**
     * @hide
     */
    @VisibleForTesting
    public static void disableCaching() {
        sCachingEnabled = false;
    }

    /**
     * @hide
     */
    @VisibleForTesting
    public static void enableCaching() {
        sCachingEnabled = true;
    }
}<|MERGE_RESOLUTION|>--- conflicted
+++ resolved
@@ -119,17 +119,10 @@
  *
  */
 public class SubscriptionController extends ISub.Stub {
-<<<<<<< HEAD
     static final String LOG_TAG = "SubscriptionController";
-    static final protected boolean DBG = true;
+    static final protected boolean DBG = false;
     static final protected boolean VDBG = Rlog.isLoggable(LOG_TAG, Log.VERBOSE);
     static final boolean DBG_CACHE = false;
-=======
-    private static final String LOG_TAG = "SubscriptionController";
-    private static final boolean DBG = false;
-    private static final boolean VDBG = Rlog.isLoggable(LOG_TAG, Log.VERBOSE);
-    private static final boolean DBG_CACHE = false;
->>>>>>> 74c30583
     private static final int DEPRECATED_SETTING = -1;
     private static final ParcelUuid INVALID_GROUP_UUID =
             ParcelUuid.fromString(CarrierConfigManager.REMOVE_GROUP_UUID_STRING);
