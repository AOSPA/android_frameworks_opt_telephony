--- conflicted
+++ resolved
@@ -61,10 +61,7 @@
 import com.android.internal.telephony.uicc.IccUtils;
 import com.android.internal.telephony.uicc.UiccCard;
 import com.android.internal.telephony.uicc.UiccController;
-<<<<<<< HEAD
-=======
 import com.android.internal.telephony.util.TelephonyUtils;
->>>>>>> 38680c42
 import com.android.internal.util.ArrayUtils;
 
 import java.io.FileDescriptor;
@@ -102,17 +99,10 @@
  *
  */
 public class SubscriptionController extends ISub.Stub {
-<<<<<<< HEAD
     static final String LOG_TAG = "SubscriptionController";
     static final protected boolean DBG = true;
     static final protected boolean VDBG = Rlog.isLoggable(LOG_TAG, Log.VERBOSE);
     static final boolean DBG_CACHE = false;
-=======
-    private static final String LOG_TAG = "SubscriptionController";
-    private static final boolean DBG = true;
-    private static final boolean VDBG = Rlog.isLoggable(LOG_TAG, Log.VERBOSE);
-    private static final boolean DBG_CACHE = false;
->>>>>>> 38680c42
     private static final int DEPRECATED_SETTING = -1;
     private static final ParcelUuid INVALID_GROUP_UUID =
             ParcelUuid.fromString(CarrierConfigManager.REMOVE_GROUP_UUID_STRING);
@@ -126,10 +116,7 @@
 
     /* Similar to mCacheActiveSubInfoList but only caching opportunistic subscriptions. */
     private List<SubscriptionInfo> mCacheOpportunisticSubInfoList = new ArrayList<>();
-<<<<<<< HEAD
-=======
     private AtomicBoolean mOpptSubInfoListChangedDirtyBit = new AtomicBoolean();
->>>>>>> 38680c42
 
     private static final Comparator<SubscriptionInfo> SUBSCRIPTION_INFO_COMPARATOR =
             (arg0, arg1) -> {
@@ -157,15 +144,9 @@
 
     // Each slot can have multiple subs.
     private static Map<Integer, ArrayList<Integer>> sSlotIndexToSubIds = new ConcurrentHashMap<>();
-<<<<<<< HEAD
     protected static int mDefaultFallbackSubId = SubscriptionManager.INVALID_SUBSCRIPTION_ID;
     @UnsupportedAppUsage
     protected static int mDefaultPhoneId = SubscriptionManager.DEFAULT_PHONE_INDEX;
-=======
-    private static int mDefaultFallbackSubId = SubscriptionManager.INVALID_SUBSCRIPTION_ID;
-    @UnsupportedAppUsage
-    private static int mDefaultPhoneId = SubscriptionManager.DEFAULT_PHONE_INDEX;
->>>>>>> 38680c42
 
     @UnsupportedAppUsage
     private int[] colorArr;
@@ -292,7 +273,6 @@
         if (DBG) logdl("[SubscriptionController] init by Phone");
     }
 
-<<<<<<< HEAD
     /**
      * Make sure the caller can read phone state which requires holding the
      * READ_PHONE_STATE permission and the OP_READ_PHONE_STATE app op being
@@ -321,10 +301,6 @@
 
     @UnsupportedAppUsage
     protected void enforceModifyPhoneState(String message) {
-=======
-    @UnsupportedAppUsage
-    private void enforceModifyPhoneState(String message) {
->>>>>>> 38680c42
         mContext.enforceCallingOrSelfPermission(
                 android.Manifest.permission.MODIFY_PHONE_STATE, message);
     }
@@ -368,13 +344,10 @@
         synchronized (mSubInfoListLock) {
             subInfos = new ArrayList<>(mCacheActiveSubInfoList);
         }
-<<<<<<< HEAD
-=======
 
         if (mOpptSubInfoListChangedDirtyBit.getAndSet(false)) {
             notifyOpportunisticSubscriptionInfoChanged();
         }
->>>>>>> 38680c42
         metrics.updateActiveSubscriptionInfoList(subInfos);
     }
 
@@ -435,11 +408,8 @@
         } else {
             accessRules = null;
         }
-<<<<<<< HEAD
-=======
         UiccAccessRule[] carrierConfigAccessRules = UiccAccessRule.decodeRules(cursor.getBlob(
             cursor.getColumnIndexOrThrow(SubscriptionManager.ACCESS_RULES_FROM_CARRIER_CONFIGS)));
->>>>>>> 38680c42
         boolean isOpportunistic = cursor.getInt(cursor.getColumnIndexOrThrow(
                 SubscriptionManager.IS_OPPORTUNISTIC)) == 1;
         String groupUUID = cursor.getString(cursor.getColumnIndexOrThrow(
@@ -460,10 +430,7 @@
                     + " dataRoaming:" + dataRoaming + " mcc:" + mcc + " mnc:" + mnc
                     + " countIso:" + countryIso + " isEmbedded:"
                     + isEmbedded + " accessRules:" + Arrays.toString(accessRules)
-<<<<<<< HEAD
-=======
                     + " carrierConfigAccessRules: " + Arrays.toString(carrierConfigAccessRules)
->>>>>>> 38680c42
                     + " cardId:" + cardIdToPrint + " publicCardId:" + publicCardId
                     + " isOpportunistic:" + isOpportunistic + " groupUUID:" + groupUUID
                     + " profileClass:" + profileClass + " subscriptionType: " + subType);
@@ -478,11 +445,7 @@
                 carrierName, nameSource, iconTint, number, dataRoaming, iconBitmap, mcc, mnc,
                 countryIso, isEmbedded, accessRules, cardId, publicCardId, isOpportunistic,
                 groupUUID, false /* isGroupDisabled */, carrierId, profileClass, subType,
-<<<<<<< HEAD
-                groupOwner);
-=======
                 groupOwner, carrierConfigAccessRules);
->>>>>>> 38680c42
         info.setAssociatedPlmns(ehplmns, hplmns);
         return info;
     }
@@ -802,11 +765,7 @@
             }
 
             // Refresh cached opportunistic sub list and detect whether it's changed.
-<<<<<<< HEAD
-            opptSubListChanged = refreshCachedOpportunisticSubscriptionInfoList();
-=======
             refreshCachedOpportunisticSubscriptionInfoList();
->>>>>>> 38680c42
 
             if (DBG_CACHE) {
                 if (!mCacheActiveSubInfoList.isEmpty()) {
@@ -818,11 +777,6 @@
                     logdl("[refreshCachedActiveSubscriptionInfoList]- no info return");
                 }
             }
-        }
-
-        // Send notification outside synchronization.
-        if (opptSubListChanged) {
-            notifyOpportunisticSubscriptionInfoChanged();
         }
     }
 
@@ -1071,11 +1025,8 @@
      */
     @Override
     public int addSubInfoRecord(String iccId, int slotIndex) {
-<<<<<<< HEAD
         if (DBG) logdl("[addSubInfoRecord]+ iccId:" + SubscriptionInfo.givePrintableIccid(iccId) +
                 " slotIndex:" + slotIndex);
-=======
->>>>>>> 38680c42
         return addSubInfo(iccId, null, slotIndex, SubscriptionManager.SUBSCRIPTION_TYPE_LOCAL_SIM);
     }
 
@@ -1091,7 +1042,6 @@
     @Override
     public int addSubInfo(String uniqueId, String displayName, int slotIndex,
             int subscriptionType) {
-<<<<<<< HEAD
         String fullIccId = uniqueId;
         if (!isSubscriptionForRemoteSim(subscriptionType)) {
             Phone phone = PhoneFactory.getPhone(slotIndex);
@@ -1107,8 +1057,6 @@
             }
         }
 
-=======
->>>>>>> 38680c42
         if (DBG) {
             String iccIdStr = uniqueId;
             if (!isSubscriptionForRemoteSim(subscriptionType)) {
@@ -1136,14 +1084,9 @@
                 selection += " AND " + SubscriptionManager.SUBSCRIPTION_TYPE + "=?";
                 args = new String[]{uniqueId, Integer.toString(subscriptionType)};
             } else {
-<<<<<<< HEAD
                 selection += " OR " + SubscriptionManager.ICC_ID + "=?"
                     + " OR " + SubscriptionManager.ICC_ID + "=?" + " collate nocase";
                 args = new String[]{uniqueId, IccUtils.getDecimalSubstring(uniqueId), fullIccId};
-=======
-                selection += " OR " + SubscriptionManager.ICC_ID + "=?";
-                args = new String[]{uniqueId, IccUtils.getDecimalSubstring(uniqueId)};
->>>>>>> 38680c42
             }
             Cursor cursor = resolver.query(SubscriptionManager.CONTENT_URI,
                     new String[]{SubscriptionManager.UNIQUE_KEY_SUBSCRIPTION_ID,
@@ -1181,14 +1124,9 @@
                             value.put(SubscriptionManager.SIM_SLOT_INDEX, slotIndex);
                         }
 
-<<<<<<< HEAD
                         if (oldIccId != null && oldIccId.length() != uniqueId.length()
                                 && (oldIccId.equals(IccUtils.getDecimalSubstring(uniqueId))
                                 || uniqueId.equalsIgnoreCase(IccUtils.stripTrailingFs(oldIccId)))) {
-=======
-                        if (oldIccId != null && oldIccId.length() < uniqueId.length()
-                                && (oldIccId.equals(IccUtils.getDecimalSubstring(uniqueId)))) {
->>>>>>> 38680c42
                             value.put(SubscriptionManager.ICC_ID, uniqueId);
                         }
 
@@ -1250,11 +1188,7 @@
                             // Set the default sub if not set or if single sim device
                             if (!isSubscriptionForRemoteSim(subscriptionType)) {
                                 if (!SubscriptionManager.isValidSubscriptionId(defaultSubId)
-<<<<<<< HEAD
                                         || subIdCountMax == 1 || (!isActiveSubId(defaultSubId))) {
-=======
-                                        || subIdCountMax == 1) {
->>>>>>> 38680c42
                                     logdl("setting default fallback subid to " + subId);
                                     setDefaultFallbackSubId(subId, subscriptionType);
                                 }
@@ -1722,12 +1656,7 @@
                             mContext, 0 /* requestCode */, new Intent(), 0 /* flags */));
             }
 
-<<<<<<< HEAD
-            int result = mContext.getContentResolver().update(
-                    SubscriptionManager.getUriForSubscriptionId(subId), value, null, null);
-=======
             int result = updateDatabase(value, subId, true);
->>>>>>> 38680c42
 
             // Refresh the Cache of Active Subscription Info List
             refreshCachedActiveSubscriptionInfoList();
@@ -1788,8 +1717,6 @@
 
     /**
      * Set the EHPLMNs and HPLMNs associated with the subscription.
-<<<<<<< HEAD
-=======
      */
     public void setAssociatedPlmns(String[] ehplmns, String[] hplmns, int subId) {
         if (DBG) logd("[setAssociatedPlmns]+ subId:" + subId);
@@ -1824,41 +1751,6 @@
      * @param roaming 0:Don't allow data when roaming, 1:Allow data when roaming
      * @param subId the unique SubInfoRecord index in database
      * @return the number of records updated
->>>>>>> 38680c42
-     */
-    public void setAssociatedPlmns(String[] ehplmns, String[] hplmns, int subId) {
-        if (DBG) logd("[setAssociatedPlmns]+ subId:" + subId);
-
-        validateSubId(subId);
-        int phoneId = getPhoneId(subId);
-
-        if (phoneId < 0 || phoneId >= mTelephonyManager.getPhoneCount()) {
-            if (DBG) logd("[setAssociatedPlmns]- fail");
-            return;
-        }
-
-        String formattedEhplmns = ehplmns == null ? "" : String.join(",", ehplmns);
-        String formattedHplmns = hplmns == null ? "" : String.join(",", hplmns);
-
-        ContentValues value = new ContentValues(2);
-        value.put(SubscriptionManager.EHPLMNS, formattedEhplmns);
-        value.put(SubscriptionManager.HPLMNS, formattedHplmns);
-
-        int count = mContext.getContentResolver().update(
-                SubscriptionManager.getUriForSubscriptionId(subId), value, null, null);
-
-        // Refresh the Cache of Active Subscription Info List
-        refreshCachedActiveSubscriptionInfoList();
-
-        if (DBG) logd("[setAssociatedPlmns]- update result :" + count);
-        notifySubscriptionInfoChanged();
-    }
-
-    /**
-     * Set data roaming by simInfo index
-     * @param roaming 0:Don't allow data when roaming, 1:Allow data when roaming
-     * @param subId the unique SubInfoRecord index in database
-     * @return the number of records updated
      */
     @Override
     public int setDataRoaming(int roaming, int subId) {
@@ -1878,8 +1770,7 @@
             value.put(SubscriptionManager.DATA_ROAMING, roaming);
             if (DBG) logd("[setDataRoaming]- roaming:" + roaming + " set");
 
-<<<<<<< HEAD
-            int result = databaseUpdateHelper(value, subId, true);
+            int result = updateDatabase(value, subId, true);
 
             // Refresh the Cache of Active Subscription Info List
             refreshCachedActiveSubscriptionInfoList();
@@ -1892,73 +1783,6 @@
         }
     }
 
-
-    public void syncGroupedSetting(int refSubId) {
-        // Currently it only syncs allow MMS. Sync other settings as well if needed.
-        String dataEnabledOverrideRules = getSubscriptionProperty(
-                refSubId, SubscriptionManager.DATA_ENABLED_OVERRIDE_RULES);
-
-        ContentValues value = new ContentValues(1);
-        value.put(SubscriptionManager.DATA_ENABLED_OVERRIDE_RULES, dataEnabledOverrideRules);
-        databaseUpdateHelper(value, refSubId, true);
-    }
-
-    private int databaseUpdateHelper(ContentValues value, int subId, boolean updateEntireGroup) {
-        List<SubscriptionInfo> infoList = getSubscriptionsInGroup(getGroupUuid(subId),
-                mContext.getOpPackageName());
-        if (!updateEntireGroup || infoList == null || infoList.size() == 0) {
-            // Only update specified subscriptions.
-            return mContext.getContentResolver().update(
-                    SubscriptionManager.getUriForSubscriptionId(subId), value, null, null);
-        } else {
-            // Update all subscriptions in the same group.
-            int[] subIdList = new int[infoList.size()];
-            for (int i = 0; i < infoList.size(); i++) {
-                subIdList[i] = infoList.get(i).getSubscriptionId();
-            }
-            return mContext.getContentResolver().update(SubscriptionManager.CONTENT_URI,
-                    value, getSelectionForSubIdList(subIdList), null);
-        }
-    }
-
-    /**
-     * Set carrier id by subId
-     * @param carrierId the subscription carrier id.
-     * @param subId the unique SubInfoRecord index in database
-     * @return the number of records updated
-     *
-     * @see TelephonyManager#getSimCarrierId()
-     */
-    public int setCarrierId(int carrierId, int subId) {
-        if (DBG) logd("[setCarrierId]+ carrierId:" + carrierId + " subId:" + subId);
-
-        enforceModifyPhoneState("setCarrierId");
-
-        // Now that all security checks passes, perform the operation as ourselves.
-        final long identity = Binder.clearCallingIdentity();
-        try {
-            validateSubId(subId);
-            ContentValues value = new ContentValues(1);
-            value.put(SubscriptionManager.CARRIER_ID, carrierId);
-            int result = mContext.getContentResolver().update(
-                    SubscriptionManager.getUriForSubscriptionId(subId), value, null, null);
-=======
-            int result = updateDatabase(value, subId, true);
->>>>>>> 38680c42
-
-            // Refresh the Cache of Active Subscription Info List
-            refreshCachedActiveSubscriptionInfoList();
-
-            notifySubscriptionInfoChanged();
-
-            return result;
-        } finally {
-            Binder.restoreCallingIdentity(identity);
-        }
-    }
-
-<<<<<<< HEAD
-=======
     public void syncGroupedSetting(int refSubId) {
         logd("syncGroupedSetting");
         try (Cursor cursor = mContext.getContentResolver().query(
@@ -2057,7 +1881,6 @@
         }
     }
 
->>>>>>> 38680c42
     /**
      * Set MCC/MNC by subscription ID
      * @param mccMnc MCC/MNC associated with the subscription
@@ -2089,7 +1912,6 @@
         refreshCachedActiveSubscriptionInfoList();
 
         notifySubscriptionInfoChanged();
-<<<<<<< HEAD
 
         return result;
     }
@@ -2104,22 +1926,6 @@
         ContentValues value = new ContentValues(1);
         value.put(SubscriptionManager.IMSI, imsi);
 
-=======
-
-        return result;
-    }
-
-    /**
-     * Set IMSI by subscription ID
-     * @param imsi IMSI (International Mobile Subscriber Identity)
-     * @return the number of records updated
-     */
-    public int setImsi(String imsi, int subId) {
-        if (DBG) logd("[setImsi]+ imsi:" + imsi + " subId:" + subId);
-        ContentValues value = new ContentValues(1);
-        value.put(SubscriptionManager.IMSI, imsi);
-
->>>>>>> 38680c42
         int result = mContext.getContentResolver().update(
                 SubscriptionManager.getUriForSubscriptionId(subId), value, null, null);
 
@@ -2347,11 +2153,7 @@
     }
 
     @UnsupportedAppUsage
-<<<<<<< HEAD
     protected void logdl(String msg) {
-=======
-    private void logdl(String msg) {
->>>>>>> 38680c42
         logd(msg);
         mLocalLog.log(msg);
     }
@@ -2562,11 +2364,7 @@
     }
 
     @UnsupportedAppUsage
-<<<<<<< HEAD
     protected void updateAllDataConnectionTrackers() {
-=======
-    private void updateAllDataConnectionTrackers() {
->>>>>>> 38680c42
         // Tell Phone Proxies to update data connection tracker
         int len = sPhones.length;
         if (DBG) logd("[updateAllDataConnectionTrackers] sPhones.length=" + len);
@@ -2577,11 +2375,7 @@
     }
 
     @UnsupportedAppUsage
-<<<<<<< HEAD
     protected void broadcastDefaultDataSubIdChanged(int subId) {
-=======
-    private void broadcastDefaultDataSubIdChanged(int subId) {
->>>>>>> 38680c42
         // Broadcast an Intent for default data sub change
         if (DBG) logdl("[broadcastDefaultDataSubIdChanged] subId=" + subId);
         Intent intent = new Intent(TelephonyIntents.ACTION_DEFAULT_DATA_SUBSCRIPTION_CHANGED);
@@ -2597,11 +2391,7 @@
      * the first sub is set as default subscription
      */
     @UnsupportedAppUsage
-<<<<<<< HEAD
     protected void setDefaultFallbackSubId(int subId, int subscriptionType) {
-=======
-    private void setDefaultFallbackSubId(int subId, int subscriptionType) {
->>>>>>> 38680c42
         if (subId == SubscriptionManager.DEFAULT_SUBSCRIPTION_ID) {
             throw new RuntimeException("setDefaultSubId called with DEFAULT_SUB_ID");
         }
@@ -2649,7 +2439,6 @@
         mContext.sendStickyBroadcastAsUser(intent, UserHandle.ALL);
     }
 
-<<<<<<< HEAD
     protected boolean shouldDefaultBeCleared(List<SubscriptionInfo> records, int subId) {
         if (DBG) logdl("[shouldDefaultBeCleared: subId] " + subId);
         if (records == null) {
@@ -2671,14 +2460,6 @@
         }
         if (DBG) logdl("[shouldDefaultBeCleared] return true not active subId=" + subId);
         return true;
-=======
-    /**
-     * Whether a subscription is opportunistic or not.
-     */
-    public boolean isOpportunistic(int subId) {
-        SubscriptionInfo info = getActiveSubscriptionInfo(subId, mContext.getOpPackageName());
-        return (info != null) && info.isOpportunistic();
->>>>>>> 38680c42
     }
 
     /**
@@ -2899,11 +2680,7 @@
         }
     }
 
-<<<<<<< HEAD
-    private static int setSubscriptionPropertyIntoContentResolver(
-=======
     private int setSubscriptionPropertyIntoContentResolver(
->>>>>>> 38680c42
             int subId, String propKey, String propValue, ContentResolver resolver) {
         ContentValues value = new ContentValues();
         boolean updateEntireGroup = GROUP_SHARING_PROPERTIES.contains(propKey);
@@ -2934,12 +2711,7 @@
                 break;
         }
 
-<<<<<<< HEAD
-        return resolver.update(SubscriptionManager.getUriForSubscriptionId(subId),
-                value, null, null);
-=======
         return updateDatabase(value, subId, updateEntireGroup);
->>>>>>> 38680c42
     }
 
     /**
@@ -3968,11 +3740,7 @@
         }
     }
 
-<<<<<<< HEAD
-    private boolean refreshCachedOpportunisticSubscriptionInfoList() {
-=======
     private void refreshCachedOpportunisticSubscriptionInfoList() {
->>>>>>> 38680c42
         synchronized (mSubInfoListLock) {
             List<SubscriptionInfo> oldOpptCachedList = mCacheOpportunisticSubInfoList;
 
@@ -3992,16 +3760,6 @@
             for (SubscriptionInfo info : mCacheOpportunisticSubInfoList) {
                 if (shouldDisableSubGroup(info.getGroupUuid())) {
                     info.setGroupDisabled(true);
-<<<<<<< HEAD
-                    // TODO: move it to ONS.
-                    if (isActiveSubId(info.getSubscriptionId()) && isSubInfoReady()) {
-                        logd("[refreshCachedOpportunisticSubscriptionInfoList] "
-                                + "Deactivating grouped opportunistic subscription "
-                                + info.getSubscriptionId());
-                        deactivateSubscription(info);
-                    }
-=======
->>>>>>> 38680c42
                 }
             }
 
@@ -4016,13 +3774,9 @@
                 }
             }
 
-<<<<<<< HEAD
-            return !oldOpptCachedList.equals(mCacheOpportunisticSubInfoList);
-=======
             if (!oldOpptCachedList.equals(mCacheOpportunisticSubInfoList)) {
                 mOpptSubInfoListChangedDirtyBit.set(true);
             }
->>>>>>> 38680c42
         }
     }
 
@@ -4038,20 +3792,6 @@
         return true;
     }
 
-<<<<<<< HEAD
-    private void deactivateSubscription(SubscriptionInfo info) {
-        // TODO: b/120439488 deactivate pSIM.
-        if (info.isEmbedded()) {
-            logd("[deactivateSubscription] eSIM profile " + info.getSubscriptionId());
-            EuiccManager euiccManager = (EuiccManager)
-                    mContext.getSystemService(Context.EUICC_SERVICE);
-            euiccManager.switchToSubscription(SubscriptionManager.INVALID_SUBSCRIPTION_ID,
-                    PendingIntent.getService(mContext, 0, new Intent(), 0));
-        }
-    }
-
-=======
->>>>>>> 38680c42
     // TODO: This method should belong to Telephony manager like other data enabled settings and
     // override APIs. Remove this once TelephonyManager API is added.
     @Override
@@ -4087,11 +3827,7 @@
         ContentValues value = new ContentValues(1);
         value.put(SubscriptionManager.DATA_ENABLED_OVERRIDE_RULES, rules);
 
-<<<<<<< HEAD
-        boolean result = databaseUpdateHelper(value, subId, true) > 0;
-=======
         boolean result = updateDatabase(value, subId, true) > 0;
->>>>>>> 38680c42
 
         if (result) {
             // Refresh the Cache of Active Subscription Info List
@@ -4110,11 +3846,7 @@
      */
     @NonNull
     public String getDataEnabledOverrideRules(int subId) {
-<<<<<<< HEAD
-        return TextUtils.emptyIfNull(getSubscriptionProperty(subId,
-=======
         return TelephonyUtils.emptyIfNull(getSubscriptionProperty(subId,
->>>>>>> 38680c42
                 SubscriptionManager.DATA_ENABLED_OVERRIDE_RULES));
     }
 
