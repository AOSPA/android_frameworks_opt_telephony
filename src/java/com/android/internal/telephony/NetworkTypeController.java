--- conflicted
+++ resolved
@@ -1272,12 +1272,8 @@
         if (mPhone.getServiceStateTracker().getPhysicalChannelConfigList() != null) {
             bandwidths = mPhone.getServiceStateTracker().getPhysicalChannelConfigList()
                     .stream()
-<<<<<<< HEAD
-                    .filter(config -> config.getNetworkType() == TelephonyManager.NETWORK_TYPE_NR)
-=======
                     .filter(config -> mIncludeLteForNrAdvancedThresholdBandwidth
                             || config.getNetworkType() == TelephonyManager.NETWORK_TYPE_NR)
->>>>>>> b64d6027
                     .map(PhysicalChannelConfig::getCellBandwidthDownlinkKhz)
                     .mapToInt(Integer::intValue)
                     .sum();
