/*
 * Copyright (C) 2020 The Android Open Source Project
 *
 * Licensed under the Apache License, Version 2.0 (the "License");
 * you may not use this file except in compliance with the License.
 * You may obtain a copy of the License at
 *
 *      http://www.apache.org/licenses/LICENSE-2.0
 *
 * Unless required by applicable law or agreed to in writing, software
 * distributed under the License is distributed on an "AS IS" BASIS,
 * WITHOUT WARRANTIES OR CONDITIONS OF ANY KIND, either express or implied.
 * See the License for the specific language governing permissions and
 * limitations under the License.
 */

package com.android.internal.telephony;

import android.content.BroadcastReceiver;
import android.content.Context;
import android.content.Intent;
import android.content.IntentFilter;
import android.os.AsyncResult;
import android.os.Message;
import android.os.PersistableBundle;
import android.telephony.AccessNetworkConstants;
import android.telephony.Annotation;
import android.telephony.CarrierConfigManager;
import android.telephony.NetworkRegistrationInfo;
import android.telephony.RadioAccessFamily;
import android.telephony.ServiceState;
import android.telephony.SubscriptionManager;
import android.telephony.TelephonyDisplayInfo;
import android.telephony.TelephonyManager;
import android.text.TextUtils;

import com.android.internal.telephony.dataconnection.DcController;
import com.android.internal.telephony.dataconnection.DcController.PhysicalLinkState;
import com.android.internal.util.IState;
import com.android.internal.util.IndentingPrintWriter;
import com.android.internal.util.State;
import com.android.internal.util.StateMachine;
import com.android.telephony.Rlog;

import java.io.FileDescriptor;
import java.io.PrintWriter;
import java.util.ArrayList;
import java.util.HashMap;
import java.util.List;
import java.util.Map;
import java.util.regex.Matcher;
import java.util.regex.Pattern;
import java.util.stream.IntStream;

/**
 * The NetworkTypeController evaluates the override network type of {@link TelephonyDisplayInfo}
 * and sends it to {@link DisplayInfoController}. The override network type can replace the signal
 * icon displayed on the status bar. It is affected by changes in data RAT, NR state, NR frequency,
 * data activity, physical channel config, and carrier configurations. Based on carrier configs,
 * NetworkTypeController also allows timers between various 5G states to prevent flickering.
 */
public class NetworkTypeController extends StateMachine {
    private static final boolean DBG = true;
    private static final String TAG = "NetworkTypeController";
    private static final String ICON_5G = "5g";
    private static final String ICON_5G_PLUS = "5g_plus";
    private static final String STATE_CONNECTED_MMWAVE = "connected_mmwave";
    private static final String STATE_CONNECTED = "connected";
    private static final String STATE_NOT_RESTRICTED_RRC_IDLE = "not_restricted_rrc_idle";
    private static final String STATE_NOT_RESTRICTED_RRC_CON = "not_restricted_rrc_con";
    private static final String STATE_RESTRICTED = "restricted";
    private static final String STATE_ANY = "any";
    private static final String STATE_LEGACY = "legacy";
    private static final String[] ALL_STATES = { STATE_CONNECTED_MMWAVE, STATE_CONNECTED,
            STATE_NOT_RESTRICTED_RRC_IDLE, STATE_NOT_RESTRICTED_RRC_CON, STATE_RESTRICTED,
            STATE_LEGACY };

    /** Stop all timers and go to current state. */
    public static final int EVENT_UPDATE = 0;
    /** Quit after processing all existing messages. */
    public static final int EVENT_QUIT = 1;
    private static final int EVENT_DATA_RAT_CHANGED = 2;
    private static final int EVENT_NR_STATE_CHANGED = 3;
    private static final int EVENT_NR_FREQUENCY_CHANGED = 4;
    private static final int EVENT_PHYSICAL_LINK_STATE_CHANGED = 5;
    private static final int EVENT_PHYSICAL_CHANNEL_CONFIG_NOTIF_CHANGED = 6;
    private static final int EVENT_CARRIER_CONFIG_CHANGED = 7;
    private static final int EVENT_PRIMARY_TIMER_EXPIRED = 8;
    private static final int EVENT_SECONDARY_TIMER_EXPIRED = 9;
    private static final int EVENT_RADIO_OFF_OR_UNAVAILABLE = 10;
    private static final int EVENT_PREFERRED_NETWORK_MODE_CHANGED = 11;
    private static final int EVENT_INITIALIZE = 12;
    // events that don't reset the timer
    private static final int[] ALL_EVENTS = { EVENT_DATA_RAT_CHANGED, EVENT_NR_STATE_CHANGED,
            EVENT_NR_FREQUENCY_CHANGED, EVENT_PHYSICAL_LINK_STATE_CHANGED,
            EVENT_PHYSICAL_CHANNEL_CONFIG_NOTIF_CHANGED, EVENT_PRIMARY_TIMER_EXPIRED,
            EVENT_SECONDARY_TIMER_EXPIRED};

    private static final String[] sEvents = new String[EVENT_INITIALIZE + 1];
    static {
        sEvents[EVENT_UPDATE] = "EVENT_UPDATE";
        sEvents[EVENT_QUIT] = "EVENT_QUIT";
        sEvents[EVENT_DATA_RAT_CHANGED] = "EVENT_DATA_RAT_CHANGED";
        sEvents[EVENT_NR_STATE_CHANGED] = "EVENT_NR_STATE_CHANGED";
        sEvents[EVENT_NR_FREQUENCY_CHANGED] = "EVENT_NR_FREQUENCY_CHANGED";
        sEvents[EVENT_PHYSICAL_LINK_STATE_CHANGED] = "EVENT_PHYSICAL_LINK_STATE_CHANGED";
        sEvents[EVENT_PHYSICAL_CHANNEL_CONFIG_NOTIF_CHANGED] =
                "EVENT_PHYSICAL_CHANNEL_CONFIG_NOTIF_CHANGED";
        sEvents[EVENT_CARRIER_CONFIG_CHANGED] = "EVENT_CARRIER_CONFIG_CHANGED";
        sEvents[EVENT_PRIMARY_TIMER_EXPIRED] = "EVENT_PRIMARY_TIMER_EXPIRED";
        sEvents[EVENT_SECONDARY_TIMER_EXPIRED] = "EVENT_SECONDARY_TIMER_EXPIRED";
        sEvents[EVENT_RADIO_OFF_OR_UNAVAILABLE] = "EVENT_RADIO_OFF_OR_UNAVAILABLE";
        sEvents[EVENT_PREFERRED_NETWORK_MODE_CHANGED] = "EVENT_PREFERRED_NETWORK_MODE_CHANGED";
        sEvents[EVENT_INITIALIZE] = "EVENT_INITIALIZE";
    }

    private final Phone mPhone;
    private final DisplayInfoController mDisplayInfoController;
    private final BroadcastReceiver mIntentReceiver = new BroadcastReceiver() {
        @Override
        public void onReceive(Context context, Intent intent) {
            if (intent.getAction().equals(CarrierConfigManager.ACTION_CARRIER_CONFIG_CHANGED)
                    && intent.getIntExtra(SubscriptionManager.EXTRA_SLOT_INDEX,
                    SubscriptionManager.INVALID_PHONE_INDEX) == mPhone.getPhoneId()
                    && !intent.getBooleanExtra(CarrierConfigManager.EXTRA_REBROADCAST_ON_UNLOCK,
                    false)) {
                sendMessage(EVENT_CARRIER_CONFIG_CHANGED);
            }
        }
    };

    private Map<String, OverrideTimerRule> mOverrideTimerRules = new HashMap<>();
    private String mLteEnhancedPattern = "";
    private int mOverrideNetworkType;
    private boolean mIsPhysicalChannelConfigOn;
    private boolean mIsPrimaryTimerActive;
    private boolean mIsSecondaryTimerActive;
    private boolean mIsTimerResetEnabledForLegacyStateRRCIdle;
<<<<<<< HEAD
=======
    private int mLtePlusThresholdBandwidth;
>>>>>>> a8e596d9
    private String mPrimaryTimerState;
    private String mSecondaryTimerState;
    private String mPreviousState;
    private @PhysicalLinkState int mPhysicalLinkState;

    /**
     * NetworkTypeController constructor.
     *
     * @param phone Phone object.
     * @param displayInfoController DisplayInfoController to send override network types to.
     */
    public NetworkTypeController(Phone phone, DisplayInfoController displayInfoController) {
        super(TAG, displayInfoController);
        mPhone = phone;
        mDisplayInfoController = displayInfoController;
        mOverrideNetworkType = TelephonyDisplayInfo.OVERRIDE_NETWORK_TYPE_NONE;
        mIsPhysicalChannelConfigOn = true;
        addState(mDefaultState);
        addState(mLegacyState, mDefaultState);
        addState(mIdleState, mDefaultState);
        addState(mLteConnectedState, mDefaultState);
        addState(mNrConnectedState, mDefaultState);
        setInitialState(mDefaultState);
        start();
        sendMessage(EVENT_INITIALIZE);
    }

    /**
     * @return The current override network type, used to create TelephonyDisplayInfo in
     * DisplayInfoController.
     */
    public @Annotation.OverrideNetworkType int getOverrideNetworkType() {
        return mOverrideNetworkType;
    }

    private void registerForAllEvents() {
        mPhone.registerForRadioOffOrNotAvailable(getHandler(),
                EVENT_RADIO_OFF_OR_UNAVAILABLE, null);
        mPhone.registerForPreferredNetworkTypeChanged(getHandler(),
                EVENT_PREFERRED_NETWORK_MODE_CHANGED, null);
        mPhone.getServiceStateTracker().registerForDataRegStateOrRatChanged(
                AccessNetworkConstants.TRANSPORT_TYPE_WWAN, getHandler(),
                EVENT_DATA_RAT_CHANGED, null);
        mPhone.getDcTracker(AccessNetworkConstants.TRANSPORT_TYPE_WWAN)
                .registerForPhysicalLinkStateChanged(getHandler(),
                        EVENT_PHYSICAL_LINK_STATE_CHANGED);
        mPhone.getServiceStateTracker().registerForNrStateChanged(getHandler(),
                EVENT_NR_STATE_CHANGED, null);
        mPhone.getServiceStateTracker().registerForNrFrequencyChanged(getHandler(),
                EVENT_NR_FREQUENCY_CHANGED, null);
        mPhone.getDeviceStateMonitor().registerForPhysicalChannelConfigNotifChanged(getHandler(),
                EVENT_PHYSICAL_CHANNEL_CONFIG_NOTIF_CHANGED, null);
        IntentFilter filter = new IntentFilter();
        filter.addAction(CarrierConfigManager.ACTION_CARRIER_CONFIG_CHANGED);
        mPhone.getContext().registerReceiver(mIntentReceiver, filter, null, mPhone);
    }

    private void unRegisterForAllEvents() {
        mPhone.unregisterForRadioOffOrNotAvailable(getHandler());
        mPhone.unregisterForPreferredNetworkTypeChanged(getHandler());
        mPhone.getServiceStateTracker().unregisterForDataRegStateOrRatChanged(
                AccessNetworkConstants.TRANSPORT_TYPE_WWAN, getHandler());
        mPhone.getServiceStateTracker().unregisterForNrStateChanged(getHandler());
        mPhone.getServiceStateTracker().unregisterForNrFrequencyChanged(getHandler());
        mPhone.getDeviceStateMonitor().unregisterForPhysicalChannelConfigNotifChanged(getHandler());
        mPhone.getContext().unregisterReceiver(mIntentReceiver);
    }

    private void parseCarrierConfigs() {
        String nrIconConfiguration = CarrierConfigManager.getDefaultConfig().getString(
                CarrierConfigManager.KEY_5G_ICON_CONFIGURATION_STRING);
        String overrideTimerRule = CarrierConfigManager.getDefaultConfig().getString(
                CarrierConfigManager.KEY_5G_ICON_DISPLAY_GRACE_PERIOD_STRING);
        String overrideSecondaryTimerRule = CarrierConfigManager.getDefaultConfig().getString(
                CarrierConfigManager.KEY_5G_ICON_DISPLAY_SECONDARY_GRACE_PERIOD_STRING);
        mLteEnhancedPattern = CarrierConfigManager.getDefaultConfig().getString(
                CarrierConfigManager.KEY_SHOW_CARRIER_DATA_ICON_PATTERN_STRING);
        mIsTimerResetEnabledForLegacyStateRRCIdle =
                CarrierConfigManager.getDefaultConfig().getBoolean(
                        CarrierConfigManager.KEY_NR_TIMERS_RESET_IF_NON_ENDC_AND_RRC_IDLE_BOOL);
<<<<<<< HEAD
=======
        mLtePlusThresholdBandwidth = CarrierConfigManager.getDefaultConfig().getInt(
                CarrierConfigManager.KEY_LTE_PLUS_THRESHOLD_BANDWIDTH_KHZ_INT);
>>>>>>> a8e596d9

        CarrierConfigManager configManager = (CarrierConfigManager) mPhone.getContext()
                .getSystemService(Context.CARRIER_CONFIG_SERVICE);
        if (configManager != null) {
            PersistableBundle b = configManager.getConfigForSubId(mPhone.getSubId());
            if (b != null) {
                if (b.getString(CarrierConfigManager.KEY_5G_ICON_CONFIGURATION_STRING) != null) {
                    nrIconConfiguration = b.getString(
                            CarrierConfigManager.KEY_5G_ICON_CONFIGURATION_STRING);
                }
                if (b.getString(CarrierConfigManager
                        .KEY_5G_ICON_DISPLAY_GRACE_PERIOD_STRING) != null) {
                    overrideTimerRule = b.getString(
                            CarrierConfigManager.KEY_5G_ICON_DISPLAY_GRACE_PERIOD_STRING);
                }
                if (b.getString(CarrierConfigManager
                        .KEY_5G_ICON_DISPLAY_SECONDARY_GRACE_PERIOD_STRING) != null) {
                    overrideSecondaryTimerRule = b.getString(
                            CarrierConfigManager.KEY_5G_ICON_DISPLAY_SECONDARY_GRACE_PERIOD_STRING);
                }
                if (b.getString(CarrierConfigManager
                        .KEY_SHOW_CARRIER_DATA_ICON_PATTERN_STRING) != null) {
                    mLteEnhancedPattern = b.getString(
                            CarrierConfigManager.KEY_SHOW_CARRIER_DATA_ICON_PATTERN_STRING);
                }
                mIsTimerResetEnabledForLegacyStateRRCIdle = b.getBoolean(
                        CarrierConfigManager.KEY_NR_TIMERS_RESET_IF_NON_ENDC_AND_RRC_IDLE_BOOL);
<<<<<<< HEAD
=======
                mLtePlusThresholdBandwidth = b.getInt(
                        CarrierConfigManager.KEY_LTE_PLUS_THRESHOLD_BANDWIDTH_KHZ_INT,
                        mLtePlusThresholdBandwidth);
>>>>>>> a8e596d9
            }
        }
        createTimerRules(nrIconConfiguration, overrideTimerRule, overrideSecondaryTimerRule);
    }

    private void createTimerRules(String icons, String timers, String secondaryTimers) {
        Map<String, OverrideTimerRule> tempRules = new HashMap<>();
        if (!TextUtils.isEmpty(icons)) {
            // Format: "STATE:ICON,STATE2:ICON2"
            for (String pair : icons.trim().split(",")) {
                String[] kv = (pair.trim().toLowerCase()).split(":");
                if (kv.length != 2) {
                    if (DBG) loge("Invalid 5G icon configuration, config = " + pair);
                    continue;
                }
                int icon = TelephonyDisplayInfo.OVERRIDE_NETWORK_TYPE_NONE;
                if (kv[1].equals(ICON_5G)) {
                    icon = TelephonyDisplayInfo.OVERRIDE_NETWORK_TYPE_NR_NSA;
                } else if (kv[1].equals(ICON_5G_PLUS)) {
                    icon = TelephonyDisplayInfo.OVERRIDE_NETWORK_TYPE_NR_NSA_MMWAVE;
                } else {
                    if (DBG) loge("Invalid 5G icon = " + kv[1]);
                }
                tempRules.put(kv[0], new OverrideTimerRule(kv[0], icon));
            }
        }
        // Ensure all states have an associated OverrideTimerRule and icon
        for (String state : ALL_STATES) {
            if (!tempRules.containsKey(state)) {
                tempRules.put(state, new OverrideTimerRule(
                        state, TelephonyDisplayInfo.OVERRIDE_NETWORK_TYPE_NONE));
            }
        }

        if (!TextUtils.isEmpty(timers)) {
            // Format: "FROM_STATE,TO_STATE,DURATION;FROM_STATE_2,TO_STATE_2,DURATION_2"
            for (String triple : timers.trim().split(";")) {
                String[] kv = (triple.trim().toLowerCase()).split(",");
                if (kv.length != 3) {
                    if (DBG) loge("Invalid 5G icon timer configuration, config = " + triple);
                    continue;
                }
                int duration;
                try {
                    duration = Integer.parseInt(kv[2]);
                } catch (NumberFormatException e) {
                    continue;
                }
                if (kv[0].equals(STATE_ANY)) {
                    for (String state : ALL_STATES) {
                        OverrideTimerRule node = tempRules.get(state);
                        node.addTimer(kv[1], duration);
                    }
                } else {
                    OverrideTimerRule node = tempRules.get(kv[0]);
                    node.addTimer(kv[1], duration);
                }
            }
        }

        if (!TextUtils.isEmpty(secondaryTimers)) {
            // Format: "PRIMARY_STATE,TO_STATE,DURATION;PRIMARY_STATE_2,TO_STATE_2,DURATION_2"
            for (String triple : secondaryTimers.trim().split(";")) {
                String[] kv = (triple.trim().toLowerCase()).split(",");
                if (kv.length != 3) {
                    if (DBG) {
                        loge("Invalid 5G icon secondary timer configuration, config = " + triple);
                    }
                    continue;
                }
                int duration;
                try {
                    duration = Integer.parseInt(kv[2]);
                } catch (NumberFormatException e) {
                    continue;
                }
                if (kv[0].equals(STATE_ANY)) {
                    for (String state : ALL_STATES) {
                        OverrideTimerRule node = tempRules.get(state);
                        node.addSecondaryTimer(kv[1], duration);
                    }
                } else {
                    OverrideTimerRule node = tempRules.get(kv[0]);
                    node.addSecondaryTimer(kv[1], duration);
                }
            }
        }

        mOverrideTimerRules = tempRules;
        if (DBG) log("mOverrideTimerRules: " + mOverrideTimerRules);
    }

    private void updateOverrideNetworkType() {
        if (mIsPrimaryTimerActive || mIsSecondaryTimerActive) {
            if (DBG) log("Skip updating override network type since timer is active.");
            return;
        }
        mOverrideNetworkType = getCurrentOverrideNetworkType();
        mDisplayInfoController.updateTelephonyDisplayInfo();
    }

    private @Annotation.OverrideNetworkType int getCurrentOverrideNetworkType() {
        int displayNetworkType = TelephonyDisplayInfo.OVERRIDE_NETWORK_TYPE_NONE;
        int dataNetworkType = mPhone.getServiceState().getDataNetworkType();
        // NR display is not accurate when physical channel config notifications are off
        if (mIsPhysicalChannelConfigOn
                && (mPhone.getServiceState().getNrState() != NetworkRegistrationInfo.NR_STATE_NONE
                || dataNetworkType == TelephonyManager.NETWORK_TYPE_NR)) {
            // Process NR display network type
            displayNetworkType = getNrDisplayType();
            if (displayNetworkType == TelephonyDisplayInfo.OVERRIDE_NETWORK_TYPE_NONE) {
                // Use LTE values if 5G values aren't defined
                displayNetworkType = getLteDisplayType();
            }
        } else if (isLte(dataNetworkType)) {
            // Process LTE display network type
            displayNetworkType = getLteDisplayType();
        }
        return displayNetworkType;
    }

    private @Annotation.OverrideNetworkType int getNrDisplayType() {
        // Don't show 5G icon if preferred network type does not include 5G
        if ((RadioAccessFamily.getRafFromNetworkType(mPhone.getCachedPreferredNetworkType())
                & TelephonyManager.NETWORK_TYPE_BITMASK_NR) == 0) {
            return TelephonyDisplayInfo.OVERRIDE_NETWORK_TYPE_NONE;
        }
        // Icon display keys in order of priority
        List<String> keys = new ArrayList<>();
        // TODO: Update for NR SA
        switch (mPhone.getServiceState().getNrState()) {
            case NetworkRegistrationInfo.NR_STATE_CONNECTED:
                if (isNrMmwave()) {
                    keys.add(STATE_CONNECTED_MMWAVE);
                }
                keys.add(STATE_CONNECTED);
                break;
            case NetworkRegistrationInfo.NR_STATE_NOT_RESTRICTED:
                keys.add(isPhysicalLinkActive() ? STATE_NOT_RESTRICTED_RRC_CON
                        : STATE_NOT_RESTRICTED_RRC_IDLE);
                break;
            case NetworkRegistrationInfo.NR_STATE_RESTRICTED:
                keys.add(STATE_RESTRICTED);
                break;
        }

        for (String key : keys) {
            OverrideTimerRule rule = mOverrideTimerRules.get(key);
            if (rule != null && rule.mOverrideType
                    != TelephonyDisplayInfo.OVERRIDE_NETWORK_TYPE_NONE) {
                return rule.mOverrideType;
            }
        }
        return TelephonyDisplayInfo.OVERRIDE_NETWORK_TYPE_NONE;
    }

    private @Annotation.OverrideNetworkType int getLteDisplayType() {
        int value = TelephonyDisplayInfo.OVERRIDE_NETWORK_TYPE_NONE;
        if ((mPhone.getServiceState().getDataNetworkType() == TelephonyManager.NETWORK_TYPE_LTE_CA
                || mPhone.getServiceState().isUsingCarrierAggregation())
                && (IntStream.of(mPhone.getServiceState().getCellBandwidths()).sum()
                        > mLtePlusThresholdBandwidth)) {
            value = TelephonyDisplayInfo.OVERRIDE_NETWORK_TYPE_LTE_CA;
        }
        if (isLteEnhancedAvailable()) {
            value = TelephonyDisplayInfo.OVERRIDE_NETWORK_TYPE_LTE_ADVANCED_PRO;
        }
        return value;
    }

    private boolean isLteEnhancedAvailable() {
        if (TextUtils.isEmpty(mLteEnhancedPattern)) {
            return false;
        }
        Pattern stringPattern = Pattern.compile(mLteEnhancedPattern);
        for (String opName : new String[] {mPhone.getServiceState().getOperatorAlphaLongRaw(),
                mPhone.getServiceState().getOperatorAlphaShortRaw()}) {
            if (!TextUtils.isEmpty(opName)) {
                Matcher matcher = stringPattern.matcher(opName);
                if (matcher.find()) {
                    return true;
                }
            }
        }
        return false;
    }

    /**
     * The parent state for all other states.
     */
    private final class DefaultState extends State {
        @Override
        public boolean processMessage(Message msg) {
            if (DBG) log("DefaultState: process " + getEventName(msg.what));
            switch (msg.what) {
                case EVENT_UPDATE:
                    resetAllTimers();
                    transitionToCurrentState();
                    break;
                case EVENT_QUIT:
                    resetAllTimers();
                    unRegisterForAllEvents();
                    quit();
                    break;
                case EVENT_INITIALIZE:
                    // The reason that we do it here is because some of the works below requires
                    // other modules (e.g. DcTracker, ServiceStateTracker), which is not created
                    // yet when NetworkTypeController is created.
                    registerForAllEvents();
                    parseCarrierConfigs();
                    break;
                case EVENT_DATA_RAT_CHANGED:
                case EVENT_NR_STATE_CHANGED:
                case EVENT_NR_FREQUENCY_CHANGED:
                    // ignored
                    break;
                case EVENT_PHYSICAL_LINK_STATE_CHANGED:
                    AsyncResult ar = (AsyncResult) msg.obj;
                    mPhysicalLinkState = (int) ar.result;
                    break;
                case EVENT_PHYSICAL_CHANNEL_CONFIG_NOTIF_CHANGED:
                    AsyncResult result = (AsyncResult) msg.obj;
                    mIsPhysicalChannelConfigOn = (boolean) result.result;
                    if (DBG) {
                        log("mIsPhysicalChannelConfigOn changed to: " + mIsPhysicalChannelConfigOn);
                    }
                    for (int event : ALL_EVENTS) {
                        removeMessages(event);
                    }
                    if (!mIsPhysicalChannelConfigOn) {
                        resetAllTimers();
                    }
                    transitionToCurrentState();
                    break;
                case EVENT_CARRIER_CONFIG_CHANGED:
                    for (int event : ALL_EVENTS) {
                        removeMessages(event);
                    }
                    parseCarrierConfigs();
                    resetAllTimers();
                    transitionToCurrentState();
                    break;
                case EVENT_PRIMARY_TIMER_EXPIRED:
                    transitionWithSecondaryTimerTo((IState) msg.obj);
                    break;
                case EVENT_SECONDARY_TIMER_EXPIRED:
                    mIsSecondaryTimerActive = false;
                    mSecondaryTimerState = "";
                    updateTimers();
                    updateOverrideNetworkType();
                    break;
                case EVENT_RADIO_OFF_OR_UNAVAILABLE:
                    resetAllTimers();
                    transitionTo(mLegacyState);
                    break;
                case EVENT_PREFERRED_NETWORK_MODE_CHANGED:
                    resetAllTimers();
                    transitionToCurrentState();
                    break;
                default:
                    throw new RuntimeException("Received invalid event: " + msg.what);
            }
            return HANDLED;
        }
    }

    private final DefaultState mDefaultState = new DefaultState();

    /**
     * Device does not have NR available, due to any of the below reasons:
     * <ul>
     *   <li> LTE cell does not support EN-DC
     *   <li> LTE cell supports EN-DC, but the use of NR is restricted
     *   <li> Data network type is not LTE, NR NSA, or NR SA
     * </ul>
     * This is the initial state.
     */
    private final class LegacyState extends State {
        private Boolean mIsNrRestricted = false;

        @Override
        public void enter() {
            if (DBG) log("Entering LegacyState");
            updateTimers();
            updateOverrideNetworkType();
            if (!mIsPrimaryTimerActive && !mIsSecondaryTimerActive) {
                mIsNrRestricted = isNrRestricted();
                mPreviousState = getName();
            }
        }

        @Override
        public boolean processMessage(Message msg) {
            if (DBG) log("LegacyState: process " + getEventName(msg.what));
            updateTimers();
            int rat = mPhone.getServiceState().getDataNetworkType();
            switch (msg.what) {
                case EVENT_DATA_RAT_CHANGED:
                    if (rat == TelephonyManager.NETWORK_TYPE_NR || isLte(rat) && isNrConnected()) {
                        transitionTo(mNrConnectedState);
                    } else if (isLte(rat) && isNrNotRestricted()) {
                        transitionWithTimerTo(isPhysicalLinkActive()
                                ? mLteConnectedState : mIdleState);
                    } else {
                        if (!isLte(rat)) {
                            // Rat is 3G or 2G, and it doesn't need NR timer.
                            resetAllTimers();
                        }
                        updateOverrideNetworkType();
                    }
                    mIsNrRestricted = isNrRestricted();
                    break;
                case EVENT_NR_STATE_CHANGED:
                    if (isNrConnected()) {
                        transitionTo(mNrConnectedState);
                    } else if (isLte(rat) && isNrNotRestricted()) {
                        transitionWithTimerTo(isPhysicalLinkActive()
                                ? mLteConnectedState : mIdleState);
                    } else if (isLte(rat) && isNrRestricted()) {
                        updateOverrideNetworkType();
                    }
                    mIsNrRestricted = isNrRestricted();
                    break;
                case EVENT_NR_FREQUENCY_CHANGED:
                    // ignored
                    break;
                case EVENT_PHYSICAL_LINK_STATE_CHANGED:
                    AsyncResult ar = (AsyncResult) msg.obj;
                    mPhysicalLinkState = (int) ar.result;
                    if (mIsTimerResetEnabledForLegacyStateRRCIdle && !isPhysicalLinkActive()) {
                        resetAllTimers();
                        updateOverrideNetworkType();
                    }
                    break;
                default:
                    return NOT_HANDLED;
            }
            if (!mIsPrimaryTimerActive && !mIsSecondaryTimerActive) {
                mPreviousState = getName();
            }
            return HANDLED;
        }

        @Override
        public String getName() {
            return mIsNrRestricted  ? STATE_RESTRICTED : STATE_LEGACY;
        }
    }

    private final LegacyState mLegacyState = new LegacyState();

    /**
     * Device does not have any physical connection with the cell (RRC idle).
     */
    private final class IdleState extends State {
        @Override
        public void enter() {
            if (DBG) log("Entering IdleState");
            updateTimers();
            updateOverrideNetworkType();
            if (!mIsPrimaryTimerActive && !mIsSecondaryTimerActive) {
                mPreviousState = getName();
            }
        }

        @Override
        public boolean processMessage(Message msg) {
            if (DBG) log("IdleState: process " + getEventName(msg.what));
            updateTimers();
            switch (msg.what) {
                case EVENT_DATA_RAT_CHANGED:
                    int rat = mPhone.getServiceState().getDataNetworkType();
                    if (rat == TelephonyManager.NETWORK_TYPE_NR) {
                        transitionTo(mNrConnectedState);
                    } else if (!isLte(rat) || !isNrNotRestricted()) {
                        transitionWithTimerTo(mLegacyState);
                    }
                    break;
                case EVENT_NR_STATE_CHANGED:
                    if (isNrConnected()) {
                        transitionTo(mNrConnectedState);
                    } else if (!isNrNotRestricted()) {
                        transitionWithTimerTo(mLegacyState);
                    }
                    break;
                case EVENT_NR_FREQUENCY_CHANGED:
                    // ignore
                    break;
                case EVENT_PHYSICAL_LINK_STATE_CHANGED:
                    AsyncResult ar = (AsyncResult) msg.obj;
                    mPhysicalLinkState = (int) ar.result;
                    if (isNrNotRestricted()) {
                        // NOT_RESTRICTED_RRC_IDLE -> NOT_RESTRICTED_RRC_CON
                        if (isPhysicalLinkActive()) {
                            transitionWithTimerTo(mLteConnectedState);
                        }
                    } else {
                        log("NR state changed. Sending EVENT_NR_STATE_CHANGED");
                        sendMessage(EVENT_NR_STATE_CHANGED);
                    }
                    break;
                default:
                    return NOT_HANDLED;
            }
            if (!mIsPrimaryTimerActive && !mIsSecondaryTimerActive) {
                mPreviousState = getName();
            }
            return HANDLED;
        }

        @Override
        public String getName() {
            return STATE_NOT_RESTRICTED_RRC_IDLE;
        }
    }

    private final IdleState mIdleState = new IdleState();

    /**
     * Device is connected to LTE as the primary cell (RRC connected).
     */
    private final class LteConnectedState extends State {
        @Override
        public void enter() {
            if (DBG) log("Entering LteConnectedState");
            updateTimers();
            updateOverrideNetworkType();
            if (!mIsPrimaryTimerActive && !mIsSecondaryTimerActive) {
                mPreviousState = getName();
            }
        }

        @Override
        public boolean processMessage(Message msg) {
            if (DBG) log("LteConnectedState: process " + getEventName(msg.what));
            updateTimers();
            switch (msg.what) {
                case EVENT_DATA_RAT_CHANGED:
                    int rat = mPhone.getServiceState().getDataNetworkType();
                    if (rat == TelephonyManager.NETWORK_TYPE_NR) {
                        transitionTo(mNrConnectedState);
                    } else if (!isLte(rat) || !isNrNotRestricted()) {
                        transitionWithTimerTo(mLegacyState);
                    }
                    break;
                case EVENT_NR_STATE_CHANGED:
                    if (isNrConnected()) {
                        transitionTo(mNrConnectedState);
                    } else if (!isNrNotRestricted()) {
                        transitionWithTimerTo(mLegacyState);
                    }
                    break;
                case EVENT_NR_FREQUENCY_CHANGED:
                    // ignore
                    break;
                case EVENT_PHYSICAL_LINK_STATE_CHANGED:
                    AsyncResult ar = (AsyncResult) msg.obj;
                    mPhysicalLinkState = (int) ar.result;
                    if (isNrNotRestricted()) {
                        // NOT_RESTRICTED_RRC_CON -> NOT_RESTRICTED_RRC_IDLE
                        if (!isPhysicalLinkActive()) {
                            transitionWithTimerTo(mIdleState);
                        }
                    } else {
                        log("NR state changed. Sending EVENT_NR_STATE_CHANGED");
                        sendMessage(EVENT_NR_STATE_CHANGED);
                    }
                    break;
                default:
                    return NOT_HANDLED;
            }
            if (!mIsPrimaryTimerActive && !mIsSecondaryTimerActive) {
                mPreviousState = getName();
            }
            return HANDLED;
        }

        @Override
        public String getName() {
            return STATE_NOT_RESTRICTED_RRC_CON;
        }
    }

    private final LteConnectedState mLteConnectedState = new LteConnectedState();

    /**
     * Device is connected to 5G NR as the secondary cell.
     */
    private final class NrConnectedState extends State {
        private Boolean mIsNrMmwave = false;

        @Override
        public void enter() {
            if (DBG) log("Entering NrConnectedState");
            updateTimers();
            updateOverrideNetworkType();
            if (!mIsPrimaryTimerActive && !mIsSecondaryTimerActive) {
                mIsNrMmwave = isNrMmwave();
                mPreviousState = getName();
            }
        }

        @Override
        public boolean processMessage(Message msg) {
            if (DBG) log("NrConnectedState: process " + getEventName(msg.what));
            updateTimers();
            int rat = mPhone.getServiceState().getDataNetworkType();
            switch (msg.what) {
                case EVENT_DATA_RAT_CHANGED:
                    if (rat == TelephonyManager.NETWORK_TYPE_NR || isLte(rat) && isNrConnected()) {
                        updateOverrideNetworkType();
                    } else if (isLte(rat) && isNrNotRestricted()) {
                        transitionWithTimerTo(isPhysicalLinkActive()
                                ? mLteConnectedState : mIdleState);
                    } else {
                        transitionWithTimerTo(mLegacyState);
                    }
                    break;
                case EVENT_NR_STATE_CHANGED:
                    if (isLte(rat) && isNrNotRestricted()) {
                        transitionWithTimerTo(isPhysicalLinkActive()
                                ? mLteConnectedState : mIdleState);
                    } else if (rat != TelephonyManager.NETWORK_TYPE_NR && !isNrConnected()) {
                        transitionWithTimerTo(mLegacyState);
                    }
                    break;
                case EVENT_NR_FREQUENCY_CHANGED:
                    if (!isNrConnected()) {
                        log("NR state changed. Sending EVENT_NR_STATE_CHANGED");
                        sendMessage(EVENT_NR_STATE_CHANGED);
                        break;
                    }
                    if (!isNrMmwave()) {
                        // STATE_CONNECTED_MMWAVE -> STATE_CONNECTED
                        transitionWithTimerTo(mNrConnectedState);
                    } else {
                        // STATE_CONNECTED -> STATE_CONNECTED_MMWAVE
                        transitionTo(mNrConnectedState);
                    }
                    mIsNrMmwave = isNrMmwave();
                    break;
                case EVENT_PHYSICAL_LINK_STATE_CHANGED:
                    AsyncResult ar = (AsyncResult) msg.obj;
                    mPhysicalLinkState = (int) ar.result;
                    if (!isNrConnected()) {
                        log("NR state changed. Sending EVENT_NR_STATE_CHANGED");
                        sendMessage(EVENT_NR_STATE_CHANGED);
                    }
                    break;
                default:
                    return NOT_HANDLED;
            }
            if (!mIsPrimaryTimerActive && !mIsSecondaryTimerActive) {
                mPreviousState = getName();
            }
            return HANDLED;
        }

        @Override
        public String getName() {
            return mIsNrMmwave ? STATE_CONNECTED_MMWAVE : STATE_CONNECTED;
        }
    }

    private final NrConnectedState mNrConnectedState = new NrConnectedState();

    private void transitionWithTimerTo(IState destState) {
        String destName = destState.getName();
        OverrideTimerRule rule = mOverrideTimerRules.get(mPreviousState);
        if (rule != null && rule.getTimer(destName) > 0) {
            if (DBG) log("Primary timer started for state: " + mPreviousState);
            mPrimaryTimerState = mPreviousState;
            mPreviousState = getCurrentState().getName();
            mIsPrimaryTimerActive = true;
            sendMessageDelayed(EVENT_PRIMARY_TIMER_EXPIRED, destState,
                    rule.getTimer(destName) * 1000);
        }
        transitionTo(destState);
    }

    private void transitionWithSecondaryTimerTo(IState destState) {
        String currentName = getCurrentState().getName();
        OverrideTimerRule rule = mOverrideTimerRules.get(mPrimaryTimerState);
        if (rule != null && rule.getSecondaryTimer(currentName) > 0) {
            if (DBG) log("Secondary timer started for state: " + currentName);
            mSecondaryTimerState = currentName;
            mPreviousState = currentName;
            mIsSecondaryTimerActive = true;
            sendMessageDelayed(EVENT_SECONDARY_TIMER_EXPIRED, destState,
                    rule.getSecondaryTimer(currentName) * 1000);
        }
        mIsPrimaryTimerActive = false;
        transitionTo(getCurrentState());
    }

    private void transitionToCurrentState() {
        int dataRat = mPhone.getServiceState().getDataNetworkType();
        IState transitionState;
        if (dataRat == TelephonyManager.NETWORK_TYPE_NR || isNrConnected()) {
            transitionState = mNrConnectedState;
            mPreviousState = isNrMmwave() ? STATE_CONNECTED_MMWAVE : STATE_CONNECTED;
        } else if (isLte(dataRat) && isNrNotRestricted()) {
            if (isPhysicalLinkActive()) {
                transitionState = mLteConnectedState;
                mPreviousState = STATE_NOT_RESTRICTED_RRC_CON;
            } else {
                transitionState = mIdleState;
                mPreviousState = STATE_NOT_RESTRICTED_RRC_IDLE;
            }
        } else {
            transitionState = mLegacyState;
            mPreviousState = isNrRestricted() ? STATE_RESTRICTED : STATE_LEGACY;
        }
        if (!transitionState.equals(getCurrentState())) {
            transitionTo(transitionState);
        } else {
            updateOverrideNetworkType();
        }
    }

    private void updateTimers() {
        String currentState = getCurrentState().getName();

        if (mIsPrimaryTimerActive && getOverrideNetworkType() == getCurrentOverrideNetworkType()) {
            // remove primary timer if device goes back to the original icon
            if (DBG) {
                log("Remove primary timer since icon of primary state and current icon equal: "
                        + mPrimaryTimerState);
            }
            removeMessages(EVENT_PRIMARY_TIMER_EXPIRED);
            mIsPrimaryTimerActive = false;
            mPrimaryTimerState = "";
        }

        if (mIsSecondaryTimerActive && !mSecondaryTimerState.equals(currentState)) {
            // remove secondary timer if devices is no longer in secondary timer state
            if (DBG) {
                log("Remove secondary timer since current state (" +  currentState
                        + ") is no longer secondary timer state (" + mSecondaryTimerState + ").");
            }
            removeMessages(EVENT_SECONDARY_TIMER_EXPIRED);
            mIsSecondaryTimerActive = false;
            mSecondaryTimerState = "";
        }

        if (currentState.equals(STATE_CONNECTED_MMWAVE)) {
            resetAllTimers();
        }

        int rat = mPhone.getServiceState().getDataNetworkType();
        if (!isLte(rat) && rat != TelephonyManager.NETWORK_TYPE_NR) {
            // Rat is 3G or 2G, and it doesn't need NR timer.
            resetAllTimers();
        }
    }

    private void resetAllTimers() {
        if (DBG) {
            log("Remove all timers");
        }
        removeMessages(EVENT_PRIMARY_TIMER_EXPIRED);
        removeMessages(EVENT_SECONDARY_TIMER_EXPIRED);
        mIsPrimaryTimerActive = false;
        mIsSecondaryTimerActive = false;
        mPrimaryTimerState = "";
        mSecondaryTimerState = "";
    }

    /**
     * Private class defining timer rules between states to prevent flickering. These rules are
     * created in {@link #parseCarrierConfigs()} based on various carrier configs.
     */
    private class OverrideTimerRule {
        /** The 5G state this timer rule applies for. See {@link #ALL_STATES}. */
        final String mState;

        /**
         * The override network type associated with this 5G state. This is the icon that will be
         * displayed on the status bar. An override type of NONE will display the LTE value instead.
         */
        final int mOverrideType;

        /**
         * A map of destination states and associated timers. If the 5G state changes from mState
         * to the destination state, keep the override type until either the primary timer expires
         * or mState is regained.
         */
        final Map<String, Integer> mPrimaryTimers;

        /**
         * A map of secondary states and associated timers. After the primary timer expires, keep
         * the override type until either the secondary timer expires or the device is no longer in
         * the secondary state.
         */
        final Map<String, Integer> mSecondaryTimers;

        OverrideTimerRule(String state, int overrideType) {
            mState = state;
            mOverrideType = overrideType;
            mPrimaryTimers = new HashMap<>();
            mSecondaryTimers = new HashMap<>();
        }

        /**
         * Add a primary timer.
         * @param destination Transitions from mState to the destination state.
         * @param duration How long to keep the override type after transition to destination state.
         */
        public void addTimer(String destination, int duration) {
            mPrimaryTimers.put(destination, duration);
        }

        /**
         * Add a secondary timer
         * @param secondaryState Stays in secondaryState after primary timer expires.
         * @param duration How long to keep the override type while in secondaryState.
         */
        public void addSecondaryTimer(String secondaryState, int duration) {
            mSecondaryTimers.put(secondaryState, duration);
        }

        /**
         * @return Primary timer duration from mState to destination state, or 0 if not defined.
         */
        public int getTimer(String destination) {
            Integer timer = mPrimaryTimers.get(destination);
            timer = timer == null ? mPrimaryTimers.get(STATE_ANY) : timer;
            return timer == null ? 0 : timer;
        }

        /**
         * @return Secondary timer duration for secondaryState, or 0 if not defined.
         */
        public int getSecondaryTimer(String secondaryState) {
            Integer secondaryTimer = mSecondaryTimers.get(secondaryState);
            secondaryTimer = secondaryTimer == null
                    ? mSecondaryTimers.get(STATE_ANY) : secondaryTimer;
            return secondaryTimer == null ? 0 : secondaryTimer;
        }

        @Override
        public String toString() {
            return "{mState=" + mState
                    + ", mOverrideType="
                    + TelephonyDisplayInfo.overrideNetworkTypeToString(mOverrideType)
                    + ", mPrimaryTimers=" + mPrimaryTimers
                    + ", mSecondaryTimers=" + mSecondaryTimers + "}";
        }
    }

    private boolean isNrConnected() {
        return mPhone.getServiceState().getNrState() == NetworkRegistrationInfo.NR_STATE_CONNECTED;
    }

    private boolean isNrNotRestricted() {
        return mPhone.getServiceState().getNrState()
                == NetworkRegistrationInfo.NR_STATE_NOT_RESTRICTED;
    }

    private boolean isNrRestricted() {
        return mPhone.getServiceState().getNrState()
                == NetworkRegistrationInfo.NR_STATE_RESTRICTED;
    }

    private boolean isNrMmwave() {
        return mPhone.getServiceState().getNrFrequencyRange()
                == ServiceState.FREQUENCY_RANGE_MMWAVE;
    }

    private boolean isLte(int rat) {
        return rat == TelephonyManager.NETWORK_TYPE_LTE
                || rat == TelephonyManager.NETWORK_TYPE_LTE_CA;
    }

    private boolean isPhysicalLinkActive() {
        return mPhysicalLinkState == DcController.PHYSICAL_LINK_ACTIVE;
    }

    private String getEventName(int event) {
        try {
            return sEvents[event];
        } catch (ArrayIndexOutOfBoundsException e) {
            return "EVENT_NOT_DEFINED";
        }
    }

    protected void log(String s) {
        Rlog.d(TAG, "[" + mPhone.getPhoneId() + "] " + s);
    }

    protected void loge(String s) {
        Rlog.e(TAG, "[" + mPhone.getPhoneId() + "] " + s);
    }

    @Override
    public String toString() {
        return "mOverrideTimerRules=" + mOverrideTimerRules.toString()
                + ", mLteEnhancedPattern=" + mLteEnhancedPattern
                + ", mIsPhysicalChannelConfigOn=" + mIsPhysicalChannelConfigOn
                + ", mIsPrimaryTimerActive=" + mIsPrimaryTimerActive
                + ", mIsSecondaryTimerActive=" + mIsSecondaryTimerActive
                + ", mPrimaryTimerState=" + mPrimaryTimerState
                + ", mSecondaryTimerState=" + mSecondaryTimerState
                + ", mPreviousState=" + mPreviousState;
    }

    @Override
    public void dump(FileDescriptor fd, PrintWriter printWriter, String[] args) {
        IndentingPrintWriter pw = new IndentingPrintWriter(printWriter, " ");
        pw.print("NetworkTypeController: ");
        super.dump(fd, pw, args);
        pw.flush();
        pw.increaseIndent();
        pw.println("mSubId=" + mPhone.getSubId());
        pw.println("mOverrideTimerRules=" + mOverrideTimerRules.toString());
        pw.println("mLteEnhancedPattern=" + mLteEnhancedPattern);
        pw.println("mIsPhysicalChannelConfigOn=" + mIsPhysicalChannelConfigOn);
        pw.println("mIsPrimaryTimerActive=" + mIsPrimaryTimerActive);
        pw.println("mIsSecondaryTimerActive=" + mIsSecondaryTimerActive);
        pw.println("mIsTimerRestEnabledForLegacyStateRRCIdle="
                + mIsTimerResetEnabledForLegacyStateRRCIdle);
        pw.println("mLtePlusThresholdBandwidth=" + mLtePlusThresholdBandwidth);
        pw.println("mPrimaryTimerState=" + mPrimaryTimerState);
        pw.println("mSecondaryTimerState=" + mSecondaryTimerState);
        pw.println("mPreviousState=" + mPreviousState);
        pw.println("mPhysicalLinkState=" + mPhysicalLinkState);
        pw.decreaseIndent();
        pw.flush();
    }
}<|MERGE_RESOLUTION|>--- conflicted
+++ resolved
@@ -136,10 +136,7 @@
     private boolean mIsPrimaryTimerActive;
     private boolean mIsSecondaryTimerActive;
     private boolean mIsTimerResetEnabledForLegacyStateRRCIdle;
-<<<<<<< HEAD
-=======
     private int mLtePlusThresholdBandwidth;
->>>>>>> a8e596d9
     private String mPrimaryTimerState;
     private String mSecondaryTimerState;
     private String mPreviousState;
@@ -220,11 +217,8 @@
         mIsTimerResetEnabledForLegacyStateRRCIdle =
                 CarrierConfigManager.getDefaultConfig().getBoolean(
                         CarrierConfigManager.KEY_NR_TIMERS_RESET_IF_NON_ENDC_AND_RRC_IDLE_BOOL);
-<<<<<<< HEAD
-=======
         mLtePlusThresholdBandwidth = CarrierConfigManager.getDefaultConfig().getInt(
                 CarrierConfigManager.KEY_LTE_PLUS_THRESHOLD_BANDWIDTH_KHZ_INT);
->>>>>>> a8e596d9
 
         CarrierConfigManager configManager = (CarrierConfigManager) mPhone.getContext()
                 .getSystemService(Context.CARRIER_CONFIG_SERVICE);
@@ -252,12 +246,9 @@
                 }
                 mIsTimerResetEnabledForLegacyStateRRCIdle = b.getBoolean(
                         CarrierConfigManager.KEY_NR_TIMERS_RESET_IF_NON_ENDC_AND_RRC_IDLE_BOOL);
-<<<<<<< HEAD
-=======
                 mLtePlusThresholdBandwidth = b.getInt(
                         CarrierConfigManager.KEY_LTE_PLUS_THRESHOLD_BANDWIDTH_KHZ_INT,
                         mLtePlusThresholdBandwidth);
->>>>>>> a8e596d9
             }
         }
         createTimerRules(nrIconConfiguration, overrideTimerRule, overrideSecondaryTimerRule);
