/*
 * Copyright (C) 2023 The Android Open Source Project
 *
 * Licensed under the Apache License, Version 2.0 (the "License");
 * you may not use this file except in compliance with the License.
 * You may obtain a copy of the License at
 *
 *      http://www.apache.org/licenses/LICENSE-2.0
 *
 * Unless required by applicable law or agreed to in writing, software
 * distributed under the License is distributed on an "AS IS" BASIS,
 * WITHOUT WARRANTIES OR CONDITIONS OF ANY KIND, either express or implied.
 * See the License for the specific language governing permissions and
 * limitations under the License.
 */

package com.android.internal.telephony.satellite;

import android.annotation.NonNull;
import android.annotation.Nullable;
import android.bluetooth.BluetoothAdapter;
import android.content.Context;
import android.content.SharedPreferences;
import android.net.wifi.WifiManager;
import android.os.AsyncResult;
import android.os.Bundle;
import android.os.CancellationSignal;
import android.os.Handler;
import android.os.HandlerThread;
import android.os.IBinder;
import android.os.ICancellationSignal;
import android.os.Looper;
import android.os.Message;
import android.os.RemoteException;
import android.os.ResultReceiver;
import android.telephony.Rlog;
import android.telephony.SubscriptionManager;
import android.telephony.TelephonyManager;
import android.telephony.satellite.ISatelliteDatagramCallback;
import android.telephony.satellite.ISatelliteProvisionStateCallback;
import android.telephony.satellite.ISatelliteStateCallback;
import android.telephony.satellite.ISatelliteTransmissionUpdateCallback;
import android.telephony.satellite.SatelliteCapabilities;
import android.telephony.satellite.SatelliteDatagram;
import android.telephony.satellite.SatelliteManager;
import android.util.Log;

import com.android.internal.annotations.VisibleForTesting;
import com.android.internal.telephony.CommandsInterface;
import com.android.internal.telephony.IIntegerConsumer;
import com.android.internal.telephony.Phone;
import com.android.internal.telephony.satellite.metrics.ControllerMetricsStats;
import com.android.internal.telephony.satellite.metrics.ProvisionMetricsStats;
import com.android.internal.telephony.satellite.metrics.SessionMetricsStats;
import com.android.internal.util.FunctionalUtils;

import java.util.ArrayList;
import java.util.List;
import java.util.concurrent.ConcurrentHashMap;
import java.util.concurrent.atomic.AtomicBoolean;
import java.util.function.Consumer;

/**
 * Satellite controller is the backend service of
 * {@link android.telephony.satellite.SatelliteManager}.
 */
public class SatelliteController extends Handler {
    private static final String TAG = "SatelliteController";
    /** Whether enabling verbose debugging message or not. */
    private static final boolean DBG = false;
    /** File used to store shared preferences related to satellite. */
    public static final String SATELLITE_SHARED_PREF = "satellite_shared_pref";


    /** Message codes used in handleMessage() */
    //TODO: Move the Commands and events related to position updates to PointingAppController
    private static final int CMD_START_SATELLITE_TRANSMISSION_UPDATES = 1;
    private static final int EVENT_START_SATELLITE_TRANSMISSION_UPDATES_DONE = 2;
    private static final int CMD_STOP_SATELLITE_TRANSMISSION_UPDATES = 3;
    private static final int EVENT_STOP_SATELLITE_TRANSMISSION_UPDATES_DONE = 4;
    private static final int CMD_PROVISION_SATELLITE_SERVICE = 7;
    private static final int EVENT_PROVISION_SATELLITE_SERVICE_DONE = 8;
    private static final int CMD_DEPROVISION_SATELLITE_SERVICE = 9;
    private static final int EVENT_DEPROVISION_SATELLITE_SERVICE_DONE = 10;
    private static final int CMD_SET_SATELLITE_ENABLED = 11;
    private static final int EVENT_SET_SATELLITE_ENABLED_DONE = 12;
    private static final int CMD_IS_SATELLITE_ENABLED = 13;
    private static final int EVENT_IS_SATELLITE_ENABLED_DONE = 14;
    private static final int CMD_IS_SATELLITE_SUPPORTED = 15;
    private static final int EVENT_IS_SATELLITE_SUPPORTED_DONE = 16;
    private static final int CMD_GET_SATELLITE_CAPABILITIES = 17;
    private static final int EVENT_GET_SATELLITE_CAPABILITIES_DONE = 18;
    private static final int CMD_IS_SATELLITE_COMMUNICATION_ALLOWED = 19;
    private static final int EVENT_IS_SATELLITE_COMMUNICATION_ALLOWED_DONE = 20;
    private static final int CMD_GET_TIME_SATELLITE_NEXT_VISIBLE = 21;
    private static final int EVENT_GET_TIME_SATELLITE_NEXT_VISIBLE_DONE = 22;
    private static final int EVENT_RADIO_STATE_CHANGED = 23;
    private static final int CMD_IS_SATELLITE_PROVISIONED = 24;
    private static final int EVENT_IS_SATELLITE_PROVISIONED_DONE = 25;
    private static final int EVENT_SATELLITE_PROVISION_STATE_CHANGED = 26;
    private static final int EVENT_PENDING_DATAGRAMS = 27;
    private static final int EVENT_SATELLITE_MODEM_STATE_CHANGED = 28;

    @NonNull private static SatelliteController sInstance;
    @NonNull private final Context mContext;
    @NonNull private final SatelliteModemInterface mSatelliteModemInterface;
    @NonNull private SatelliteSessionController mSatelliteSessionController;
    @NonNull private final PointingAppController mPointingAppController;
    @NonNull private final DatagramController mDatagramController;
    @NonNull private final ControllerMetricsStats mControllerMetricsStats;
    @NonNull private final ProvisionMetricsStats mProvisionMetricsStats;
    private SharedPreferences mSharedPreferences = null;
    private final CommandsInterface mCi;

    BluetoothAdapter mBluetoothAdapter = null;
    WifiManager mWifiManager = null;
    /** Shared preference key to store the existing state of Bluetooth and Wifi*/
    private static final String KEY_BLUETOOTH_DISABLED_BY_SCO = "bluetooth_disabled_by_sco";
    private static final String KEY_WIFI_DISABLED_BY_SCO = "wifi_disabled_by_sco";
    boolean mDisabledBTFlag = false;
    boolean mDisabledWifiFlag = false;
    private final AtomicBoolean mRegisteredForProvisionStateChangedWithSatelliteService =
            new AtomicBoolean(false);
    private final AtomicBoolean mRegisteredForProvisionStateChangedWithPhone =
            new AtomicBoolean(false);
    private final AtomicBoolean mRegisteredForPendingDatagramCountWithSatelliteService =
            new AtomicBoolean(false);
    private final AtomicBoolean mRegisteredForPendingDatagramCountWithPhone =
            new AtomicBoolean(false);
    private final AtomicBoolean mRegisteredForSatelliteModemStateChangedWithSatelliteService =
            new AtomicBoolean(false);
    private final AtomicBoolean mRegisteredForSatelliteModemStateChangedWithPhone =
            new AtomicBoolean(false);
    /**
     * Map key: subId, value: callback to get error code of the provision request.
     */
    private final ConcurrentHashMap<Integer, Consumer<Integer>> mSatelliteProvisionCallbacks =
            new ConcurrentHashMap<>();

    /**
     * Map key: binder of the callback, value: callback to receive provision state changed events.
     */
    private final ConcurrentHashMap<IBinder, ISatelliteProvisionStateCallback>
            mSatelliteProvisionStateChangedListeners = new ConcurrentHashMap<>();

    private Boolean mIsSatelliteSupported = null;
    private final Object mIsSatelliteSupportedLock = new Object();
    private boolean mIsDemoModeEnabled = false;
    private Boolean mIsSatelliteEnabled = null;
    private final Object mIsSatelliteEnabledLock = new Object();
    private Boolean mIsSatelliteProvisioned = null;
    private final Object mIsSatelliteProvisionedLock = new Object();
    private SatelliteCapabilities mSatelliteCapabilities;
    private final Object mSatelliteCapabilitiesLock = new Object();
    private boolean mNeedsSatellitePointing = false;
    private final Object mNeedsSatellitePointingLock = new Object();

    /**
     * @return The singleton instance of SatelliteController.
     */
    public static SatelliteController getInstance() {
        if (sInstance == null) {
            loge("SatelliteController was not yet initialized.");
        }
        return sInstance;
    }

    /**
     * Create the SatelliteController singleton instance.
     * @param context The Context to use to create the SatelliteController.
     */
    public static void make(@NonNull Context context) {
        if (sInstance == null) {
            HandlerThread satelliteThread = new HandlerThread(TAG);
            satelliteThread.start();
            sInstance = new SatelliteController(context, satelliteThread.getLooper());
        }
    }

    /**
     * Create a SatelliteController to act as a backend service of
     * {@link android.telephony.satellite.SatelliteManager}
     *
     * @param context The Context for the SatelliteController.
     * @param looper The looper for the handler. It does not run on main thread.
     */
    @VisibleForTesting(visibility = VisibleForTesting.Visibility.PRIVATE)
    public SatelliteController(@NonNull Context context, @NonNull Looper looper) {
        super(looper);

        mContext = context;
        Phone phone = SatelliteServiceUtils.getPhone();
        mCi = phone.mCi;
        // Create the SatelliteModemInterface singleton, which is used to manage connections
        // to the satellite service and HAL interface.
        mSatelliteModemInterface = SatelliteModemInterface.make(mContext, this);

        // Create the PointingUIController singleton,
        // which is used to manage interactions with PointingUI app.
        mPointingAppController = PointingAppController.make(mContext);

        // Create the SatelliteControllerMetrics to report controller metrics
        // should be called before making DatagramController
        loge("mControllerMetricsStats = ControllerMetricsStats.make(mContext);");
        mControllerMetricsStats = ControllerMetricsStats.make(mContext);
        mProvisionMetricsStats = ProvisionMetricsStats.getOrCreateInstance();

        // Create the DatagramController singleton,
        // which is used to send and receive satellite datagrams.
        mDatagramController = DatagramController.make(mContext, looper, mPointingAppController);

        requestIsSatelliteSupported(SubscriptionManager.DEFAULT_SUBSCRIPTION_ID,
                new ResultReceiver(this) {
                    @Override
                    protected void onReceiveResult(int resultCode, Bundle resultData) {
                        logd("requestIsSatelliteSupported: resultCode=" + resultCode);
                    }
                });
        mCi.registerForRadioStateChanged(this, EVENT_RADIO_STATE_CHANGED, null);
        registerForSatelliteProvisionStateChanged();
        registerForPendingDatagramCount();
        registerForSatelliteModemStateChanged();
        try {
            mSharedPreferences = mContext.getSharedPreferences(SATELLITE_SHARED_PREF,
                    Context.MODE_PRIVATE);
        } catch (Exception e) {
            loge("Cannot get default shared preferences: " + e);
        }
        //if BT and Wifi was already disabled by Satellite Controller, reset
        if ((mSharedPreferences != null) &&
                (mSharedPreferences.contains(KEY_BLUETOOTH_DISABLED_BY_SCO) ||
                mSharedPreferences.contains(KEY_WIFI_DISABLED_BY_SCO))) {
            /**
             * read the flag from shared preference to check if the Bluetooth and Wifi was disabled
             * by Satellite Controller
             */
            mDisabledBTFlag = mSharedPreferences
                    .getBoolean(KEY_BLUETOOTH_DISABLED_BY_SCO, false);
            mDisabledWifiFlag = mSharedPreferences
                    .getBoolean(KEY_WIFI_DISABLED_BY_SCO, false);
            checkAndEnableBluetoothWifiState();
        }
    }

    private void internalInit() {

    }

    private static final class SatelliteControllerHandlerRequest {
        /** The argument to use for the request */
        public @NonNull Object argument;
        /** The caller needs to specify the phone to be used for the request */
        public @NonNull Phone phone;
        /** The result of the request that is run on the main thread */
        public @Nullable Object result;

        SatelliteControllerHandlerRequest(Object argument, Phone phone) {
            this.argument = argument;
            this.phone = phone;
        }
    }

    private static final class RequestSatelliteEnabledArgument {
        public boolean enableSatellite;
        public boolean enableDemoMode;
        @NonNull public Consumer<Integer> callback;

        RequestSatelliteEnabledArgument(boolean enableSatellite, boolean enableDemoMode,
                Consumer<Integer> callback) {
            this.enableSatellite = enableSatellite;
            this.enableDemoMode = enableDemoMode;
            this.callback = callback;
        }
    }

    private static final class ProvisionSatelliteServiceArgument {
        @NonNull public String token;
        @NonNull public String regionId;
        @NonNull public Consumer<Integer> callback;
        public int subId;

        ProvisionSatelliteServiceArgument(String token, String regionId, Consumer<Integer> callback,
                int subId) {
            this.token = token;
            this.regionId = regionId;
            this.callback = callback;
            this.subId = subId;
        }
    }

    /**
     * Arguments to send to SatelliteTransmissionUpdate registrants
     */
    public static final class SatelliteTransmissionUpdateArgument {
        @NonNull public Consumer<Integer> errorCallback;
        @NonNull public ISatelliteTransmissionUpdateCallback callback;
        public int subId;

        SatelliteTransmissionUpdateArgument(Consumer<Integer> errorCallback,
                ISatelliteTransmissionUpdateCallback callback, int subId) {
            this.errorCallback = errorCallback;
            this.callback = callback;
            this.subId = subId;
        }
    }

    @Override
    public void handleMessage(Message msg) {
        SatelliteControllerHandlerRequest request;
        Message onCompleted;
        AsyncResult ar;

        switch(msg.what) {
            case CMD_START_SATELLITE_TRANSMISSION_UPDATES: {
                request = (SatelliteControllerHandlerRequest) msg.obj;
                onCompleted =
                        obtainMessage(EVENT_START_SATELLITE_TRANSMISSION_UPDATES_DONE, request);
                mPointingAppController.startSatelliteTransmissionUpdates(onCompleted,
                        request.phone);
                break;
            }

            case EVENT_START_SATELLITE_TRANSMISSION_UPDATES_DONE: {
                handleStartSatelliteTransmissionUpdatesDone((AsyncResult) msg.obj);
                break;
            }

            case CMD_STOP_SATELLITE_TRANSMISSION_UPDATES: {
                request = (SatelliteControllerHandlerRequest) msg.obj;
                onCompleted =
                        obtainMessage(EVENT_STOP_SATELLITE_TRANSMISSION_UPDATES_DONE, request);
                mPointingAppController.stopSatelliteTransmissionUpdates(onCompleted, request.phone);
                break;
            }

            case EVENT_STOP_SATELLITE_TRANSMISSION_UPDATES_DONE: {
                ar = (AsyncResult) msg.obj;
                request = (SatelliteControllerHandlerRequest) ar.userObj;
                int error =  SatelliteServiceUtils.getSatelliteError(ar,
                        "stopSatelliteTransmissionUpdates");
                ((Consumer<Integer>) request.argument).accept(error);
                break;
            }

            case CMD_PROVISION_SATELLITE_SERVICE: {
                request = (SatelliteControllerHandlerRequest) msg.obj;
                ProvisionSatelliteServiceArgument argument =
                        (ProvisionSatelliteServiceArgument) request.argument;
                if (mSatelliteProvisionCallbacks.containsKey(argument.subId)) {
                    argument.callback.accept(
                            SatelliteManager.SATELLITE_SERVICE_PROVISION_IN_PROGRESS);
                    notifyRequester(request);
                    break;
                }
                mSatelliteProvisionCallbacks.put(argument.subId, argument.callback);
                onCompleted = obtainMessage(EVENT_PROVISION_SATELLITE_SERVICE_DONE, request);
                // Log the current time for provision triggered
                mProvisionMetricsStats.setProvisioningStartTime();
                if (mSatelliteModemInterface.isSatelliteServiceSupported()) {
                    mSatelliteModemInterface.provisionSatelliteService(argument.token,
                            argument.regionId, onCompleted);
                    break;
                }
                Phone phone = request.phone;
                if (phone != null) {
                    phone.provisionSatelliteService(onCompleted, argument.token);
                } else {
                    loge("provisionSatelliteService: No phone object");
                    argument.callback.accept(SatelliteManager.SATELLITE_INVALID_TELEPHONY_STATE);
                    notifyRequester(request);
                    mProvisionMetricsStats
                            .setResultCode(SatelliteManager.SATELLITE_INVALID_TELEPHONY_STATE)
                            .reportProvisionMetrics();
                    mControllerMetricsStats.reportProvisionCount(
                            SatelliteManager.SATELLITE_INVALID_TELEPHONY_STATE);
                }
                break;
            }

            case EVENT_PROVISION_SATELLITE_SERVICE_DONE: {
                ar = (AsyncResult) msg.obj;
                request = (SatelliteControllerHandlerRequest) ar.userObj;
                int errorCode =  SatelliteServiceUtils.getSatelliteError(ar,
                        "provisionSatelliteService");
                handleEventProvisionSatelliteServiceDone(
                        (ProvisionSatelliteServiceArgument) request.argument, errorCode);
                notifyRequester(request);
                break;
            }

            case CMD_DEPROVISION_SATELLITE_SERVICE: {
                request = (SatelliteControllerHandlerRequest) msg.obj;
                ProvisionSatelliteServiceArgument argument =
                        (ProvisionSatelliteServiceArgument) request.argument;
                onCompleted = obtainMessage(EVENT_DEPROVISION_SATELLITE_SERVICE_DONE, request);
                if (argument.callback != null) {
                    mProvisionMetricsStats.setProvisioningStartTime();
                }
                if (mSatelliteModemInterface.isSatelliteServiceSupported()) {
                    mSatelliteModemInterface
                            .deprovisionSatelliteService(argument.token, onCompleted);
                    break;
                }
                Phone phone = request.phone;
                if (phone != null) {
                    phone.deprovisionSatelliteService(onCompleted, argument.token);
                } else {
                    loge("deprovisionSatelliteService: No phone object");
                    if (argument.callback != null) {
                        argument.callback.accept(
                                SatelliteManager.SATELLITE_INVALID_TELEPHONY_STATE);
                        mProvisionMetricsStats
                                .setResultCode(SatelliteManager.SATELLITE_INVALID_TELEPHONY_STATE)
                                .reportProvisionMetrics();
                        mControllerMetricsStats.reportDeprovisionCount(
                                SatelliteManager.SATELLITE_INVALID_TELEPHONY_STATE);
                    }
                }
                break;
            }

            case EVENT_DEPROVISION_SATELLITE_SERVICE_DONE: {
                ar = (AsyncResult) msg.obj;
                request = (SatelliteControllerHandlerRequest) ar.userObj;
                int errorCode =  SatelliteServiceUtils.getSatelliteError(ar,
                        "deprovisionSatelliteService");
                handleEventDeprovisionSatelliteServiceDone(
                        (ProvisionSatelliteServiceArgument) request.argument, errorCode);
                break;
            }

            case CMD_SET_SATELLITE_ENABLED: {
                request = (SatelliteControllerHandlerRequest) msg.obj;
                handleSatelliteEnabled(request);
                break;
            }

            case EVENT_SET_SATELLITE_ENABLED_DONE: {
                ar = (AsyncResult) msg.obj;
                request = (SatelliteControllerHandlerRequest) ar.userObj;
                RequestSatelliteEnabledArgument argument =
                        (RequestSatelliteEnabledArgument) request.argument;
                int error =  SatelliteServiceUtils.getSatelliteError(ar, "setSatelliteEnabled");
                if (error == SatelliteManager.SATELLITE_ERROR_NONE) {
                    if (argument.enableSatellite) {
                        //If satellite mode is enabled successfully, disable Bluetooth and wifi
                        disableBluetoothWifiState();
                    } else {
                        //Disabled satellite mode, Reset BT and Wifi if previously changed here
                        checkAndEnableBluetoothWifiState();
                    }
                    /**
                     * TODO for NTN-based satellites: Check if satellite is acquired.
                     */
                    if (mNeedsSatellitePointing) {
                        mPointingAppController.startPointingUI(false);
                    }
                    mIsDemoModeEnabled = argument.enableDemoMode;
                    updateSatelliteEnabledState(
                            argument.enableSatellite, "EVENT_SET_SATELLITE_ENABLED_DONE");
                }
                argument.callback.accept(error);

                if (argument.enableSatellite) {
                    if (error == SatelliteManager.SATELLITE_ERROR_NONE) {
                        mControllerMetricsStats.onSatelliteEnabled();
                        mControllerMetricsStats.reportServiceEnablementSuccessCount();
                    } else {
                        mControllerMetricsStats.reportServiceEnablementFailCount();
                    }
                    SessionMetricsStats.getInstance()
                            .setInitializationResult(error)
                            .setRadioTechnology(SatelliteManager.NT_RADIO_TECHNOLOGY_PROPRIETARY)
                            .reportSessionMetrics();
                } else {
                    mControllerMetricsStats.onSatelliteDisabled();
                }
                break;
            }

            case CMD_IS_SATELLITE_ENABLED: {
                request = (SatelliteControllerHandlerRequest) msg.obj;
                onCompleted = obtainMessage(EVENT_IS_SATELLITE_ENABLED_DONE, request);
                if (mSatelliteModemInterface.isSatelliteServiceSupported()) {
                    mSatelliteModemInterface.requestIsSatelliteEnabled(onCompleted);
                    break;
                }
                Phone phone = request.phone;
                if (phone != null) {
                    phone.isSatellitePowerOn(onCompleted);
                } else {
                    loge("isSatelliteEnabled: No phone object");
                    ((ResultReceiver) request.argument).send(
                            SatelliteManager.SATELLITE_INVALID_TELEPHONY_STATE, null);
                }
                break;
            }

            case EVENT_IS_SATELLITE_ENABLED_DONE: {
                ar = (AsyncResult) msg.obj;
                request = (SatelliteControllerHandlerRequest) ar.userObj;
                int error =  SatelliteServiceUtils.getSatelliteError(ar,
                        "isSatelliteEnabled");
                Bundle bundle = new Bundle();
                if (error == SatelliteManager.SATELLITE_ERROR_NONE) {
                    if (ar.result == null) {
                        loge("isSatelliteEnabled: result is null");
                        error = SatelliteManager.SATELLITE_INVALID_TELEPHONY_STATE;
                    } else {
                        boolean enabled = ((int[]) ar.result)[0] == 1;
                        if (DBG) logd("isSatelliteEnabled: " + enabled);
                        bundle.putBoolean(SatelliteManager.KEY_SATELLITE_ENABLED, enabled);
                        updateSatelliteEnabledState(enabled, "EVENT_IS_SATELLITE_ENABLED_DONE");
                    }
                } else if (error == SatelliteManager.SATELLITE_REQUEST_NOT_SUPPORTED) {
                    updateSatelliteSupportedState(false);
                }
                ((ResultReceiver) request.argument).send(error, bundle);
                break;
            }

            case CMD_IS_SATELLITE_SUPPORTED: {
                request = (SatelliteControllerHandlerRequest) msg.obj;
                onCompleted = obtainMessage(EVENT_IS_SATELLITE_SUPPORTED_DONE, request);

                if (mSatelliteModemInterface.isSatelliteServiceSupported()) {
                    mSatelliteModemInterface.requestIsSatelliteSupported(onCompleted);
                    break;
                }
                Phone phone = request.phone;
                if (phone != null) {
                    phone.isSatelliteSupported(onCompleted);
                } else {
                    loge("isSatelliteSupported: No phone object");
                    ((ResultReceiver) request.argument).send(
                            SatelliteManager.SATELLITE_INVALID_TELEPHONY_STATE, null);
                }
                break;
            }

            case EVENT_IS_SATELLITE_SUPPORTED_DONE: {
                ar = (AsyncResult) msg.obj;
                request = (SatelliteControllerHandlerRequest) ar.userObj;
                int error =  SatelliteServiceUtils.getSatelliteError(ar, "isSatelliteSupported");
                Bundle bundle = new Bundle();
                if (error == SatelliteManager.SATELLITE_ERROR_NONE) {
                    if (ar.result == null) {
                        loge("isSatelliteSupported: result is null");
                        error = SatelliteManager.SATELLITE_INVALID_TELEPHONY_STATE;
                    } else {
                        boolean supported = (boolean) ar.result;
                        if (DBG) logd("isSatelliteSupported: " + supported);
                        bundle.putBoolean(SatelliteManager.KEY_SATELLITE_SUPPORTED, supported);
                        updateSatelliteSupportedState(supported);
                    }
                }
                ((ResultReceiver) request.argument).send(error, bundle);
                break;
            }

            case CMD_GET_SATELLITE_CAPABILITIES: {
                request = (SatelliteControllerHandlerRequest) msg.obj;
                onCompleted = obtainMessage(EVENT_GET_SATELLITE_CAPABILITIES_DONE, request);
                if (mSatelliteModemInterface.isSatelliteServiceSupported()) {
                    mSatelliteModemInterface.requestSatelliteCapabilities(onCompleted);
                    break;
                }
                Phone phone = request.phone;
                if (phone != null) {
                    phone.getSatelliteCapabilities(onCompleted);
                } else {
                    loge("getSatelliteCapabilities: No phone object");
                    ((ResultReceiver) request.argument).send(
                            SatelliteManager.SATELLITE_INVALID_TELEPHONY_STATE, null);
                }
                break;
            }

            case EVENT_GET_SATELLITE_CAPABILITIES_DONE: {
                ar = (AsyncResult) msg.obj;
                request = (SatelliteControllerHandlerRequest) ar.userObj;
                int error =  SatelliteServiceUtils.getSatelliteError(ar,
                        "getSatelliteCapabilities");
                Bundle bundle = new Bundle();
                if (error == SatelliteManager.SATELLITE_ERROR_NONE) {
                    if (ar.result == null) {
                        loge("getSatelliteCapabilities: result is null");
                        error = SatelliteManager.SATELLITE_INVALID_TELEPHONY_STATE;
                    } else {
                        SatelliteCapabilities capabilities = (SatelliteCapabilities) ar.result;
                        synchronized (mNeedsSatellitePointingLock) {
                            mNeedsSatellitePointing = capabilities.isPointingRequired();
                        }
                        if (DBG) logd("getSatelliteCapabilities: " + capabilities);
                        bundle.putParcelable(SatelliteManager.KEY_SATELLITE_CAPABILITIES,
                                capabilities);
                        synchronized (mSatelliteCapabilitiesLock) {
                            mSatelliteCapabilities = capabilities;
                        }
                    }
                }
                ((ResultReceiver) request.argument).send(error, bundle);
                break;
            }

            case CMD_IS_SATELLITE_COMMUNICATION_ALLOWED: {
                request = (SatelliteControllerHandlerRequest) msg.obj;
                onCompleted =
                        obtainMessage(EVENT_IS_SATELLITE_COMMUNICATION_ALLOWED_DONE, request);
                if (mSatelliteModemInterface.isSatelliteServiceSupported()) {
                    mSatelliteModemInterface
                            .requestIsSatelliteCommunicationAllowedForCurrentLocation(
                                    onCompleted);
                    break;
                }
                Phone phone = request.phone;
                if (phone != null) {
                    phone.isSatelliteCommunicationAllowedForCurrentLocation(onCompleted);
                } else {
                    loge("isSatelliteCommunicationAllowedForCurrentLocation: No phone object");
                    ((ResultReceiver) request.argument).send(
                            SatelliteManager.SATELLITE_INVALID_TELEPHONY_STATE, null);
                }
                break;
            }

            case EVENT_IS_SATELLITE_COMMUNICATION_ALLOWED_DONE: {
                ar = (AsyncResult) msg.obj;
                request = (SatelliteControllerHandlerRequest) ar.userObj;
                int error =  SatelliteServiceUtils.getSatelliteError(ar,
                        "isSatelliteCommunicationAllowedForCurrentLocation");
                Bundle bundle = new Bundle();
                if (error == SatelliteManager.SATELLITE_ERROR_NONE) {
                    if (ar.result == null) {
                        loge("isSatelliteCommunicationAllowedForCurrentLocation: result is null");
                        error = SatelliteManager.SATELLITE_INVALID_TELEPHONY_STATE;
                    } else {
                        boolean communicationAllowed = (boolean) ar.result;
                        if (DBG) {
                            logd("isSatelliteCommunicationAllowedForCurrentLocation: "
                                    + communicationAllowed);
                        }
                        bundle.putBoolean(SatelliteManager.KEY_SATELLITE_COMMUNICATION_ALLOWED,
                                communicationAllowed);
                    }
                }
                ((ResultReceiver) request.argument).send(error, bundle);
                break;
            }

            case CMD_GET_TIME_SATELLITE_NEXT_VISIBLE: {
                request = (SatelliteControllerHandlerRequest) msg.obj;
                onCompleted = obtainMessage(EVENT_GET_TIME_SATELLITE_NEXT_VISIBLE_DONE,
                        request);
                if (mSatelliteModemInterface.isSatelliteServiceSupported()) {
                    mSatelliteModemInterface
                            .requestTimeForNextSatelliteVisibility(onCompleted);
                    break;
                }
                Phone phone = request.phone;
                if (phone != null) {
                    phone.requestTimeForNextSatelliteVisibility(onCompleted);
                } else {
                    loge("requestTimeForNextSatelliteVisibility: No phone object");
                    ((ResultReceiver) request.argument).send(
                            SatelliteManager.SATELLITE_INVALID_TELEPHONY_STATE, null);
                }
                break;
            }

            case EVENT_GET_TIME_SATELLITE_NEXT_VISIBLE_DONE: {
                ar = (AsyncResult) msg.obj;
                request = (SatelliteControllerHandlerRequest) ar.userObj;
                int error = SatelliteServiceUtils.getSatelliteError(ar,
                        "requestTimeForNextSatelliteVisibility");
                Bundle bundle = new Bundle();
                if (error == SatelliteManager.SATELLITE_ERROR_NONE) {
                    if (ar.result == null) {
                        loge("requestTimeForNextSatelliteVisibility: result is null");
                        error = SatelliteManager.SATELLITE_INVALID_TELEPHONY_STATE;
                    } else {
                        int nextVisibilityDuration = ((int[]) ar.result)[0];
                        if (DBG) {
                            logd("requestTimeForNextSatelliteVisibility: " +
                                    nextVisibilityDuration);
                        }
                        bundle.putInt(SatelliteManager.KEY_SATELLITE_NEXT_VISIBILITY,
                                nextVisibilityDuration);
                    }
                }
                ((ResultReceiver) request.argument).send(error, bundle);
                break;
            }

            case EVENT_RADIO_STATE_CHANGED: {
                if (mCi.getRadioState() == TelephonyManager.RADIO_POWER_OFF
                        || mCi.getRadioState() == TelephonyManager.RADIO_POWER_UNAVAILABLE) {
                    logd("Radio State Changed to " + mCi.getRadioState());
                    IIntegerConsumer errorCallback = new IIntegerConsumer.Stub() {
                        @Override
                        public void accept(int result) {
                            loge("Failed to Disable Satellite Mode, Error: " + result);
                        }
                    };
                    Phone phone = SatelliteServiceUtils.getPhone();
                    Consumer<Integer> result = FunctionalUtils
                            .ignoreRemoteException(errorCallback::accept);
                    RequestSatelliteEnabledArgument message =
                            new RequestSatelliteEnabledArgument(false, false, result);
                    request = new SatelliteControllerHandlerRequest(message, phone);
                    handleSatelliteEnabled(request);
                } else {
                    if (!mSatelliteModemInterface.isSatelliteServiceSupported()) {
                        synchronized (mIsSatelliteSupportedLock) {
                            if (mIsSatelliteSupported == null) {
                                ResultReceiver receiver = new ResultReceiver(this) {
                                    @Override
                                    protected void onReceiveResult(
                                            int resultCode, Bundle resultData) {
                                        logd("requestIsSatelliteSupported: resultCode="
                                                + resultCode);
                                    }
                                };
                                requestIsSatelliteSupported(
                                        SubscriptionManager.DEFAULT_SUBSCRIPTION_ID, receiver);
                            }
                        }
                    } else {
                        logd("EVENT_RADIO_STATE_CHANGED: Satellite vendor service is supported."
                                + " Ignored the event");
                    }
<<<<<<< HEAD
=======
                }
                break;
            }

            case CMD_IS_SATELLITE_PROVISIONED: {
                request = (SatelliteControllerHandlerRequest) msg.obj;
                onCompleted = obtainMessage(EVENT_IS_SATELLITE_PROVISIONED_DONE, request);
                if (mSatelliteModemInterface.isSatelliteServiceSupported()) {
                    mSatelliteModemInterface.requestIsSatelliteProvisioned(onCompleted);
                    break;
                }
                Phone phone = request.phone;
                if (phone != null) {
                    phone.isSatelliteProvisioned(onCompleted);
                } else {
                    loge("isSatelliteProvisioned: No phone object");
                    ((ResultReceiver) request.argument).send(
                            SatelliteManager.SATELLITE_INVALID_TELEPHONY_STATE, null);
                }
                break;
            }

            case EVENT_IS_SATELLITE_PROVISIONED_DONE: {
                ar = (AsyncResult) msg.obj;
                request = (SatelliteControllerHandlerRequest) ar.userObj;
                int error =  SatelliteServiceUtils.getSatelliteError(ar,
                        "isSatelliteProvisioned");
                Bundle bundle = new Bundle();
                if (error == SatelliteManager.SATELLITE_ERROR_NONE) {
                    if (ar.result == null) {
                        loge("isSatelliteProvisioned: result is null");
                        error = SatelliteManager.SATELLITE_INVALID_TELEPHONY_STATE;
                    } else {
                        boolean provisioned = ((int[]) ar.result)[0] == 1;
                        if (DBG) logd("isSatelliteProvisioned: " + provisioned);
                        bundle.putBoolean(SatelliteManager.KEY_SATELLITE_PROVISIONED, provisioned);
                        synchronized (mIsSatelliteProvisionedLock) {
                            mIsSatelliteProvisioned = provisioned;
                        }
                    }
>>>>>>> dab3190c
                }
                ((ResultReceiver) request.argument).send(error, bundle);
                break;
            }

<<<<<<< HEAD
            case CMD_IS_SATELLITE_PROVISIONED: {
                request = (SatelliteControllerHandlerRequest) msg.obj;
                onCompleted = obtainMessage(EVENT_IS_SATELLITE_PROVISIONED_DONE, request);
                if (mSatelliteModemInterface.isSatelliteServiceSupported()) {
                    mSatelliteModemInterface.requestIsSatelliteProvisioned(onCompleted);
                    break;
                }
                Phone phone = request.phone;
                if (phone != null) {
                    phone.isSatelliteProvisioned(onCompleted);
                } else {
                    loge("isSatelliteProvisioned: No phone object");
                    ((ResultReceiver) request.argument).send(
                            SatelliteManager.SATELLITE_INVALID_TELEPHONY_STATE, null);
                }
                break;
            }

            case EVENT_IS_SATELLITE_PROVISIONED_DONE: {
                ar = (AsyncResult) msg.obj;
                request = (SatelliteControllerHandlerRequest) ar.userObj;
                int error =  SatelliteServiceUtils.getSatelliteError(ar,
                        "isSatelliteProvisioned");
                Bundle bundle = new Bundle();
                if (error == SatelliteManager.SATELLITE_ERROR_NONE) {
                    if (ar.result == null) {
                        loge("isSatelliteProvisioned: result is null");
                        error = SatelliteManager.SATELLITE_INVALID_TELEPHONY_STATE;
                    } else {
                        boolean provisioned = ((int[]) ar.result)[0] == 1;
                        if (DBG) logd("isSatelliteProvisioned: " + provisioned);
                        bundle.putBoolean(SatelliteManager.KEY_SATELLITE_PROVISIONED, provisioned);
                        synchronized (mIsSatelliteProvisionedLock) {
                            mIsSatelliteProvisioned = provisioned;
                        }
                    }
                }
                ((ResultReceiver) request.argument).send(error, bundle);
                break;
            }

=======
>>>>>>> dab3190c
            case EVENT_SATELLITE_PROVISION_STATE_CHANGED:
                ar = (AsyncResult) msg.obj;
                if (ar.result == null) {
                    loge("EVENT_SATELLITE_PROVISION_STATE_CHANGED: result is null");
                } else {
                    handleEventSatelliteProvisionStateChanged((boolean) ar.result);
                }
                break;

            case EVENT_PENDING_DATAGRAMS:
                logd("Received EVENT_PENDING_DATAGRAMS");
                IIntegerConsumer internalCallback = new IIntegerConsumer.Stub() {
                    @Override
                    public void accept(int result) {
                        logd("pollPendingSatelliteDatagram result: " + result);
                    }
                };
                pollPendingSatelliteDatagrams(
                        SubscriptionManager.DEFAULT_SUBSCRIPTION_ID, internalCallback);
                break;

            case EVENT_SATELLITE_MODEM_STATE_CHANGED:
                ar = (AsyncResult) msg.obj;
                if (ar.result == null) {
                    loge("EVENT_SATELLITE_MODEM_STATE_CHANGED: result is null");
                } else {
                    handleEventSatelliteModemStateChanged((int) ar.result);
                }
                break;

            default:
                Log.w(TAG, "SatelliteControllerHandler: unexpected message code: " +
                        msg.what);
                break;
        }
    }

    private void notifyRequester(SatelliteControllerHandlerRequest request) {
        synchronized (request) {
            request.notifyAll();
        }
    }

    /**
     * Request to enable or disable the satellite modem and demo mode. If the satellite modem is
     * enabled, this will also disable the cellular modem, and if the satellite modem is disabled,
     * this will also re-enable the cellular modem.
     *
     * @param subId The subId of the subscription to set satellite enabled for.
     * @param enableSatellite {@code true} to enable the satellite modem and
     *                        {@code false} to disable.
     * @param enableDemoMode {@code true} to enable demo mode and {@code false} to disable.
     * @param callback The callback to get the error code of the request.
     */
    public void requestSatelliteEnabled(int subId, boolean enableSatellite, boolean enableDemoMode,
            @NonNull IIntegerConsumer callback) {
        Consumer<Integer> result = FunctionalUtils.ignoreRemoteException(callback::accept);
<<<<<<< HEAD
        Boolean satelliteSupported = isSatelliteSupported();
=======
        Boolean satelliteSupported = isSatelliteSupportedInternal();
>>>>>>> dab3190c
        if (satelliteSupported == null) {
            result.accept(SatelliteManager.SATELLITE_INVALID_TELEPHONY_STATE);
            return;
        }
        if (!satelliteSupported) {
            result.accept(SatelliteManager.SATELLITE_NOT_SUPPORTED);
            return;
        }

        Boolean satelliteProvisioned = isSatelliteProvisioned();
        if (satelliteProvisioned == null) {
            result.accept(SatelliteManager.SATELLITE_INVALID_TELEPHONY_STATE);
            return;
        }
        if (!satelliteProvisioned) {
            result.accept(SatelliteManager.SATELLITE_SERVICE_NOT_PROVISIONED);
            return;
        }

        sendRequestAsync(CMD_SET_SATELLITE_ENABLED,
                new RequestSatelliteEnabledArgument(enableSatellite, enableDemoMode, result),
                SatelliteServiceUtils.getPhone());
    }

    /**
     * Request to get whether the satellite modem is enabled.
     *
     * @param subId The subId of the subscription to check whether satellite is enabled for.
     * @param result The result receiver that returns whether the satellite modem is enabled
     *               if the request is successful or an error code if the request failed.
     */
    public void requestIsSatelliteEnabled(int subId, @NonNull ResultReceiver result) {
<<<<<<< HEAD
        Boolean satelliteSupported = isSatelliteSupported();
=======
        Boolean satelliteSupported = isSatelliteSupportedInternal();
>>>>>>> dab3190c
        if (satelliteSupported == null) {
            result.send(SatelliteManager.SATELLITE_INVALID_TELEPHONY_STATE, null);
            return;
        }
        if (!satelliteSupported) {
            result.send(SatelliteManager.SATELLITE_NOT_SUPPORTED, null);
            return;
        }

        synchronized (mIsSatelliteEnabledLock) {
            if (mIsSatelliteEnabled != null) {
                /* We have already successfully queried the satellite modem. */
                Bundle bundle = new Bundle();
                bundle.putBoolean(SatelliteManager.KEY_SATELLITE_ENABLED, mIsSatelliteEnabled);
                result.send(SatelliteManager.SATELLITE_ERROR_NONE, bundle);
                return;
            }
        }

        sendRequestAsync(CMD_IS_SATELLITE_ENABLED, result, SatelliteServiceUtils.getPhone());
    }

    /**
     * Request to get whether the satellite service demo mode is enabled.
     *
     * @param subId The subId of the subscription to check whether the satellite demo mode
     *              is enabled for.
     * @param result The result receiver that returns whether the satellite demo mode is enabled
     *               if the request is successful or an error code if the request failed.
     */
    public void requestIsDemoModeEnabled(int subId, @NonNull ResultReceiver result) {
<<<<<<< HEAD
        Boolean satelliteSupported = isSatelliteSupported();
=======
        Boolean satelliteSupported = isSatelliteSupportedInternal();
>>>>>>> dab3190c
        if (satelliteSupported == null) {
            result.send(SatelliteManager.SATELLITE_INVALID_TELEPHONY_STATE, null);
            return;
        }
        if (!satelliteSupported) {
            result.send(SatelliteManager.SATELLITE_NOT_SUPPORTED, null);
            return;
        }

        Boolean satelliteProvisioned = isSatelliteProvisioned();
        if (satelliteProvisioned == null) {
            result.send(SatelliteManager.SATELLITE_INVALID_TELEPHONY_STATE, null);
            return;
        }
        if (!satelliteProvisioned) {
            result.send(SatelliteManager.SATELLITE_SERVICE_NOT_PROVISIONED, null);
            return;
        }

        final Bundle bundle = new Bundle();
        bundle.putBoolean(SatelliteManager.KEY_DEMO_MODE_ENABLED, mIsDemoModeEnabled);
        result.send(SatelliteManager.SATELLITE_ERROR_NONE, bundle);
    }

    /**
     * Request to get whether the satellite service is supported on the device.
     *
     * @param subId The subId of the subscription to check satellite service support for.
     * @param result The result receiver that returns whether the satellite service is supported on
     *               the device if the request is successful or an error code if the request failed.
     */
    public void requestIsSatelliteSupported(int subId, @NonNull ResultReceiver result) {
        synchronized (mIsSatelliteSupportedLock) {
            if (mIsSatelliteSupported != null) {
                /* We have already successfully queried the satellite modem. */
                Bundle bundle = new Bundle();
                bundle.putBoolean(SatelliteManager.KEY_SATELLITE_SUPPORTED, mIsSatelliteSupported);
                result.send(SatelliteManager.SATELLITE_ERROR_NONE, bundle);
                return;
            }
        }

        sendRequestAsync(CMD_IS_SATELLITE_SUPPORTED, result, SatelliteServiceUtils.getPhone());
    }

    /**
     * Request to get the {@link SatelliteCapabilities} of the satellite service.
     *
     * @param subId The subId of the subscription to get the satellite capabilities for.
     * @param result The result receiver that returns the {@link SatelliteCapabilities}
     *               if the request is successful or an error code if the request failed.
     */
    public void requestSatelliteCapabilities(int subId, @NonNull ResultReceiver result) {
<<<<<<< HEAD
        Boolean satelliteSupported = isSatelliteSupported();
=======
        Boolean satelliteSupported = isSatelliteSupportedInternal();
>>>>>>> dab3190c
        if (satelliteSupported == null) {
            result.send(SatelliteManager.SATELLITE_INVALID_TELEPHONY_STATE, null);
            return;
        }
        if (!satelliteSupported) {
            result.send(SatelliteManager.SATELLITE_NOT_SUPPORTED, null);
            return;
        }

        synchronized (mSatelliteCapabilitiesLock) {
            if (mSatelliteCapabilities != null) {
                Bundle bundle = new Bundle();
                bundle.putParcelable(SatelliteManager.KEY_SATELLITE_CAPABILITIES,
                        mSatelliteCapabilities);
                result.send(SatelliteManager.SATELLITE_ERROR_NONE, bundle);
                return;
            }
        }

        sendRequestAsync(CMD_GET_SATELLITE_CAPABILITIES, result, SatelliteServiceUtils.getPhone());
    }

    /**
     * Start receiving satellite transmission updates.
     * This can be called by the pointing UI when the user starts pointing to the satellite.
     * Modem should continue to report the pointing input as the device or satellite moves.
     *
     * @param subId The subId of the subscription to start satellite transmission updates for.
     * @param errorCallback The callback to get the error code of the request.
     * @param callback The callback to notify of satellite transmission updates.
     */
    public void startSatelliteTransmissionUpdates(int subId,
            @NonNull IIntegerConsumer errorCallback,
            @NonNull ISatelliteTransmissionUpdateCallback callback) {
        Consumer<Integer> result = FunctionalUtils.ignoreRemoteException(errorCallback::accept);
<<<<<<< HEAD
        Boolean satelliteSupported = isSatelliteSupported();
=======
        Boolean satelliteSupported = isSatelliteSupportedInternal();
>>>>>>> dab3190c
        if (satelliteSupported == null) {
            result.accept(SatelliteManager.SATELLITE_INVALID_TELEPHONY_STATE);
            return;
        }
        if (!satelliteSupported) {
            result.accept(SatelliteManager.SATELLITE_NOT_SUPPORTED);
            return;
        }

        Boolean satelliteProvisioned = isSatelliteProvisioned();
        if (satelliteProvisioned == null) {
            result.accept(SatelliteManager.SATELLITE_INVALID_TELEPHONY_STATE);
            return;
        }
        if (!satelliteProvisioned) {
            result.accept(SatelliteManager.SATELLITE_SERVICE_NOT_PROVISIONED);
            return;
        }

        Phone phone = SatelliteServiceUtils.getPhone();
        final int validSubId = SatelliteServiceUtils.getValidSatelliteSubId(subId, mContext);
        mPointingAppController.registerForSatelliteTransmissionUpdates(validSubId, callback, phone);
        sendRequestAsync(CMD_START_SATELLITE_TRANSMISSION_UPDATES,
                new SatelliteTransmissionUpdateArgument(result, callback, validSubId), phone);
    }

    /**
     * Stop receiving satellite transmission updates.
     * This can be called by the pointing UI when the user stops pointing to the satellite.
     *
     * @param subId The subId of the subscription to stop satellite transmission updates for.
     * @param errorCallback The callback to get the error code of the request.
     * @param callback The callback that was passed to {@link #startSatelliteTransmissionUpdates(
     *                 int, IIntegerConsumer, ISatelliteTransmissionUpdateCallback)}.
     */
    public void stopSatelliteTransmissionUpdates(int subId, @NonNull IIntegerConsumer errorCallback,
            @NonNull ISatelliteTransmissionUpdateCallback callback) {
        Consumer<Integer> result = FunctionalUtils.ignoreRemoteException(errorCallback::accept);
<<<<<<< HEAD
        Boolean satelliteSupported = isSatelliteSupported();
=======
        Boolean satelliteSupported = isSatelliteSupportedInternal();
>>>>>>> dab3190c
        if (satelliteSupported == null) {
            result.accept(SatelliteManager.SATELLITE_INVALID_TELEPHONY_STATE);
            return;
        }
        if (!satelliteSupported) {
            result.accept(SatelliteManager.SATELLITE_NOT_SUPPORTED);
            return;
        }

        Boolean satelliteProvisioned = isSatelliteProvisioned();
        if (satelliteProvisioned == null) {
            result.accept(SatelliteManager.SATELLITE_INVALID_TELEPHONY_STATE);
            return;
        }
        if (!satelliteProvisioned) {
            result.accept(SatelliteManager.SATELLITE_SERVICE_NOT_PROVISIONED);
            return;
        }

        Phone phone = SatelliteServiceUtils.getPhone();
        final int validSubId = SatelliteServiceUtils.getValidSatelliteSubId(subId, mContext);
        mPointingAppController.unregisterForSatelliteTransmissionUpdates(
                validSubId, result, callback, phone);

        // Even if handler is null - which means there are no listeners, the modem command to stop
        // satellite transmission updates might have failed. The callers might want to retry
        // sending the command. Thus, we always need to send this command to the modem.
        sendRequestAsync(CMD_STOP_SATELLITE_TRANSMISSION_UPDATES, result, phone);
    }

    /**
     * Register the subscription with a satellite provider.
     * This is needed to register the subscription if the provider allows dynamic registration.
     *
     * @param subId The subId of the subscription to be provisioned.
     * @param token The token to be used as a unique identifier for provisioning with satellite
     *              gateway.
     * @param regionId The region ID for the device's current location.
     * @param callback The callback to get the error code of the request.
     *
     * @return The signal transport used by the caller to cancel the provision request,
     *         or {@code null} if the request failed.
     */
    @Nullable public ICancellationSignal provisionSatelliteService(int subId,
            @NonNull String token, @NonNull String regionId, @NonNull IIntegerConsumer callback) {
        Consumer<Integer> result = FunctionalUtils.ignoreRemoteException(callback::accept);
<<<<<<< HEAD
        Boolean satelliteSupported = isSatelliteSupported();
=======
        Boolean satelliteSupported = isSatelliteSupportedInternal();
>>>>>>> dab3190c
        if (satelliteSupported == null) {
            result.accept(SatelliteManager.SATELLITE_INVALID_TELEPHONY_STATE);
            return null;
        }
        if (!satelliteSupported) {
            result.accept(SatelliteManager.SATELLITE_NOT_SUPPORTED);
            return null;
        }

        final int validSubId = SatelliteServiceUtils.getValidSatelliteSubId(subId, mContext);
        if (mSatelliteProvisionCallbacks.containsKey(validSubId)) {
            result.accept(SatelliteManager.SATELLITE_SERVICE_PROVISION_IN_PROGRESS);
            return null;
        }

        Boolean satelliteProvisioned = isSatelliteProvisioned();
        if (satelliteProvisioned != null && satelliteProvisioned) {
            result.accept(SatelliteManager.SATELLITE_ERROR_NONE);
            return null;
        }

        Phone phone = SatelliteServiceUtils.getPhone();
        sendRequestAsync(CMD_PROVISION_SATELLITE_SERVICE,
                new ProvisionSatelliteServiceArgument(token, regionId, result, validSubId), phone);

        ICancellationSignal cancelTransport = CancellationSignal.createTransport();
        CancellationSignal.fromTransport(cancelTransport).setOnCancelListener(() -> {
            sendRequestAsync(CMD_DEPROVISION_SATELLITE_SERVICE,
                    new ProvisionSatelliteServiceArgument(token, regionId, null, validSubId),
                    phone);
            mProvisionMetricsStats.setIsCanceled(true);
        });
        return cancelTransport;
    }

    /**
     * Unregister the device/subscription with the satellite provider.
     * This is needed if the provider allows dynamic registration. Once deprovisioned,
     * {@link android.telephony.satellite.SatelliteProvisionStateCallback
     * #onSatelliteProvisionStateChanged(boolean)}
     * should report as deprovisioned.
     *
     * @param subId The subId of the subscription to be deprovisioned.
     * @param token The token of the device/subscription to be deprovisioned.
     * @param callback The callback to get the error code of the request.
     */
    public void deprovisionSatelliteService(int subId,
            @NonNull String token, @NonNull IIntegerConsumer callback) {
        Consumer<Integer> result = FunctionalUtils.ignoreRemoteException(callback::accept);
<<<<<<< HEAD
        Boolean satelliteSupported = isSatelliteSupported();
=======
        Boolean satelliteSupported = isSatelliteSupportedInternal();
>>>>>>> dab3190c
        if (satelliteSupported == null) {
            result.accept(SatelliteManager.SATELLITE_INVALID_TELEPHONY_STATE);
            return;
        }
        if (!satelliteSupported) {
            result.accept(SatelliteManager.SATELLITE_NOT_SUPPORTED);
            return;
        }

        Boolean satelliteProvisioned = isSatelliteProvisioned();
        if (satelliteProvisioned == null) {
            result.accept(SatelliteManager.SATELLITE_INVALID_TELEPHONY_STATE);
            return;
        }
        if (!satelliteProvisioned) {
            result.accept(SatelliteManager.SATELLITE_ERROR_NONE);
            return;
        }

        Phone phone = SatelliteServiceUtils.getPhone();
        final int validSubId = SatelliteServiceUtils.getValidSatelliteSubId(subId, mContext);
        sendRequestAsync(CMD_DEPROVISION_SATELLITE_SERVICE,
                new ProvisionSatelliteServiceArgument(token, null, result, validSubId), phone);
    }

    /**
     * Registers for the satellite provision state changed.
     *
     * @param subId The subId of the subscription to register for provision state changed.
     * @param callback The callback to handle the satellite provision state changed event.
     *
     * @return The {@link SatelliteManager.SatelliteError} result of the operation.
     */
    @SatelliteManager.SatelliteError public int registerForSatelliteProvisionStateChanged(int subId,
            @NonNull ISatelliteProvisionStateCallback callback) {
<<<<<<< HEAD
        Boolean satelliteSupported = isSatelliteSupported();
=======
        Boolean satelliteSupported = isSatelliteSupportedInternal();
>>>>>>> dab3190c
        if (satelliteSupported == null) {
            return SatelliteManager.SATELLITE_INVALID_TELEPHONY_STATE;
        }
        if (!satelliteSupported) {
            return SatelliteManager.SATELLITE_NOT_SUPPORTED;
        }

        mSatelliteProvisionStateChangedListeners.put(callback.asBinder(), callback);
        return SatelliteManager.SATELLITE_ERROR_NONE;
    }

    /**
     * Unregisters for the satellite provision state changed.
     * If callback was not registered before, the request will be ignored.
     *
     * @param subId The subId of the subscription to unregister for provision state changed.
     * @param callback The callback that was passed to
     * {@link #registerForSatelliteProvisionStateChanged(int, ISatelliteProvisionStateCallback)}.
     */
    public void unregisterForSatelliteProvisionStateChanged(
            int subId, @NonNull ISatelliteProvisionStateCallback callback) {
        mSatelliteProvisionStateChangedListeners.remove(callback.asBinder());
    }

    /**
     * Request to get whether the device is provisioned with a satellite provider.
     *
     * @param subId The subId of the subscription to get whether the device is provisioned for.
     * @param result The result receiver that returns whether the device is provisioned with a
     *               satellite provider if the request is successful or an error code if the
     *               request failed.
     */
    public void requestIsSatelliteProvisioned(int subId, @NonNull ResultReceiver result) {
<<<<<<< HEAD
        Boolean satelliteSupported = isSatelliteSupported();
=======
        Boolean satelliteSupported = isSatelliteSupportedInternal();
>>>>>>> dab3190c
        if (satelliteSupported == null) {
            result.send(SatelliteManager.SATELLITE_INVALID_TELEPHONY_STATE, null);
            return;
        }
        if (!satelliteSupported) {
            result.send(SatelliteManager.SATELLITE_NOT_SUPPORTED, null);
            return;
        }

        synchronized (mIsSatelliteProvisionedLock) {
            if (mIsSatelliteProvisioned != null) {
                Bundle bundle = new Bundle();
                bundle.putBoolean(SatelliteManager.KEY_SATELLITE_PROVISIONED,
                        mIsSatelliteProvisioned);
                result.send(SatelliteManager.SATELLITE_ERROR_NONE, bundle);
                return;
            }
        }

        sendRequestAsync(CMD_IS_SATELLITE_PROVISIONED, result, SatelliteServiceUtils.getPhone());
    }

    /**
     * Registers for modem state changed from satellite modem.
     *
     * @param subId The subId of the subscription to register for satellite modem state changed.
     * @param callback The callback to handle the satellite modem state changed event.
     *
     * @return The {@link SatelliteManager.SatelliteError} result of the operation.
     */
    @SatelliteManager.SatelliteError public int registerForSatelliteModemStateChanged(int subId,
            @NonNull ISatelliteStateCallback callback) {
        if (mSatelliteSessionController != null) {
            mSatelliteSessionController.registerForSatelliteModemStateChanged(callback);
        } else {
            loge("registerForSatelliteModemStateChanged: mSatelliteSessionController"
                    + " is not initialized yet");
            return SatelliteManager.SATELLITE_INVALID_TELEPHONY_STATE;
        }
        return SatelliteManager.SATELLITE_ERROR_NONE;
    }

    /**
     * Unregisters for modem state changed from satellite modem.
     * If callback was not registered before, the request will be ignored.
     *
     * @param subId The subId of the subscription to unregister for satellite modem state changed.
     * @param callback The callback that was passed to
     *                 {@link #registerForSatelliteModemStateChanged(int, ISatelliteStateCallback)}.
     */
    public void unregisterForSatelliteModemStateChanged(int subId,
            @NonNull ISatelliteStateCallback callback) {
        if (mSatelliteSessionController != null) {
            mSatelliteSessionController.unregisterForSatelliteModemStateChanged(callback);
        } else {
            loge("registerForSatelliteModemStateChanged: mSatelliteSessionController"
                    + " is not initialized yet");
        }
    }

    /**
     * Register to receive incoming datagrams over satellite.
     *
     * @param subId The subId of the subscription to register for incoming satellite datagrams.
     * @param callback The callback to handle incoming datagrams over satellite.
     *
     * @return The {@link SatelliteManager.SatelliteError} result of the operation.
     */
    @SatelliteManager.SatelliteError public int registerForSatelliteDatagram(int subId,
            @NonNull ISatelliteDatagramCallback callback) {
        return mDatagramController.registerForSatelliteDatagram(subId, callback);
    }

    /**
     * Unregister to stop receiving incoming datagrams over satellite.
     * If callback was not registered before, the request will be ignored.
     *
     * @param subId The subId of the subscription to unregister for incoming satellite datagrams.
     * @param callback The callback that was passed to
     *                 {@link #registerForSatelliteDatagram(int, ISatelliteDatagramCallback)}.
     */
    public void unregisterForSatelliteDatagram(int subId,
            @NonNull ISatelliteDatagramCallback callback) {
        mDatagramController.unregisterForSatelliteDatagram(subId, callback);
    }

    /**
     * Poll pending satellite datagrams over satellite.
     *
     * This method requests modem to check if there are any pending datagrams to be received over
     * satellite. If there are any incoming datagrams, they will be received via
     * {@link android.telephony.satellite.SatelliteDatagramCallback
     * #onSatelliteDatagramReceived(long, SatelliteDatagram, int, ILongConsumer)}
     *
     * @param subId The subId of the subscription used for receiving datagrams.
     * @param callback The callback to get {@link SatelliteManager.SatelliteError} of the request.
     */
    public void pollPendingSatelliteDatagrams(int subId, @NonNull IIntegerConsumer callback) {
        Consumer<Integer> result = FunctionalUtils.ignoreRemoteException(callback::accept);

        Boolean satelliteProvisioned = isSatelliteProvisioned();
        if (satelliteProvisioned == null) {
            result.accept(SatelliteManager.SATELLITE_INVALID_TELEPHONY_STATE);
            return;
        }
        if (!satelliteProvisioned) {
            result.accept(SatelliteManager.SATELLITE_SERVICE_NOT_PROVISIONED);
            return;
        }

        final int validSubId = SatelliteServiceUtils.getValidSatelliteSubId(subId, mContext);
        mDatagramController.pollPendingSatelliteDatagrams(validSubId, result);
    }

    /**
     * Send datagram over satellite.
     *
     * Gateway encodes SOS message or location sharing message into a datagram and passes it as
     * input to this method. Datagram received here will be passed down to modem without any
     * encoding or encryption.
     *
     * @param subId The subId of the subscription to send satellite datagrams for.
     * @param datagramType datagram type indicating whether the datagram is of type
     *                     SOS_SMS or LOCATION_SHARING.
     * @param datagram encoded gateway datagram which is encrypted by the caller.
     *                 Datagram will be passed down to modem without any encoding or encryption.
     * @param needFullScreenPointingUI this is used to indicate pointingUI app to open in
     *                                 full screen mode.
     * @param callback The callback to get {@link SatelliteManager.SatelliteError} of the request.
     */
    public void sendSatelliteDatagram(int subId, @SatelliteManager.DatagramType int datagramType,
            SatelliteDatagram datagram, boolean needFullScreenPointingUI,
            @NonNull IIntegerConsumer callback) {
        Consumer<Integer> result = FunctionalUtils.ignoreRemoteException(callback::accept);

        Boolean satelliteProvisioned = isSatelliteProvisioned();
        if (satelliteProvisioned == null) {
            result.accept(SatelliteManager.SATELLITE_INVALID_TELEPHONY_STATE);
            return;
        }
        if (!satelliteProvisioned) {
            result.accept(SatelliteManager.SATELLITE_SERVICE_NOT_PROVISIONED);
            return;
        }

        /**
         * TODO for NTN-based satellites: Check if satellite is acquired.
         */
        if (mNeedsSatellitePointing) {
            mPointingAppController.startPointingUI(needFullScreenPointingUI);
        }

        final int validSubId = SatelliteServiceUtils.getValidSatelliteSubId(subId, mContext);
        mDatagramController.sendSatelliteDatagram(validSubId, datagramType, datagram,
                needFullScreenPointingUI, result);
    }

    /**
     * Request to get whether satellite communication is allowed for the current location.
     *
     * @param subId The subId of the subscription to check whether satellite communication is
     *              allowed for the current location for.
     * @param result The result receiver that returns whether satellite communication is allowed
     *               for the current location if the request is successful or an error code
     *               if the request failed.
     */
    public void requestIsSatelliteCommunicationAllowedForCurrentLocation(int subId,
            @NonNull ResultReceiver result) {
<<<<<<< HEAD
        Boolean satelliteSupported = isSatelliteSupported();
=======
        Boolean satelliteSupported = isSatelliteSupportedInternal();
>>>>>>> dab3190c
        if (satelliteSupported == null) {
            result.send(SatelliteManager.SATELLITE_INVALID_TELEPHONY_STATE, null);
            return;
        }
        if (!satelliteSupported) {
            result.send(SatelliteManager.SATELLITE_NOT_SUPPORTED, null);
            return;
        }

        sendRequestAsync(
                CMD_IS_SATELLITE_COMMUNICATION_ALLOWED, result, SatelliteServiceUtils.getPhone());
    }

    /**
     * Request to get the time after which the satellite will be visible.
     *
     * @param subId The subId to get the time after which the satellite will be visible for.
     * @param result The result receiver that returns the time after which the satellite will
     *               be visible if the request is successful or an error code if the request failed.
     */
    public void requestTimeForNextSatelliteVisibility(int subId, @NonNull ResultReceiver result) {
<<<<<<< HEAD
        Boolean satelliteSupported = isSatelliteSupported();
=======
        Boolean satelliteSupported = isSatelliteSupportedInternal();
>>>>>>> dab3190c
        if (satelliteSupported == null) {
            result.send(SatelliteManager.SATELLITE_INVALID_TELEPHONY_STATE, null);
            return;
        }
        if (!satelliteSupported) {
            result.send(SatelliteManager.SATELLITE_NOT_SUPPORTED, null);
            return;
        }

        Boolean satelliteProvisioned = isSatelliteProvisioned();
        if (satelliteProvisioned == null) {
            result.send(SatelliteManager.SATELLITE_INVALID_TELEPHONY_STATE, null);
            return;
        }
        if (!satelliteProvisioned) {
            result.send(SatelliteManager.SATELLITE_SERVICE_NOT_PROVISIONED, null);
            return;
        }

        Phone phone = SatelliteServiceUtils.getPhone();
        sendRequestAsync(CMD_GET_TIME_SATELLITE_NEXT_VISIBLE, result, phone);
    }

    /**
<<<<<<< HEAD
     * If we have not successfully queried the satellite modem for its satellite service support,
     * we will retry the query one more time. Otherwise, we will return the cached result.
     */
    public Boolean isSatelliteSupported() {
        synchronized (mIsSatelliteSupportedLock) {
            if (mIsSatelliteSupported != null) {
                /* We have already successfully queried the satellite modem. */
                return mIsSatelliteSupported;
            }
        }
        /**
         * We have not successfully checked whether the modem supports satellite service.
         * Thus, we need to retry it now.
         */
        requestIsSatelliteSupported(SubscriptionManager.DEFAULT_SUBSCRIPTION_ID,
                new ResultReceiver(this) {
                    @Override
                    protected void onReceiveResult(int resultCode, Bundle resultData) {
                        logd("requestIsSatelliteSupported: resultCode=" + resultCode);
                    }
                });
        return null;
    }

    /**
=======
>>>>>>> dab3190c
     * This function is used by {@link SatelliteModemInterface} to notify
     * {@link SatelliteController} that the satellite vendor service was just connected.
     * <p>
     * {@link SatelliteController} will send requests to satellite modem to check whether it support
     * satellite, whether it is powered on, and whether it is provisioned.
     * {@link SatelliteController} will use these cached values to serve requests from its clients.
     */
    void onSatelliteServiceConnected() {
        if (mSatelliteModemInterface.isSatelliteServiceSupported()) {
            synchronized (mIsSatelliteSupportedLock) {
                if (mIsSatelliteSupported == null) {
                    ResultReceiver receiver = new ResultReceiver(this) {
                        @Override
                        protected void onReceiveResult(
                                int resultCode, Bundle resultData) {
                            logd("requestIsSatelliteSupported: resultCode="
                                    + resultCode);
                        }
                    };
                    requestIsSatelliteSupported(
                            SubscriptionManager.DEFAULT_SUBSCRIPTION_ID, receiver);
                }
            }
        } else {
            logd("onSatelliteServiceConnected: Satellite vendor service is not supported."
                    + " Ignored the event");
        }
    }

<<<<<<< HEAD
=======
    /**
     * @return {@code true} is satellite is supported on the device, {@code  false} otherwise.
     */
    public boolean isSatelliteSupported() {
        Boolean supported = isSatelliteSupportedInternal();
        return (supported != null ? supported : false);
    }

    /**
     * If we have not successfully queried the satellite modem for its satellite service support,
     * we will retry the query one more time. Otherwise, we will return the cached result.
     */
    private Boolean isSatelliteSupportedInternal() {
        synchronized (mIsSatelliteSupportedLock) {
            if (mIsSatelliteSupported != null) {
                /* We have already successfully queried the satellite modem. */
                return mIsSatelliteSupported;
            }
        }
        /**
         * We have not successfully checked whether the modem supports satellite service.
         * Thus, we need to retry it now.
         */
        requestIsSatelliteSupported(SubscriptionManager.DEFAULT_SUBSCRIPTION_ID,
                new ResultReceiver(this) {
                    @Override
                    protected void onReceiveResult(int resultCode, Bundle resultData) {
                        logd("requestIsSatelliteSupported: resultCode=" + resultCode);
                    }
                });
        return null;
    }

>>>>>>> dab3190c
    private void handleEventProvisionSatelliteServiceDone(
            @NonNull ProvisionSatelliteServiceArgument arg,
            @SatelliteManager.SatelliteError int result) {
        logd("handleEventProvisionSatelliteServiceDone: result="
                + result + ", subId=" + arg.subId);

        Consumer<Integer> callback = mSatelliteProvisionCallbacks.remove(arg.subId);
        if (callback == null) {
            loge("handleEventProvisionSatelliteServiceDone: callback is null for subId="
                    + arg.subId);
            mProvisionMetricsStats
                    .setResultCode(SatelliteManager.SATELLITE_INVALID_TELEPHONY_STATE)
                    .setIsProvisionRequest(true)
                    .reportProvisionMetrics();
            mControllerMetricsStats.reportProvisionCount(
                    SatelliteManager.SATELLITE_INVALID_TELEPHONY_STATE);
            return;
        }
        callback.accept(result);
    }

    private void handleEventDeprovisionSatelliteServiceDone(
            @NonNull ProvisionSatelliteServiceArgument arg,
            @SatelliteManager.SatelliteError int result) {
        if (arg == null) {
            loge("handleEventDeprovisionSatelliteServiceDone: arg is null");
            return;
        }
        logd("handleEventDeprovisionSatelliteServiceDone: result="
                + result + ", subId=" + arg.subId);

        if (arg.callback != null) {
            arg.callback.accept(result);
            mProvisionMetricsStats.setResultCode(result)
                    .setIsProvisionRequest(false)
                    .reportProvisionMetrics();
            mControllerMetricsStats.reportDeprovisionCount(result);
        }
    }

    private void handleStartSatelliteTransmissionUpdatesDone(@NonNull AsyncResult ar) {
        SatelliteControllerHandlerRequest request = (SatelliteControllerHandlerRequest) ar.userObj;
        SatelliteTransmissionUpdateArgument arg =
                (SatelliteTransmissionUpdateArgument) request.argument;
        int errorCode =  SatelliteServiceUtils.getSatelliteError(ar,
                "handleStartSatelliteTransmissionUpdatesDone");
        arg.errorCallback.accept(errorCode);

        if (errorCode != SatelliteManager.SATELLITE_ERROR_NONE) {
            mPointingAppController.setStartedSatelliteTransmissionUpdates(false);
            // We need to remove the callback from our listener list since the caller might not call
            // stopSatelliteTransmissionUpdates to unregister the callback in case of failure.
            mPointingAppController.unregisterForSatelliteTransmissionUpdates(arg.subId,
                    arg.errorCallback, arg.callback, request.phone);
        } else {
            mPointingAppController.setStartedSatelliteTransmissionUpdates(true);
        }
    }

    /**
     * Posts the specified command to be executed on the main thread and returns immediately.
     *
     * @param command command to be executed on the main thread
     * @param argument additional parameters required to perform of the operation
     * @param phone phone object used to perform the operation.
     */
    private void sendRequestAsync(int command, @NonNull Object argument, @Nullable Phone phone) {
        SatelliteControllerHandlerRequest request = new SatelliteControllerHandlerRequest(
                argument, phone);
        Message msg = this.obtainMessage(command, request);
        msg.sendToTarget();
    }

    /**
     * Posts the specified command to be executed on the main thread. As this is a synchronous
     * request, it waits until the request is complete and then return the result.
     *
     * @param command command to be executed on the main thread
     * @param argument additional parameters required to perform of the operation
     * @param phone phone object used to perform the operation.
     * @return result of the operation
     */
    private @Nullable Object sendRequest(int command, @NonNull Object argument,
            @Nullable Phone phone) {
        if (Looper.myLooper() == this.getLooper()) {
            throw new RuntimeException("This method will deadlock if called from the main thread");
        }

        SatelliteControllerHandlerRequest request = new SatelliteControllerHandlerRequest(
                argument, phone);
        Message msg = this.obtainMessage(command, request);
        msg.sendToTarget();

        synchronized (request) {
            while(request.result == null) {
                try {
                    request.wait();
                } catch (InterruptedException e) {
                    // Do nothing, go back and wait until the request is complete.
                }
            }
        }
        return request.result;
    }

    /**
     * Check if satellite is provisioned for a subscription on the device.
     * @return true if satellite is provisioned on the given subscription else return false.
     */
    @VisibleForTesting(visibility = VisibleForTesting.Visibility.PACKAGE)
    protected Boolean isSatelliteProvisioned() {
        synchronized (mIsSatelliteProvisionedLock) {
            if (mIsSatelliteProvisioned != null) {
                return mIsSatelliteProvisioned;
            }
        }

        requestIsSatelliteProvisioned(SubscriptionManager.DEFAULT_SUBSCRIPTION_ID,
                new ResultReceiver(this) {
                    @Override
                    protected void onReceiveResult(int resultCode, Bundle resultData) {
                        logd("requestIsSatelliteProvisioned: resultCode=" + resultCode);
                    }
                });
        return null;
    }

    private void handleSatelliteEnabled(SatelliteControllerHandlerRequest request) {
        RequestSatelliteEnabledArgument argument =
                (RequestSatelliteEnabledArgument) request.argument;
        Message onCompleted = obtainMessage(EVENT_SET_SATELLITE_ENABLED_DONE, request);
        if (mSatelliteModemInterface.isSatelliteServiceSupported()) {
            mSatelliteModemInterface.requestSatelliteEnabled(argument.enableSatellite,
                    argument.enableDemoMode, onCompleted);
            return;
        }
        Phone phone = request.phone;
        if (phone != null) {
            phone.setSatellitePower(onCompleted, argument.enableSatellite);
        } else {
            loge("requestSatelliteEnabled: No phone object");
            argument.callback.accept(SatelliteManager.SATELLITE_INVALID_TELEPHONY_STATE);
        }
    }

    private void updateSatelliteSupportedState(boolean supported) {
        synchronized (mIsSatelliteSupportedLock) {
            mIsSatelliteSupported = supported;
        }
        mSatelliteSessionController = SatelliteSessionController.make(
                mContext, getLooper(), supported);
        if (supported) {
            registerForSatelliteProvisionStateChanged();
            registerForPendingDatagramCount();
            registerForSatelliteModemStateChanged();

            requestIsSatelliteEnabled(SubscriptionManager.DEFAULT_SUBSCRIPTION_ID,
                    new ResultReceiver(this) {
                        @Override
                        protected void onReceiveResult(int resultCode, Bundle resultData) {
                            logd("requestIsSatelliteEnabled: resultCode=" + resultCode);
                        }
                    });
            requestIsSatelliteProvisioned(SubscriptionManager.DEFAULT_SUBSCRIPTION_ID,
                    new ResultReceiver(this) {
                        @Override
                        protected void onReceiveResult(int resultCode, Bundle resultData) {
                            logd("requestIsSatelliteProvisioned: resultCode=" + resultCode);
                        }
                    });
            requestSatelliteCapabilities(SubscriptionManager.DEFAULT_SUBSCRIPTION_ID,
                    new ResultReceiver(this) {
                        @Override
                        protected void onReceiveResult(int resultCode, Bundle resultData) {
                            logd("requestSatelliteCapabilities: resultCode=" + resultCode);
                        }
                    });
        }
    }

    private void updateSatelliteEnabledState(boolean enabled, String caller) {
        synchronized (mIsSatelliteEnabledLock) {
            mIsSatelliteEnabled = enabled;
        }
        if (mSatelliteSessionController != null) {
            mSatelliteSessionController.onSatelliteEnabledStateChanged(enabled);
        } else {
            loge(caller + ": mSatelliteSessionController is not initialized yet");
        }
    }

    private void disableBluetoothWifiState() {
        if (mBluetoothAdapter == null) {
            mBluetoothAdapter = BluetoothAdapter.getDefaultAdapter();
        }
        if (mWifiManager == null) {
            mWifiManager = mContext.getSystemService(WifiManager.class);
        }
        if (mBluetoothAdapter.isEnabled()) {
            if (DBG) logd("disabling Bluetooth");
            //Set the Flag to  indicate that Bluetooth is disabled by Satellite Controller
            mSharedPreferences.edit().putBoolean(KEY_BLUETOOTH_DISABLED_BY_SCO, true)
                        .apply();
            mBluetoothAdapter.disable();
        }
        if (mWifiManager.isWifiEnabled()) {
            if (DBG) logd("disabling Wifi");
            //Set the Flag to  indicate that Wifi is disabled by Satellite Controller
            mSharedPreferences.edit().putBoolean(KEY_WIFI_DISABLED_BY_SCO, true)
                        .apply();
            mWifiManager.setWifiEnabled(false);
        }
    }

    private void checkAndEnableBluetoothWifiState() {
        if (mBluetoothAdapter == null) {
            mBluetoothAdapter = BluetoothAdapter.getDefaultAdapter();
        }
        if (mWifiManager == null) {
            mWifiManager = mContext.getSystemService(WifiManager.class);
        }
        if (!mBluetoothAdapter.isEnabled() && mDisabledBTFlag) {
            if (DBG) logd("Enabling Bluetooth");
            mBluetoothAdapter.enable();
            mSharedPreferences.edit().putBoolean(KEY_BLUETOOTH_DISABLED_BY_SCO, false)
                    .apply();
        }
        if (!mWifiManager.isWifiEnabled() && mDisabledWifiFlag) {
            if (DBG) logd("Enabling Wifi");
            mWifiManager.setWifiEnabled(true);
            mSharedPreferences.edit().putBoolean(KEY_WIFI_DISABLED_BY_SCO, false)
                    .apply();
        }
    }

    private void registerForSatelliteProvisionStateChanged() {
        if (mSatelliteModemInterface.isSatelliteServiceSupported()) {
            if (!mRegisteredForProvisionStateChangedWithSatelliteService.get()) {
                mSatelliteModemInterface.registerForSatelliteProvisionStateChanged(
                        this, EVENT_SATELLITE_PROVISION_STATE_CHANGED, null);
                mRegisteredForProvisionStateChangedWithSatelliteService.set(true);
            }
        } else {
            Phone phone = SatelliteServiceUtils.getPhone();
            if (phone == null) {
                loge("registerForSatelliteProvisionStateChanged: phone is null");
            } else if (!mRegisteredForProvisionStateChangedWithPhone.get()) {
                phone.registerForSatelliteProvisionStateChanged(
                        this, EVENT_SATELLITE_PROVISION_STATE_CHANGED, null);
                mRegisteredForProvisionStateChangedWithPhone.set(true);
            }
        }
    }

    private void registerForPendingDatagramCount() {
        if (mSatelliteModemInterface.isSatelliteServiceSupported()) {
            if (!mRegisteredForPendingDatagramCountWithSatelliteService.get()) {
                mSatelliteModemInterface.registerForPendingDatagrams(
                        this, EVENT_PENDING_DATAGRAMS, null);
                mRegisteredForPendingDatagramCountWithSatelliteService.set(true);
            }
        } else {
            Phone phone = SatelliteServiceUtils.getPhone();
            if (phone == null) {
                loge("registerForPendingDatagramCount: satellite phone is "
                        + "not initialized yet");
            } else if (!mRegisteredForPendingDatagramCountWithPhone.get()) {
                phone.registerForPendingDatagramCount(this, EVENT_PENDING_DATAGRAMS, null);
                mRegisteredForPendingDatagramCountWithPhone.set(true);
            }
        }
    }

    private void registerForSatelliteModemStateChanged() {
        if (mSatelliteModemInterface.isSatelliteServiceSupported()) {
            if (!mRegisteredForSatelliteModemStateChangedWithSatelliteService.get()) {
                mSatelliteModemInterface.registerForSatelliteModemStateChanged(
                        this, EVENT_SATELLITE_MODEM_STATE_CHANGED, null);
                mRegisteredForSatelliteModemStateChangedWithSatelliteService.set(true);
            }
        } else {
            Phone phone = SatelliteServiceUtils.getPhone();
            if (phone == null) {
                loge("registerForSatelliteModemStateChanged: satellite phone is "
                        + "not initialized yet");
            } else if (!mRegisteredForSatelliteModemStateChangedWithPhone.get()) {
                phone.registerForSatelliteModemStateChanged(
                        this, EVENT_SATELLITE_MODEM_STATE_CHANGED, null);
                mRegisteredForSatelliteModemStateChangedWithPhone.set(true);
            }
        }
    }

    private void handleEventSatelliteProvisionStateChanged(boolean provisioned) {
        logd("handleSatelliteProvisionStateChangedEvent: provisioned=" + provisioned);

        synchronized (mIsSatelliteProvisionedLock) {
            mIsSatelliteProvisioned = provisioned;
        }

        List<ISatelliteProvisionStateCallback> toBeRemoved = new ArrayList<>();
        mSatelliteProvisionStateChangedListeners.values().forEach(listener -> {
            try {
                listener.onSatelliteProvisionStateChanged(provisioned);
            } catch (RemoteException e) {
                logd("handleSatelliteProvisionStateChangedEvent RemoteException: " + e);
                toBeRemoved.add(listener);
            }
        });
        toBeRemoved.forEach(listener -> {
            mSatelliteProvisionStateChangedListeners.remove(listener.asBinder());
        });
    }

    private void handleEventSatelliteModemStateChanged(
            @SatelliteManager.SatelliteModemState int state) {
        logd("handleEventSatelliteModemStateChanged: state=" + state);
        if (state == SatelliteManager.SATELLITE_MODEM_STATE_OFF
                || state == SatelliteManager.SATELLITE_MODEM_STATE_UNAVAILABLE) {
            updateSatelliteEnabledState(
                    false, "handleEventSatelliteModemStateChanged");
        }
    }

    private static void logd(@NonNull String log) {
        Rlog.d(TAG, log);
    }

    private static void loge(@NonNull String log) {
        Rlog.e(TAG, log);
    }
}<|MERGE_RESOLUTION|>--- conflicted
+++ resolved
@@ -729,8 +729,6 @@
                         logd("EVENT_RADIO_STATE_CHANGED: Satellite vendor service is supported."
                                 + " Ignored the event");
                     }
-<<<<<<< HEAD
-=======
                 }
                 break;
             }
@@ -771,56 +769,11 @@
                             mIsSatelliteProvisioned = provisioned;
                         }
                     }
->>>>>>> dab3190c
                 }
                 ((ResultReceiver) request.argument).send(error, bundle);
                 break;
             }
 
-<<<<<<< HEAD
-            case CMD_IS_SATELLITE_PROVISIONED: {
-                request = (SatelliteControllerHandlerRequest) msg.obj;
-                onCompleted = obtainMessage(EVENT_IS_SATELLITE_PROVISIONED_DONE, request);
-                if (mSatelliteModemInterface.isSatelliteServiceSupported()) {
-                    mSatelliteModemInterface.requestIsSatelliteProvisioned(onCompleted);
-                    break;
-                }
-                Phone phone = request.phone;
-                if (phone != null) {
-                    phone.isSatelliteProvisioned(onCompleted);
-                } else {
-                    loge("isSatelliteProvisioned: No phone object");
-                    ((ResultReceiver) request.argument).send(
-                            SatelliteManager.SATELLITE_INVALID_TELEPHONY_STATE, null);
-                }
-                break;
-            }
-
-            case EVENT_IS_SATELLITE_PROVISIONED_DONE: {
-                ar = (AsyncResult) msg.obj;
-                request = (SatelliteControllerHandlerRequest) ar.userObj;
-                int error =  SatelliteServiceUtils.getSatelliteError(ar,
-                        "isSatelliteProvisioned");
-                Bundle bundle = new Bundle();
-                if (error == SatelliteManager.SATELLITE_ERROR_NONE) {
-                    if (ar.result == null) {
-                        loge("isSatelliteProvisioned: result is null");
-                        error = SatelliteManager.SATELLITE_INVALID_TELEPHONY_STATE;
-                    } else {
-                        boolean provisioned = ((int[]) ar.result)[0] == 1;
-                        if (DBG) logd("isSatelliteProvisioned: " + provisioned);
-                        bundle.putBoolean(SatelliteManager.KEY_SATELLITE_PROVISIONED, provisioned);
-                        synchronized (mIsSatelliteProvisionedLock) {
-                            mIsSatelliteProvisioned = provisioned;
-                        }
-                    }
-                }
-                ((ResultReceiver) request.argument).send(error, bundle);
-                break;
-            }
-
-=======
->>>>>>> dab3190c
             case EVENT_SATELLITE_PROVISION_STATE_CHANGED:
                 ar = (AsyncResult) msg.obj;
                 if (ar.result == null) {
@@ -878,11 +831,7 @@
     public void requestSatelliteEnabled(int subId, boolean enableSatellite, boolean enableDemoMode,
             @NonNull IIntegerConsumer callback) {
         Consumer<Integer> result = FunctionalUtils.ignoreRemoteException(callback::accept);
-<<<<<<< HEAD
-        Boolean satelliteSupported = isSatelliteSupported();
-=======
         Boolean satelliteSupported = isSatelliteSupportedInternal();
->>>>>>> dab3190c
         if (satelliteSupported == null) {
             result.accept(SatelliteManager.SATELLITE_INVALID_TELEPHONY_STATE);
             return;
@@ -915,11 +864,7 @@
      *               if the request is successful or an error code if the request failed.
      */
     public void requestIsSatelliteEnabled(int subId, @NonNull ResultReceiver result) {
-<<<<<<< HEAD
-        Boolean satelliteSupported = isSatelliteSupported();
-=======
         Boolean satelliteSupported = isSatelliteSupportedInternal();
->>>>>>> dab3190c
         if (satelliteSupported == null) {
             result.send(SatelliteManager.SATELLITE_INVALID_TELEPHONY_STATE, null);
             return;
@@ -951,11 +896,7 @@
      *               if the request is successful or an error code if the request failed.
      */
     public void requestIsDemoModeEnabled(int subId, @NonNull ResultReceiver result) {
-<<<<<<< HEAD
-        Boolean satelliteSupported = isSatelliteSupported();
-=======
         Boolean satelliteSupported = isSatelliteSupportedInternal();
->>>>>>> dab3190c
         if (satelliteSupported == null) {
             result.send(SatelliteManager.SATELLITE_INVALID_TELEPHONY_STATE, null);
             return;
@@ -1009,11 +950,7 @@
      *               if the request is successful or an error code if the request failed.
      */
     public void requestSatelliteCapabilities(int subId, @NonNull ResultReceiver result) {
-<<<<<<< HEAD
-        Boolean satelliteSupported = isSatelliteSupported();
-=======
         Boolean satelliteSupported = isSatelliteSupportedInternal();
->>>>>>> dab3190c
         if (satelliteSupported == null) {
             result.send(SatelliteManager.SATELLITE_INVALID_TELEPHONY_STATE, null);
             return;
@@ -1049,11 +986,7 @@
             @NonNull IIntegerConsumer errorCallback,
             @NonNull ISatelliteTransmissionUpdateCallback callback) {
         Consumer<Integer> result = FunctionalUtils.ignoreRemoteException(errorCallback::accept);
-<<<<<<< HEAD
-        Boolean satelliteSupported = isSatelliteSupported();
-=======
         Boolean satelliteSupported = isSatelliteSupportedInternal();
->>>>>>> dab3190c
         if (satelliteSupported == null) {
             result.accept(SatelliteManager.SATELLITE_INVALID_TELEPHONY_STATE);
             return;
@@ -1092,11 +1025,7 @@
     public void stopSatelliteTransmissionUpdates(int subId, @NonNull IIntegerConsumer errorCallback,
             @NonNull ISatelliteTransmissionUpdateCallback callback) {
         Consumer<Integer> result = FunctionalUtils.ignoreRemoteException(errorCallback::accept);
-<<<<<<< HEAD
-        Boolean satelliteSupported = isSatelliteSupported();
-=======
         Boolean satelliteSupported = isSatelliteSupportedInternal();
->>>>>>> dab3190c
         if (satelliteSupported == null) {
             result.accept(SatelliteManager.SATELLITE_INVALID_TELEPHONY_STATE);
             return;
@@ -1143,11 +1072,7 @@
     @Nullable public ICancellationSignal provisionSatelliteService(int subId,
             @NonNull String token, @NonNull String regionId, @NonNull IIntegerConsumer callback) {
         Consumer<Integer> result = FunctionalUtils.ignoreRemoteException(callback::accept);
-<<<<<<< HEAD
-        Boolean satelliteSupported = isSatelliteSupported();
-=======
         Boolean satelliteSupported = isSatelliteSupportedInternal();
->>>>>>> dab3190c
         if (satelliteSupported == null) {
             result.accept(SatelliteManager.SATELLITE_INVALID_TELEPHONY_STATE);
             return null;
@@ -1197,11 +1122,7 @@
     public void deprovisionSatelliteService(int subId,
             @NonNull String token, @NonNull IIntegerConsumer callback) {
         Consumer<Integer> result = FunctionalUtils.ignoreRemoteException(callback::accept);
-<<<<<<< HEAD
-        Boolean satelliteSupported = isSatelliteSupported();
-=======
         Boolean satelliteSupported = isSatelliteSupportedInternal();
->>>>>>> dab3190c
         if (satelliteSupported == null) {
             result.accept(SatelliteManager.SATELLITE_INVALID_TELEPHONY_STATE);
             return;
@@ -1237,11 +1158,7 @@
      */
     @SatelliteManager.SatelliteError public int registerForSatelliteProvisionStateChanged(int subId,
             @NonNull ISatelliteProvisionStateCallback callback) {
-<<<<<<< HEAD
-        Boolean satelliteSupported = isSatelliteSupported();
-=======
         Boolean satelliteSupported = isSatelliteSupportedInternal();
->>>>>>> dab3190c
         if (satelliteSupported == null) {
             return SatelliteManager.SATELLITE_INVALID_TELEPHONY_STATE;
         }
@@ -1275,11 +1192,7 @@
      *               request failed.
      */
     public void requestIsSatelliteProvisioned(int subId, @NonNull ResultReceiver result) {
-<<<<<<< HEAD
-        Boolean satelliteSupported = isSatelliteSupported();
-=======
         Boolean satelliteSupported = isSatelliteSupportedInternal();
->>>>>>> dab3190c
         if (satelliteSupported == null) {
             result.send(SatelliteManager.SATELLITE_INVALID_TELEPHONY_STATE, null);
             return;
@@ -1448,11 +1361,7 @@
      */
     public void requestIsSatelliteCommunicationAllowedForCurrentLocation(int subId,
             @NonNull ResultReceiver result) {
-<<<<<<< HEAD
-        Boolean satelliteSupported = isSatelliteSupported();
-=======
         Boolean satelliteSupported = isSatelliteSupportedInternal();
->>>>>>> dab3190c
         if (satelliteSupported == null) {
             result.send(SatelliteManager.SATELLITE_INVALID_TELEPHONY_STATE, null);
             return;
@@ -1474,11 +1383,7 @@
      *               be visible if the request is successful or an error code if the request failed.
      */
     public void requestTimeForNextSatelliteVisibility(int subId, @NonNull ResultReceiver result) {
-<<<<<<< HEAD
-        Boolean satelliteSupported = isSatelliteSupported();
-=======
         Boolean satelliteSupported = isSatelliteSupportedInternal();
->>>>>>> dab3190c
         if (satelliteSupported == null) {
             result.send(SatelliteManager.SATELLITE_INVALID_TELEPHONY_STATE, null);
             return;
@@ -1503,34 +1408,6 @@
     }
 
     /**
-<<<<<<< HEAD
-     * If we have not successfully queried the satellite modem for its satellite service support,
-     * we will retry the query one more time. Otherwise, we will return the cached result.
-     */
-    public Boolean isSatelliteSupported() {
-        synchronized (mIsSatelliteSupportedLock) {
-            if (mIsSatelliteSupported != null) {
-                /* We have already successfully queried the satellite modem. */
-                return mIsSatelliteSupported;
-            }
-        }
-        /**
-         * We have not successfully checked whether the modem supports satellite service.
-         * Thus, we need to retry it now.
-         */
-        requestIsSatelliteSupported(SubscriptionManager.DEFAULT_SUBSCRIPTION_ID,
-                new ResultReceiver(this) {
-                    @Override
-                    protected void onReceiveResult(int resultCode, Bundle resultData) {
-                        logd("requestIsSatelliteSupported: resultCode=" + resultCode);
-                    }
-                });
-        return null;
-    }
-
-    /**
-=======
->>>>>>> dab3190c
      * This function is used by {@link SatelliteModemInterface} to notify
      * {@link SatelliteController} that the satellite vendor service was just connected.
      * <p>
@@ -1560,8 +1437,6 @@
         }
     }
 
-<<<<<<< HEAD
-=======
     /**
      * @return {@code true} is satellite is supported on the device, {@code  false} otherwise.
      */
@@ -1595,7 +1470,6 @@
         return null;
     }
 
->>>>>>> dab3190c
     private void handleEventProvisionSatelliteServiceDone(
             @NonNull ProvisionSatelliteServiceArgument arg,
             @SatelliteManager.SatelliteError int result) {
