--- conflicted
+++ resolved
@@ -593,17 +593,11 @@
         // installed for a user it wasn't installed in before, which means there will be an
         // additional UID.
         getUidsForPackage(pkg.packageName, /* invalidateCache= */ true);
-<<<<<<< HEAD
-        mLocalLog.log("Package added/replaced/changed:"
-                + " pkg=" + Rlog.pii(TAG, pkgName)
-                + " cert hashes=" + mInstalledPackageCerts.get(pkgName));
-=======
         if (VDBG) {
             Rlog.d(TAG, "Package added/replaced/changed:"
                     + " pkg=" + Rlog.pii(TAG, pkgName)
                     + " cert hashes=" + mInstalledPackageCerts.get(pkgName));
         }
->>>>>>> 321127dd
 
         maybeUpdatePrivilegedPackagesAndNotifyRegistrants();
     }
@@ -630,13 +624,9 @@
             return;
         }
 
-<<<<<<< HEAD
-        mLocalLog.log("Package removed or disabled by user: pkg=" + Rlog.pii(TAG, pkgName));
-=======
         if (VDBG) {
             Rlog.d(TAG, "Package removed or disabled by user: pkg=" + Rlog.pii(TAG, pkgName));
         }
->>>>>>> 321127dd
 
         maybeUpdatePrivilegedPackagesAndNotifyRegistrants();
     }
