--- conflicted
+++ resolved
@@ -1323,7 +1323,6 @@
         mDispatchersController.dump(fd, pw, args);
         pw.flush();
     }
-<<<<<<< HEAD
 
     public int getSmsCapacityOnIcc() {
         int numberOnIcc = -1;
@@ -1338,6 +1337,4 @@
         log("getSmsCapacityOnIcc().numberOnIcc = " + numberOnIcc);
         return numberOnIcc;
     }
-=======
->>>>>>> 38680c42
 }