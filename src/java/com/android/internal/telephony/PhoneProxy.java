/*
 * Copyright (C) 2008 The Android Open Source Project
 * Copyright (c) 2013, The Linux Foundation. All rights reserved.
 *
 * Licensed under the Apache License, Version 2.0 (the "License");
 * you may not use this file except in compliance with the License.
 * You may obtain a copy of the License at
 *
 *      http://www.apache.org/licenses/LICENSE-2.0
 *
 * Unless required by applicable law or agreed to in writing, software
 * distributed under the License is distributed on an "AS IS" BASIS,
 * WITHOUT WARRANTIES OR CONDITIONS OF ANY KIND, either express or implied.
 * See the License for the specific language governing permissions and
 * limitations under the License.
 */

package com.android.internal.telephony;


import android.app.ActivityManagerNative;
import android.content.BroadcastReceiver;
import android.content.Context;
import android.content.Intent;
import android.content.IntentFilter;
import android.net.LinkProperties;
import android.net.NetworkCapabilities;
import android.os.AsyncResult;
import android.os.Bundle;
import android.os.Handler;
import android.os.Message;
import android.os.PersistableBundle;
import android.os.SystemProperties;
import android.os.UserHandle;
import android.telephony.CarrierConfigManager;
import android.telephony.CellInfo;
import android.telephony.CellLocation;
import android.telephony.Rlog;
import android.telephony.ServiceState;
import android.telephony.SignalStrength;
import android.telephony.SubscriptionManager;

import com.android.ims.ImsManager;
import com.android.internal.telephony.cdma.CDMAPhone;
import com.android.internal.telephony.gsm.GSMPhone;
import com.android.internal.telephony.imsphone.ImsPhone;
import com.android.internal.telephony.test.SimulatedRadioControl;
import com.android.internal.telephony.cdma.CDMALTEPhone;
import com.android.internal.telephony.uicc.IccCardProxy;
import com.android.internal.telephony.uicc.IccFileHandler;
import com.android.internal.telephony.uicc.IsimRecords;
import com.android.internal.telephony.uicc.UiccCard;
import com.android.internal.telephony.uicc.UsimServiceTable;

import java.io.FileDescriptor;
import java.io.PrintWriter;
import java.util.List;
import java.util.Locale;

import com.android.internal.telephony.dataconnection.DctController;

public class PhoneProxy extends Handler implements Phone {
    public final static Object lockForRadioTechnologyChange = new Object();

    private Phone mActivePhone;
    private CommandsInterface mCommandsInterface;
    private IccSmsInterfaceManager mIccSmsInterfaceManager;
    private IccPhoneBookInterfaceManagerProxy mIccPhoneBookInterfaceManagerProxy;
    private PhoneSubInfoProxy mPhoneSubInfoProxy;
    private IccCardProxy mIccCardProxy;

    private boolean mResetModemOnRadioTechnologyChange = false;

    private int mRilVersion;

    protected static final int EVENT_VOICE_RADIO_TECH_CHANGED = 1;
    private static final int EVENT_RADIO_ON = 2;
    protected static final int EVENT_REQUEST_VOICE_RADIO_TECH_DONE = 3;
    protected static final int EVENT_RIL_CONNECTED = 4;
    private static final int EVENT_UPDATE_PHONE_OBJECT = 5;
<<<<<<< HEAD
    private static final int EVENT_SIM_RECORDS_LOADED = 6;
    private static final int EVENT_RADIO_AVAILABLE = 7;
    protected static final int EVENT_RADIO_UNAVAILABLE = 8;
=======
    private static final int EVENT_CARRIER_CONFIG_CHANGED = 6;
>>>>>>> 78250bae

    protected int mPhoneId = 0;

    private Context mContext;
    private BroadcastReceiver mPhoneProxyReceiver = new BroadcastReceiver() {
        @Override
        public void onReceive(Context context, Intent intent) {
            Rlog.d(LOG_TAG, "mPhoneProxyReceiver: action " + intent.getAction());
            if (intent.getAction().equals(CarrierConfigManager.ACTION_CARRIER_CONFIG_CHANGED)) {
                sendMessage(obtainMessage(EVENT_CARRIER_CONFIG_CHANGED));
            }
        }
    };
    private static final String LOG_TAG = "PhoneProxy";

    //***** Class Methods
    public PhoneProxy(PhoneBase phone) {
        mActivePhone = phone;
        mResetModemOnRadioTechnologyChange = SystemProperties.getBoolean(
                TelephonyProperties.PROPERTY_RESET_ON_RADIO_TECH_CHANGE, false);
        mIccPhoneBookInterfaceManagerProxy = new IccPhoneBookInterfaceManagerProxy(
                phone.getIccPhoneBookInterfaceManager());
        mPhoneSubInfoProxy = new PhoneSubInfoProxy(phone.getPhoneSubInfo());
        mCommandsInterface = ((PhoneBase)mActivePhone).mCi;

        mCommandsInterface.registerForRilConnected(this, EVENT_RIL_CONNECTED, null);
        mCommandsInterface.registerForOn(this, EVENT_RADIO_ON, null);
        mCommandsInterface.registerForAvailable(this, EVENT_RADIO_AVAILABLE, null);
        mCommandsInterface.registerForVoiceRadioTechChanged(
                             this, EVENT_VOICE_RADIO_TECH_CHANGED, null);
        mCommandsInterface.registerForNotAvailable(this, EVENT_RADIO_UNAVAILABLE, null);
        mPhoneId = phone.getPhoneId();
        mIccSmsInterfaceManager =
                new IccSmsInterfaceManager((PhoneBase)this.mActivePhone);
        mContext = mActivePhone.getContext();
        mIccCardProxy = new IccCardProxy(mContext, mCommandsInterface, mActivePhone.getPhoneId());

        IntentFilter intentFilter =
                new IntentFilter(CarrierConfigManager.ACTION_CARRIER_CONFIG_CHANGED);
        mActivePhone.getContext().registerReceiver(sConfigChangeReceiver, intentFilter);

        if (phone.getPhoneType() == PhoneConstants.PHONE_TYPE_GSM) {
            // For the purpose of IccCardProxy we only care about the technology family
            mIccCardProxy.setVoiceRadioTech(ServiceState.RIL_RADIO_TECHNOLOGY_UMTS);
        } else if (phone.getPhoneType() == PhoneConstants.PHONE_TYPE_CDMA) {
            mIccCardProxy.setVoiceRadioTech(ServiceState.RIL_RADIO_TECHNOLOGY_1xRTT);
        }

        mContext.registerReceiver(mPhoneProxyReceiver, new IntentFilter(
                CarrierConfigManager.ACTION_CARRIER_CONFIG_CHANGED));
    }

    private final BroadcastReceiver sConfigChangeReceiver = new BroadcastReceiver() {
        @Override
        public void onReceive(Context context, Intent intent) {
            logd("Carrier config changed. Reloading config");
            if (intent.getAction().equals(CarrierConfigManager.ACTION_CARRIER_CONFIG_CHANGED)) {
                mCommandsInterface.getVoiceRadioTechnology(
                        obtainMessage(EVENT_REQUEST_VOICE_RADIO_TECH_DONE));
            }
        }
    };

    @Override
    public void handleMessage(Message msg) {
        AsyncResult ar = (AsyncResult) msg.obj;
        switch(msg.what) {
        case EVENT_RADIO_AVAILABLE:
            // intentional fall through.
        case EVENT_RADIO_ON:
            /* Proactively query voice radio technologies */
            mCommandsInterface.getVoiceRadioTechnology(
                    obtainMessage(EVENT_REQUEST_VOICE_RADIO_TECH_DONE));
            break;

        case EVENT_RIL_CONNECTED:
            if (ar.exception == null && ar.result != null) {
                mRilVersion = (Integer) ar.result;
            } else {
                logd("Unexpected exception on EVENT_RIL_CONNECTED");
                mRilVersion = -1;
            }
            break;

        case EVENT_VOICE_RADIO_TECH_CHANGED:
        case EVENT_REQUEST_VOICE_RADIO_TECH_DONE:
            String what = (msg.what == EVENT_VOICE_RADIO_TECH_CHANGED) ?
                    "EVENT_VOICE_RADIO_TECH_CHANGED" : "EVENT_REQUEST_VOICE_RADIO_TECH_DONE";
            if (ar.exception == null) {
                if ((ar.result != null) && (((int[]) ar.result).length != 0)) {
                    int newVoiceTech = ((int[]) ar.result)[0];
                    logd(what + ": newVoiceTech=" + newVoiceTech);
                    phoneObjectUpdater(newVoiceTech);
                } else {
                    loge(what + ": has no tech!");
                }
            } else {
                loge(what + ": exception=" + ar.exception);
            }
            break;

        case EVENT_UPDATE_PHONE_OBJECT:
            phoneObjectUpdater(msg.arg1);
            break;

        case EVENT_CARRIER_CONFIG_CHANGED:
            // Only check for the voice radio tech if it not going to be updated by the voice
            // registration changes.
            if (mActivePhone != null && !mContext.getResources().getBoolean(
                    com.android.internal.R.bool.config_switch_phone_on_voice_reg_state_change)) {
                mCommandsInterface.getVoiceRadioTechnology(obtainMessage(
                        EVENT_REQUEST_VOICE_RADIO_TECH_DONE));
            }
            // Force update IMS service
            ImsManager.updateImsServiceConfig(mContext, mPhoneId, true);
            break;

        default:
            loge("Error! This handler was not registered for this message type. Message: "
                    + msg.what);
            break;
        }
        super.handleMessage(msg);
    }

    protected void logd(String msg) {
        Rlog.d(LOG_TAG, "[PhoneProxy] " + msg);
    }

    protected void loge(String msg) {
        Rlog.e(LOG_TAG, "[PhoneProxy] " + msg);
    }

    protected void phoneObjectUpdater(int newVoiceRadioTech) {
        logd("phoneObjectUpdater: newVoiceRadioTech=" + newVoiceRadioTech);

        if (mActivePhone != null) {
            // Check for a voice over lte replacement
            if ((newVoiceRadioTech == ServiceState.RIL_RADIO_TECHNOLOGY_LTE) ||
                    (newVoiceRadioTech == ServiceState.RIL_RADIO_TECHNOLOGY_LTE_CA) ||
                    (newVoiceRadioTech == ServiceState.RIL_RADIO_TECHNOLOGY_UNKNOWN)) {
                CarrierConfigManager configMgr = (CarrierConfigManager)
                        mActivePhone.getContext().getSystemService(Context.CARRIER_CONFIG_SERVICE);
                PersistableBundle b = configMgr.getConfigForSubId(mActivePhone.getSubId());
                if (b != null) {
                    int volteReplacementRat =
                            b.getInt(CarrierConfigManager.KEY_VOLTE_REPLACEMENT_RAT_INT);
                    logd("phoneObjectUpdater: volteReplacementRat=" + volteReplacementRat);
                    if (volteReplacementRat != ServiceState.RIL_RADIO_TECHNOLOGY_UNKNOWN) {
                        newVoiceRadioTech = volteReplacementRat;
                    }
                } else {
                    loge("phoneObjectUpdater: didn't get volteReplacementRat from carrier config");
                }
            }

            if(mRilVersion == 6 && getLteOnCdmaMode() == PhoneConstants.LTE_ON_CDMA_TRUE) {
                /*
                 * On v6 RIL, when LTE_ON_CDMA is TRUE, always create CDMALTEPhone
                 * irrespective of the voice radio tech reported.
                 */
                if (mActivePhone.getPhoneType() == PhoneConstants.PHONE_TYPE_CDMA) {
                    logd("phoneObjectUpdater: LTE ON CDMA property is set. Use CDMA Phone" +
                            " newVoiceRadioTech=" + newVoiceRadioTech +
                            " mActivePhone=" + mActivePhone.getPhoneName());
                    return;
                } else {
                    logd("phoneObjectUpdater: LTE ON CDMA property is set. Switch to CDMALTEPhone" +
                            " newVoiceRadioTech=" + newVoiceRadioTech +
                            " mActivePhone=" + mActivePhone.getPhoneName());
                    newVoiceRadioTech = ServiceState.RIL_RADIO_TECHNOLOGY_1xRTT;
                }
            } else {

                // If the device is shutting down, then there is no need to switch to the new phone
                // which might send unnecessary attach request to the modem.
                if (isShuttingDown()) {
                    logd("Device is shutting down. No need to switch phone now.");
                    return;
                }

                boolean matchCdma = ServiceState.isCdma(newVoiceRadioTech);
                boolean matchGsm = ServiceState.isGsm(newVoiceRadioTech);
                if ((matchCdma  &&
                        mActivePhone.getPhoneType() == PhoneConstants.PHONE_TYPE_CDMA) ||
                        (matchGsm &&
                                mActivePhone.getPhoneType() == PhoneConstants.PHONE_TYPE_GSM)) {
                    // Nothing changed. Keep phone as it is.
                    logd("phoneObjectUpdater: No change ignore," +
                            " newVoiceRadioTech=" + newVoiceRadioTech +
                            " mActivePhone=" + mActivePhone.getPhoneName());
                    return;
                }
                if (!matchCdma && !matchGsm) {
                    loge("phoneObjectUpdater: newVoiceRadioTech=" + newVoiceRadioTech +
                        " doesn't match either CDMA or GSM - error! No phone change");
                    return;
                }
            }
        }

        if (newVoiceRadioTech == ServiceState.RIL_RADIO_TECHNOLOGY_UNKNOWN) {
            // We need some voice phone object to be active always, so never
            // delete the phone without anything to replace it with!
            logd("phoneObjectUpdater: Unknown rat ignore, "
                    + " newVoiceRadioTech=Unknown. mActivePhone=" + mActivePhone.getPhoneName());
            return;
        }

        boolean oldPowerState = false; // old power state to off
        if (mResetModemOnRadioTechnologyChange) {
            if (mCommandsInterface.getRadioState().isOn()) {
                oldPowerState = true;
                logd("phoneObjectUpdater: Setting Radio Power to Off");
                mCommandsInterface.setRadioPower(false, null);
            }
        }

        deleteAndCreatePhone(newVoiceRadioTech);

        if (mResetModemOnRadioTechnologyChange && oldPowerState) { // restore power state
            logd("phoneObjectUpdater: Resetting Radio");
            mCommandsInterface.setRadioPower(oldPowerState, null);
        }

        // Set the new interfaces in the proxy's
        mIccSmsInterfaceManager.updatePhoneObject((PhoneBase) mActivePhone);
        mIccPhoneBookInterfaceManagerProxy.setmIccPhoneBookInterfaceManager(mActivePhone
                .getIccPhoneBookInterfaceManager());
        mPhoneSubInfoProxy.setmPhoneSubInfo(mActivePhone.getPhoneSubInfo());

        mCommandsInterface = ((PhoneBase)mActivePhone).mCi;
        mIccCardProxy.setVoiceRadioTech(newVoiceRadioTech);

        // Send an Intent to the PhoneApp that we had a radio technology change
        Intent intent = new Intent(TelephonyIntents.ACTION_RADIO_TECHNOLOGY_CHANGED);
        intent.addFlags(Intent.FLAG_RECEIVER_REPLACE_PENDING);
        intent.putExtra(PhoneConstants.PHONE_NAME_KEY, mActivePhone.getPhoneName());
        SubscriptionManager.putPhoneIdAndSubIdExtra(intent, mPhoneId);
        ActivityManagerNative.broadcastStickyIntent(intent, null, UserHandle.USER_ALL);

        DctController.getInstance().updatePhoneObject(this);

    }

    private void deleteAndCreatePhone(int newVoiceRadioTech) {

        String outgoingPhoneName = "Unknown";
        Phone oldPhone = mActivePhone;
        ImsPhone imsPhone = null;

        if (oldPhone != null) {
            outgoingPhoneName = ((PhoneBase) oldPhone).getPhoneName();
        }

        logd("Switching Voice Phone : " + outgoingPhoneName + " >>> "
                + (ServiceState.isGsm(newVoiceRadioTech) ? "GSM" : "CDMA"));

        if (ServiceState.isCdma(newVoiceRadioTech)) {
            mActivePhone = PhoneFactory.getCdmaPhone(mPhoneId);
        } else if (ServiceState.isGsm(newVoiceRadioTech)) {
            mActivePhone = PhoneFactory.getGsmPhone(mPhoneId);
        } else {
            loge("deleteAndCreatePhone: newVoiceRadioTech=" + newVoiceRadioTech +
                " is not CDMA or GSM (error) - aborting!");
            return;
        }

        if (oldPhone != null) {
            imsPhone = oldPhone.relinquishOwnershipOfImsPhone();
        }

        if(mActivePhone != null) {
            CallManager.getInstance().registerPhone(mActivePhone);
            if (imsPhone != null) {
                mActivePhone.acquireOwnershipOfImsPhone(imsPhone);
            }
            mActivePhone.startMonitoringImsService();
        }

        if (oldPhone != null) {
            CallManager.getInstance().unregisterPhone(oldPhone);
            logd("Disposing old phone..");
            oldPhone.dispose();
            // Potential GC issues: however, callers may have references to old
            // phone on which they perform hierarchical funcs: phone.getA().getB()
            // HENCE: do not delete references.
            //oldPhone.removeReferences();
        }
        oldPhone = null;
    }

    public IccSmsInterfaceManager getIccSmsInterfaceManager(){
        return mIccSmsInterfaceManager;
    }

    public PhoneSubInfoProxy getPhoneSubInfoProxy(){
        return mPhoneSubInfoProxy;
    }

    public IccPhoneBookInterfaceManagerProxy getIccPhoneBookInterfaceManagerProxy() {
        return mIccPhoneBookInterfaceManagerProxy;
    }

    public IccFileHandler getIccFileHandler() {
        return ((PhoneBase)mActivePhone).getIccFileHandler();
    }

    @Override
    public boolean isVideoCallPresent() {
        return mActivePhone.isVideoCallPresent();
    }

    @Override
    public void updatePhoneObject(int voiceRadioTech) {
        logd("updatePhoneObject: radioTechnology=" + voiceRadioTech);
        sendMessage(obtainMessage(EVENT_UPDATE_PHONE_OBJECT, voiceRadioTech, 0, null));
    }

    @Override
    public ServiceState getServiceState() {
        return mActivePhone.getServiceState();
    }

    @Override
    public CellLocation getCellLocation() {
        return mActivePhone.getCellLocation();
    }

    /**
     * @return all available cell information or null if none.
     */
    @Override
    public List<CellInfo> getAllCellInfo() {
        return mActivePhone.getAllCellInfo();
    }

    /**
     * {@inheritDoc}
     */
    @Override
    public void setCellInfoListRate(int rateInMillis) {
        mActivePhone.setCellInfoListRate(rateInMillis);
    }

    @Override
    public PhoneConstants.DataState getDataConnectionState() {
        return mActivePhone.getDataConnectionState(PhoneConstants.APN_TYPE_DEFAULT);
    }

    @Override
    public PhoneConstants.DataState getDataConnectionState(String apnType) {
        return mActivePhone.getDataConnectionState(apnType);
    }

    @Override
    public DataActivityState getDataActivityState() {
        return mActivePhone.getDataActivityState();
    }

    @Override
    public Context getContext() {
        return mActivePhone.getContext();
    }

    @Override
    public void disableDnsCheck(boolean b) {
        mActivePhone.disableDnsCheck(b);
    }

    @Override
    public boolean isDnsCheckDisabled() {
        return mActivePhone.isDnsCheckDisabled();
    }

    @Override
    public PhoneConstants.State getState() {
        return mActivePhone.getState();
    }

    @Override
    public String getPhoneName() {
        return mActivePhone.getPhoneName();
    }

    @Override
    public int getPhoneType() {
        return mActivePhone.getPhoneType();
    }

    @Override
    public String[] getActiveApnTypes() {
        return mActivePhone.getActiveApnTypes();
    }

    @Override
    public boolean hasMatchedTetherApnSetting() {
        return mActivePhone.hasMatchedTetherApnSetting();
    }

    @Override
    public String getActiveApnHost(String apnType) {
        return mActivePhone.getActiveApnHost(apnType);
    }

    @Override
    public LinkProperties getLinkProperties(String apnType) {
        return mActivePhone.getLinkProperties(apnType);
    }

    @Override
    public NetworkCapabilities getNetworkCapabilities(String apnType) {
        return mActivePhone.getNetworkCapabilities(apnType);
    }

    @Override
    public SignalStrength getSignalStrength() {
        return mActivePhone.getSignalStrength();
    }

    @Override
    public void registerForUnknownConnection(Handler h, int what, Object obj) {
        mActivePhone.registerForUnknownConnection(h, what, obj);
    }

    @Override
    public void unregisterForUnknownConnection(Handler h) {
        mActivePhone.unregisterForUnknownConnection(h);
    }

    @Override
    public void registerForHandoverStateChanged(Handler h, int what, Object obj) {
        mActivePhone.registerForHandoverStateChanged(h, what, obj);
    }

    @Override
    public void unregisterForHandoverStateChanged(Handler h) {
        mActivePhone.unregisterForHandoverStateChanged(h);
    }

    @Override
    public void registerForPreciseCallStateChanged(Handler h, int what, Object obj) {
        mActivePhone.registerForPreciseCallStateChanged(h, what, obj);
    }

    @Override
    public void unregisterForPreciseCallStateChanged(Handler h) {
        mActivePhone.unregisterForPreciseCallStateChanged(h);
    }

    @Override
    public void registerForNewRingingConnection(Handler h, int what, Object obj) {
        mActivePhone.registerForNewRingingConnection(h, what, obj);
    }

    @Override
    public void unregisterForNewRingingConnection(Handler h) {
        mActivePhone.unregisterForNewRingingConnection(h);
    }

    @Override
    public void registerForVideoCapabilityChanged(
            Handler h, int what, Object obj) {
        mActivePhone.registerForVideoCapabilityChanged(h, what, obj);
    }

    @Override
    public void unregisterForVideoCapabilityChanged(Handler h) {
        mActivePhone.unregisterForVideoCapabilityChanged(h);
    }

    @Override
    public void registerForIncomingRing(Handler h, int what, Object obj) {
        mActivePhone.registerForIncomingRing(h, what, obj);
    }

    @Override
    public void unregisterForIncomingRing(Handler h) {
        mActivePhone.unregisterForIncomingRing(h);
    }

    @Override
    public void registerForDisconnect(Handler h, int what, Object obj) {
        mActivePhone.registerForDisconnect(h, what, obj);
    }

    @Override
    public void unregisterForDisconnect(Handler h) {
        mActivePhone.unregisterForDisconnect(h);
    }

    @Override
    public void registerForMmiInitiate(Handler h, int what, Object obj) {
        mActivePhone.registerForMmiInitiate(h, what, obj);
    }

    @Override
    public void unregisterForMmiInitiate(Handler h) {
        mActivePhone.unregisterForMmiInitiate(h);
    }

    @Override
    public void registerForMmiComplete(Handler h, int what, Object obj) {
        mActivePhone.registerForMmiComplete(h, what, obj);
    }

    @Override
    public void unregisterForMmiComplete(Handler h) {
        mActivePhone.unregisterForMmiComplete(h);
    }

    @Override
    public List<? extends MmiCode> getPendingMmiCodes() {
        return mActivePhone.getPendingMmiCodes();
    }

    @Override
    public void sendUssdResponse(String ussdMessge) {
        mActivePhone.sendUssdResponse(ussdMessge);
    }

    @Override
    public void registerForServiceStateChanged(Handler h, int what, Object obj) {
        mActivePhone.registerForServiceStateChanged(h, what, obj);
    }

    @Override
    public void unregisterForServiceStateChanged(Handler h) {
        mActivePhone.unregisterForServiceStateChanged(h);
    }

    @Override
    public void registerForSuppServiceNotification(Handler h, int what, Object obj) {
        mActivePhone.registerForSuppServiceNotification(h, what, obj);
    }

    @Override
    public void unregisterForSuppServiceNotification(Handler h) {
        mActivePhone.unregisterForSuppServiceNotification(h);
    }

    @Override
    public void registerForSuppServiceFailed(Handler h, int what, Object obj) {
        mActivePhone.registerForSuppServiceFailed(h, what, obj);
    }

    @Override
    public void unregisterForSuppServiceFailed(Handler h) {
        mActivePhone.unregisterForSuppServiceFailed(h);
    }

    @Override
    public void registerForInCallVoicePrivacyOn(Handler h, int what, Object obj){
        mActivePhone.registerForInCallVoicePrivacyOn(h,what,obj);
    }

    @Override
    public void unregisterForInCallVoicePrivacyOn(Handler h){
        mActivePhone.unregisterForInCallVoicePrivacyOn(h);
    }

    @Override
    public void registerForInCallVoicePrivacyOff(Handler h, int what, Object obj){
        mActivePhone.registerForInCallVoicePrivacyOff(h,what,obj);
    }

    @Override
    public void unregisterForInCallVoicePrivacyOff(Handler h){
        mActivePhone.unregisterForInCallVoicePrivacyOff(h);
    }

    @Override
    public void registerForCdmaOtaStatusChange(Handler h, int what, Object obj) {
        mActivePhone.registerForCdmaOtaStatusChange(h,what,obj);
    }

    @Override
    public void unregisterForCdmaOtaStatusChange(Handler h) {
         mActivePhone.unregisterForCdmaOtaStatusChange(h);
    }

    @Override
    public void registerForSubscriptionInfoReady(Handler h, int what, Object obj) {
        mActivePhone.registerForSubscriptionInfoReady(h, what, obj);
    }

    @Override
    public void unregisterForSubscriptionInfoReady(Handler h) {
        mActivePhone.unregisterForSubscriptionInfoReady(h);
    }

    @Override
    public void registerForEcmTimerReset(Handler h, int what, Object obj) {
        mActivePhone.registerForEcmTimerReset(h,what,obj);
    }

    @Override
    public void unregisterForEcmTimerReset(Handler h) {
        mActivePhone.unregisterForEcmTimerReset(h);
    }

    @Override
    public void registerForRingbackTone(Handler h, int what, Object obj) {
        mActivePhone.registerForRingbackTone(h,what,obj);
    }

    @Override
    public void unregisterForRingbackTone(Handler h) {
        mActivePhone.unregisterForRingbackTone(h);
    }

    @Override
    public void registerForOnHoldTone(Handler h, int what, Object obj) {
        mActivePhone.registerForOnHoldTone(h,what,obj);
    }

    @Override
    public void unregisterForOnHoldTone(Handler h) {
        mActivePhone.unregisterForOnHoldTone(h);
    }

    @Override
    public void registerForResendIncallMute(Handler h, int what, Object obj) {
        mActivePhone.registerForResendIncallMute(h,what,obj);
    }

    @Override
    public void unregisterForResendIncallMute(Handler h) {
        mActivePhone.unregisterForResendIncallMute(h);
    }

    @Override
    public void registerForSimRecordsLoaded(Handler h, int what, Object obj) {
        mActivePhone.registerForSimRecordsLoaded(h,what,obj);
    }

    public void unregisterForSimRecordsLoaded(Handler h) {
        mActivePhone.unregisterForSimRecordsLoaded(h);
    }

    @Override
    public void registerForTtyModeReceived(Handler h, int what, Object obj) {
        mActivePhone.registerForTtyModeReceived(h, what, obj);
    }

    @Override
    public void unregisterForTtyModeReceived(Handler h) {
        mActivePhone.unregisterForTtyModeReceived(h);
    }

    @Override
    public boolean getIccRecordsLoaded() {
        return mIccCardProxy.getIccRecordsLoaded();
    }

    @Override
    public IccCard getIccCard() {
        return mIccCardProxy;
    }

    @Override
    public void acceptCall(int videoState) throws CallStateException {
        mActivePhone.acceptCall(videoState);
    }

    @Override
    public void rejectCall() throws CallStateException {
        mActivePhone.rejectCall();
    }

    @Override
    public void switchHoldingAndActive() throws CallStateException {
        mActivePhone.switchHoldingAndActive();
    }

    @Override
    public boolean canConference() {
        return mActivePhone.canConference();
    }

    @Override
    public void conference() throws CallStateException {
        mActivePhone.conference();
    }

    @Override
    public void enableEnhancedVoicePrivacy(boolean enable, Message onComplete) {
        mActivePhone.enableEnhancedVoicePrivacy(enable, onComplete);
    }

    @Override
    public void getEnhancedVoicePrivacy(Message onComplete) {
        mActivePhone.getEnhancedVoicePrivacy(onComplete);
    }

    @Override
    public boolean canTransfer() {
        return mActivePhone.canTransfer();
    }

    @Override
    public void explicitCallTransfer() throws CallStateException {
        mActivePhone.explicitCallTransfer();
    }

    @Override
    public void clearDisconnected() {
        mActivePhone.clearDisconnected();
    }

    @Override
    public Call getForegroundCall() {
        return mActivePhone.getForegroundCall();
    }

    @Override
    public Call getBackgroundCall() {
        return mActivePhone.getBackgroundCall();
    }

    @Override
    public Call getRingingCall() {
        return mActivePhone.getRingingCall();
    }

    @Override
    public Connection dial(String dialString, int videoState) throws CallStateException {
        return mActivePhone.dial(dialString, videoState);
    }

    @Override
    public Connection dial(String dialString, UUSInfo uusInfo, int videoState, Bundle intentExtras)
            throws CallStateException {
        return mActivePhone.dial(dialString, uusInfo, videoState, intentExtras);
    }

    @Override
    public void addParticipant(String dialString) throws CallStateException {
        mActivePhone.addParticipant(dialString);
    }

    @Override
    public boolean handlePinMmi(String dialString) {
        return mActivePhone.handlePinMmi(dialString);
    }

    @Override
    public boolean handleInCallMmiCommands(String command) throws CallStateException {
        return mActivePhone.handleInCallMmiCommands(command);
    }

    @Override
    public void sendDtmf(char c) {
        mActivePhone.sendDtmf(c);
    }

    @Override
    public void startDtmf(char c) {
        mActivePhone.startDtmf(c);
    }

    @Override
    public void stopDtmf() {
        mActivePhone.stopDtmf();
    }

    @Override
    public void setRadioPower(boolean power) {
        mActivePhone.setRadioPower(power);
    }

    @Override
    public boolean getMessageWaitingIndicator() {
        return mActivePhone.getMessageWaitingIndicator();
    }

    @Override
    public boolean getCallForwardingIndicator() {
        return mActivePhone.getCallForwardingIndicator();
    }

    @Override
    public String getLine1Number() {
        return mActivePhone.getLine1Number();
    }

    @Override
    public String getCdmaMin() {
        return mActivePhone.getCdmaMin();
    }

    @Override
    public boolean isMinInfoReady() {
        return mActivePhone.isMinInfoReady();
    }

    @Override
    public String getCdmaPrlVersion() {
        return mActivePhone.getCdmaPrlVersion();
    }

    @Override
    public String getLine1AlphaTag() {
        return mActivePhone.getLine1AlphaTag();
    }

    @Override
    public boolean setLine1Number(String alphaTag, String number, Message onComplete) {
        return mActivePhone.setLine1Number(alphaTag, number, onComplete);
    }

    @Override
    public String getVoiceMailNumber() {
        return mActivePhone.getVoiceMailNumber();
    }

     /** @hide */
    @Override
    public int getVoiceMessageCount(){
        return mActivePhone.getVoiceMessageCount();
    }

    @Override
    public String getVoiceMailAlphaTag() {
        return mActivePhone.getVoiceMailAlphaTag();
    }

    @Override
    public void setVoiceMailNumber(String alphaTag,String voiceMailNumber,
            Message onComplete) {
        mActivePhone.setVoiceMailNumber(alphaTag, voiceMailNumber, onComplete);
    }

    @Override
    public void getCallForwardingOption(int commandInterfaceCFReason,
            Message onComplete) {
        mActivePhone.getCallForwardingOption(commandInterfaceCFReason,
                onComplete);
    }

    @Override
    public void setCallForwardingOption(int commandInterfaceCFReason,
            int commandInterfaceCFAction, String dialingNumber,
            int timerSeconds, Message onComplete) {
        mActivePhone.setCallForwardingOption(commandInterfaceCFReason,
            commandInterfaceCFAction, dialingNumber, timerSeconds, onComplete);
    }

    @Override
    public void getOutgoingCallerIdDisplay(Message onComplete) {
        mActivePhone.getOutgoingCallerIdDisplay(onComplete);
    }

    @Override
    public void setOutgoingCallerIdDisplay(int commandInterfaceCLIRMode,
            Message onComplete) {
        mActivePhone.setOutgoingCallerIdDisplay(commandInterfaceCLIRMode,
                onComplete);
    }

    @Override
    public void getCallWaiting(Message onComplete) {
        mActivePhone.getCallWaiting(onComplete);
    }

    @Override
    public void setCallWaiting(boolean enable, Message onComplete) {
        mActivePhone.setCallWaiting(enable, onComplete);
    }

    @Override
    public void getAvailableNetworks(Message response) {
        mActivePhone.getAvailableNetworks(response);
    }

    @Override
    public void setNetworkSelectionModeAutomatic(Message response) {
        mActivePhone.setNetworkSelectionModeAutomatic(response);
    }

    @Override
    public void getNetworkSelectionMode(Message response) {
        mActivePhone.getNetworkSelectionMode(response);
    }

    @Override
    public void selectNetworkManually(OperatorInfo network, boolean persistSelection,
            Message response) {
        mActivePhone.selectNetworkManually(network, persistSelection, response);
    }

    @Override
    public void setPreferredNetworkType(int networkType, Message response) {
        mActivePhone.setPreferredNetworkType(networkType, response);
    }

    @Override
    public void getPreferredNetworkType(Message response) {
        mActivePhone.getPreferredNetworkType(response);
    }

    @Override
    public void getNeighboringCids(Message response) {
        mActivePhone.getNeighboringCids(response);
    }

    @Override
    public void setOnPostDialCharacter(Handler h, int what, Object obj) {
        mActivePhone.setOnPostDialCharacter(h, what, obj);
    }

    @Override
    public void setMute(boolean muted) {
        mActivePhone.setMute(muted);
    }

    @Override
    public boolean getMute() {
        return mActivePhone.getMute();
    }

    @Override
    public void setEchoSuppressionEnabled() {
        mActivePhone.setEchoSuppressionEnabled();
    }

    @Override
    public void invokeOemRilRequestRaw(byte[] data, Message response) {
        mActivePhone.invokeOemRilRequestRaw(data, response);
    }

    @Override
    public void invokeOemRilRequestStrings(String[] strings, Message response) {
        mActivePhone.invokeOemRilRequestStrings(strings, response);
    }

    @Override
    public void getDataCallList(Message response) {
        mActivePhone.getDataCallList(response);
    }

    @Override
    public void updateServiceLocation() {
        mActivePhone.updateServiceLocation();
    }

    @Override
    public void enableLocationUpdates() {
        mActivePhone.enableLocationUpdates();
    }

    @Override
    public void disableLocationUpdates() {
        mActivePhone.disableLocationUpdates();
    }

    @Override
    public void setUnitTestMode(boolean f) {
        mActivePhone.setUnitTestMode(f);
    }

    @Override
    public boolean getUnitTestMode() {
        return mActivePhone.getUnitTestMode();
    }

    @Override
    public void setBandMode(int bandMode, Message response) {
        mActivePhone.setBandMode(bandMode, response);
    }

    @Override
    public void queryAvailableBandMode(Message response) {
        mActivePhone.queryAvailableBandMode(response);
    }

    @Override
    public boolean getDataRoamingEnabled() {
        return mActivePhone.getDataRoamingEnabled();
    }

    @Override
    public void setDataRoamingEnabled(boolean enable) {
        mActivePhone.setDataRoamingEnabled(enable);
    }

    @Override
    public boolean getDataEnabled() {
        return mActivePhone.getDataEnabled();
    }

    @Override
    public void setDataEnabled(boolean enable) {
        mActivePhone.setDataEnabled(enable);
    }

    @Override
    public void queryCdmaRoamingPreference(Message response) {
        mActivePhone.queryCdmaRoamingPreference(response);
    }

    @Override
    public void setCdmaRoamingPreference(int cdmaRoamingType, Message response) {
        mActivePhone.setCdmaRoamingPreference(cdmaRoamingType, response);
    }

    @Override
    public void setCdmaSubscription(int cdmaSubscriptionType, Message response) {
        mActivePhone.setCdmaSubscription(cdmaSubscriptionType, response);
    }

    @Override
    public SimulatedRadioControl getSimulatedRadioControl() {
        return mActivePhone.getSimulatedRadioControl();
    }

    @Override
    public boolean isDataConnectivityPossible() {
        return mActivePhone.isDataConnectivityPossible(PhoneConstants.APN_TYPE_DEFAULT);
    }

    @Override
    public boolean isDataConnectivityPossible(String apnType) {
        return mActivePhone.isDataConnectivityPossible(apnType);
    }

    @Override
    public String getDeviceId() {
        return mActivePhone.getDeviceId();
    }

    @Override
    public String getDeviceSvn() {
        return mActivePhone.getDeviceSvn();
    }

    @Override
    public String getSubscriberId() {
        return mActivePhone.getSubscriberId();
    }

    @Override
    public String getGroupIdLevel1() {
        return mActivePhone.getGroupIdLevel1();
    }

    @Override
    public String getGroupIdLevel2() {
        return mActivePhone.getGroupIdLevel2();
    }

    @Override
    public String getIccSerialNumber() {
        return mActivePhone.getIccSerialNumber();
    }

    @Override
    public String getEsn() {
        return mActivePhone.getEsn();
    }

    @Override
    public String getMeid() {
        return mActivePhone.getMeid();
    }

    @Override
    public String getMsisdn() {
        return mActivePhone.getMsisdn();
    }

    @Override
    public String getImei() {
        return mActivePhone.getImei();
    }

    @Override
    public String getNai() {
        return mActivePhone.getNai();
    }

    @Override
    public PhoneSubInfo getPhoneSubInfo(){
        return mActivePhone.getPhoneSubInfo();
    }

    @Override
    public IccPhoneBookInterfaceManager getIccPhoneBookInterfaceManager(){
        return mActivePhone.getIccPhoneBookInterfaceManager();
    }

    @Override
    public void setUiTTYMode(int uiTtyMode, Message onComplete) {
        mActivePhone.setUiTTYMode(uiTtyMode, onComplete);
    }

    @Override
    public void setTTYMode(int ttyMode, Message onComplete) {
        mActivePhone.setTTYMode(ttyMode, onComplete);
    }

    @Override
    public void queryTTYMode(Message onComplete) {
        mActivePhone.queryTTYMode(onComplete);
    }

    @Override
    public void activateCellBroadcastSms(int activate, Message response) {
        mActivePhone.activateCellBroadcastSms(activate, response);
    }

    @Override
    public void getCellBroadcastSmsConfig(Message response) {
        mActivePhone.getCellBroadcastSmsConfig(response);
    }

    @Override
    public void setCellBroadcastSmsConfig(int[] configValuesArray, Message response) {
        mActivePhone.setCellBroadcastSmsConfig(configValuesArray, response);
    }

    @Override
    public void notifyDataActivity() {
         mActivePhone.notifyDataActivity();
    }

    @Override
    public void getSmscAddress(Message result) {
        mActivePhone.getSmscAddress(result);
    }

    @Override
    public void setSmscAddress(String address, Message result) {
        mActivePhone.setSmscAddress(address, result);
    }

    @Override
    public int getCdmaEriIconIndex() {
        return mActivePhone.getCdmaEriIconIndex();
    }

    @Override
    public String getCdmaEriText() {
        return mActivePhone.getCdmaEriText();
    }

    @Override
    public int getCdmaEriIconMode() {
        return mActivePhone.getCdmaEriIconMode();
    }

    public Phone getActivePhone() {
        return mActivePhone;
    }

    @Override
    public void sendBurstDtmf(String dtmfString, int on, int off, Message onComplete){
        mActivePhone.sendBurstDtmf(dtmfString, on, off, onComplete);
    }

    @Override
    public void exitEmergencyCallbackMode(){
        mActivePhone.exitEmergencyCallbackMode();
    }

    @Override
    public boolean needsOtaServiceProvisioning(){
        return mActivePhone.needsOtaServiceProvisioning();
    }

    @Override
    public boolean isOtaSpNumber(String dialStr){
        return mActivePhone.isOtaSpNumber(dialStr);
    }

    @Override
    public void registerForCallWaiting(Handler h, int what, Object obj){
        mActivePhone.registerForCallWaiting(h,what,obj);
    }

    @Override
    public void unregisterForCallWaiting(Handler h){
        mActivePhone.unregisterForCallWaiting(h);
    }

    @Override
    public void registerForSignalInfo(Handler h, int what, Object obj) {
        mActivePhone.registerForSignalInfo(h,what,obj);
    }

    @Override
    public void unregisterForSignalInfo(Handler h) {
        mActivePhone.unregisterForSignalInfo(h);
    }

    @Override
    public void registerForDisplayInfo(Handler h, int what, Object obj) {
        mActivePhone.registerForDisplayInfo(h,what,obj);
    }

    @Override
    public void unregisterForDisplayInfo(Handler h) {
        mActivePhone.unregisterForDisplayInfo(h);
    }

    @Override
    public void registerForNumberInfo(Handler h, int what, Object obj) {
        mActivePhone.registerForNumberInfo(h, what, obj);
    }

    @Override
    public void unregisterForNumberInfo(Handler h) {
        mActivePhone.unregisterForNumberInfo(h);
    }

    @Override
    public void registerForRedirectedNumberInfo(Handler h, int what, Object obj) {
        mActivePhone.registerForRedirectedNumberInfo(h, what, obj);
    }

    @Override
    public void unregisterForRedirectedNumberInfo(Handler h) {
        mActivePhone.unregisterForRedirectedNumberInfo(h);
    }

    @Override
    public void registerForLineControlInfo(Handler h, int what, Object obj) {
        mActivePhone.registerForLineControlInfo( h, what, obj);
    }

    @Override
    public void unregisterForLineControlInfo(Handler h) {
        mActivePhone.unregisterForLineControlInfo(h);
    }

    @Override
    public void registerFoT53ClirlInfo(Handler h, int what, Object obj) {
        mActivePhone.registerFoT53ClirlInfo(h, what, obj);
    }

    @Override
    public void unregisterForT53ClirInfo(Handler h) {
        mActivePhone.unregisterForT53ClirInfo(h);
    }

    @Override
    public void registerForT53AudioControlInfo(Handler h, int what, Object obj) {
        mActivePhone.registerForT53AudioControlInfo( h, what, obj);
    }

    @Override
    public void unregisterForT53AudioControlInfo(Handler h) {
        mActivePhone.unregisterForT53AudioControlInfo(h);
    }

    public void registerForRadioOffOrNotAvailable(Handler h, int what, Object obj) {
        mActivePhone.registerForRadioOffOrNotAvailable( h, what, obj);
    }

    public void unregisterForRadioOffOrNotAvailable(Handler h) {
        mActivePhone.unregisterForRadioOffOrNotAvailable(h);
    }

    @Override
    public void setOnEcbModeExitResponse(Handler h, int what, Object obj){
        mActivePhone.setOnEcbModeExitResponse(h,what,obj);
    }

    @Override
    public void unsetOnEcbModeExitResponse(Handler h){
        mActivePhone.unsetOnEcbModeExitResponse(h);
    }

    @Override
    public boolean isCspPlmnEnabled() {
        return mActivePhone.isCspPlmnEnabled();
    }

    @Override
    public IsimRecords getIsimRecords() {
        return mActivePhone.getIsimRecords();
    }

    /**
     * {@inheritDoc}
     */
    @Override
    public int getLteOnCdmaMode() {
        return mActivePhone.getLteOnCdmaMode();
    }

    @Override
    public void setVoiceMessageWaiting(int line, int countWaiting) {
        mActivePhone.setVoiceMessageWaiting(line, countWaiting);
    }

    @Override
    public UsimServiceTable getUsimServiceTable() {
        return mActivePhone.getUsimServiceTable();
    }

    @Override
    public UiccCard getUiccCard() {
        return mActivePhone.getUiccCard();
    }

    @Override
    public void nvReadItem(int itemID, Message response) {
        mActivePhone.nvReadItem(itemID, response);
    }

    @Override
    public void nvWriteItem(int itemID, String itemValue, Message response) {
        mActivePhone.nvWriteItem(itemID, itemValue, response);
    }

    @Override
    public void nvWriteCdmaPrl(byte[] preferredRoamingList, Message response) {
        mActivePhone.nvWriteCdmaPrl(preferredRoamingList, response);
    }

    @Override
    public void nvResetConfig(int resetType, Message response) {
        mActivePhone.nvResetConfig(resetType, response);
    }

    @Override
    public void dispose() {
<<<<<<< HEAD
        if (mActivePhone != null) {
            mActivePhone.unregisterForSimRecordsLoaded(this);
            mActivePhone.getContext().unregisterReceiver(sConfigChangeReceiver);
        }
=======
>>>>>>> 78250bae
        mCommandsInterface.unregisterForOn(this);
        mCommandsInterface.unregisterForAvailable(this);
        mCommandsInterface.unregisterForVoiceRadioTechChanged(this);
        mCommandsInterface.unregisterForRilConnected(this);
        mContext.unregisterReceiver(mPhoneProxyReceiver);
    }

    @Override
    public void removeReferences() {
        mActivePhone = null;
        mCommandsInterface = null;
    }

    public boolean updateCurrentCarrierInProvider() {
        if (mActivePhone instanceof CDMALTEPhone) {
            return ((CDMALTEPhone)mActivePhone).updateCurrentCarrierInProvider();
        } else if (mActivePhone instanceof GSMPhone) {
            return ((GSMPhone)mActivePhone).updateCurrentCarrierInProvider();
        } else {
           loge("Phone object is not MultiSim. This should not hit!!!!");
           return false;
        }
    }

    public void updateDataConnectionTracker() {
        logd("Updating Data Connection Tracker");
        if (mActivePhone instanceof CDMALTEPhone) {
            ((CDMALTEPhone)mActivePhone).updateDataConnectionTracker();
        } else if (mActivePhone instanceof GSMPhone) {
            ((GSMPhone)mActivePhone).updateDataConnectionTracker();
        } else {
           loge("Phone object is not MultiSim. This should not hit!!!!");
        }
    }

    public void setInternalDataEnabled(boolean enable) {
        setInternalDataEnabled(enable, null);
    }

    public boolean setInternalDataEnabledFlag(boolean enable) {
        boolean flag = false;
        if (mActivePhone instanceof CDMALTEPhone) {
            flag = ((CDMALTEPhone)mActivePhone).setInternalDataEnabledFlag(enable);
        } else if (mActivePhone instanceof GSMPhone) {
            flag = ((GSMPhone)mActivePhone).setInternalDataEnabledFlag(enable);
        } else {
           loge("Phone object is not MultiSim. This should not hit!!!!");
        }
        return flag;
    }

    public void setInternalDataEnabled(boolean enable, Message onCompleteMsg) {
        if (mActivePhone instanceof CDMALTEPhone) {
            ((CDMALTEPhone)mActivePhone).setInternalDataEnabled(enable, onCompleteMsg);
        } else if (mActivePhone instanceof GSMPhone) {
            ((GSMPhone)mActivePhone).setInternalDataEnabled(enable, onCompleteMsg);
        } else {
           loge("Phone object is not MultiSim. This should not hit!!!!");
        }
    }

    public void registerForAllDataDisconnected(Handler h, int what, Object obj) {
        if (mActivePhone instanceof CDMALTEPhone) {
            ((CDMALTEPhone)mActivePhone).registerForAllDataDisconnected(h, what, obj);
        } else if (mActivePhone instanceof GSMPhone) {
            ((GSMPhone)mActivePhone).registerForAllDataDisconnected(h, what, obj);
        } else {
           loge("Phone object is not MultiSim. This should not hit!!!!");
        }
    }

    public void unregisterForAllDataDisconnected(Handler h) {
        if (mActivePhone instanceof CDMALTEPhone) {
            ((CDMALTEPhone)mActivePhone).unregisterForAllDataDisconnected(h);
        } else if (mActivePhone instanceof GSMPhone) {
            ((GSMPhone)mActivePhone).unregisterForAllDataDisconnected(h);
        } else {
           loge("Phone object is not MultiSim. This should not hit!!!!");
        }
    }


    public int getSubId() {
        return mActivePhone.getSubId();
    }

    public int getPhoneId() {
        return mActivePhone.getPhoneId();
    }

    @Override
    public String[] getPcscfAddress(String apnType) {
        return mActivePhone.getPcscfAddress(apnType);
    }

    @Override
    public void setImsRegistrationState(boolean registered){
        logd("setImsRegistrationState - registered: " + registered);

        mActivePhone.setImsRegistrationState(registered);

        if ((mActivePhone.getPhoneName()).equals("GSM")) {
            GSMPhone GP = (GSMPhone)mActivePhone;
            GP.getServiceStateTracker().setImsRegistrationState(registered);
        } else if ((mActivePhone.getPhoneName()).equals("CDMA")) {
            CDMAPhone CP = (CDMAPhone)mActivePhone;
            CP.getServiceStateTracker().setImsRegistrationState(registered);
        }
    }

    @Override
    public Phone getImsPhone() {
        return mActivePhone.getImsPhone();
    }

    @Override
    public boolean isUtEnabled() {
        return mActivePhone.isUtEnabled();
    }

    @Override
    public ImsPhone relinquishOwnershipOfImsPhone() { return null; }

    @Override
    public void startMonitoringImsService() {
        if (mActivePhone != null) {
            mActivePhone.startMonitoringImsService();
        }
    }

    @Override
    public void acquireOwnershipOfImsPhone(ImsPhone imsPhone) { }

    @Override
    public int getVoicePhoneServiceState() {
        return mActivePhone.getVoicePhoneServiceState();
    }

    @Override
    public boolean setOperatorBrandOverride(String brand) {
        return mActivePhone.setOperatorBrandOverride(brand);
    }

    @Override
    public boolean setRoamingOverride(List<String> gsmRoamingList,
            List<String> gsmNonRoamingList, List<String> cdmaRoamingList,
            List<String> cdmaNonRoamingList) {
        return mActivePhone.setRoamingOverride(gsmRoamingList, gsmNonRoamingList,
                cdmaRoamingList, cdmaNonRoamingList);
    }

    @Override
    public boolean isRadioAvailable() {
        return mCommandsInterface.getRadioState().isAvailable();
    }

    @Override
    public boolean isRadioOn() {
        return mCommandsInterface.getRadioState().isOn();
    }

    @Override
    public void shutdownRadio() {
        mActivePhone.shutdownRadio();
    }

    @Override
    public boolean isShuttingDown() { return mActivePhone.isShuttingDown(); }

    @Override
    public void setRadioCapability(RadioCapability rc, Message response) {
        mActivePhone.setRadioCapability(rc, response);
    }

    @Override
    public int getRadioAccessFamily() {
        return mActivePhone.getRadioAccessFamily();
    }

    @Override
    public String getModemUuId() {
        return mActivePhone.getModemUuId();
    }

    @Override
    public RadioCapability getRadioCapability() {
        return mActivePhone.getRadioCapability();
    }

    @Override
    public void radioCapabilityUpdated(RadioCapability rc) {
        mActivePhone.radioCapabilityUpdated(rc);
    }

    @Override
    public void registerForRadioCapabilityChanged(Handler h, int what, Object obj) {
        mActivePhone.registerForRadioCapabilityChanged(h, what, obj);
    }

    @Override
    public void unregisterForRadioCapabilityChanged(Handler h) {
        mActivePhone.unregisterForRadioCapabilityChanged(h);
    }

    public IccCardProxy getPhoneIccCardProxy() {
        return mIccCardProxy;
    }

    public boolean isImsRegistered() {
        return mActivePhone.isImsRegistered();
    }

    /**
     * Determines if video calling is enabled for the IMS phone.
     *
     * @return {@code true} if video calling is enabled.
     */
    @Override
    public boolean isVideoEnabled() {
        return mActivePhone.isVideoEnabled();
    }

    /**
     * Returns the status of Link Capacity Estimation (LCE) service.
     */
    @Override
    public int getLceStatus() {
        return mActivePhone.getLceStatus();
    }

    @Override
    public Locale getLocaleFromSimAndCarrierPrefs() {
        return mActivePhone.getLocaleFromSimAndCarrierPrefs();
    }

    @Override
    public void getModemActivityInfo(Message response)  {
        mActivePhone.getModemActivityInfo(response);
    }

    /**
     * @return true if we are in the emergency call back mode. This is a period where
     * the phone should be using as little power as possible and be ready to receive an
     * incoming call from the emergency operator.
     */
    @Override
    public boolean isInEcm() {
        return mActivePhone.isInEcm();
    }

    public boolean isVolteEnabled() {
        return mActivePhone.isVolteEnabled();
    }

    public boolean isWifiCallingEnabled() {
        return mActivePhone.isWifiCallingEnabled();
    }

    public void dump(FileDescriptor fd, PrintWriter pw, String[] args) {
        try {
            ((PhoneBase)mActivePhone).dump(fd, pw, args);
        } catch (Exception e) {
            e.printStackTrace();
        }
        pw.flush();
        pw.println("++++++++++++++++++++++++++++++++");

        try {
            mPhoneSubInfoProxy.dump(fd, pw, args);
        } catch (Exception e) {
            e.printStackTrace();
        }
        pw.flush();
        pw.println("++++++++++++++++++++++++++++++++");

        try {
            mIccCardProxy.dump(fd, pw, args);
        } catch (Exception e) {
            e.printStackTrace();
        }
        pw.flush();
        pw.println("++++++++++++++++++++++++++++++++");
    }

    @Override
    public void getCallBarringOption(String facility, String password, Message onComplete) {
        mActivePhone.getCallBarringOption(facility, password, onComplete);
    }

    @Override
    public void setCallBarringOption(String facility, boolean lockState, String password,
            Message onComplete) {
        mActivePhone.setCallBarringOption(facility, lockState, password, onComplete);
    }

    @Override
    public void requestChangeCbPsw(String facility, String oldPwd, String newPwd, Message result) {
        mActivePhone.requestChangeCbPsw(facility, oldPwd, newPwd, result);
    }

    @Override
    public void setLocalCallHold(boolean lchStatus) {
        mActivePhone.setLocalCallHold(lchStatus);
    }
}<|MERGE_RESOLUTION|>--- conflicted
+++ resolved
@@ -78,13 +78,10 @@
     protected static final int EVENT_REQUEST_VOICE_RADIO_TECH_DONE = 3;
     protected static final int EVENT_RIL_CONNECTED = 4;
     private static final int EVENT_UPDATE_PHONE_OBJECT = 5;
-<<<<<<< HEAD
     private static final int EVENT_SIM_RECORDS_LOADED = 6;
     private static final int EVENT_RADIO_AVAILABLE = 7;
     protected static final int EVENT_RADIO_UNAVAILABLE = 8;
-=======
     private static final int EVENT_CARRIER_CONFIG_CHANGED = 6;
->>>>>>> 78250bae
 
     protected int mPhoneId = 0;
 
@@ -1413,13 +1410,10 @@
 
     @Override
     public void dispose() {
-<<<<<<< HEAD
         if (mActivePhone != null) {
             mActivePhone.unregisterForSimRecordsLoaded(this);
             mActivePhone.getContext().unregisterReceiver(sConfigChangeReceiver);
         }
-=======
->>>>>>> 78250bae
         mCommandsInterface.unregisterForOn(this);
         mCommandsInterface.unregisterForAvailable(this);
         mCommandsInterface.unregisterForVoiceRadioTechChanged(this);
