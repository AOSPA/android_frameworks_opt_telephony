--- conflicted
+++ resolved
@@ -211,17 +211,11 @@
         checkThread();
         Request updateRequest = new Request();
         synchronized (updateRequest) {
-            checkThread();
             Message response = mBaseHandler.obtainMessage(EVENT_UPDATE_DONE, updateRequest);
             AdnRecord oldAdn = generateAdnRecordWithOldTagByContentValues(values);
             AdnRecord newAdn = generateAdnRecordWithNewTagByContentValues(values);
-<<<<<<< HEAD
-            if (mAdnCache != null) {
-                mAdnCache.updateAdnBySearch(efid, oldAdn, newAdn, pin2, response);
-=======
             if (usesPbCache(efid)) {
                 mSimPbRecordCache.updateSimPbAdnBySearch(oldAdn, newAdn, response);
->>>>>>> e145f221
                 waitForResult(updateRequest);
                 return (boolean) updateRequest.mResult;
             } else {
@@ -263,11 +257,7 @@
             throw new SecurityException(
                     "Requires android.permission.WRITE_CONTACTS permission");
         }
-<<<<<<< HEAD
-
-=======
         efid = updateEfForIccType(efid);
->>>>>>> e145f221
         if (DBG) {
             logd("updateAdnRecordsInEfByIndex: efid=" + efid + ", values = " +
                 values + " index=" + index + ", pin2=" + pin2);
@@ -278,13 +268,8 @@
         synchronized (updateRequest) {
             Message response = mBaseHandler.obtainMessage(EVENT_UPDATE_DONE, updateRequest);
             AdnRecord newAdn = generateAdnRecordWithNewTagByContentValues(values);
-<<<<<<< HEAD
-            if (mAdnCache != null) {
-                mAdnCache.updateAdnByIndex(efid, newAdn, index, pin2, response);
-=======
             if (usesPbCache(efid)) {
                 mSimPbRecordCache.updateSimPbAdnByRecordId(index, newAdn, response);
->>>>>>> e145f221
                 waitForResult(updateRequest);
                 return (boolean) updateRequest.mResult;
             } else {
@@ -418,11 +403,6 @@
      */
     public AdnCapacity getAdnRecordsCapacity() {
         if (DBG) logd("getAdnRecordsCapacity" );
-<<<<<<< HEAD
-        return null;
-    }
-}
-=======
         if (mPhone.getContext().checkCallingOrSelfPermission(
                 android.Manifest.permission.READ_CONTACTS)
                 != PackageManager.PERMISSION_GRANTED) {
@@ -470,5 +450,4 @@
         return mSimPbRecordCache.isEnabled() &&
                     (efid == IccConstants.EF_PBR || efid == IccConstants.EF_ADN);
     }
-}
->>>>>>> e145f221
+}