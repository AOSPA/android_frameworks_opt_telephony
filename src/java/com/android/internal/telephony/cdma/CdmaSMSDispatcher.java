/*
 * Copyright (C) 2008 The Android Open Source Project
 *
 * Licensed under the Apache License, Version 2.0 (the "License");
 * you may not use this file except in compliance with the License.
 * You may obtain a copy of the License at
 *
 *      http://www.apache.org/licenses/LICENSE-2.0
 *
 * Unless required by applicable law or agreed to in writing, software
 * distributed under the License is distributed on an "AS IS" BASIS,
 * WITHOUT WARRANTIES OR CONDITIONS OF ANY KIND, either express or implied.
 * See the License for the specific language governing permissions and
 * limitations under the License.
 */

package com.android.internal.telephony.cdma;

import android.app.Activity;
import android.app.PendingIntent;
import android.app.PendingIntent.CanceledException;
import android.content.Intent;
import android.net.Uri;
import android.os.Message;
import android.os.SystemProperties;
import android.provider.Telephony.Sms;
import android.telephony.Rlog;
import android.telephony.ServiceState;
import android.telephony.SmsManager;

import com.android.internal.telephony.GsmAlphabet;
import com.android.internal.telephony.GsmCdmaPhone;
import com.android.internal.telephony.ImsSMSDispatcher;
import com.android.internal.telephony.Phone;
import com.android.internal.telephony.SMSDispatcher;
import com.android.internal.telephony.SmsConstants;
import com.android.internal.telephony.SmsHeader;
import com.android.internal.telephony.SmsUsageMonitor;
import com.android.internal.telephony.TelephonyProperties;
import com.android.internal.telephony.cdma.sms.UserData;

import java.util.HashMap;
import java.util.concurrent.atomic.AtomicBoolean;
import java.util.concurrent.atomic.AtomicInteger;

public class CdmaSMSDispatcher extends SMSDispatcher {
    private static final String TAG = "CdmaSMSDispatcher";
    private static final boolean VDBG = false;

    public CdmaSMSDispatcher(Phone phone, SmsUsageMonitor usageMonitor,
            ImsSMSDispatcher imsSMSDispatcher) {
        super(phone, usageMonitor, imsSMSDispatcher);
        Rlog.d(TAG, "CdmaSMSDispatcher created");
    }

    @Override
    public String getFormat() {
        return SmsConstants.FORMAT_3GPP2;
    }

    /**
     * Send the SMS status report to the dispatcher thread to process.
     * @param sms the CDMA SMS message containing the status report
     */
    public void sendStatusReportMessage(SmsMessage sms) {
        if (VDBG) Rlog.d(TAG, "sending EVENT_HANDLE_STATUS_REPORT message");
        sendMessage(obtainMessage(EVENT_HANDLE_STATUS_REPORT, sms));
    }

    @Override
    protected void handleStatusReport(Object o) {
        if (o instanceof SmsMessage) {
            if (VDBG) Rlog.d(TAG, "calling handleCdmaStatusReport()");
            handleCdmaStatusReport((SmsMessage) o);
        } else {
            Rlog.e(TAG, "handleStatusReport() called for object type " + o.getClass().getName());
        }
    }

    /**
     * Called from parent class to handle status report from {@code CdmaInboundSmsHandler}.
     * @param sms the CDMA SMS message to process
     */
    private void handleCdmaStatusReport(SmsMessage sms) {
        for (int i = 0, count = deliveryPendingList.size(); i < count; i++) {
            SmsTracker tracker = deliveryPendingList.get(i);
            if (tracker.mMessageRef == sms.mMessageRef) {
                // Found it.  Remove from list and broadcast.
                deliveryPendingList.remove(i);
                // Update the message status (COMPLETE)
                tracker.updateSentMessageStatus(mContext, Sms.STATUS_COMPLETE);

                PendingIntent intent = tracker.mDeliveryIntent;
                Intent fillIn = new Intent();
                fillIn.putExtra("pdu", sms.getPdu());
                fillIn.putExtra("format", getFormat());
                try {
                    intent.send(mContext, Activity.RESULT_OK, fillIn);
                } catch (CanceledException ex) {}
                break;  // Only expect to see one tracker matching this message.
            }
        }
    }

    /** {@inheritDoc} */
    @Override
    public void sendData(String destAddr, String scAddr, int destPort,
            byte[] data, PendingIntent sentIntent, PendingIntent deliveryIntent) {
        SmsMessage.SubmitPdu pdu = SmsMessage.getSubmitPdu(
                scAddr, destAddr, destPort, data, (deliveryIntent != null));
        if (pdu != null) {
            HashMap map = getSmsTrackerMap(destAddr, scAddr, destPort, data, pdu);
            SmsTracker tracker = getSmsTracker(map, sentIntent, deliveryIntent, getFormat(),
                    null /*messageUri*/, false /*isExpectMore*/, null /*fullMessageText*/,
                    false /*isText*/, true /*persistMessage*/);

            String carrierPackage = getCarrierAppPackageName();
            if (carrierPackage != null) {
                Rlog.d(TAG, "Found carrier package.");
                DataSmsSender smsSender = new DataSmsSender(tracker);
                smsSender.sendSmsByCarrierApp(carrierPackage, new SmsSenderCallback(smsSender));
            } else {
                Rlog.v(TAG, "No carrier package.");
                sendSubmitPdu(tracker);
            }
        } else {
            Rlog.e(TAG, "CdmaSMSDispatcher.sendData(): getSubmitPdu() returned null");
            if (sentIntent != null) {
                try {
                    sentIntent.send(SmsManager.RESULT_ERROR_GENERIC_FAILURE);
                } catch (CanceledException ex) {
                    Rlog.e(TAG, "Intent has been canceled!");
                }
            }
        }
    }

    /** {@inheritDoc} */
    @Override
    public void sendText(String destAddr, String scAddr, String text, PendingIntent sentIntent,
            PendingIntent deliveryIntent, Uri messageUri, String callingPkg,
            boolean persistMessage, int priority, boolean isExpectMore, int validityPeriod) {
        SmsMessage.SubmitPdu pdu = SmsMessage.getSubmitPdu(
                scAddr, destAddr, text, (deliveryIntent != null), null, priority);
        if (pdu != null) {
            HashMap map = getSmsTrackerMap(destAddr, scAddr, text, pdu);
            SmsTracker tracker = getSmsTracker(map, sentIntent, deliveryIntent, getFormat(),
                    messageUri, isExpectMore, text, true /*isText*/, validityPeriod,
                    persistMessage);

            String carrierPackage = getCarrierAppPackageName();
            if (carrierPackage != null) {
                Rlog.d(TAG, "Found carrier package.");
                TextSmsSender smsSender = new TextSmsSender(tracker);
                smsSender.sendSmsByCarrierApp(carrierPackage, new SmsSenderCallback(smsSender));
            } else {
                Rlog.v(TAG, "No carrier package.");
                sendSubmitPdu(tracker);
            }
        } else {
            Rlog.e(TAG, "CdmaSMSDispatcher.sendText(): getSubmitPdu() returned null");
            if (sentIntent != null) {
                try {
                    sentIntent.send(SmsManager.RESULT_ERROR_GENERIC_FAILURE);
                } catch (CanceledException ex) {
                    Rlog.e(TAG, "Intent has been canceled!");
                }
            }
        }
    }

    /** {@inheritDoc} */
    @Override
    protected void injectSmsPdu(byte[] pdu, String format, PendingIntent receivedIntent) {
        throw new IllegalStateException("This method must be called only on ImsSMSDispatcher");
    }

    /** {@inheritDoc} */
    @Override
    protected GsmAlphabet.TextEncodingDetails calculateLength(CharSequence messageBody,
            boolean use7bitOnly) {
        return SmsMessage.calculateLength(messageBody, use7bitOnly, false);
    }

    /** {@inheritDoc} */
    @Override
    protected SmsTracker getNewSubmitPduTracker(String destinationAddress, String scAddress,
            String message, SmsHeader smsHeader, int encoding,
            PendingIntent sentIntent, PendingIntent deliveryIntent, boolean lastPart,
            int priority, boolean isExpectMore, int validityPeriod,
            AtomicInteger unsentPartCount, AtomicBoolean anyPartFailed, Uri messageUri,
            String fullMessageText) {
        UserData uData = new UserData();
        uData.payloadStr = message;
        uData.userDataHeader = smsHeader;
        if (encoding == SmsConstants.ENCODING_7BIT) {
            uData.msgEncoding = SmsMessage.isAscii7bitSupportedForLongMessage() ?
                    UserData.ENCODING_7BIT_ASCII : UserData.ENCODING_GSM_7BIT_ALPHABET;
            Rlog.d(TAG, "Message ecoding for proper 7 bit: " + uData.msgEncoding);
        } else { // assume UTF-16
            uData.msgEncoding = UserData.ENCODING_UNICODE_16;
        }
        uData.msgEncodingSet = true;

        /* By setting the statusReportRequested bit only for the
         * last message fragment, this will result in only one
         * callback to the sender when that last fragment delivery
         * has been acknowledged. */
        SmsMessage.SubmitPdu submitPdu = SmsMessage.getSubmitPdu(destinationAddress,
                uData, (deliveryIntent != null) && lastPart, priority);

        HashMap map = getSmsTrackerMap(destinationAddress, scAddress,
                message, submitPdu);
        return getSmsTracker(map, sentIntent, deliveryIntent,
                getFormat(), unsentPartCount, anyPartFailed, messageUri, smsHeader,
                (!lastPart || isExpectMore), fullMessageText, true /*isText*/, validityPeriod,
                true /*persistMessage*/);
    }

    @Override
    protected void sendSubmitPdu(SmsTracker tracker) {
        if (SystemProperties.getBoolean(TelephonyProperties.PROPERTY_INECM_MODE, false)) {
            if (VDBG) {
                Rlog.d(TAG, "Block SMS in Emergency Callback mode");
            }
            tracker.onFailed(mContext, SmsManager.RESULT_ERROR_NO_SERVICE, 0/*errorCode*/);
            return;
        }
        sendRawPdu(tracker);
    }

    /** {@inheritDoc} */
    @Override
    public void sendSms(SmsTracker tracker) {
        Rlog.d(TAG, "sendSms: "
                + " isIms()=" + isIms()
                + " mRetryCount=" + tracker.mRetryCount
                + " mImsRetry=" + tracker.mImsRetry
                + " mMessageRef=" + tracker.mMessageRef
                + " SS=" + mPhone.getServiceState().getState());

        sendSmsByPstn(tracker);
    }

    /** {@inheritDoc} */
    @Override
    protected void sendSmsByPstn(SmsTracker tracker) {
        int ss = mPhone.getServiceState().getState();
        // if sms over IMS is not supported on data and voice is not available...
        if (!isIms() && ss != ServiceState.STATE_IN_SERVICE) {
            tracker.onFailed(mContext, getNotInServiceError(ss), 0/*errorCode*/);
            return;
        }

        Message reply = obtainMessage(EVENT_SEND_SMS_COMPLETE, tracker);
        byte[] pdu = (byte[]) tracker.getData().get("pdu");

<<<<<<< HEAD
=======
        int currentDataNetwork = mPhone.getServiceState().getDataNetworkType();
        boolean imsSmsDisabled = (currentDataNetwork == TelephonyManager.NETWORK_TYPE_EHRPD
                    || (ServiceState.isLte(currentDataNetwork)
                    && !mPhone.getServiceStateTracker().isConcurrentVoiceAndDataAllowed()))
                    && mPhone.getServiceState().getVoiceNetworkType()
                    == TelephonyManager.NETWORK_TYPE_1xRTT
                    && ((GsmCdmaPhone) mPhone).mCT.mState != PhoneConstants.State.IDLE;

>>>>>>> 86dd3d22
        // sms over cdma is used:
        //   if sms over IMS is not supported AND
        //   this is not a retry case after sms over IMS failed
        //     indicated by mImsRetry > 0
        if (0 == tracker.mImsRetry && !isIms()) {
            mCi.sendCdmaSms(pdu, reply);
        }
        // If sending SMS over IMS is not enabled, send SMS over cdma. Simply
        // calling shouldSendSmsOverIms() to check for that here might yield a
        // different result if the conditions of UE being attached to eHRPD and
        // active 1x voice call have changed since we last called it in
        // ImsSMSDispatcher.isCdmaMo()
        else if (!mImsSMSDispatcher.isImsSmsEnabled()) {
            mCi.sendCdmaSms(pdu, reply);
            mImsSMSDispatcher.enableSendSmsOverIms(true);
        }
        else {
            mCi.sendImsCdmaSms(pdu, tracker.mImsRetry, tracker.mMessageRef, reply);
            // increment it here, so in case of SMS_FAIL_RETRY over IMS
            // next retry will be sent using IMS request again.
            tracker.mImsRetry++;
        }
    }
}<|MERGE_RESOLUTION|>--- conflicted
+++ resolved
@@ -27,11 +27,13 @@
 import android.telephony.Rlog;
 import android.telephony.ServiceState;
 import android.telephony.SmsManager;
+import android.telephony.TelephonyManager;
 
 import com.android.internal.telephony.GsmAlphabet;
 import com.android.internal.telephony.GsmCdmaPhone;
 import com.android.internal.telephony.ImsSMSDispatcher;
 import com.android.internal.telephony.Phone;
+import com.android.internal.telephony.PhoneConstants;
 import com.android.internal.telephony.SMSDispatcher;
 import com.android.internal.telephony.SmsConstants;
 import com.android.internal.telephony.SmsHeader;
@@ -255,8 +257,6 @@
         Message reply = obtainMessage(EVENT_SEND_SMS_COMPLETE, tracker);
         byte[] pdu = (byte[]) tracker.getData().get("pdu");
 
-<<<<<<< HEAD
-=======
         int currentDataNetwork = mPhone.getServiceState().getDataNetworkType();
         boolean imsSmsDisabled = (currentDataNetwork == TelephonyManager.NETWORK_TYPE_EHRPD
                     || (ServiceState.isLte(currentDataNetwork)
@@ -265,7 +265,6 @@
                     == TelephonyManager.NETWORK_TYPE_1xRTT
                     && ((GsmCdmaPhone) mPhone).mCT.mState != PhoneConstants.State.IDLE;
 
->>>>>>> 86dd3d22
         // sms over cdma is used:
         //   if sms over IMS is not supported AND
         //   this is not a retry case after sms over IMS failed
