/*
 * Copyright (C) 2012 The Android Open Source Project
 *
 * Licensed under the Apache License, Version 2.0 (the "License");
 * you may not use this file except in compliance with the License.
 * You may obtain a copy of the License at
 *
 *      http://www.apache.org/licenses/LICENSE-2.0
 *
 * Unless required by applicable law or agreed to in writing, software
 * distributed under the License is distributed on an "AS IS" BASIS,
 * WITHOUT WARRANTIES OR CONDITIONS OF ANY KIND, either express or implied.
 * See the License for the specific language governing permissions and
 * limitations under the License.
 */

package com.android.internal.telephony.cdma;

import com.android.internal.telephony.TelephonyProperties;
import com.android.internal.telephony.MccTable;
import com.android.internal.telephony.EventLogTags;
import com.android.internal.telephony.uicc.RuimRecords;
import com.android.internal.telephony.uicc.IccCardApplicationStatus.AppState;

import android.telephony.CellInfo;
import android.telephony.CellInfoLte;
import android.telephony.CellSignalStrengthLte;
import android.telephony.CellIdentityLte;
import android.telephony.SignalStrength;
import android.telephony.ServiceState;
import android.telephony.cdma.CdmaCellLocation;
import android.text.TextUtils;
import android.os.AsyncResult;
import android.os.Message;
import android.os.SystemClock;
import android.os.SystemProperties;

import android.telephony.Rlog;
import android.util.EventLog;

import java.io.FileDescriptor;
import java.io.PrintWriter;
import java.util.ArrayList;
import java.util.List;

public class CdmaLteServiceStateTracker extends CdmaServiceStateTracker {
    private CDMALTEPhone mCdmaLtePhone;
    private final CellInfoLte mCellInfoLte;

    private CellIdentityLte mNewCellIdentityLte = new CellIdentityLte();
    private CellIdentityLte mLasteCellIdentityLte = new CellIdentityLte();

    public CdmaLteServiceStateTracker(CDMALTEPhone phone) {
        super(phone, new CellInfoLte());
        mCdmaLtePhone = phone;
        mCellInfoLte = (CellInfoLte) mCellInfo;

        ((CellInfoLte)mCellInfo).setCellSignalStrength(new CellSignalStrengthLte());
        ((CellInfoLte)mCellInfo).setCellIdentity(new CellIdentityLte());

        if (DBG) log("CdmaLteServiceStateTracker Constructors");
    }

    @Override
    public void handleMessage(Message msg) {
        AsyncResult ar;
        int[] ints;
        String[] strings;
        switch (msg.what) {
        case EVENT_POLL_STATE_GPRS:
            if (DBG) log("handleMessage EVENT_POLL_STATE_GPRS");
            ar = (AsyncResult)msg.obj;
            handlePollStateResult(msg.what, ar);
            break;
        case EVENT_RUIM_RECORDS_LOADED:
            RuimRecords ruim = (RuimRecords)mIccRecords;
            if ((ruim != null) && ruim.isProvisioned()) {
                mMdn = ruim.getMdn();
                mMin = ruim.getMin();
                parseSidNid(ruim.getSid(), ruim.getNid());
                mPrlVersion = ruim.getPrlVersion();
                mIsMinInfoReady = true;
                updateOtaspState();
            }
            // SID/NID/PRL is loaded. Poll service state
            // again to update to the roaming state with
            // the latest variables.
            pollState();
            break;
        default:
            super.handleMessage(msg);
        }
    }

    /**
     * Handle the result of one of the pollState()-related requests
     */
    @Override
    protected void handlePollStateResultMessage(int what, AsyncResult ar) {
        if (what == EVENT_POLL_STATE_GPRS) {
            String states[] = (String[])ar.result;
            if (DBG) {
                log("handlePollStateResultMessage: EVENT_POLL_STATE_GPRS states.length=" +
                        states.length + " states=" + states);
            }

            int type = 0;
            int regState = -1;
            if (states.length > 0) {
                try {
                    regState = Integer.parseInt(states[0]);

                    // states[3] (if present) is the current radio technology
                    if (states.length >= 4 && states[3] != null) {
                        type = Integer.parseInt(states[3]);
                    }
                } catch (NumberFormatException ex) {
                    loge("handlePollStateResultMessage: error parsing GprsRegistrationState: "
                                    + ex);
                }
                if (states.length >= 10) {
                    int mcc;
                    int mnc;
                    int tac;
                    int pci;
                    int eci;
                    int csgid;
                    String operatorNumeric = null;

                    try {
                        operatorNumeric = mNewSS.getOperatorNumeric();
                        mcc = Integer.parseInt(operatorNumeric.substring(0,3));
                    } catch (Exception e) {
                        try {
                            operatorNumeric = mSS.getOperatorNumeric();
                            mcc = Integer.parseInt(operatorNumeric.substring(0,3));
                        } catch (Exception ex) {
                            loge("handlePollStateResultMessage: bad mcc operatorNumeric=" +
                                    operatorNumeric + " ex=" + ex);
                            operatorNumeric = "";
                            mcc = Integer.MAX_VALUE;
                        }
                    }
                    try {
                        mnc = Integer.parseInt(operatorNumeric.substring(3));
                    } catch (Exception e) {
                        loge("handlePollStateResultMessage: bad mnc operatorNumeric=" +
                                operatorNumeric + " e=" + e);
                        mnc = Integer.MAX_VALUE;
                    }

                    // Use Integer#decode to be generous in what we receive and allow
                    // decimal, hex or octal values.
                    try {
                        tac = Integer.decode(states[6]);
                    } catch (Exception e) {
                        loge("handlePollStateResultMessage: bad tac states[6]=" +
                                states[6] + " e=" + e);
                        tac = Integer.MAX_VALUE;
                    }
                    try {
                        pci = Integer.decode(states[7]);
                    } catch (Exception e) {
                        loge("handlePollStateResultMessage: bad pci states[7]=" +
                                states[7] + " e=" + e);
                        pci = Integer.MAX_VALUE;
                    }
                    try {
                        eci = Integer.decode(states[8]);
                    } catch (Exception e) {
                        loge("handlePollStateResultMessage: bad eci states[8]=" +
                                states[8] + " e=" + e);
                        eci = Integer.MAX_VALUE;
                    }
                    try {
                        csgid = Integer.decode(states[9]);
                    } catch (Exception e) {
                        // FIX: Always bad so don't pollute the logs
                        // loge("handlePollStateResultMessage: bad csgid states[9]=" +
                        //        states[9] + " e=" + e);
                        csgid = Integer.MAX_VALUE;
                    }
                    mNewCellIdentityLte = new CellIdentityLte(mcc, mnc, eci, pci, tac);
                    if (DBG) {
                        log("handlePollStateResultMessage: mNewLteCellIdentity=" +
                                mNewCellIdentityLte);
                    }
                }
            }

            mNewSS.setRilDataRadioTechnology(type);
            int dataRegState = regCodeToServiceState(regState);
            mNewSS.setDataRegState(dataRegState);
            if (DBG) {
                log("handlPollStateResultMessage: CdmaLteSST setDataRegState=" + dataRegState
                        + " regState=" + regState
                        + " dataRadioTechnology=" + type);
            }
        } else {
            super.handlePollStateResultMessage(what, ar);
        }
    }

    @Override
    protected void pollState() {
        mPollingContext = new int[1];
        mPollingContext[0] = 0;

        switch (mCi.getRadioState()) {
            case RADIO_UNAVAILABLE:
<<<<<<< HEAD
                mNewSS.setStateOutOfService();
                mNewCellLoc.setStateInvalid();
=======
                newSS.setStateOutOfService();
                mLteSS.setStateOutOfService();
                newCellLoc.setStateInvalid();
>>>>>>> b575731e
                setSignalStrengthDefaultValues();
                mGotCountryCode = false;

                pollStateDone();
                break;

            case RADIO_OFF:
<<<<<<< HEAD
                mNewSS.setStateOff();
                mNewCellLoc.setStateInvalid();
=======
                newSS.setStateOff();
                mLteSS.setStateOff();
                newCellLoc.setStateInvalid();
>>>>>>> b575731e
                setSignalStrengthDefaultValues();
                mGotCountryCode = false;

                pollStateDone();
                break;

            default:
                // Issue all poll-related commands at once, then count
                // down the responses which are allowed to arrive
                // out-of-order.

                mPollingContext[0]++;
                // RIL_REQUEST_OPERATOR is necessary for CDMA
                mCi.getOperator(obtainMessage(EVENT_POLL_STATE_OPERATOR_CDMA, mPollingContext));

                mPollingContext[0]++;
                // RIL_REQUEST_VOICE_REGISTRATION_STATE is necessary for CDMA
                mCi.getVoiceRegistrationState(obtainMessage(EVENT_POLL_STATE_REGISTRATION_CDMA,
                        mPollingContext));

                mPollingContext[0]++;
                // RIL_REQUEST_DATA_REGISTRATION_STATE
                mCi.getDataRegistrationState(obtainMessage(EVENT_POLL_STATE_GPRS,
                                            mPollingContext));
                break;
        }
    }

    @Override
    protected void pollStateDone() {
        log("pollStateDone: lte 1 ss=[" + mSS + "] newSS=[" + mNewSS + "]");

        boolean hasRegistered = mSS.getVoiceRegState() != ServiceState.STATE_IN_SERVICE
                && mNewSS.getVoiceRegState() == ServiceState.STATE_IN_SERVICE;

        boolean hasDeregistered = mSS.getVoiceRegState() == ServiceState.STATE_IN_SERVICE
                && mNewSS.getVoiceRegState() != ServiceState.STATE_IN_SERVICE;

        boolean hasCdmaDataConnectionAttached =
            mSS.getDataRegState() != ServiceState.STATE_IN_SERVICE
                && mNewSS.getDataRegState() == ServiceState.STATE_IN_SERVICE;

        boolean hasCdmaDataConnectionDetached =
                mSS.getDataRegState() == ServiceState.STATE_IN_SERVICE
                && mNewSS.getDataRegState() != ServiceState.STATE_IN_SERVICE;

        boolean hasCdmaDataConnectionChanged =
            mSS.getDataRegState() != mNewSS.getDataRegState();

        boolean hasVoiceRadioTechnologyChanged = mSS.getRilVoiceRadioTechnology()
                != mNewSS.getRilVoiceRadioTechnology();

        boolean hasDataRadioTechnologyChanged = mSS.getRilDataRadioTechnology()
                != mNewSS.getRilDataRadioTechnology();

        boolean hasChanged = !mNewSS.equals(mSS);

        boolean hasRoamingOn = !mSS.getRoaming() && mNewSS.getRoaming();

        boolean hasRoamingOff = mSS.getRoaming() && !mNewSS.getRoaming();

        boolean hasLocationChanged = !mNewCellLoc.equals(mCellLoc);

        boolean has4gHandoff =
                mNewSS.getDataRegState() == ServiceState.STATE_IN_SERVICE &&
                (((mSS.getRilDataRadioTechnology() == ServiceState.RIL_RADIO_TECHNOLOGY_LTE) &&
                  (mNewSS.getRilDataRadioTechnology() == ServiceState.RIL_RADIO_TECHNOLOGY_EHRPD)) ||
                 ((mSS.getRilDataRadioTechnology() == ServiceState.RIL_RADIO_TECHNOLOGY_EHRPD) &&
                  (mNewSS.getRilDataRadioTechnology() == ServiceState.RIL_RADIO_TECHNOLOGY_LTE)));

        boolean hasMultiApnSupport =
                (((mNewSS.getRilDataRadioTechnology() == ServiceState.RIL_RADIO_TECHNOLOGY_LTE) ||
                  (mNewSS.getRilDataRadioTechnology() == ServiceState.RIL_RADIO_TECHNOLOGY_EHRPD)) &&
                 ((mSS.getRilDataRadioTechnology() != ServiceState.RIL_RADIO_TECHNOLOGY_LTE) &&
                  (mSS.getRilDataRadioTechnology() != ServiceState.RIL_RADIO_TECHNOLOGY_EHRPD)));

        boolean hasLostMultiApnSupport =
            ((mNewSS.getRilDataRadioTechnology() >= ServiceState.RIL_RADIO_TECHNOLOGY_IS95A) &&
             (mNewSS.getRilDataRadioTechnology() <= ServiceState.RIL_RADIO_TECHNOLOGY_EVDO_A));

        if (DBG) {
            log("pollStateDone:"
                + " hasRegistered=" + hasRegistered
                + " hasDeegistered=" + hasDeregistered
                + " hasCdmaDataConnectionAttached=" + hasCdmaDataConnectionAttached
                + " hasCdmaDataConnectionDetached=" + hasCdmaDataConnectionDetached
                + " hasCdmaDataConnectionChanged=" + hasCdmaDataConnectionChanged
                + " hasVoiceRadioTechnologyChanged= " + hasVoiceRadioTechnologyChanged
                + " hasDataRadioTechnologyChanged=" + hasDataRadioTechnologyChanged
                + " hasChanged=" + hasChanged
                + " hasRoamingOn=" + hasRoamingOn
                + " hasRoamingOff=" + hasRoamingOff
                + " hasLocationChanged=" + hasLocationChanged
                + " has4gHandoff = " + has4gHandoff
                + " hasMultiApnSupport=" + hasMultiApnSupport
                + " hasLostMultiApnSupport=" + hasLostMultiApnSupport);
        }
        // Add an event log when connection state changes
        if (mSS.getVoiceRegState() != mNewSS.getVoiceRegState()
                || mSS.getDataRegState() != mNewSS.getDataRegState()) {
            EventLog.writeEvent(EventLogTags.CDMA_SERVICE_STATE_CHANGE, mSS.getVoiceRegState(),
                    mSS.getDataRegState(), mNewSS.getVoiceRegState(), mNewSS.getDataRegState());
        }

        ServiceState tss;
        tss = mSS;
        mSS = mNewSS;
        mNewSS = tss;
        // clean slate for next time
        mNewSS.setStateOutOfService();

        CdmaCellLocation tcl = mCellLoc;
        mCellLoc = mNewCellLoc;
        mNewCellLoc = tcl;

        mNewSS.setStateOutOfService(); // clean slate for next time

        if (hasVoiceRadioTechnologyChanged) {
            mPhone.setSystemProperty(TelephonyProperties.PROPERTY_DATA_NETWORK_TYPE,
                    ServiceState.rilRadioTechnologyToString(mSS.getRilDataRadioTechnology()));
        }

        if (hasRegistered) {
            mNetworkAttachedRegistrants.notifyRegistrants();
        }

        if (hasChanged) {
            if (mPhone.isEriFileLoaded()) {
                String eriText;
                // Now the CDMAPhone sees the new ServiceState so it can get the
                // new ERI text
                if (mSS.getVoiceRegState() == ServiceState.STATE_IN_SERVICE) {
                    eriText = mPhone.getCdmaEriText();
                } else if (mSS.getVoiceRegState() == ServiceState.STATE_POWER_OFF) {
                    eriText = (mIccRecords != null) ? mIccRecords.getServiceProviderName() : null;
                    if (TextUtils.isEmpty(eriText)) {
                        // Sets operator alpha property by retrieving from
                        // build-time system property
                        eriText = SystemProperties.get("ro.cdma.home.operator.alpha");
                    }
                } else {
                    // Note that ServiceState.STATE_OUT_OF_SERVICE is valid used
                    // for mRegistrationState 0,2,3 and 4
                    eriText = mPhone.getContext()
                            .getText(com.android.internal.R.string.roamingTextSearching).toString();
                }
                mSS.setOperatorAlphaLong(eriText);
            }

            if (mUiccApplcation != null && mUiccApplcation.getState() == AppState.APPSTATE_READY &&
                    mIccRecords != null) {
                // SIM is found on the device. If ERI roaming is OFF, and SID/NID matches
                // one configured in SIM, use operator name  from CSIM record.
                boolean showSpn =
                    ((RuimRecords)mIccRecords).getCsimSpnDisplayCondition();
                int iconIndex = mSS.getCdmaEriIconIndex();

                if (showSpn && (iconIndex == EriInfo.ROAMING_INDICATOR_OFF) &&
                    isInHomeSidNid(mSS.getSystemId(), mSS.getNetworkId()) &&
                    mIccRecords != null) {
                    mSS.setOperatorAlphaLong(mIccRecords.getServiceProviderName());
                }
            }

            String operatorNumeric;

            mPhone.setSystemProperty(TelephonyProperties.PROPERTY_OPERATOR_ALPHA,
                    mSS.getOperatorAlphaLong());

            String prevOperatorNumeric =
                    SystemProperties.get(TelephonyProperties.PROPERTY_OPERATOR_NUMERIC, "");
            operatorNumeric = mSS.getOperatorNumeric();
            mPhone.setSystemProperty(TelephonyProperties.PROPERTY_OPERATOR_NUMERIC, operatorNumeric);

            if (operatorNumeric == null) {
                if (DBG) log("operatorNumeric is null");
                mPhone.setSystemProperty(TelephonyProperties.PROPERTY_OPERATOR_ISO_COUNTRY, "");
                mGotCountryCode = false;
            } else {
                String isoCountryCode = "";
                String mcc = operatorNumeric.substring(0, 3);
                try {
                    isoCountryCode = MccTable.countryCodeForMcc(Integer.parseInt(operatorNumeric
                            .substring(0, 3)));
                } catch (NumberFormatException ex) {
                    loge("countryCodeForMcc error" + ex);
                } catch (StringIndexOutOfBoundsException ex) {
                    loge("countryCodeForMcc error" + ex);
                }

                mPhone.setSystemProperty(TelephonyProperties.PROPERTY_OPERATOR_ISO_COUNTRY,
                        isoCountryCode);
                mGotCountryCode = true;

                if (shouldFixTimeZoneNow(mPhone, operatorNumeric, prevOperatorNumeric,
                        mNeedFixZone)) {
                    fixTimeZone(isoCountryCode);
                }
            }

            mPhone.setSystemProperty(TelephonyProperties.PROPERTY_OPERATOR_ISROAMING,
                    mSS.getRoaming() ? "true" : "false");

            updateSpnDisplay();
            mPhone.notifyServiceStateChanged(mSS);
        }

        if (hasCdmaDataConnectionAttached || has4gHandoff) {
            mAttachedRegistrants.notifyRegistrants();
        }

        if (hasCdmaDataConnectionDetached) {
            mDetachedRegistrants.notifyRegistrants();
        }

        if ((hasCdmaDataConnectionChanged || hasDataRadioTechnologyChanged)) {
            log("pollStateDone: call notifyDataConnection");
            mPhone.notifyDataConnection(null);
        }

        if (hasRoamingOn) {
            mRoamingOnRegistrants.notifyRegistrants();
        }

        if (hasRoamingOff) {
            mRoamingOffRegistrants.notifyRegistrants();
        }

        if (hasLocationChanged) {
            mPhone.notifyLocationChanged();
        }

        ArrayList<CellInfo> arrayCi = new ArrayList<CellInfo>();
        synchronized(mCellInfo) {
            CellInfoLte cil = (CellInfoLte)mCellInfo;

            boolean cidChanged = ! mNewCellIdentityLte.equals(mLasteCellIdentityLte);
            if (hasRegistered || hasDeregistered || cidChanged) {
                // TODO: Handle the absence of LteCellIdentity
                long timeStamp = SystemClock.elapsedRealtime() * 1000;
                boolean registered = mSS.getVoiceRegState() == ServiceState.STATE_IN_SERVICE;
                mLasteCellIdentityLte = mNewCellIdentityLte;

                cil.setRegisterd(registered);
                cil.setCellIdentity(mLasteCellIdentityLte);
                if (DBG) {
                    log("pollStateDone: hasRegistered=" + hasRegistered +
                            " hasDeregistered=" + hasDeregistered +
                            " cidChanged=" + cidChanged +
                            " mCellInfo=" + mCellInfo);
                }
                arrayCi.add(mCellInfo);
            }
            mPhoneBase.notifyCellInfo(arrayCi);
        }
    }

    @Override
    protected boolean onSignalStrengthResult(AsyncResult ar, boolean isGsm) {
        if (mSS.getRilDataRadioTechnology() == ServiceState.RIL_RADIO_TECHNOLOGY_LTE) {
            isGsm = true;
        }
        boolean ssChanged = super.onSignalStrengthResult(ar, isGsm);

        synchronized (mCellInfo) {
            if (mSS.getRilDataRadioTechnology() == ServiceState.RIL_RADIO_TECHNOLOGY_LTE) {
                mCellInfoLte.setTimeStamp(SystemClock.elapsedRealtime() * 1000);
                mCellInfoLte.setTimeStampType(CellInfo.TIMESTAMP_TYPE_JAVA_RIL);
                mCellInfoLte.getCellSignalStrength()
                                .initialize(mSignalStrength,SignalStrength.INVALID);
            }
            if (mCellInfoLte.getCellIdentity() != null) {
                ArrayList<CellInfo> arrayCi = new ArrayList<CellInfo>();
                arrayCi.add(mCellInfoLte);
                mPhoneBase.notifyCellInfo(arrayCi);
            }
        }
        return ssChanged;
    }

    @Override
    public boolean isConcurrentVoiceAndDataAllowed() {
        // For non-LTE, look at the CSS indicator to check on Concurrent V & D capability
        if (mSS.getRilDataRadioTechnology() == ServiceState.RIL_RADIO_TECHNOLOGY_LTE) {
            return true;
        } else {
            return mSS.getCssIndicator() == 1;
        }
    }

    /**
     * Check whether the specified SID and NID pair appears in the HOME SID/NID list
     * read from NV or SIM.
     *
     * @return true if provided sid/nid pair belongs to operator's home network.
     */
    private boolean isInHomeSidNid(int sid, int nid) {
        // if SID/NID is not available, assume this is home network.
        if (isSidsAllZeros()) return true;

        // length of SID/NID shold be same
        if (mHomeSystemId.length != mHomeNetworkId.length) return true;

        if (sid == 0) return true;

        for (int i = 0; i < mHomeSystemId.length; i++) {
            // Use SID only if NID is a reserved value.
            // SID 0 and NID 0 and 65535 are reserved. (C.0005 2.6.5.2)
            if ((mHomeSystemId[i] == sid) &&
                ((mHomeNetworkId[i] == 0) || (mHomeNetworkId[i] == 65535) ||
                 (nid == 0) || (nid == 65535) || (mHomeNetworkId[i] == nid))) {
                return true;
            }
        }
        // SID/NID are not in the list. So device is not in home network
        return false;
    }

    /**
     * @return all available cell information, the returned List maybe empty but never null.
     */
    @Override
    public List<CellInfo> getAllCellInfo() {
        ArrayList<CellInfo> arrayList = new ArrayList<CellInfo>();
        CellInfo ci;
        synchronized(mCellInfo) {
            arrayList.add(mCellInfoLte);
        }
        if (DBG) log ("getAllCellInfo: arrayList=" + arrayList);
        return arrayList;
    }

    @Override
    protected void log(String s) {
        Rlog.d(LOG_TAG, "[CdmaLteSST] " + s);
    }

    @Override
    protected void loge(String s) {
        Rlog.e(LOG_TAG, "[CdmaLteSST] " + s);
    }

    @Override
    public void dump(FileDescriptor fd, PrintWriter pw, String[] args) {
        pw.println("CdmaLteServiceStateTracker extends:");
        super.dump(fd, pw, args);
        pw.println(" mCdmaLtePhone=" + mCdmaLtePhone);
    }
}<|MERGE_RESOLUTION|>--- conflicted
+++ resolved
@@ -208,14 +208,9 @@
 
         switch (mCi.getRadioState()) {
             case RADIO_UNAVAILABLE:
-<<<<<<< HEAD
                 mNewSS.setStateOutOfService();
+                mSS.setStateOutOfService();
                 mNewCellLoc.setStateInvalid();
-=======
-                newSS.setStateOutOfService();
-                mLteSS.setStateOutOfService();
-                newCellLoc.setStateInvalid();
->>>>>>> b575731e
                 setSignalStrengthDefaultValues();
                 mGotCountryCode = false;
 
@@ -223,14 +218,9 @@
                 break;
 
             case RADIO_OFF:
-<<<<<<< HEAD
                 mNewSS.setStateOff();
+                mSS.setStateOff();
                 mNewCellLoc.setStateInvalid();
-=======
-                newSS.setStateOff();
-                mLteSS.setStateOff();
-                newCellLoc.setStateInvalid();
->>>>>>> b575731e
                 setSignalStrengthDefaultValues();
                 mGotCountryCode = false;
 
