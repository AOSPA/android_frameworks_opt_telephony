/*
 * Copyright (C) 2013 The Android Open Source Project
 *
 * Licensed under the Apache License, Version 2.0 (the "License");
 * you may not use this file except in compliance with the License.
 * You may obtain a copy of the License at
 *
 *      http://www.apache.org/licenses/LICENSE-2.0
 *
 * Unless required by applicable law or agreed to in writing, software
 * distributed under the License is distributed on an "AS IS" BASIS,
 * WITHOUT WARRANTIES OR CONDITIONS OF ANY KIND, either express or implied.
 * See the License for the specific language governing permissions and
 * limitations under the License.
 */

package com.android.internal.telephony.imsphone;

import static com.android.internal.telephony.Phone.CS_FALLBACK;

import android.annotation.NonNull;
import android.annotation.UnsupportedAppUsage;
import android.content.BroadcastReceiver;
import android.content.Context;
import android.content.Intent;
import android.content.IntentFilter;
import android.content.SharedPreferences;
import android.content.pm.PackageManager;
import android.net.ConnectivityManager;
import android.net.Network;
import android.net.NetworkCapabilities;
import android.net.NetworkInfo;
import android.net.NetworkRequest;
import android.net.NetworkStats;
import android.net.Uri;
import android.os.AsyncResult;
import android.os.Bundle;
import android.os.Handler;
import android.os.Message;
import android.os.PersistableBundle;
import android.os.Registrant;
import android.os.RegistrantList;
import android.os.RemoteException;
import android.os.SystemClock;
import android.os.SystemProperties;
import android.preference.PreferenceManager;
import android.provider.Settings;
import android.telecom.ConferenceParticipant;
import android.telecom.TelecomManager;
import android.telecom.VideoProfile;
import android.telephony.CallQuality;
import android.telephony.CarrierConfigManager;
import android.telephony.DisconnectCause;
import android.telephony.PhoneNumberUtils;
import android.telephony.Rlog;
import android.telephony.ServiceState;
import android.telephony.SubscriptionInfo;
import android.telephony.SubscriptionManager;
import android.telephony.TelephonyManager;
import android.telephony.emergency.EmergencyNumber;
import android.telephony.ims.ImsCallProfile;
import android.telephony.ims.ImsCallSession;
import android.telephony.ims.ImsMmTelManager;
import android.telephony.ims.ImsReasonInfo;
import android.telephony.ims.ImsStreamMediaProfile;
import android.telephony.ims.ImsSuppServiceNotification;
import android.telephony.ims.ProvisioningManager;
import android.telephony.ims.feature.ImsFeature;
import android.telephony.ims.feature.MmTelFeature;
import android.telephony.ims.stub.ImsRegistrationImplBase;
import android.text.TextUtils;
import android.util.ArrayMap;
import android.util.Log;
import android.util.Pair;

import com.android.ims.ImsCall;
import com.android.ims.ImsConfig;
import com.android.ims.ImsConfigListener;
import com.android.ims.ImsEcbm;
import com.android.ims.ImsException;
import com.android.ims.ImsManager;
import com.android.ims.ImsMultiEndpoint;
import com.android.ims.ImsUtInterface;
import com.android.ims.internal.IImsCallSession;
import com.android.ims.internal.IImsVideoCallProvider;
import com.android.ims.internal.ImsVideoCallProviderWrapper;
import com.android.ims.internal.VideoPauseTracker;
import com.android.internal.annotations.VisibleForTesting;
import com.android.internal.os.SomeArgs;
import com.android.internal.telephony.Call;
import com.android.internal.telephony.CallStateException;
import com.android.internal.telephony.CallTracker;
import com.android.internal.telephony.CommandException;
import com.android.internal.telephony.CommandsInterface;
import com.android.internal.telephony.Connection;
<<<<<<< HEAD
import com.android.internal.telephony.EcbmHandler;
=======
import com.android.internal.telephony.LocaleTracker;
>>>>>>> 5f27d496
import com.android.internal.telephony.Phone;
import com.android.internal.telephony.PhoneConstants;
import com.android.internal.telephony.PhoneInternalInterface;
import com.android.internal.telephony.ServiceStateTracker;
import com.android.internal.telephony.SubscriptionController;
import com.android.internal.telephony.TelephonyProperties;
import com.android.internal.telephony.dataconnection.DataEnabledSettings;
import com.android.internal.telephony.dataconnection.DataEnabledSettings.DataEnabledChangedReason;
import com.android.internal.telephony.gsm.SuppServiceNotification;
import com.android.internal.telephony.metrics.CallQualityMetrics;
import com.android.internal.telephony.metrics.TelephonyMetrics;
import com.android.internal.telephony.nano.TelephonyProto.ImsConnectionState;
import com.android.internal.telephony.nano.TelephonyProto.TelephonyCallSession;
import com.android.internal.telephony.nano.TelephonyProto.TelephonyCallSession.Event.ImsCommand;
import com.android.internal.telephony.util.QtiImsUtils;
import com.android.server.net.NetworkStatsService;

import java.io.FileDescriptor;
import java.io.PrintWriter;
import java.util.ArrayList;
import java.util.HashMap;
import java.util.List;
import java.util.Map;
import java.util.Queue;
import java.util.concurrent.ConcurrentHashMap;
import java.util.concurrent.ConcurrentLinkedQueue;
import java.util.concurrent.Executor;
import java.util.concurrent.LinkedBlockingQueue;
import java.util.concurrent.atomic.AtomicInteger;
import java.util.regex.Pattern;

/**
 * {@hide}
 */
public class ImsPhoneCallTracker extends CallTracker implements ImsPullCall {
    static final String LOG_TAG = "ImsPhoneCallTracker";
    static final String VERBOSE_STATE_TAG = "IPCTState";

    public interface PhoneStateListener {
        void onPhoneStateChanged(PhoneConstants.State oldState, PhoneConstants.State newState);
    }

    public interface SharedPreferenceProxy {
        SharedPreferences getDefaultSharedPreferences(Context context);
    }

    public interface PhoneNumberUtilsProxy {
        boolean isEmergencyNumber(String number);
    }

    private static final boolean DBG = true;

    // When true, dumps the state of ImsPhoneCallTracker after changes to foreground and background
    // calls.  This is helpful for debugging.  It is also possible to enable this at runtime by
    // setting the IPCTState log tag to VERBOSE.
    private static final boolean FORCE_VERBOSE_STATE_LOGGING = false; /* stopship if true */
    private static final boolean VERBOSE_STATE_LOGGING = FORCE_VERBOSE_STATE_LOGGING ||
            Rlog.isLoggable(VERBOSE_STATE_TAG, Log.VERBOSE);

    private MmTelFeature.MmTelCapabilities mMmTelCapabilities =
            new MmTelFeature.MmTelCapabilities();

    private TelephonyMetrics mMetrics;
    private final Map<String, CallQualityMetrics> mCallQualityMetrics = new ConcurrentHashMap<>();
    private final ConcurrentLinkedQueue<String> mLeastRecentCallId = new ConcurrentLinkedQueue<>();
    private boolean mCarrierConfigLoaded = false;

    private final MmTelFeatureListener mMmTelFeatureListener = new MmTelFeatureListener();
    private class MmTelFeatureListener extends MmTelFeature.Listener {
        @Override
        public void onIncomingCall(IImsCallSession c, Bundle extras) {
            if (DBG) log("onReceive : incoming call intent");

            if (mImsManager == null) return;

            try {
                // Network initiated USSD will be treated by mImsUssdListener
                boolean isUssd = extras.getBoolean(ImsManager.EXTRA_USSD, false);
                if (isUssd) {
                    if (DBG) log("onReceive : USSD");
                    mUssdSession = mImsManager.takeCall(c, extras, mImsUssdListener);
                    if (mUssdSession != null) {
                        mUssdSession.accept(ImsCallProfile.CALL_TYPE_VOICE);
                    }
                    return;
                }

                boolean isUnknown = extras.getBoolean(ImsManager.EXTRA_IS_UNKNOWN_CALL, false);
                if (DBG) {
                    log("onReceive : isUnknown = " + isUnknown
                            + " fg = " + mForegroundCall.getState()
                            + " bg = " + mBackgroundCall.getState());
                }

                // Normal MT/Unknown call
                ImsCall imsCall = mImsManager.takeCall(c, extras, mImsCallListener);
                ImsPhoneConnection conn = new ImsPhoneConnection(mPhone, imsCall,
                        ImsPhoneCallTracker.this,
                        (isUnknown ? mForegroundCall : mRingingCall), isUnknown);

                // If there is an active call.
                if (mForegroundCall.hasConnections()) {
                    ImsCall activeCall = mForegroundCall.getFirstConnection().getImsCall();
                    if (activeCall != null && imsCall != null) {
                        // activeCall could be null if the foreground call is in a disconnected
                        // state.  If either of the calls is null there is no need to check if
                        // one will be disconnected on answer.
                        boolean answeringWillDisconnect =
                                shouldDisconnectActiveCallOnAnswer(activeCall, imsCall);
                        conn.setActiveCallDisconnectedOnAnswer(answeringWillDisconnect);
                    }
                }
                conn.setAllowAddCallDuringVideoCall(mAllowAddCallDuringVideoCall);
                conn.setAllowHoldingVideoCall(mAllowHoldingVideoCall);
                addConnection(conn);

                setVideoCallProvider(conn, imsCall);

                TelephonyMetrics.getInstance().writeOnImsCallReceive(mPhone.getPhoneId(),
                        imsCall.getSession());

                if (isUnknown) {
                    mPhone.notifyUnknownConnection(conn);
                } else {
                    if ((mForegroundCall.getState() != ImsPhoneCall.State.IDLE)
                            || (mBackgroundCall.getState() != ImsPhoneCall.State.IDLE)) {
                        conn.update(imsCall, ImsPhoneCall.State.WAITING);
                    }

                    mPhone.notifyNewRingingConnection(conn);
                    mPhone.notifyIncomingRing();
                }

                updatePhoneState();
                mPhone.notifyPreciseCallStateChanged();
            } catch (ImsException e) {
                loge("onReceive : exception " + e);
            } catch (RemoteException e) {
            }
        }

        @Override
        public void onVoiceMessageCountUpdate(int count) {
            if (mPhone != null && mPhone.mDefaultPhone != null) {
                if (DBG) log("onVoiceMessageCountChanged :: count=" + count);
                mPhone.mDefaultPhone.setVoiceMessageCount(count);
            } else {
                loge("onVoiceMessageCountUpdate: null phone");
            }
        }
    }

    private BroadcastReceiver mReceiver = new BroadcastReceiver() {
        @Override
        public void onReceive(Context context, Intent intent) {
            if (intent.getAction().equals(CarrierConfigManager.ACTION_CARRIER_CONFIG_CHANGED)) {
                int subId = intent.getIntExtra(PhoneConstants.SUBSCRIPTION_KEY,
                        SubscriptionManager.INVALID_SUBSCRIPTION_ID);
                if (subId == mPhone.getSubId()) {
                    cacheCarrierConfiguration(subId);
                    log("onReceive : Updating mAllowEmergencyVideoCalls = " +
                            mAllowEmergencyVideoCalls);
                }
            } else if (TelecomManager.ACTION_CHANGE_DEFAULT_DIALER.equals(intent.getAction())) {
                mDefaultDialerUid.set(getPackageUid(context, intent.getStringExtra(
                        TelecomManager.EXTRA_CHANGE_DEFAULT_DIALER_PACKAGE_NAME)));
            }
        }
    };

    /**
     * Tracks whether we are currently monitoring network connectivity for the purpose of warning
     * the user of an inability to handover from LTE to WIFI for video calls.
     */
    private boolean mIsMonitoringConnectivity = false;

    /**
     * Network callback used to schedule the handover check when a wireless network connects.
     */
    private ConnectivityManager.NetworkCallback mNetworkCallback =
            new ConnectivityManager.NetworkCallback() {
                @Override
                public void onAvailable(Network network) {
                    Rlog.i(LOG_TAG, "Network available: " + network);
                    scheduleHandoverCheck();
                }
            };

    //***** Constants

    static final int MAX_CONNECTIONS = 7;
    static final int MAX_CONNECTIONS_PER_CALL = 5;

    // Max number of calls we will keep call quality history for (the history is saved in-memory and
    // included in bug reports).
    private static final int MAX_CALL_QUALITY_HISTORY = 10;

    private static final int EVENT_HANGUP_PENDINGMO = 18;
    private static final int EVENT_DIAL_PENDINGMO = 20;
    private static final int EVENT_EXIT_ECBM_BEFORE_PENDINGMO = 21;
    private static final int EVENT_VT_DATA_USAGE_UPDATE = 22;
    private static final int EVENT_DATA_ENABLED_CHANGED = 23;
    private static final int EVENT_CHECK_FOR_WIFI_HANDOVER = 25;
    private static final int EVENT_ON_FEATURE_CAPABILITY_CHANGED = 26;
    private static final int EVENT_SUPP_SERVICE_INDICATION = 27;
    private static final int EVENT_REDIAL_WIFI_E911_CALL = 28;
    private static final int EVENT_REDIAL_WIFI_E911_TIMEOUT = 29;
    private static final int EVENT_ANSWER_WAITING_CALL = 30;
    private static final int EVENT_RESUME_NOW_FOREGROUND_CALL = 31;
    private static final int EVENT_RETRY_ON_IMS_WITHOUT_RTT = 40;

    private static final int TIMEOUT_HANGUP_PENDINGMO = 500;

    private static final int HANDOVER_TO_WIFI_TIMEOUT_MS = 60000; // ms

    private static final int TIMEOUT_REDIAL_WIFI_E911_MS = 20000;

    private static final int TIMEOUT_PARTICIPANT_CONNECT_TIME_CACHE_MS = 60000; //ms

    // Following values are for mHoldSwitchingState
    private enum HoldSwapState {
        // Not in the middle of a hold/swap operation
        INACTIVE,
        // Pending a single call getting held
        PENDING_SINGLE_CALL_HOLD,
        // Pending a single call getting unheld
        PENDING_SINGLE_CALL_UNHOLD,
        // Pending swapping a active and a held call
        SWAPPING_ACTIVE_AND_HELD,
        // Pending holding a call to answer a call-waiting call
        HOLDING_TO_ANSWER_INCOMING,
        // Pending resuming the foreground call after some kind of failure
        PENDING_RESUME_FOREGROUND_AFTER_FAILURE,
        // Pending holding a call to dial another outgoing call
        HOLDING_TO_DIAL_OUTGOING,
        // Pending ending a call to dial another outgoing call (possibly emergency call)
        ENDING_TO_DIAL_OUTGOING,
    }

    //***** Instance Variables
    @UnsupportedAppUsage
    private ArrayList<ImsPhoneConnection> mConnections = new ArrayList<ImsPhoneConnection>();
    private RegistrantList mVoiceCallEndedRegistrants = new RegistrantList();
    private RegistrantList mVoiceCallStartedRegistrants = new RegistrantList();

    @UnsupportedAppUsage
    public ImsPhoneCall mRingingCall = new ImsPhoneCall(this, ImsPhoneCall.CONTEXT_RINGING);
    @UnsupportedAppUsage
    public ImsPhoneCall mForegroundCall = new ImsPhoneCall(this,
            ImsPhoneCall.CONTEXT_FOREGROUND);
    @UnsupportedAppUsage
    public ImsPhoneCall mBackgroundCall = new ImsPhoneCall(this,
            ImsPhoneCall.CONTEXT_BACKGROUND);
    @UnsupportedAppUsage
    public ImsPhoneCall mHandoverCall = new ImsPhoneCall(this, ImsPhoneCall.CONTEXT_HANDOVER);

    // Hold aggregated video call data usage for each video call since boot.
    // The ImsCall's call id is the key of the map.
    private final HashMap<Integer, Long> mVtDataUsageMap = new HashMap<>();
    private final Map<String, CacheEntry> mPhoneNumAndConnTime = new ConcurrentHashMap<>();
    private final Queue<CacheEntry> mUnknownPeerConnTime = new LinkedBlockingQueue<>();

    private static class CacheEntry {
        private long mCachedTime;
        private long mConnectTime;
        private long mConnectElapsedTime;

        CacheEntry(long cachedTime, long connectTime, long connectElapsedTime) {
            mCachedTime = cachedTime;
            mConnectTime = connectTime;
            mConnectElapsedTime = connectElapsedTime;
        }
    }

    private volatile NetworkStats mVtDataUsageSnapshot = null;
    private volatile NetworkStats mVtDataUsageUidSnapshot = null;

    private final AtomicInteger mDefaultDialerUid = new AtomicInteger(NetworkStats.UID_ALL);

    @UnsupportedAppUsage
    private ImsPhoneConnection mPendingMO;
    private int mClirMode = CommandsInterface.CLIR_DEFAULT;
    @UnsupportedAppUsage
    private Object mSyncHold = new Object();

    private ImsCall mUssdSession = null;
    @UnsupportedAppUsage
    private Message mPendingUssd = null;

    @UnsupportedAppUsage
    ImsPhone mPhone;

    private boolean mDesiredMute = false;    // false = mute off
    @UnsupportedAppUsage
    private boolean mOnHoldToneStarted = false;
    @UnsupportedAppUsage
    private int mOnHoldToneId = -1;

    private PhoneConstants.State mState = PhoneConstants.State.IDLE;

    private ImsManager mImsManager;
    private ImsUtInterface mUtInterface;

    private Call.SrvccState mSrvccState = Call.SrvccState.NONE;

    private boolean mIsInEmergencyCall = false;
    private boolean mIsDataEnabled = false;

    private int pendingCallClirMode;
    private int mPendingCallVideoState;
    private Bundle mPendingIntentExtras;
    private boolean pendingCallInEcm = false;
    @UnsupportedAppUsage
    private boolean mSwitchingFgAndBgCalls = false;
    private ImsCall mCallExpectedToResume = null;
    @UnsupportedAppUsage
    private boolean mAllowEmergencyVideoCalls = false;
    private boolean mIgnoreDataEnabledChangedForVideoCalls = false;
    private boolean mIsViLteDataMetered = false;
    private boolean mAlwaysPlayRemoteHoldTone = false;
    private boolean mAutoRetryFailedWifiEmergencyCall = false;
    private boolean mIgnoreResetUtCapability = false;
    // Tracks the state of our background/foreground calls while a call hold/swap operation is
    // in progress. Values listed above.
    private HoldSwapState mHoldSwitchingState = HoldSwapState.INACTIVE;

    private String mLastDialString = null;
    private PhoneInternalInterface.DialArgs mLastDialArgs = null;
    /**
     * Listeners to changes in the phone state.  Intended for use by other interested IMS components
     * without the need to register a full blown {@link android.telephony.PhoneStateListener}.
     */
    private List<PhoneStateListener> mPhoneStateListeners = new ArrayList<>();

    /**
     * Carrier configuration option which determines if video calls which have been downgraded to an
     * audio call should be treated as if they are still video calls.
     */
    private boolean mTreatDowngradedVideoCallsAsVideoCalls = false;

    /**
     * Carrier configuration option which determines if an ongoing video call over wifi should be
     * dropped when an audio call is answered.
     */
    private boolean mDropVideoCallWhenAnsweringAudioCall = false;

    /**
     * Carrier configuration option which determines whether adding a call during a video call
     * should be allowed.
     */
    private boolean mAllowAddCallDuringVideoCall = true;


    /**
     * Carrier configuration option which determines whether holding a video call
     * should be allowed.
     */
    private boolean mAllowHoldingVideoCall = true;


    /**
     * Carrier configuration option which determines whether to notify the connection if a handover
     * to wifi fails.
     */
    private boolean mNotifyVtHandoverToWifiFail = false;

    /**
     * Carrier configuration option which determines whether the carrier supports downgrading a
     * TX/RX/TX-RX video call directly to an audio-only call.
     */
    private boolean mSupportDowngradeVtToAudio = false;

    /**
     * Carrier configuration option which determines whether the carrier wants to inform the user
     * when a video call is handed over from WIFI to LTE.
     * See {@link CarrierConfigManager#KEY_NOTIFY_HANDOVER_VIDEO_FROM_WIFI_TO_LTE_BOOL} for more
     * information.
     */
    private boolean mNotifyHandoverVideoFromWifiToLTE = false;

    /**
     * Carrier configuration option which determines whether the carrier wants to inform the user
     * when a video call is handed over from LTE to WIFI.
     * See {@link CarrierConfigManager#KEY_NOTIFY_HANDOVER_VIDEO_FROM_LTE_TO_WIFI_BOOL} for more
     * information.
     */
    private boolean mNotifyHandoverVideoFromLTEToWifi = false;

    /**
     * When {@code} false, indicates that no handover from LTE to WIFI has been attempted during the
     * start of the call.
     * When {@code true}, indicates that the start of call handover from LTE to WIFI has been
     * attempted (it may have succeeded or failed).
     */
    private boolean mHasAttemptedStartOfCallHandover = false;

    /**
     * Carrier configuration option which determines whether the carrier supports the
     * {@link VideoProfile#STATE_PAUSED} signalling.
     * See {@link CarrierConfigManager#KEY_SUPPORT_PAUSE_IMS_VIDEO_CALLS_BOOL} for more information.
     */
    private boolean mSupportPauseVideo = false;

    /**
     * Carrier configuration option which defines a mapping from pairs of
     * {@link ImsReasonInfo#getCode()} and {@link ImsReasonInfo#getExtraMessage()} values to a new
     * {@code ImsReasonInfo#CODE_*} value.
     *
     * See {@link CarrierConfigManager#KEY_IMS_REASONINFO_MAPPING_STRING_ARRAY}.
     */
    private Map<Pair<Integer, String>, Integer> mImsReasonCodeMap = new ArrayMap<>();


    /**
     * TODO: Remove this code; it is a workaround.
     * When {@code true}, forces {@link ImsManager#updateImsServiceConfig(boolean)} to
     * be called when an ongoing video call is disconnected.  In some cases, where video pause is
     * supported by the carrier, when {@link #onDataEnabledChanged(boolean, int)} reports that data
     * has been disabled we will pause the video rather than disconnecting the call.  When this
     * happens we need to prevent the IMS service config from being updated, as this will cause VT
     * to be disabled mid-call, resulting in an inability to un-pause the video.
     */
    private boolean mShouldUpdateImsConfigOnDisconnect = false;

    /**
     * Default implementation for retrieving shared preferences; uses the actual PreferencesManager.
     */
    private SharedPreferenceProxy mSharedPreferenceProxy = (Context context) -> {
        return PreferenceManager.getDefaultSharedPreferences(context);
    };

    /**
     * Default implementation for determining if a number is an emergency number.  Uses the real
     * PhoneNumberUtils.
     */
    private PhoneNumberUtilsProxy mPhoneNumberUtilsProxy = (String string) -> {
        return mPhone.getDefaultPhone().isEmergencyNumber(string);
    };

    private final ImsManager.Connector mImsManagerConnector;

    //***** Events


    //***** Constructors
    public ImsPhoneCallTracker(ImsPhone phone) {
        this(phone, phone.getContext().getMainExecutor());
    }

    @VisibleForTesting
    public ImsPhoneCallTracker(ImsPhone phone, Executor executor) {
        this.mPhone = phone;

        mMetrics = TelephonyMetrics.getInstance();

        IntentFilter intentfilter = new IntentFilter();
        intentfilter.addAction(CarrierConfigManager.ACTION_CARRIER_CONFIG_CHANGED);
        intentfilter.addAction(TelecomManager.ACTION_CHANGE_DEFAULT_DIALER);
        mPhone.getContext().registerReceiver(mReceiver, intentfilter);
        cacheCarrierConfiguration(mPhone.getSubId());

        mPhone.getDefaultPhone().getDataEnabledSettings().registerForDataEnabledChanged(
                this, EVENT_DATA_ENABLED_CHANGED, null);

        final TelecomManager telecomManager =
                (TelecomManager) mPhone.getContext().getSystemService(Context.TELECOM_SERVICE);
        mDefaultDialerUid.set(
                getPackageUid(mPhone.getContext(), telecomManager.getDefaultDialerPackage()));

        long currentTime = SystemClock.elapsedRealtime();
        mVtDataUsageSnapshot = new NetworkStats(currentTime, 1);
        mVtDataUsageUidSnapshot = new NetworkStats(currentTime, 1);

        // Allow the executor to be specified for testing.
        mImsManagerConnector = new ImsManager.Connector(phone.getContext(), phone.getPhoneId(),
                new ImsManager.Connector.Listener() {
                    @Override
                    public void connectionReady(ImsManager manager) throws ImsException {
                        mImsManager = manager;
                        startListeningForCalls();
                    }

                    @Override
                    public void connectionUnavailable() {
                        stopListeningForCalls();
                    }
                }, executor);
        mImsManagerConnector.connect();
    }

    /**
     * Test-only method used to mock out access to the shared preferences through the
     * {@link PreferenceManager}.
     * @param sharedPreferenceProxy
     */
    @VisibleForTesting
    public void setSharedPreferenceProxy(SharedPreferenceProxy sharedPreferenceProxy) {
        mSharedPreferenceProxy = sharedPreferenceProxy;
    }

    /**
     * Test-only method used to mock out access to the phone number utils class.
     * @param phoneNumberUtilsProxy
     */
    @VisibleForTesting
    public void setPhoneNumberUtilsProxy(PhoneNumberUtilsProxy phoneNumberUtilsProxy) {
        mPhoneNumberUtilsProxy = phoneNumberUtilsProxy;
    }

    /**
     * Test-only method used to set the ImsService retry timeout.
     */
    @VisibleForTesting
    public void setRetryTimeout(ImsManager.Connector.RetryTimeout retryTimeout) {
        mImsManagerConnector.mRetryTimeout = retryTimeout;
    }

    private int getPackageUid(Context context, String pkg) {
        if (pkg == null) {
            return NetworkStats.UID_ALL;
        }

        // Initialize to UID_ALL so at least it can be counted to overall data usage if
        // the dialer's package uid is not available.
        int uid = NetworkStats.UID_ALL;
        try {
            uid = context.getPackageManager().getPackageUid(pkg, 0);
        } catch (PackageManager.NameNotFoundException e) {
            loge("Cannot find package uid. pkg = " + pkg);
        }
        return uid;
    }

    private void startListeningForCalls() throws ImsException {
        log("startListeningForCalls");
        mImsManager.open(mMmTelFeatureListener);
        mImsManager.addRegistrationCallback(mImsRegistrationCallback);
        mImsManager.addCapabilitiesCallback(mImsCapabilityCallback);

        mImsManager.setConfigListener(mImsConfigListener);

        mImsManager.getConfigInterface().addConfigCallback(mConfigCallback);

        // Get the ECBM interface and set EcbmHandler's listener object for notifications
        EcbmHandler ecbmHandler = EcbmHandler.getInstance();
        getEcbmInterface().setEcbmStateListener(
                ecbmHandler.getImsEcbmStateListener(mPhone.getPhoneId()));
        if (ecbmHandler.isInEcm()) {
            // Call exit ECBM which will invoke onECBMExited
            try {
                ecbmHandler.exitEmergencyCallbackMode();
            } catch (Exception e) {
                    e.printStackTrace();
            }
        }
        int mPreferredTtyMode = Settings.Secure.getInt(
                mPhone.getContext().getContentResolver(),
                Settings.Secure.PREFERRED_TTY_MODE,
                Phone.TTY_MODE_OFF);
        mImsManager.setUiTTYMode(mPhone.getContext(), mPreferredTtyMode, null);

        ImsMultiEndpoint multiEndpoint = getMultiEndpointInterface();
        if (multiEndpoint != null) {
            multiEndpoint.setExternalCallStateListener(
                    mPhone.getExternalCallTracker().getExternalCallStateListener());
        }

        //Set UT interface listener to receive UT indications.
        mUtInterface = getUtInterface();
        if (mUtInterface != null) {
            mUtInterface.registerForSuppServiceIndication(this,
                    EVENT_SUPP_SERVICE_INDICATION, null);
        }

        if (mCarrierConfigLoaded) {
            mImsManager.updateImsServiceConfig(true);
        }
        // For compatibility with apps that still use deprecated intent
        sendImsServiceStateIntent(ImsManager.ACTION_IMS_SERVICE_UP);
    }

    private void stopListeningForCalls() {
        log("stopListeningForCalls");
        resetImsCapabilities();
        // Only close on valid session.
        if (mImsManager != null) {
            try {
                mImsManager.getConfigInterface().removeConfigCallback(mConfigCallback.getBinder());
            } catch (ImsException e) {
                Log.w(LOG_TAG, "stopListeningForCalls: unable to remove config callback.");
            }
            mImsManager.close();
        }
        // For compatibility with apps that still use deprecated intent
        sendImsServiceStateIntent(ImsManager.ACTION_IMS_SERVICE_DOWN);
    }

    private void sendImsServiceStateIntent(String intentAction) {
        Intent intent = new Intent(intentAction);
        intent.putExtra(ImsManager.EXTRA_PHONE_ID, mPhone.getPhoneId());
        if (mPhone != null && mPhone.getContext() != null) {
            mPhone.getContext().sendBroadcast(intent);
        }
    }

    public void dispose() {
        if (DBG) log("dispose");
        mRingingCall.dispose();
        mBackgroundCall.dispose();
        mForegroundCall.dispose();
        mHandoverCall.dispose();

        clearDisconnected();
        if (mUtInterface != null) {
            mUtInterface.unregisterForSuppServiceIndication(this);
        }
        mPhone.getContext().unregisterReceiver(mReceiver);
        mPhone.getDefaultPhone().getDataEnabledSettings().unregisterForDataEnabledChanged(this);
        mImsManagerConnector.disconnect();
    }

    @Override
    protected void finalize() {
        log("ImsPhoneCallTracker finalized");
    }

    //***** Instance Methods

    //***** Public Methods
    @Override
    public void registerForVoiceCallStarted(Handler h, int what, Object obj) {
        Registrant r = new Registrant(h, what, obj);
        mVoiceCallStartedRegistrants.add(r);
    }

    @Override
    public void unregisterForVoiceCallStarted(Handler h) {
        mVoiceCallStartedRegistrants.remove(h);
    }

    @Override
    public void registerForVoiceCallEnded(Handler h, int what, Object obj) {
        Registrant r = new Registrant(h, what, obj);
        mVoiceCallEndedRegistrants.add(r);
    }

    @Override
    public void unregisterForVoiceCallEnded(Handler h) {
        mVoiceCallEndedRegistrants.remove(h);
    }

    public int getClirMode() {
        if (mSharedPreferenceProxy != null && mPhone.getDefaultPhone() != null) {
            SharedPreferences sp = mSharedPreferenceProxy.getDefaultSharedPreferences(
                    mPhone.getContext());
            return sp.getInt(Phone.CLIR_KEY + mPhone.getDefaultPhone().getPhoneId(),
                    CommandsInterface.CLIR_DEFAULT);
        } else {
            loge("dial; could not get default CLIR mode.");
            return CommandsInterface.CLIR_DEFAULT;
        }
    }

    @UnsupportedAppUsage
    public Connection dial(String dialString, int videoState, Bundle intentExtras) throws
            CallStateException {
        ImsPhone.ImsDialArgs dialArgs =  new ImsPhone.ImsDialArgs.Builder()
                .setIntentExtras(intentExtras)
                .setVideoState(videoState)
                .setClirMode(getClirMode())
                .build();
        return dial(dialString, dialArgs);
    }

    public synchronized Connection dial(String dialString, ImsPhone.ImsDialArgs dialArgs)
            throws CallStateException {
        boolean isPhoneInEcmMode = isPhoneInEcbMode();
        boolean isEmergencyNumber = mPhoneNumberUtilsProxy.isEmergencyNumber(dialString);

        if (!shouldNumberBePlacedOnIms(isEmergencyNumber, dialString)) {
            Rlog.i(LOG_TAG, "dial: shouldNumberBePlacedOnIms = false");
            throw new CallStateException(CS_FALLBACK);
        }

        int clirMode = dialArgs.clirMode;
        int videoState = dialArgs.videoState;

        if (DBG) log("dial clirMode=" + clirMode);
        if (isEmergencyNumber) {
            clirMode = CommandsInterface.CLIR_SUPPRESSION;
            if (DBG) log("dial emergency call, set clirModIe=" + clirMode);
        }

        // note that this triggers call state changed notif
        clearDisconnected();

        if (mImsManager == null) {
            throw new CallStateException("service not available");
        }

        // See if there are any issues which preclude placing a call; throw a CallStateException
        // if there is.
        checkForDialIssues();

        if (!canAddVideoCallDuringImsAudioCall(videoState)) {
            throw new CallStateException("cannot dial in current state");
        }

        if (isPhoneInEcmMode && isEmergencyNumber) {
            handleEcmTimer(EcbmHandler.CANCEL_ECM_TIMER);
        }

        // If the call is to an emergency number and the carrier does not support video emergency
        // calls, dial as an audio-only call.
        if (isEmergencyNumber && VideoProfile.isVideo(videoState) &&
                !mAllowEmergencyVideoCalls) {
            loge("dial: carrier does not support video emergency calls; downgrade to audio-only");
            videoState = VideoProfile.STATE_AUDIO_ONLY;
        }

        boolean holdBeforeDial = false;
        boolean hangupBeforeDial = false;

        // The new call must be assigned to the foreground call.
        // That call must be idle, so place anything that's
        // there on hold
        if (mForegroundCall.getState() == ImsPhoneCall.State.ACTIVE) {
            if (mBackgroundCall.getState() != ImsPhoneCall.State.IDLE) {
                //we should have failed in checkForDialIssues above before we get here
                throw new CallStateException(CallStateException.ERROR_TOO_MANY_CALLS,
                        "Already too many ongoing calls.");
            }
            // foreground call is empty for the newly dialed connection
            holdBeforeDial = true;
            // Cache the video state for pending MO call.
            mPendingCallVideoState = videoState;
            mPendingIntentExtras = dialArgs.intentExtras;

            if (shouldDisconnectActiveCallOnDial(isEmergencyNumber)) {
                holdBeforeDial = false;
                hangupBeforeDial = true;
                /* hangup active call and let onCallTerminated() to dial
                   the pending MO Call */
                mHoldSwitchingState = HoldSwapState.ENDING_TO_DIAL_OUTGOING;
                mForegroundCall.hangup();
            } else {
                holdActiveCallForPendingMo();
            }
        }

        ImsPhoneCall.State fgState = ImsPhoneCall.State.IDLE;
        ImsPhoneCall.State bgState = ImsPhoneCall.State.IDLE;

        mClirMode = clirMode;

        synchronized (mSyncHold) {
            if (holdBeforeDial) {
                fgState = mForegroundCall.getState();
                bgState = mBackgroundCall.getState();

                //holding foreground call failed
                if (fgState == ImsPhoneCall.State.ACTIVE) {
                    throw new CallStateException("cannot dial in current state");
                }

                //holding foreground call succeeded
                if (bgState == ImsPhoneCall.State.HOLDING) {
                    holdBeforeDial = false;
                }
            }

            mLastDialString = dialString;
            mLastDialArgs = dialArgs;
            mPendingMO = new ImsPhoneConnection(mPhone,
                    checkForTestEmergencyNumber(dialString), this, mForegroundCall,
                    isEmergencyNumber, dialArgs.intentExtras);
            if (isEmergencyNumber && dialArgs != null && dialArgs.intentExtras != null) {
                Rlog.i(LOG_TAG, "dial ims emergency dialer: " + dialArgs.intentExtras.getBoolean(
                        TelecomManager.EXTRA_IS_USER_INTENT_EMERGENCY_CALL));
                mPendingMO.setHasKnownUserIntentEmergency(dialArgs.intentExtras.getBoolean(
                        TelecomManager.EXTRA_IS_USER_INTENT_EMERGENCY_CALL));
            }
            mPendingMO.setVideoState(videoState);
            if (dialArgs.rttTextStream != null) {
                log("dial: setting RTT stream on mPendingMO");
                mPendingMO.setCurrentRttTextStream(dialArgs.rttTextStream);
            }
        }
        addConnection(mPendingMO);

        if (!holdBeforeDial && !hangupBeforeDial) {
            if ((!isPhoneInEcmMode) || (isPhoneInEcmMode && isEmergencyNumber)) {
                dialInternal(mPendingMO, clirMode, videoState, dialArgs.intentExtras);
            } else {
                try {
                    EcbmHandler.getInstance().exitEmergencyCallbackMode();
                } catch (Exception e) {
                    e.printStackTrace();
                    throw new CallStateException("service not available");
                }
                EcbmHandler.getInstance().setOnEcbModeExitResponse(this,
                        EVENT_EXIT_ECM_RESPONSE_CDMA, null);
                pendingCallClirMode = clirMode;
                mPendingCallVideoState = videoState;
                mPendingIntentExtras = dialArgs.intentExtras;
                pendingCallInEcm = true;
            }
        }

        updatePhoneState();
        mPhone.notifyPreciseCallStateChanged();

        return mPendingMO;
    }

    boolean isImsServiceReady() {
        if (mImsManager == null) {
            return false;
        }

        return mImsManager.isServiceReady();
    }

    public void addParticipant(String dialString) throws CallStateException {
        if (mForegroundCall != null) {
            ImsCall imsCall = mForegroundCall.getImsCall();
            if (imsCall == null) {
                loge("addParticipant : No foreground ims call");
            } else {
                ImsCallSession imsCallSession = imsCall.getCallSession();
                if (imsCallSession != null) {
                    String[] callees = new String[] { dialString };
                    imsCallSession.inviteParticipants(callees);
                } else {
                    loge("addParticipant : ImsCallSession does not exist");
                }
            }
        } else {
            loge("addParticipant : Foreground call does not exist");
        }
    }

    private boolean shouldNumberBePlacedOnIms(boolean isEmergency, String number) {
        int processCallResult;
        try {
            if (mImsManager != null) {
                processCallResult = mImsManager.shouldProcessCall(isEmergency,
                        new String[]{number});
                Rlog.i(LOG_TAG, "shouldProcessCall: number: " + Rlog.pii(LOG_TAG, number)
                        + ", result: " + processCallResult);
            } else {
                Rlog.w(LOG_TAG, "ImsManager unavailable, shouldProcessCall returning false.");
                return false;
            }
        } catch (ImsException e) {
            Rlog.w(LOG_TAG, "ImsService unavailable, shouldProcessCall returning false.");
            return false;
        }
        switch(processCallResult) {
            case MmTelFeature.PROCESS_CALL_IMS: {
                // The ImsService wishes to place the call over IMS
                return true;
            }
            case MmTelFeature.PROCESS_CALL_CSFB: {
                Rlog.i(LOG_TAG, "shouldProcessCall: place over CSFB instead.");
                return false;
            }
            default: {
                Rlog.w(LOG_TAG, "shouldProcessCall returned unknown result.");
                return false;
            }
        }
    }

    /**
     * Caches frequently used carrier configuration items locally.
     *
     * @param subId The sub id.
     */
    private void cacheCarrierConfiguration(int subId) {
        CarrierConfigManager carrierConfigManager = (CarrierConfigManager)
                mPhone.getContext().getSystemService(Context.CARRIER_CONFIG_SERVICE);
        if (carrierConfigManager == null
                || !SubscriptionController.getInstance().isActiveSubId(subId)) {
            loge("cacheCarrierConfiguration: No carrier config service found" + " "
                    + "or not active subId = " + subId);
            mCarrierConfigLoaded = false;
            return;
        }

        PersistableBundle carrierConfig = carrierConfigManager.getConfigForSubId(subId);
        if (carrierConfig == null) {
            loge("cacheCarrierConfiguration: Empty carrier config.");
            mCarrierConfigLoaded = false;
            return;
        }
        mCarrierConfigLoaded = true;

        updateCarrierConfigCache(carrierConfig);
    }

    /**
     * Updates the local carrier config cache from a bundle obtained from the carrier config
     * manager.  Also supports unit testing by injecting configuration at test time.
     * @param carrierConfig The config bundle.
     */
    @VisibleForTesting
    public void updateCarrierConfigCache(PersistableBundle carrierConfig) {
        mAllowEmergencyVideoCalls =
                carrierConfig.getBoolean(CarrierConfigManager.KEY_ALLOW_EMERGENCY_VIDEO_CALLS_BOOL);
        mTreatDowngradedVideoCallsAsVideoCalls =
                carrierConfig.getBoolean(
                        CarrierConfigManager.KEY_TREAT_DOWNGRADED_VIDEO_CALLS_AS_VIDEO_CALLS_BOOL);
        mDropVideoCallWhenAnsweringAudioCall =
                carrierConfig.getBoolean(
                        CarrierConfigManager.KEY_DROP_VIDEO_CALL_WHEN_ANSWERING_AUDIO_CALL_BOOL);
        mAllowAddCallDuringVideoCall =
                carrierConfig.getBoolean(
                        CarrierConfigManager.KEY_ALLOW_ADD_CALL_DURING_VIDEO_CALL_BOOL);
        mAllowHoldingVideoCall =
                carrierConfig.getBoolean(
                        CarrierConfigManager.KEY_ALLOW_HOLDING_VIDEO_CALL_BOOL);
        mNotifyVtHandoverToWifiFail = carrierConfig.getBoolean(
                CarrierConfigManager.KEY_NOTIFY_VT_HANDOVER_TO_WIFI_FAILURE_BOOL);
        mSupportDowngradeVtToAudio = carrierConfig.getBoolean(
                CarrierConfigManager.KEY_SUPPORT_DOWNGRADE_VT_TO_AUDIO_BOOL);
        mNotifyHandoverVideoFromWifiToLTE = carrierConfig.getBoolean(
                CarrierConfigManager.KEY_NOTIFY_HANDOVER_VIDEO_FROM_WIFI_TO_LTE_BOOL);
        mNotifyHandoverVideoFromLTEToWifi = carrierConfig.getBoolean(
                CarrierConfigManager.KEY_NOTIFY_HANDOVER_VIDEO_FROM_LTE_TO_WIFI_BOOL);
        mIgnoreDataEnabledChangedForVideoCalls = carrierConfig.getBoolean(
                CarrierConfigManager.KEY_IGNORE_DATA_ENABLED_CHANGED_FOR_VIDEO_CALLS);
        mIsViLteDataMetered = carrierConfig.getBoolean(
                CarrierConfigManager.KEY_VILTE_DATA_IS_METERED_BOOL);
        mSupportPauseVideo = carrierConfig.getBoolean(
                CarrierConfigManager.KEY_SUPPORT_PAUSE_IMS_VIDEO_CALLS_BOOL);
        mAlwaysPlayRemoteHoldTone = carrierConfig.getBoolean(
                CarrierConfigManager.KEY_ALWAYS_PLAY_REMOTE_HOLD_TONE_BOOL);
        mAutoRetryFailedWifiEmergencyCall = carrierConfig.getBoolean(
                CarrierConfigManager.KEY_AUTO_RETRY_FAILED_WIFI_EMERGENCY_CALL);
        mIgnoreResetUtCapability =  carrierConfig.getBoolean(
                CarrierConfigManager.KEY_IGNORE_RESET_UT_CAPABILITY_BOOL);

        String[] mappings = carrierConfig
                .getStringArray(CarrierConfigManager.KEY_IMS_REASONINFO_MAPPING_STRING_ARRAY);
        if (mappings != null && mappings.length > 0) {
            for (String mapping : mappings) {
                String[] values = mapping.split(Pattern.quote("|"));
                if (values.length != 3) {
                    continue;
                }

                try {
                    Integer fromCode;
                    if (values[0].equals("*")) {
                        fromCode = null;
                    } else {
                        fromCode = Integer.parseInt(values[0]);
                    }
                    String message = values[1];
                    if (message == null) {
                        message = "";
                    }
                    int toCode = Integer.parseInt(values[2]);

                    addReasonCodeRemapping(fromCode, message, toCode);
                    log("Loaded ImsReasonInfo mapping : fromCode = " +
                            fromCode == null ? "any" : fromCode + " ; message = " +
                            message + " ; toCode = " + toCode);
                } catch (NumberFormatException nfe) {
                    loge("Invalid ImsReasonInfo mapping found: " + mapping);
                }
            }
        } else {
            log("No carrier ImsReasonInfo mappings defined.");
        }
    }

    @UnsupportedAppUsage
    private void handleEcmTimer(int action) {
        EcbmHandler.getInstance().handleTimerInEmergencyCallbackMode(action);
        switch (action) {
            case EcbmHandler.CANCEL_ECM_TIMER:
                break;
            case EcbmHandler.RESTART_ECM_TIMER:
                break;
            default:
                log("handleEcmTimer, unsupported action " + action);
        }
    }

    private void dialInternal(ImsPhoneConnection conn, int clirMode, int videoState,
            Bundle intentExtras) {

        if (conn == null) {
            return;
        }

        boolean isConferenceUri = false;
        boolean isSkipSchemaParsing = false;

        if (intentExtras != null) {
            isConferenceUri = intentExtras.getBoolean(
                    TelephonyProperties.EXTRA_DIAL_CONFERENCE_URI, false);
            isSkipSchemaParsing = intentExtras.getBoolean(
                    TelephonyProperties.EXTRA_SKIP_SCHEMA_PARSING, false);
        }


        if (!isConferenceUri && !isSkipSchemaParsing
                && (conn.getAddress()== null || conn.getAddress().length() == 0
                || conn.getAddress().indexOf(PhoneNumberUtils.WILD) >= 0)) {
            // Phone number is invalid
            conn.setDisconnectCause(DisconnectCause.INVALID_NUMBER);
            sendEmptyMessageDelayed(EVENT_HANGUP_PENDINGMO, TIMEOUT_HANGUP_PENDINGMO);
            return;
        }

        // Always unmute when initiating a new call
        setMute(false);
        boolean isEmergencyCall = mPhoneNumberUtilsProxy.isEmergencyNumber(conn.getAddress());
        int serviceType = isEmergencyCall
                ? ImsCallProfile.SERVICE_TYPE_EMERGENCY : ImsCallProfile.SERVICE_TYPE_NORMAL;
        int callType = ImsCallProfile.getCallTypeFromVideoState(videoState);
        //TODO(vt): Is this sufficient?  At what point do we know the video state of the call?
        conn.setVideoState(videoState);

        try {
            String[] callees = new String[] { conn.getAddress() };
            ImsCallProfile profile = mImsManager.createCallProfile(serviceType, callType);
            profile.setCallExtraInt(ImsCallProfile.EXTRA_OIR, clirMode);
            profile.setCallExtraBoolean(TelephonyProperties.EXTRAS_IS_CONFERENCE_URI,
                    isConferenceUri);

            if (isEmergencyCall) {
                // Set emergency call information in ImsCallProfile
                setEmergencyCallInfo(profile, conn);
            }

            // Translate call subject intent-extra from Telecom-specific extra key to the
            // ImsCallProfile key.
            if (intentExtras != null) {
                if (intentExtras.containsKey(android.telecom.TelecomManager.EXTRA_CALL_SUBJECT)) {
                    intentExtras.putString(ImsCallProfile.EXTRA_DISPLAY_TEXT,
                            cleanseInstantLetteringMessage(intentExtras.getString(
                                    android.telecom.TelecomManager.EXTRA_CALL_SUBJECT))
                    );
                }

                if (conn.hasRttTextStream()) {
                    profile.mMediaProfile.mRttMode = ImsStreamMediaProfile.RTT_MODE_FULL;
                }

                if (intentExtras.containsKey(ImsCallProfile.EXTRA_IS_CALL_PULL)) {
                    profile.mCallExtras.putBoolean(ImsCallProfile.EXTRA_IS_CALL_PULL,
                            intentExtras.getBoolean(ImsCallProfile.EXTRA_IS_CALL_PULL));
                    int dialogId = intentExtras.getInt(
                            ImsExternalCallTracker.EXTRA_IMS_EXTERNAL_CALL_ID);
                    conn.setIsPulledCall(true);
                    conn.setPulledDialogId(dialogId);
                }

                // Pack the OEM-specific call extras.
                profile.mCallExtras.putBundle(ImsCallProfile.EXTRA_OEM_EXTRAS, intentExtras);

                // NOTE: Extras to be sent over the network are packed into the
                // intentExtras individually, with uniquely defined keys.
                // These key-value pairs are processed by IMS Service before
                // being sent to the lower layers/to the network.
            }

            int mode = QtiImsUtils.getRttOperatingMode(mPhone.getContext());
            if (DBG) log("RTT: setRttModeBasedOnOperator mode = " + mode);

            if (mPhone.isRttSupported() && mPhone.isRttOn()) {
                boolean isStartRttCall = true;
                if (intentExtras != null) {
                    isStartRttCall = intentExtras.getBoolean(
                            android.telecom.TelecomManager.EXTRA_START_CALL_WITH_RTT, true);

                }
                if (DBG) log("dialInternal: isStartRttCall = " + isStartRttCall);
                if (isStartRttCall &&
                        (!profile.isVideoCall() || QtiImsUtils.isRttSupportedOnVtCalls(
                        mPhone.getPhoneId(),mPhone.getContext()))) {
                    profile.getMediaProfile().setRttMode(mode);
                }
            }

            ImsCall imsCall = mImsManager.makeCall(profile, callees, mImsCallListener);
            conn.setImsCall(imsCall);

            mMetrics.writeOnImsCallStart(mPhone.getPhoneId(),
                    imsCall.getSession());

            setVideoCallProvider(conn, imsCall);
            conn.setAllowAddCallDuringVideoCall(mAllowAddCallDuringVideoCall);
            conn.setAllowHoldingVideoCall(mAllowHoldingVideoCall);
        } catch (ImsException e) {
            loge("dialInternal : " + e);
            conn.setDisconnectCause(DisconnectCause.ERROR_UNSPECIFIED);
            sendEmptyMessageDelayed(EVENT_HANGUP_PENDINGMO, TIMEOUT_HANGUP_PENDINGMO);
            retryGetImsService();
        } catch (RemoteException e) {
        }
    }

    /**
     * Accepts a call with the specified video state.  The video state is the video state that the
     * user has agreed upon in the InCall UI.
     *
     * @param videoState The video State
     * @throws CallStateException
     */
    public void acceptCall(int videoState) throws CallStateException {
        if (DBG) log("acceptCall");

        if (mForegroundCall.getState().isAlive()
                && mBackgroundCall.getState().isAlive()) {
            throw new CallStateException("cannot accept call");
        }

        ImsStreamMediaProfile mediaProfile = new ImsStreamMediaProfile();
        if ((mRingingCall.getState() == ImsPhoneCall.State.WAITING)
                && mForegroundCall.getState().isAlive()) {
            setMute(false);

            boolean answeringWillDisconnect = false;
            ImsCall activeCall = mForegroundCall.getImsCall();
            ImsCall ringingCall = mRingingCall.getImsCall();
            if (mForegroundCall.hasConnections() && mRingingCall.hasConnections()) {
                answeringWillDisconnect =
                        shouldDisconnectActiveCallOnAnswer(activeCall, ringingCall);
            }

            // Cache video state for pending MT call.
            mPendingCallVideoState = videoState;

            if (answeringWillDisconnect) {
                // We need to disconnect the foreground call before answering the background call.
                mForegroundCall.hangup();
                try {
                    mediaProfile = addRttAttributeIfRequired(ringingCall, mediaProfile);
                    ringingCall.accept(ImsCallProfile.getCallTypeFromVideoState(videoState),
                            mediaProfile);
                } catch (ImsException e) {
                    throw new CallStateException("cannot accept call");
                }
            } else {
                holdActiveCallForWaitingCall();
            }
        } else if (mRingingCall.getState().isRinging()) {
            if (DBG) log("acceptCall: incoming...");
            // Always unmute when answering a new call
            setMute(false);
            try {
                ImsCall imsCall = mRingingCall.getImsCall();
                if (imsCall != null) {
                    mediaProfile = addRttAttributeIfRequired(imsCall, mediaProfile);
                    imsCall.accept(ImsCallProfile.getCallTypeFromVideoState(videoState),
                            mediaProfile);
                    mMetrics.writeOnImsCommand(mPhone.getPhoneId(), imsCall.getSession(),
                            ImsCommand.IMS_CMD_ACCEPT);
                } else {
                    throw new CallStateException("no valid ims call");
                }
            } catch (ImsException e) {
                throw new CallStateException("cannot accept call");
            }
        } else {
            throw new CallStateException("phone not ringing");
        }
    }

    public void rejectCall () throws CallStateException {
        if (DBG) log("rejectCall");

        if (mRingingCall.getState().isRinging()) {
            hangup(mRingingCall);
        } else {
            throw new CallStateException("phone not ringing");
        }
    }

    /**
     * Set the emergency call information if it is an emergency call.
     */
    private void setEmergencyCallInfo(ImsCallProfile profile, Connection conn) {
        EmergencyNumber num = conn.getEmergencyNumberInfo();
        if (num != null) {
            profile.setEmergencyCallInfo(num, conn.hasKnownUserIntentEmergency());
        }
    }

    @UnsupportedAppUsage
    private void switchAfterConferenceSuccess() {
        if (DBG) log("switchAfterConferenceSuccess fg =" + mForegroundCall.getState() +
                ", bg = " + mBackgroundCall.getState());

        if (mBackgroundCall.getState() == ImsPhoneCall.State.HOLDING) {
            log("switchAfterConferenceSuccess");
            mForegroundCall.switchWith(mBackgroundCall);
        }
    }

    private void holdActiveCallForPendingMo() throws CallStateException {
        if (mHoldSwitchingState == HoldSwapState.PENDING_SINGLE_CALL_HOLD
                || mHoldSwitchingState == HoldSwapState.SWAPPING_ACTIVE_AND_HELD) {
            logi("Ignoring hold request while already holding or swapping");
            return;
        }
        ImsCall callToHold = mForegroundCall.getImsCall();

        mHoldSwitchingState = HoldSwapState.HOLDING_TO_DIAL_OUTGOING;
        logHoldSwapState("holdActiveCallForPendingMo");

        mForegroundCall.switchWith(mBackgroundCall);
        try {
            callToHold.hold();
            mMetrics.writeOnImsCommand(mPhone.getPhoneId(), callToHold.getSession(),
                    ImsCommand.IMS_CMD_HOLD);
        } catch (ImsException e) {
            mForegroundCall.switchWith(mBackgroundCall);
            throw new CallStateException(e.getMessage());
        }
    }

    /**
     * Holds the active call, possibly resuming the already-held background call if it exists.
     */
    public void holdActiveCall() throws CallStateException {
        if (mForegroundCall.getState() == ImsPhoneCall.State.ACTIVE) {
            if (mHoldSwitchingState == HoldSwapState.PENDING_SINGLE_CALL_HOLD
                    || mHoldSwitchingState == HoldSwapState.SWAPPING_ACTIVE_AND_HELD) {
                logi("Ignoring hold request while already holding or swapping");
                return;
            }
            ImsCall callToHold = mForegroundCall.getImsCall();
            if (mBackgroundCall.getState().isAlive()) {
                mCallExpectedToResume = mBackgroundCall.getImsCall();
                mHoldSwitchingState = HoldSwapState.SWAPPING_ACTIVE_AND_HELD;
            } else {
                mHoldSwitchingState = HoldSwapState.PENDING_SINGLE_CALL_HOLD;
            }
            logHoldSwapState("holdActiveCall");
            mForegroundCall.switchWith(mBackgroundCall);
            try {
                callToHold.hold();
                mMetrics.writeOnImsCommand(mPhone.getPhoneId(), callToHold.getSession(),
                        ImsCommand.IMS_CMD_HOLD);
            } catch (ImsException e) {
                mForegroundCall.switchWith(mBackgroundCall);
                throw new CallStateException(e.getMessage());
            }
        }
    }

    /**
     * Hold the currently active call in order to answer the waiting call.
     */
    public void holdActiveCallForWaitingCall() throws CallStateException {
        boolean switchingWithWaitingCall = !mBackgroundCall.getState().isAlive()
                && mRingingCall.getState() == ImsPhoneCall.State.WAITING;
        if (switchingWithWaitingCall) {
            ImsCall callToHold = mForegroundCall.getImsCall();
            mHoldSwitchingState = HoldSwapState.HOLDING_TO_ANSWER_INCOMING;
            mForegroundCall.switchWith(mBackgroundCall);
            logHoldSwapState("holdActiveCallForWaitingCall");
            try {
                callToHold.hold();
                mMetrics.writeOnImsCommand(mPhone.getPhoneId(), callToHold.getSession(),
                        ImsCommand.IMS_CMD_HOLD);
            } catch (ImsException e) {
                mForegroundCall.switchWith(mBackgroundCall);
                throw new CallStateException(e.getMessage());
            }
        }
    }

    /**
     * Unhold the currently held call.
     */
    void unholdHeldCall() throws CallStateException {
        try {
            ImsCall imsCall = mBackgroundCall.getImsCall();
            if (mHoldSwitchingState == HoldSwapState.PENDING_SINGLE_CALL_UNHOLD
                    || mHoldSwitchingState == HoldSwapState.SWAPPING_ACTIVE_AND_HELD) {
                logi("Ignoring unhold request while already unholding or swapping");
                return;
            }
            if (imsCall != null) {
                mCallExpectedToResume = imsCall;
                mHoldSwitchingState = HoldSwapState.PENDING_SINGLE_CALL_UNHOLD;
                mForegroundCall.switchWith(mBackgroundCall);
                logHoldSwapState("unholdCurrentCall");
                imsCall.resume();
                mMetrics.writeOnImsCommand(mPhone.getPhoneId(), imsCall.getSession(),
                        ImsCommand.IMS_CMD_RESUME);
            }
        } catch (ImsException e) {
            throw new CallStateException(e.getMessage());
        }
    }

    private void resumeForegroundCall() throws ImsException {
        //resume foreground call after holding background call
        //they were switched before holding
        ImsCall imsCall = mForegroundCall.getImsCall();
        if (imsCall != null) {
            imsCall.resume();
            mMetrics.writeOnImsCommand(mPhone.getPhoneId(), imsCall.getSession(),
                    ImsCommand.IMS_CMD_RESUME);
        }
    }

    private void answerWaitingCall() throws ImsException {
        //accept waiting call after holding background call
        ImsCall imsCall = mRingingCall.getImsCall();
        if (imsCall != null) {
            imsCall.accept(
                    ImsCallProfile.getCallTypeFromVideoState(mPendingCallVideoState));
            mMetrics.writeOnImsCommand(mPhone.getPhoneId(), imsCall.getSession(),
                    ImsCommand.IMS_CMD_ACCEPT);
        }
    }

    // Clean up expired cache entries.
    private void maintainConnectTimeCache() {
        long threshold = SystemClock.elapsedRealtime() - TIMEOUT_PARTICIPANT_CONNECT_TIME_CACHE_MS;
        // The cached time is the system elapsed millisecond when the CacheEntry is created.
        mPhoneNumAndConnTime.entrySet().removeIf(e -> e.getValue().mCachedTime < threshold);
        // Remove all the cached records which are older than current caching threshold. Since the
        // queue is FIFO, keep polling records until the queue is empty or the head of the queue is
        // fresh enough.
        while (!mUnknownPeerConnTime.isEmpty()
                && mUnknownPeerConnTime.peek().mCachedTime < threshold) {
            mUnknownPeerConnTime.poll();
        }
    }

    private void cacheConnectionTimeWithPhoneNumber(@NonNull ImsPhoneConnection connection) {
        CacheEntry cachedConnectTime = new CacheEntry(SystemClock.elapsedRealtime(),
                connection.getConnectTime(), connection.getConnectTimeReal());
        maintainConnectTimeCache();
        if (PhoneConstants.PRESENTATION_ALLOWED == connection.getNumberPresentation()) {
            // In case of merging calls with the same number, use the latest connect time. Since
            // that call might be dropped and re-connected. So if the connectTime is earlier than
            // the cache, skip.
            String phoneNumber = getFormattedPhoneNumber(connection.getAddress());
            if (mPhoneNumAndConnTime.containsKey(phoneNumber)
                    && connection.getConnectTime()
                        <= mPhoneNumAndConnTime.get(phoneNumber).mConnectTime) {
                // Use the latest connect time.
                return;
            }
            mPhoneNumAndConnTime.put(phoneNumber, cachedConnectTime);
        } else {
            mUnknownPeerConnTime.add(cachedConnectTime);
        }
    }

    private CacheEntry findConnectionTimeUsePhoneNumber(
            @NonNull ConferenceParticipant participant) {
        maintainConnectTimeCache();
        if (PhoneConstants.PRESENTATION_ALLOWED == participant.getParticipantPresentation()) {
            if (participant.getHandle() == null
                    || participant.getHandle().getSchemeSpecificPart() == null) {
                return null;
            }

            String numParts = PhoneNumberUtils
                    .extractNetworkPortion(participant.getHandle().getSchemeSpecificPart());
            if (TextUtils.isEmpty(numParts)) {
                return null;
            }

            String formattedNumber = getFormattedPhoneNumber(numParts);
            return mPhoneNumAndConnTime.get(formattedNumber);
        } else {
            return mUnknownPeerConnTime.poll();
        }
    }

    private String getFormattedPhoneNumber(String number) {
        String countryIso = getCountryIso();
        if (countryIso == null) {
            return number;
        }
        String phoneNumber = PhoneNumberUtils.formatNumberToE164(number, countryIso);
        return phoneNumber == null ? number : phoneNumber;
    }

    private String getCountryIso() {
        int subId = mPhone.getSubId();
        SubscriptionInfo info =
                SubscriptionManager.from(mPhone.getContext()).getActiveSubscriptionInfo(subId);
        return info == null ? null : info.getCountryIso();
    }

    public void
    conference() {
        ImsCall fgImsCall = mForegroundCall.getImsCall();
        if (fgImsCall == null) {
            log("conference no foreground ims call");
            return;
        }

        ImsCall bgImsCall = mBackgroundCall.getImsCall();
        if (bgImsCall == null) {
            log("conference no background ims call");
            return;
        }

        if (fgImsCall.isCallSessionMergePending()) {
            log("conference: skip; foreground call already in process of merging.");
            return;
        }

        if (bgImsCall.isCallSessionMergePending()) {
            log("conference: skip; background call already in process of merging.");
            return;
        }

        // Keep track of the connect time of the earliest call so that it can be set on the
        // {@code ImsConference} when it is created.
        long foregroundConnectTime = mForegroundCall.getEarliestConnectTime();
        long backgroundConnectTime = mBackgroundCall.getEarliestConnectTime();
        long conferenceConnectTime;
        if (foregroundConnectTime > 0 && backgroundConnectTime > 0) {
            conferenceConnectTime = Math.min(mForegroundCall.getEarliestConnectTime(),
                    mBackgroundCall.getEarliestConnectTime());
            log("conference - using connect time = " + conferenceConnectTime);
        } else if (foregroundConnectTime > 0) {
            log("conference - bg call connect time is 0; using fg = " + foregroundConnectTime);
            conferenceConnectTime = foregroundConnectTime;
        } else {
            log("conference - fg call connect time is 0; using bg = " + backgroundConnectTime);
            conferenceConnectTime = backgroundConnectTime;
        }

        String foregroundId = "";
        ImsPhoneConnection foregroundConnection = mForegroundCall.getFirstConnection();
        if (foregroundConnection != null) {
            foregroundConnection.setConferenceConnectTime(conferenceConnectTime);
            foregroundConnection.handleMergeStart();
            foregroundId = foregroundConnection.getTelecomCallId();
            cacheConnectionTimeWithPhoneNumber(foregroundConnection);
        }
        String backgroundId = "";
        ImsPhoneConnection backgroundConnection = findConnection(bgImsCall);
        if (backgroundConnection != null) {
            backgroundConnection.handleMergeStart();
            backgroundId = backgroundConnection.getTelecomCallId();
            cacheConnectionTimeWithPhoneNumber(backgroundConnection);
        }
        log("conference: fgCallId=" + foregroundId + ", bgCallId=" + backgroundId);

        try {
            fgImsCall.merge(bgImsCall);
        } catch (ImsException e) {
            log("conference " + e.getMessage());
        }
    }

    public void
    explicitCallTransfer() {
        //TODO : implement
    }

    @UnsupportedAppUsage
    public void
    clearDisconnected() {
        if (DBG) log("clearDisconnected");

        internalClearDisconnected();

        updatePhoneState();
        mPhone.notifyPreciseCallStateChanged();
    }

    public boolean
    canConference() {
        return mForegroundCall.getState() == ImsPhoneCall.State.ACTIVE
            && mBackgroundCall.getState() == ImsPhoneCall.State.HOLDING
            && !mBackgroundCall.isFull()
            && !mForegroundCall.isFull();
    }

    private boolean canAddVideoCallDuringImsAudioCall(int videoState) {
        if (mAllowHoldingVideoCall) {
            return true;
        }

        ImsCall call = mForegroundCall.getImsCall();
        if (call == null) {
            call = mBackgroundCall.getImsCall();
        }

        boolean isImsAudioCallActiveOrHolding = (mForegroundCall.getState() == Call.State.ACTIVE ||
               mBackgroundCall.getState() == Call.State.HOLDING) && call != null &&
               !call.isVideoCall();

        /* return TRUE if there doesn't exist ims audio call in either active
           or hold states */
        return !isImsAudioCallActiveOrHolding || !VideoProfile.isVideo(videoState);
    }

    /**
     * Determines if there are issues which would preclude dialing an outgoing call.  Throws a
     * {@link CallStateException} if there is an issue.
     * @throws CallStateException
     */
    public void checkForDialIssues() throws CallStateException {
        String disableCall = SystemProperties.get(
                TelephonyProperties.PROPERTY_DISABLE_CALL, "false");
        if (disableCall.equals("true")) {
            throw new CallStateException(CallStateException.ERROR_CALLING_DISABLED,
                    "ro.telephony.disable-call has been used to disable calling.");
        }
        if (mPendingMO != null) {
            throw new CallStateException(CallStateException.ERROR_ALREADY_DIALING,
                    "Another outgoing call is already being dialed.");
        }
        if (mRingingCall.isRinging()) {
            throw new CallStateException(CallStateException.ERROR_CALL_RINGING,
                    "Can't place a call while another is ringing.");
        }
        if (mForegroundCall.getState().isAlive() & mBackgroundCall.getState().isAlive()) {
            throw new CallStateException(CallStateException.ERROR_TOO_MANY_CALLS,
                    "Already an active foreground and background call.");
        }
    }

    public boolean
    canTransfer() {
        return mForegroundCall.getState() == ImsPhoneCall.State.ACTIVE
            && mBackgroundCall.getState() == ImsPhoneCall.State.HOLDING;
    }

    //***** Private Instance Methods

    private void
    internalClearDisconnected() {
        mRingingCall.clearDisconnected();
        mForegroundCall.clearDisconnected();
        mBackgroundCall.clearDisconnected();
        mHandoverCall.clearDisconnected();
    }

    @UnsupportedAppUsage
    private void
    updatePhoneState() {
        PhoneConstants.State oldState = mState;

        boolean isPendingMOIdle = mPendingMO == null || !mPendingMO.getState().isAlive();

        if (mRingingCall.isRinging()) {
            mState = PhoneConstants.State.RINGING;
        } else if (!isPendingMOIdle || !mForegroundCall.isIdle() || !mBackgroundCall.isIdle()) {
            // There is a non-idle call, so we're off the hook.
            mState = PhoneConstants.State.OFFHOOK;
        } else {
            mState = PhoneConstants.State.IDLE;
        }

        if (mState == PhoneConstants.State.IDLE && oldState != mState) {
            mVoiceCallEndedRegistrants.notifyRegistrants(
                    new AsyncResult(null, null, null));
        } else if (oldState == PhoneConstants.State.IDLE && oldState != mState) {
            mVoiceCallStartedRegistrants.notifyRegistrants (
                    new AsyncResult(null, null, null));
        }

        if (DBG) {
            log("updatePhoneState pendingMo = " + (mPendingMO == null ? "null"
                    : mPendingMO.getState()) + ", fg= " + mForegroundCall.getState() + "("
                    + mForegroundCall.getConnections().size() + "), bg= " + mBackgroundCall
                    .getState() + "(" + mBackgroundCall.getConnections().size() + ")");
            log("updatePhoneState oldState=" + oldState + ", newState=" + mState);
        }

        if (mState != oldState) {
            mPhone.notifyPhoneStateChanged();
            mMetrics.writePhoneState(mPhone.getPhoneId(), mState);
            notifyPhoneStateChanged(oldState, mState);
        }
    }

    private void
    handleRadioNotAvailable() {
        // handlePollCalls will clear out its
        // call list when it gets the CommandException
        // error result from this
        pollCallsWhenSafe();
    }

    private void
    dumpState() {
        List l;

        log("Phone State:" + mState);

        log("Ringing call: " + mRingingCall.toString());

        l = mRingingCall.getConnections();
        for (int i = 0, s = l.size(); i < s; i++) {
            log(l.get(i).toString());
        }

        log("Foreground call: " + mForegroundCall.toString());

        l = mForegroundCall.getConnections();
        for (int i = 0, s = l.size(); i < s; i++) {
            log(l.get(i).toString());
        }

        log("Background call: " + mBackgroundCall.toString());

        l = mBackgroundCall.getConnections();
        for (int i = 0, s = l.size(); i < s; i++) {
            log(l.get(i).toString());
        }

    }

    //***** Called from ImsPhone
    /**
     * Set the TTY mode. This is the actual tty mode (varies depending on peripheral status)
     */
    public void setTtyMode(int ttyMode) {
        if (mImsManager == null) {
            Log.w(LOG_TAG, "ImsManager is null when setting TTY mode");
            return;
        }

        try {
            mImsManager.setTtyMode(ttyMode);
        } catch (ImsException e) {
            loge("setTtyMode : " + e);
            retryGetImsService();
        }
    }

    /**
     * Sets the UI TTY mode. This is the preferred TTY mode that the user sets in the call
     * settings screen.
     */
    public void setUiTTYMode(int uiTtyMode, Message onComplete) {
        if (mImsManager == null) {
            mPhone.sendErrorResponse(onComplete, getImsManagerIsNullException());
            return;
        }

        try {
            mImsManager.setUiTTYMode(mPhone.getContext(), uiTtyMode, onComplete);
        } catch (ImsException e) {
            loge("setUITTYMode : " + e);
            mPhone.sendErrorResponse(onComplete, e);
            retryGetImsService();
        }
    }

    public void setMute(boolean mute) {
        mDesiredMute = mute;
        mForegroundCall.setMute(mute);
    }

    public boolean getMute() {
        return mDesiredMute;
    }

    /**
     * Sends a DTMF code. According to <a href="http://tools.ietf.org/html/rfc2833">RFC 2833</a>,
     * event 0 ~ 9 maps to decimal value 0 ~ 9, '*' to 10, '#' to 11, event 'A' ~ 'D' to 12 ~ 15,
     * and event flash to 16. Currently, event flash is not supported.
     *
     * @param c that represents the DTMF to send. '0' ~ '9', 'A' ~ 'D', '*', '#' are valid inputs.
     * @param result the result message to send when done. If non-null, the {@link Message} must
     *         contain a valid {@link android.os.Messenger} in the {@link Message#replyTo} field,
     *         since this can be used across IPC boundaries.
     */
    public void sendDtmf(char c, Message result) {
        if (DBG) log("sendDtmf");

        ImsCall imscall = mForegroundCall.getImsCall();
        if (imscall != null) {
            imscall.sendDtmf(c, result);
        }
    }

    public void
    startDtmf(char c) {
        if (DBG) log("startDtmf");

        ImsCall imscall = mForegroundCall.getImsCall();
        if (imscall != null) {
            imscall.startDtmf(c);
        } else {
            loge("startDtmf : no foreground call");
        }
    }

    public void
    stopDtmf() {
        if (DBG) log("stopDtmf");

        ImsCall imscall = mForegroundCall.getImsCall();
        if (imscall != null) {
            imscall.stopDtmf();
        } else {
            loge("stopDtmf : no foreground call");
        }
    }

    //***** Called from ImsPhoneConnection

    public void hangup (ImsPhoneConnection conn) throws CallStateException {
        if (DBG) log("hangup connection");

        if (conn.getOwner() != this) {
            throw new CallStateException ("ImsPhoneConnection " + conn
                    + "does not belong to ImsPhoneCallTracker " + this);
        }

        hangup(conn.getCall());
    }

    //***** Called from ImsPhoneCall

    public void hangup (ImsPhoneCall call) throws CallStateException {
        if (DBG) log("hangup call");

        if (call.getConnections().size() == 0) {
            throw new CallStateException("no connections");
        }

        ImsCall imsCall = call.getImsCall();
        boolean rejectCall = false;

        if (call == mRingingCall) {
            if (Phone.DEBUG_PHONE) log("(ringing) hangup incoming");
            rejectCall = true;
        } else if (call == mForegroundCall) {
            if (call.isDialingOrAlerting()) {
                if (Phone.DEBUG_PHONE) {
                    log("(foregnd) hangup dialing or alerting...");
                }
            } else {
                if (Phone.DEBUG_PHONE) {
                    log("(foregnd) hangup foreground");
                }
                //held call will be resumed by onCallTerminated
            }
        } else if (call == mBackgroundCall) {
            if (Phone.DEBUG_PHONE) {
                log("(backgnd) hangup waiting or background");
            }
        } else {
            throw new CallStateException ("ImsPhoneCall " + call +
                    "does not belong to ImsPhoneCallTracker " + this);
        }

        call.onHangupLocal();

        try {
            if (imsCall != null) {
                if (rejectCall) {
                    imsCall.reject(ImsReasonInfo.CODE_USER_DECLINE);
                    mMetrics.writeOnImsCommand(mPhone.getPhoneId(), imsCall.getSession(),
                            ImsCommand.IMS_CMD_REJECT);
                } else {
                    imsCall.terminate(ImsReasonInfo.CODE_USER_TERMINATED);
                    mMetrics.writeOnImsCommand(mPhone.getPhoneId(), imsCall.getSession(),
                            ImsCommand.IMS_CMD_TERMINATE);
                }
            } else if (mPendingMO != null && call == mForegroundCall) {
                // is holding a foreground call
                mPendingMO.update(null, ImsPhoneCall.State.DISCONNECTED);
                mPendingMO.onDisconnect();
                removeConnection(mPendingMO);
                mPendingMO = null;
                updatePhoneState();
                removeMessages(EVENT_DIAL_PENDINGMO);
            }
        } catch (ImsException e) {
            throw new CallStateException(e.getMessage());
        }

        mPhone.notifyPreciseCallStateChanged();
    }

    void callEndCleanupHandOverCallIfAny() {
        if (mHandoverCall.mConnections.size() > 0) {
            if (DBG) log("callEndCleanupHandOverCallIfAny, mHandoverCall.mConnections="
                    + mHandoverCall.mConnections);
            mHandoverCall.mConnections.clear();
            mConnections.clear();
            mState = PhoneConstants.State.IDLE;
        }
    }

    public void sendUSSD (String ussdString, Message response) {
        if (DBG) log("sendUSSD");

        try {
            if (mUssdSession != null) {
                // Doesn't need mPendingUssd here. Listeners would use it if not null.
                mPendingUssd = null;
                mUssdSession.sendUssd(ussdString);
                AsyncResult.forMessage(response, null, null);
                response.sendToTarget();
                return;
            }

            if (mImsManager == null) {
                mPhone.sendErrorResponse(response, getImsManagerIsNullException());
                return;
            }

            String[] callees = new String[] { ussdString };
            ImsCallProfile profile = mImsManager.createCallProfile(
                    ImsCallProfile.SERVICE_TYPE_NORMAL, ImsCallProfile.CALL_TYPE_VOICE);
            profile.setCallExtraInt(ImsCallProfile.EXTRA_DIALSTRING,
                    ImsCallProfile.DIALSTRING_USSD);

            mUssdSession = mImsManager.makeCall(profile, callees, mImsUssdListener);
            mPendingUssd = response;
            if (DBG) log("pending ussd updated, " + mPendingUssd);
        } catch (ImsException e) {
            loge("sendUSSD : " + e);
            mPhone.sendErrorResponse(response, e);
            retryGetImsService();
        }
    }

    /**
     * Cancel USSD session.
     *
     * @param msg The message to dispatch when the USSD session terminated.
     */
    public void cancelUSSD(Message msg) {
        if (mUssdSession == null) return;
        mPendingUssd = msg;
        mUssdSession.terminate(ImsReasonInfo.CODE_USER_TERMINATED);
    }

    private synchronized ImsPhoneConnection findConnection(final ImsCall imsCall) {
        for (ImsPhoneConnection conn : mConnections) {
            if (conn.getImsCall() == imsCall) {
                return conn;
            }
        }
        return null;
    }

    @UnsupportedAppUsage
    private synchronized void removeConnection(ImsPhoneConnection conn) {
        mConnections.remove(conn);
        // If not emergency call is remaining, notify emergency call registrants
        if (mIsInEmergencyCall) {
            boolean isEmergencyCallInList = false;
            // if no emergency calls pending, set this to false
            for (ImsPhoneConnection imsPhoneConnection : mConnections) {
                if (imsPhoneConnection != null && imsPhoneConnection.isEmergency() == true) {
                    isEmergencyCallInList = true;
                    break;
                }
            }

            if (!isEmergencyCallInList) {
                mIsInEmergencyCall = false;
                mPhone.sendEmergencyCallStateChange(false);
            }
        }
    }

    @UnsupportedAppUsage
    private synchronized void addConnection(ImsPhoneConnection conn) {
        mConnections.add(conn);
        if (conn.isEmergency()) {
            mIsInEmergencyCall = true;
            mPhone.sendEmergencyCallStateChange(true);
        }
    }

    private void processCallStateChange(ImsCall imsCall, ImsPhoneCall.State state, int cause) {
        if (DBG) log("processCallStateChange " + imsCall + " state=" + state + " cause=" + cause);
        // This method is called on onCallUpdate() where there is not necessarily a call state
        // change. In these situations, we'll ignore the state related updates and only process
        // the change in media capabilities (as expected).  The default is to not ignore state
        // changes so we do not change existing behavior.
        processCallStateChange(imsCall, state, cause, false /* do not ignore state update */);
    }

    private void processCallStateChange(ImsCall imsCall, ImsPhoneCall.State state, int cause,
            boolean ignoreState) {
        if (DBG) {
            log("processCallStateChange state=" + state + " cause=" + cause
                    + " ignoreState=" + ignoreState);
        }

        if (imsCall == null) return;

        boolean changed = false;
        ImsPhoneConnection conn = findConnection(imsCall);

        if (conn == null) {
            // TODO : what should be done?
            return;
        }

        // processCallStateChange is triggered for onCallUpdated as well.
        // onCallUpdated should not modify the state of the call
        // It should modify only other capabilities of call through updateMediaCapabilities
        // State updates will be triggered through individual callbacks
        // i.e. onCallHeld, onCallResume, etc and conn.update will be responsible for the update
        conn.updateMediaCapabilities(imsCall);
        if (ignoreState) {
            conn.updateAddressDisplay(imsCall);
            conn.updateExtras(imsCall);

            maybeSetVideoCallProvider(conn, imsCall);
            return;
        }

        changed = conn.update(imsCall, state);
        if (state == ImsPhoneCall.State.DISCONNECTED) {
            changed = conn.onDisconnect(cause) || changed;
            //detach the disconnected connections
            conn.getCall().detach(conn);
            removeConnection(conn);
        }

        if (changed) {
            if (conn.getCall() == mHandoverCall) return;
            updatePhoneState();
            mPhone.notifyPreciseCallStateChanged();
        }
    }

    private void maybeSetVideoCallProvider(ImsPhoneConnection conn, ImsCall imsCall) {
        android.telecom.Connection.VideoProvider connVideoProvider = conn.getVideoProvider();
        if (connVideoProvider != null || imsCall.getCallSession().getVideoCallProvider() == null) {
            return;
        }

        try {
            setVideoCallProvider(conn, imsCall);
        } catch (RemoteException e) {
            loge("maybeSetVideoCallProvider: exception " + e);
        }
    }

    /**
     * Adds a reason code remapping, for test purposes.
     *
     * @param fromCode The from code, or {@code null} if all.
     * @param message The message to map.
     * @param toCode The code to remap to.
     */
    @VisibleForTesting
    public void addReasonCodeRemapping(Integer fromCode, String message, Integer toCode) {
        mImsReasonCodeMap.put(new Pair<>(fromCode, message), toCode);
    }

    /**
     * Returns the {@link ImsReasonInfo#getCode()}, potentially remapping to a new value based on
     * the {@link ImsReasonInfo#getCode()} and {@link ImsReasonInfo#getExtraMessage()}.
     *
     * See {@link #mImsReasonCodeMap}.
     *
     * @param reasonInfo The {@link ImsReasonInfo}.
     * @return The remapped code.
     */
    @VisibleForTesting
    public @ImsReasonInfo.ImsCode int maybeRemapReasonCode(ImsReasonInfo reasonInfo) {
        int code = reasonInfo.getCode();
        String reason = reasonInfo.getExtraMessage();
        if (reason == null) {
            reason = "";
        }
        log("maybeRemapReasonCode : fromCode = " + reasonInfo.getCode() + " ; message = "
                + reason);
        Pair<Integer, String> toCheck = new Pair<>(code, reason);
        Pair<Integer, String> wildcardToCheck = new Pair<>(null, reason);
        if (mImsReasonCodeMap.containsKey(toCheck)) {
            int toCode = mImsReasonCodeMap.get(toCheck);

            log("maybeRemapReasonCode : fromCode = " + reasonInfo.getCode() + " ; message = "
                    + reason + " ; toCode = " + toCode);
            return toCode;
        } else if (!reason.isEmpty() && mImsReasonCodeMap.containsKey(wildcardToCheck)) {
            // Handle the case where a wildcard is specified for the fromCode; in this case we will
            // match without caring about the fromCode.
            // If the reason is empty, we won't do wildcard remapping; otherwise we'd basically be
            // able to remap all ImsReasonInfo codes to a single code, which is not desirable.
            int toCode = mImsReasonCodeMap.get(wildcardToCheck);

            log("maybeRemapReasonCode : fromCode(wildcard) = " + reasonInfo.getCode() +
                    " ; message = " + reason + " ; toCode = " + toCode);
            return toCode;
        }
        return code;
    }

    @VisibleForTesting
    public boolean getSwitchingFgAndBgCallsValue() {
        return mSwitchingFgAndBgCalls;
    }

    @VisibleForTesting
    public void setSwitchingFgAndBgCallsValue(boolean value) {
        mSwitchingFgAndBgCalls = value;
    }

    /**
     * Maps an {@link ImsReasonInfo} reason code to a {@link DisconnectCause} cause code.
     * The {@link Call.State} provided is the state of the call prior to disconnection.
     * @param reasonInfo the {@link ImsReasonInfo} for the disconnection.
     * @param callState The {@link Call.State} prior to disconnection.
     * @return The {@link DisconnectCause} code.
     */
    @VisibleForTesting
    public int getDisconnectCauseFromReasonInfo(ImsReasonInfo reasonInfo, Call.State callState) {
        int cause = DisconnectCause.ERROR_UNSPECIFIED;

        int code = maybeRemapReasonCode(reasonInfo);
        switch (code) {
            case ImsReasonInfo.CODE_SIP_ALTERNATE_EMERGENCY_CALL:
                return DisconnectCause.IMS_SIP_ALTERNATE_EMERGENCY_CALL;
            case ImsReasonInfo.CODE_SIP_BAD_ADDRESS:
            case ImsReasonInfo.CODE_SIP_NOT_REACHABLE:
                return DisconnectCause.NUMBER_UNREACHABLE;

            case ImsReasonInfo.CODE_SIP_BUSY:
                return DisconnectCause.BUSY;

            case ImsReasonInfo.CODE_USER_TERMINATED:
                return DisconnectCause.LOCAL;

            case ImsReasonInfo.CODE_LOCAL_ENDED_BY_CONFERENCE_MERGE:
                return DisconnectCause.IMS_MERGED_SUCCESSFULLY;

            case ImsReasonInfo.CODE_LOCAL_CALL_DECLINE:
            case ImsReasonInfo.CODE_REMOTE_CALL_DECLINE:
                // If the call has been declined locally (on this device), or on remotely (on
                // another device using multiendpoint functionality), mark it as rejected.
                return DisconnectCause.INCOMING_REJECTED;

            case ImsReasonInfo.CODE_USER_TERMINATED_BY_REMOTE:
            case ImsReasonInfo.CODE_SIP_USER_REJECTED:
                return DisconnectCause.NORMAL;

            case ImsReasonInfo.CODE_SIP_FORBIDDEN:
                return DisconnectCause.SERVER_ERROR;

            case ImsReasonInfo.CODE_SIP_REDIRECTED:
            case ImsReasonInfo.CODE_SIP_BAD_REQUEST:
            case ImsReasonInfo.CODE_SIP_NOT_ACCEPTABLE:
            case ImsReasonInfo.CODE_SIP_GLOBAL_ERROR:
                return DisconnectCause.SERVER_ERROR;

            case ImsReasonInfo.CODE_SIP_SERVICE_UNAVAILABLE:
            case ImsReasonInfo.CODE_SIP_SERVER_ERROR:
                return DisconnectCause.SERVER_UNREACHABLE;

            case ImsReasonInfo.CODE_SIP_NOT_FOUND:
                return DisconnectCause.INVALID_NUMBER;

            case ImsReasonInfo.CODE_LOCAL_NETWORK_ROAMING:
            case ImsReasonInfo.CODE_LOCAL_NETWORK_IP_CHANGED:
            case ImsReasonInfo.CODE_LOCAL_IMS_SERVICE_DOWN:
            case ImsReasonInfo.CODE_LOCAL_SERVICE_UNAVAILABLE:
            case ImsReasonInfo.CODE_LOCAL_NOT_REGISTERED:
            case ImsReasonInfo.CODE_LOCAL_NETWORK_NO_LTE_COVERAGE:
            case ImsReasonInfo.CODE_LOCAL_NETWORK_NO_SERVICE:
            case ImsReasonInfo.CODE_LOCAL_CALL_VCC_ON_PROGRESSING:
                return DisconnectCause.OUT_OF_SERVICE;

            case ImsReasonInfo.CODE_SIP_REQUEST_TIMEOUT:
            case ImsReasonInfo.CODE_TIMEOUT_1XX_WAITING:
            case ImsReasonInfo.CODE_TIMEOUT_NO_ANSWER:
            case ImsReasonInfo.CODE_TIMEOUT_NO_ANSWER_CALL_UPDATE:
                return DisconnectCause.TIMED_OUT;

            case ImsReasonInfo.CODE_LOCAL_POWER_OFF:
                return DisconnectCause.POWER_OFF;

            case ImsReasonInfo.CODE_LOCAL_LOW_BATTERY:
            case ImsReasonInfo.CODE_LOW_BATTERY: {
                if (callState == Call.State.DIALING) {
                    return DisconnectCause.DIAL_LOW_BATTERY;
                } else {
                    return DisconnectCause.LOW_BATTERY;
                }
            }

            case ImsReasonInfo.CODE_CALL_BARRED:
                return DisconnectCause.CALL_BARRED;

            case ImsReasonInfo.CODE_FDN_BLOCKED:
                return DisconnectCause.FDN_BLOCKED;

            case ImsReasonInfo.CODE_IMEI_NOT_ACCEPTED:
                return DisconnectCause.IMEI_NOT_ACCEPTED;

            case ImsReasonInfo.CODE_ANSWERED_ELSEWHERE:
                return DisconnectCause.ANSWERED_ELSEWHERE;

            case ImsReasonInfo.CODE_CALL_END_CAUSE_CALL_PULL:
                return DisconnectCause.CALL_PULLED;

            case ImsReasonInfo.CODE_MAXIMUM_NUMBER_OF_CALLS_REACHED:
                return DisconnectCause.MAXIMUM_NUMBER_OF_CALLS_REACHED;

            case ImsReasonInfo.CODE_DATA_DISABLED:
                return DisconnectCause.DATA_DISABLED;

            case ImsReasonInfo.CODE_DATA_LIMIT_REACHED:
                return DisconnectCause.DATA_LIMIT_REACHED;

            case ImsReasonInfo.CODE_WIFI_LOST:
                return DisconnectCause.WIFI_LOST;

            case ImsReasonInfo.CODE_ACCESS_CLASS_BLOCKED:
                return DisconnectCause.IMS_ACCESS_BLOCKED;

            case ImsReasonInfo.CODE_EMERGENCY_TEMP_FAILURE:
                return DisconnectCause.EMERGENCY_TEMP_FAILURE;

            case ImsReasonInfo.CODE_EMERGENCY_PERM_FAILURE:
                return DisconnectCause.EMERGENCY_PERM_FAILURE;

            case ImsReasonInfo.CODE_DIAL_MODIFIED_TO_USSD:
                return DisconnectCause.DIAL_MODIFIED_TO_USSD;

            case ImsReasonInfo.CODE_DIAL_MODIFIED_TO_SS:
                return DisconnectCause.DIAL_MODIFIED_TO_SS;

            case ImsReasonInfo.CODE_DIAL_MODIFIED_TO_DIAL:
                return DisconnectCause.DIAL_MODIFIED_TO_DIAL;

            case ImsReasonInfo.CODE_DIAL_MODIFIED_TO_DIAL_VIDEO:
                return DisconnectCause.DIAL_MODIFIED_TO_DIAL_VIDEO;

            case ImsReasonInfo.CODE_DIAL_VIDEO_MODIFIED_TO_DIAL:
                return DisconnectCause.DIAL_VIDEO_MODIFIED_TO_DIAL;

            case ImsReasonInfo.CODE_DIAL_VIDEO_MODIFIED_TO_DIAL_VIDEO:
                return DisconnectCause.DIAL_VIDEO_MODIFIED_TO_DIAL_VIDEO;

            case ImsReasonInfo.CODE_DIAL_VIDEO_MODIFIED_TO_SS:
                return DisconnectCause.DIAL_VIDEO_MODIFIED_TO_SS;

            case ImsReasonInfo.CODE_DIAL_VIDEO_MODIFIED_TO_USSD:
                return DisconnectCause.DIAL_VIDEO_MODIFIED_TO_USSD;

            case QtiImsUtils.CODE_RETRY_ON_IMS_WITHOUT_RTT:
                return QtiImsUtils.RETRY_ON_IMS_WITHOUT_RTT;

            case ImsReasonInfo.CODE_UNOBTAINABLE_NUMBER:
                return DisconnectCause.UNOBTAINABLE_NUMBER;

            case ImsReasonInfo.CODE_RADIO_INTERNAL_ERROR:
                if (mPhone.getDefaultPhone().getServiceStateTracker().mRestrictedState
                        .isCsRestricted()) {
                    return DisconnectCause.CS_RESTRICTED;
                } else if (mPhone.getDefaultPhone().getServiceStateTracker().mRestrictedState
                        .isCsEmergencyRestricted()) {
                    return DisconnectCause.CS_RESTRICTED_EMERGENCY;
                } else if (mPhone.getDefaultPhone().getServiceStateTracker().mRestrictedState
                        .isCsNormalRestricted()) {
                    return DisconnectCause.CS_RESTRICTED_NORMAL;
                }
                break;

            default:
        }

        return cause;
    }

    /**
     * @return true if the phone is in Emergency Callback mode, otherwise false
     */
    private boolean isPhoneInEcbMode() {
        return EcbmHandler.getInstance() != null && EcbmHandler.getInstance().isInEcm();
    }

    /**
     * Before dialing pending MO request, check for the Emergency Callback mode.
     * If device is in Emergency callback mode, then exit the mode before dialing pending MO.
     */
    @UnsupportedAppUsage
    private void dialPendingMO() {
        boolean isPhoneInEcmMode = isPhoneInEcbMode();
        boolean isEmergencyNumber = mPendingMO.isEmergency();
        if ((!isPhoneInEcmMode) || (isPhoneInEcmMode && isEmergencyNumber)) {
            sendEmptyMessage(EVENT_DIAL_PENDINGMO);
        } else {
            sendEmptyMessage(EVENT_EXIT_ECBM_BEFORE_PENDINGMO);
        }
    }

    /**
     * Listen to the IMS call state change
     */
    private ImsCall.Listener mImsCallListener = new ImsCall.Listener() {
        @Override
        public void onCallProgressing(ImsCall imsCall) {
            if (DBG) log("onCallProgressing");

            mPendingMO = null;
            processCallStateChange(imsCall, ImsPhoneCall.State.ALERTING,
                    DisconnectCause.NOT_DISCONNECTED);
            mMetrics.writeOnImsCallProgressing(mPhone.getPhoneId(), imsCall.getCallSession());
        }

        @Override
        public void onCallStarted(ImsCall imsCall) {
            if (DBG) log("onCallStarted");

            if (mHoldSwitchingState == HoldSwapState.HOLDING_TO_ANSWER_INCOMING) {
                // If we put a call on hold to answer an incoming call, we should reset the
                // variables that keep track of the switch here.
                if (mCallExpectedToResume != null && mCallExpectedToResume == imsCall) {
                    if (DBG) log("onCallStarted: starting a call as a result of a switch.");
                    mHoldSwitchingState = HoldSwapState.INACTIVE;
                    mCallExpectedToResume = null;
                    logHoldSwapState("onCallStarted");
                }
            }

            mPendingMO = null;
            processCallStateChange(imsCall, ImsPhoneCall.State.ACTIVE,
                    DisconnectCause.NOT_DISCONNECTED);

            if (mNotifyVtHandoverToWifiFail && imsCall.isVideoCall() && !imsCall.isWifiCall()) {
                if (isWifiConnected()) {
                    // Schedule check to see if handover succeeded.
                    sendMessageDelayed(obtainMessage(EVENT_CHECK_FOR_WIFI_HANDOVER, imsCall),
                            HANDOVER_TO_WIFI_TIMEOUT_MS);
                    mHasAttemptedStartOfCallHandover = false;
                } else {
                    // No wifi connectivity, so keep track of network availability for potential
                    // handover.
                    registerForConnectivityChanges();
                    // No WIFI, so assume we've already attempted a handover.
                    mHasAttemptedStartOfCallHandover = true;
                }
            }
            mMetrics.writeOnImsCallStarted(mPhone.getPhoneId(), imsCall.getCallSession());
        }

        @Override
        public void onCallUpdated(ImsCall imsCall) {
            if (DBG) log("onCallUpdated");
            if (imsCall == null) {
                return;
            }
            ImsPhoneConnection conn = findConnection(imsCall);
            if (conn != null) {
                if (DBG) log("onCallUpdated: profile is " + imsCall.getCallProfile());
                processCallStateChange(imsCall, conn.getCall().mState,
                        DisconnectCause.NOT_DISCONNECTED, true /*ignore state update*/);
                mMetrics.writeImsCallState(mPhone.getPhoneId(),
                        imsCall.getCallSession(), conn.getCall().mState);
            }
        }

        /**
         * onCallStartFailed will be invoked when:
         * case 1) Dialing fails
         * case 2) Ringing call is disconnected by local or remote user
         */
        @Override
        public void onCallStartFailed(ImsCall imsCall, ImsReasonInfo reasonInfo) {
            if (DBG) log("onCallStartFailed reasonCode=" + reasonInfo.getCode());

            if (mHoldSwitchingState == HoldSwapState.HOLDING_TO_ANSWER_INCOMING) {
                // If we put a call on hold to answer an incoming call, we should reset the
                // variables that keep track of the switch here.
                if (mCallExpectedToResume != null && mCallExpectedToResume == imsCall) {
                    if (DBG) log("onCallStarted: starting a call as a result of a switch.");
                    mHoldSwitchingState = HoldSwapState.INACTIVE;
                    mCallExpectedToResume = null;
                    logHoldSwapState("onCallStartFailed");
                }
            }

            if (mPendingMO != null) {
                // To initiate dialing circuit-switched call
                if (reasonInfo.getCode() == ImsReasonInfo.CODE_LOCAL_CALL_CS_RETRY_REQUIRED
                        && mBackgroundCall.getState() == ImsPhoneCall.State.IDLE
                        && mRingingCall.getState() == ImsPhoneCall.State.IDLE) {
                    mForegroundCall.detach(mPendingMO);
                    removeConnection(mPendingMO);
                    mPendingMO.finalize();
                    mPendingMO = null;
                    mPhone.initiateSilentRedial();
                    return;
                } else {
                    sendCallStartFailedDisconnect(imsCall, reasonInfo);
                }
                mMetrics.writeOnImsCallStartFailed(mPhone.getPhoneId(), imsCall.getCallSession(),
                        reasonInfo);
            }
        }

        @Override
        public void onCallTerminated(ImsCall imsCall, ImsReasonInfo reasonInfo) {
            if (DBG) log("onCallTerminated reasonCode=" + reasonInfo.getCode());

            ImsPhoneConnection conn = findConnection(imsCall);
            Call.State callState;
            if (conn != null) {
                callState = conn.getState();
            } else {
                // Connection shouldn't be null, but if it is, we can assume the call was active.
                // This call state is only used for determining which disconnect message to show in
                // the case of the device's battery being low resulting in a call drop.
                callState = Call.State.ACTIVE;
            }
            int cause = getDisconnectCauseFromReasonInfo(reasonInfo, callState);

            if (DBG) log("cause = " + cause + " conn = " + conn);

            if (conn != null) {
                android.telecom.Connection.VideoProvider videoProvider = conn.getVideoProvider();
                if (videoProvider instanceof ImsVideoCallProviderWrapper) {
                    ImsVideoCallProviderWrapper wrapper = (ImsVideoCallProviderWrapper)
                            videoProvider;
                    wrapper.unregisterForDataUsageUpdate(ImsPhoneCallTracker.this);
                    wrapper.removeImsVideoProviderCallback(conn);
                }
            }
            if (mOnHoldToneId == System.identityHashCode(conn)) {
                if (conn != null && mOnHoldToneStarted) {
                    mPhone.stopOnHoldTone(conn);
                }
                mOnHoldToneStarted = false;
                mOnHoldToneId = -1;
            }
            if (conn != null) {
                if (conn.isPulledCall() && (
                        reasonInfo.getCode() == ImsReasonInfo.CODE_CALL_PULL_OUT_OF_SYNC ||
                        reasonInfo.getCode() == ImsReasonInfo.CODE_SIP_TEMPRARILY_UNAVAILABLE ||
                        reasonInfo.getCode() == ImsReasonInfo.CODE_SIP_FORBIDDEN) &&
                        mPhone != null && mPhone.getExternalCallTracker() != null) {

                    log("Call pull failed.");
                    // Call was being pulled, but the call pull has failed -- inform the associated
                    // TelephonyConnection that the pull failed, and provide it with the original
                    // external connection which was pulled so that it can be swapped back.
                    conn.onCallPullFailed(mPhone.getExternalCallTracker()
                            .getConnectionById(conn.getPulledDialogId()));
                    // Do not mark as disconnected; the call will just change from being a regular
                    // call to being an external call again.
                    cause = DisconnectCause.NOT_DISCONNECTED;

                } else if (conn.isIncoming() && conn.getConnectTime() == 0
                        && cause != DisconnectCause.ANSWERED_ELSEWHERE) {
                    // Missed
                    if (cause == DisconnectCause.NORMAL) {
                        cause = DisconnectCause.INCOMING_MISSED;
                    } else {
                        cause = DisconnectCause.INCOMING_REJECTED;
                    }
                    if (DBG) log("Incoming connection of 0 connect time detected - translated " +
                            "cause = " + cause);
                }
            }

            if (cause == DisconnectCause.NORMAL && conn != null && conn.getImsCall().isMerged()) {
                // Call was terminated while it is merged instead of a remote disconnect.
                cause = DisconnectCause.IMS_MERGED_SUCCESSFULLY;
            }

            String callId = imsCall.getSession().getCallId();
            mMetrics.writeOnImsCallTerminated(mPhone.getPhoneId(), imsCall.getCallSession(),
                    reasonInfo, mCallQualityMetrics.get(callId), conn.getEmergencyNumberInfo(),
                    getNetworkCountryIso());
            pruneCallQualityMetricsHistory();
            mPhone.notifyImsReason(reasonInfo);

            boolean isEmergencySrvCategoryPresent = !TextUtils.isEmpty(imsCall.getCallProfile()
                    .getCallExtra(QtiImsUtils.EXTRA_EMERGENCY_SERVICE_CATEGORY));

            if (reasonInfo.getCode() == ImsReasonInfo.CODE_SIP_ALTERNATE_EMERGENCY_CALL
                    && mAutoRetryFailedWifiEmergencyCall && isEmergencySrvCategoryPresent) {
                Pair<ImsCall, ImsReasonInfo> callInfo = new Pair<>(imsCall, reasonInfo);
                mPhone.getDefaultPhone().getServiceStateTracker().registerForNetworkAttached(
                        ImsPhoneCallTracker.this, EVENT_REDIAL_WIFI_E911_CALL, callInfo);
                sendMessageDelayed(obtainMessage(EVENT_REDIAL_WIFI_E911_TIMEOUT, callInfo),
                        TIMEOUT_REDIAL_WIFI_E911_MS);
                final ConnectivityManager mgr = (ConnectivityManager) mPhone.getContext()
                        .getSystemService(Context.CONNECTIVITY_SERVICE);
                mgr.setAirplaneMode(false);
                return;
            } else if (reasonInfo.getCode() == QtiImsUtils.CODE_RETRY_ON_IMS_WITHOUT_RTT) {
                Pair<ImsCall, ImsReasonInfo> callInfo = new Pair<>(imsCall, reasonInfo);
                sendMessage(obtainMessage(EVENT_RETRY_ON_IMS_WITHOUT_RTT, callInfo));
                return;
            } else {
                processCallStateChange(imsCall, ImsPhoneCall.State.DISCONNECTED, cause);
            }

            if (mForegroundCall.getState() != ImsPhoneCall.State.ACTIVE) {
                if (mRingingCall.getState().isRinging()) {
                    // Drop pending MO. We should address incoming call first
                    mPendingMO = null;
                }
            }

            if (mHoldSwitchingState == HoldSwapState.SWAPPING_ACTIVE_AND_HELD) {
                if (DBG) {
                    log("onCallTerminated: Call terminated in the midst of Switching " +
                            "Fg and Bg calls.");
                }
                // If we are the in midst of swapping FG and BG calls and the call that was
                // terminated was the one that we expected to resume, we need to swap the FG and
                // BG calls back.
                if (imsCall == mCallExpectedToResume) {
                    if (DBG) {
                        log("onCallTerminated: switching " + mForegroundCall + " with "
                                + mBackgroundCall);
                    }
                    mForegroundCall.switchWith(mBackgroundCall);
                }
                // This call terminated in the midst of a switch after the other call was held, so
                // resume it back to ACTIVE state since the switch failed.
                log("onCallTerminated: foreground call in state " + mForegroundCall.getState() +
                        " and ringing call in state " + (mRingingCall == null ? "null" :
                        mRingingCall.getState().toString()));

                sendEmptyMessage(EVENT_RESUME_NOW_FOREGROUND_CALL);
                mHoldSwitchingState = HoldSwapState.INACTIVE;
                mCallExpectedToResume = null;
                logHoldSwapState("onCallTerminated swap active and hold case");
            } else if (mHoldSwitchingState == HoldSwapState.PENDING_SINGLE_CALL_UNHOLD
                    || mHoldSwitchingState == HoldSwapState.PENDING_SINGLE_CALL_HOLD) {
                mCallExpectedToResume = null;
                mHoldSwitchingState = HoldSwapState.INACTIVE;
                logHoldSwapState("onCallTerminated single call case");
            } else if (mHoldSwitchingState == HoldSwapState.HOLDING_TO_ANSWER_INCOMING) {
                // Check to see which call got terminated. If it's the one that was gonna get held,
                // ignore it. If it's the one that was gonna get answered, restore the one that
                // possibly got held.
                if (imsCall == mCallExpectedToResume) {
                    mForegroundCall.switchWith(mBackgroundCall);
                    mCallExpectedToResume = null;
                    mHoldSwitchingState = HoldSwapState.INACTIVE;
                    logHoldSwapState("onCallTerminated hold to answer case");
                    sendEmptyMessage(EVENT_RESUME_NOW_FOREGROUND_CALL);
                }
            } else if (mHoldSwitchingState == HoldSwapState.HOLDING_TO_DIAL_OUTGOING ||
                    mHoldSwitchingState == HoldSwapState.ENDING_TO_DIAL_OUTGOING) {
                // The call that we were gonna hold or end might've gotten terminated.
                // If that's the case, dial mPendingMo if present.
                if (mPendingMO == null
                        || mPendingMO.getDisconnectCause() != DisconnectCause.NOT_DISCONNECTED) {
                    mHoldSwitchingState = HoldSwapState.INACTIVE;
                    logHoldSwapState("onCallTerminated hold/end to dial but no pendingMo");
                } else if (imsCall != mPendingMO.getImsCall()) {
                    sendEmptyMessage(EVENT_DIAL_PENDINGMO);
                    mHoldSwitchingState = HoldSwapState.INACTIVE;
                    logHoldSwapState("onCallTerminated hold/end to dial, dial pendingMo");
                }
            }

            if (mShouldUpdateImsConfigOnDisconnect) {
                // Ensure we update the IMS config when the call is disconnected; we delayed this
                // because a video call was paused.
                if (mImsManager != null) {
                    mImsManager.updateImsServiceConfig(true);
                }
                mShouldUpdateImsConfigOnDisconnect = false;
            }
        }

        @Override
        public void onCallHeld(ImsCall imsCall) {
            if (DBG) {
                if (mForegroundCall.getImsCall() == imsCall) {
                    log("onCallHeld (fg) " + imsCall);
                } else if (mBackgroundCall.getImsCall() == imsCall) {
                    log("onCallHeld (bg) " + imsCall);
                }
            }

            synchronized (mSyncHold) {
                ImsPhoneCall.State oldState = mBackgroundCall.getState();
                processCallStateChange(imsCall, ImsPhoneCall.State.HOLDING,
                        DisconnectCause.NOT_DISCONNECTED);

                // Note: If we're performing a switchWaitingOrHoldingAndActive, the call to
                // processCallStateChange above may have caused the mBackgroundCall and
                // mForegroundCall references below to change meaning.  Watch out for this if you
                // are reading through this code.
                if (oldState == ImsPhoneCall.State.ACTIVE) {
                    // Note: This case comes up when we have just held a call in response to a
                    // switchWaitingOrHoldingAndActive.  We now need to resume the background call.
                    if (mForegroundCall.getState() == ImsPhoneCall.State.HOLDING
                            && mHoldSwitchingState == HoldSwapState.SWAPPING_ACTIVE_AND_HELD) {
                        sendEmptyMessage(EVENT_RESUME_NOW_FOREGROUND_CALL);
                    } else if (mRingingCall.getState() == ImsPhoneCall.State.WAITING
                            && mHoldSwitchingState == HoldSwapState.HOLDING_TO_ANSWER_INCOMING) {
                        sendEmptyMessage(EVENT_ANSWER_WAITING_CALL);
                    } else if (mPendingMO != null
                            && mHoldSwitchingState == HoldSwapState.HOLDING_TO_DIAL_OUTGOING) {
                        dialPendingMO();
                        mHoldSwitchingState = HoldSwapState.INACTIVE;
                        logHoldSwapState("onCallHeld hold to dial");
                    } else {
                        // In this case there will be no call resumed, so we can assume that we
                        // are done switching fg and bg calls now.
                        // This may happen if there is no BG call and we are holding a call so that
                        // we can dial another one.
                        mHoldSwitchingState = HoldSwapState.INACTIVE;
                        logHoldSwapState("onCallHeld normal case");
                    }
                } else if (oldState == ImsPhoneCall.State.IDLE
                        && (mHoldSwitchingState == HoldSwapState.SWAPPING_ACTIVE_AND_HELD
                                || mHoldSwitchingState
                                == HoldSwapState.HOLDING_TO_ANSWER_INCOMING)) {
                    // The other call terminated in the midst of a switch before this call was held,
                    // so resume the foreground call back to ACTIVE state since the switch failed.
                    if (mForegroundCall.getState() == ImsPhoneCall.State.HOLDING) {
                        sendEmptyMessage(EVENT_RESUME_NOW_FOREGROUND_CALL);
                        mHoldSwitchingState = HoldSwapState.INACTIVE;
                        mCallExpectedToResume = null;
                        logHoldSwapState("onCallHeld premature termination of other call");
                    }
                }
            }
            mMetrics.writeOnImsCallHeld(mPhone.getPhoneId(), imsCall.getCallSession());
        }

        @Override
        public void onCallHoldFailed(ImsCall imsCall, ImsReasonInfo reasonInfo) {
            if (DBG) log("onCallHoldFailed reasonCode=" + reasonInfo.getCode());

            synchronized (mSyncHold) {
                ImsPhoneCall.State bgState = mBackgroundCall.getState();
                if (reasonInfo.getCode() == ImsReasonInfo.CODE_LOCAL_CALL_TERMINATED) {
                    // disconnected while processing hold
                    if (mPendingMO != null) {
                        dialPendingMO();
                    } else if (mRingingCall.getState() == ImsPhoneCall.State.WAITING
                            && mHoldSwitchingState == HoldSwapState.HOLDING_TO_ANSWER_INCOMING) {
                        sendEmptyMessage(EVENT_ANSWER_WAITING_CALL);
                    }
                    mHoldSwitchingState = HoldSwapState.INACTIVE;
                } else if (mPendingMO != null && mPendingMO.isEmergency()) {
                    // If mPendingMO is an emergency call, disconnect the call that we tried to
                    // hold.
                    mBackgroundCall.getImsCall().terminate(ImsReasonInfo.CODE_UNSPECIFIED);
                    if (imsCall != mCallExpectedToResume) {
                        mCallExpectedToResume = null;
                    }
                    // Leave mHoldSwitchingState as is for now -- we'll reset it
                    // in onCallTerminated, which will also dial the outgoing emergency call.
                } else if (mRingingCall.getState() == ImsPhoneCall.State.WAITING
                        && mHoldSwitchingState == HoldSwapState.HOLDING_TO_ANSWER_INCOMING) {
                    // If we issued a hold request in order to answer an incoming call, we need
                    // to tell Telecom that we can't actually answer the incoming call.
                    mHoldSwitchingState = HoldSwapState.INACTIVE;
                    mForegroundCall.switchWith(mBackgroundCall);
                    logHoldSwapState("onCallHoldFailed unable to answer waiting call");
                } else if (bgState == ImsPhoneCall.State.ACTIVE) {
                    mForegroundCall.switchWith(mBackgroundCall);

                    if (mPendingMO != null) {
                        mPendingMO.setDisconnectCause(DisconnectCause.ERROR_UNSPECIFIED);
                        sendEmptyMessageDelayed(EVENT_HANGUP_PENDINGMO, TIMEOUT_HANGUP_PENDINGMO);
                    }
                    if (imsCall != mCallExpectedToResume) {
                        mCallExpectedToResume = null;
                    }
                    mHoldSwitchingState = HoldSwapState.INACTIVE;
                }
                ImsPhoneConnection conn = findConnection(imsCall);
                if (conn != null) {
                    conn.onConnectionEvent(android.telecom.Connection.EVENT_CALL_HOLD_FAILED, null);
                }
                mPhone.notifySuppServiceFailed(Phone.SuppService.HOLD);
            }
            mMetrics.writeOnImsCallHoldFailed(mPhone.getPhoneId(), imsCall.getCallSession(),
                    reasonInfo);
        }

        @Override
        public void onCallResumed(ImsCall imsCall) {
            if (DBG) log("onCallResumed");

            // If we are the in midst of swapping FG and BG calls and the call we end up resuming
            // is not the one we expected, we likely had a resume failure and we need to swap the
            // FG and BG calls back.
            if (mHoldSwitchingState == HoldSwapState.SWAPPING_ACTIVE_AND_HELD
                    || mHoldSwitchingState == HoldSwapState.PENDING_RESUME_FOREGROUND_AFTER_FAILURE
                    || mHoldSwitchingState == HoldSwapState.PENDING_SINGLE_CALL_UNHOLD) {
                if (imsCall != mCallExpectedToResume) {
                    // If the call which resumed isn't as expected, we need to swap back to the
                    // previous configuration; the swap has failed.
                    if (DBG) {
                        log("onCallResumed : switching " + mForegroundCall + " with "
                                + mBackgroundCall);
                    }
                    mForegroundCall.switchWith(mBackgroundCall);
                } else {
                    // The call which resumed is the one we expected to resume, so we can clear out
                    // the mSwitchingFgAndBgCalls flag.
                    if (DBG) {
                        log("onCallResumed : expected call resumed.");
                    }
                }
                mHoldSwitchingState = HoldSwapState.INACTIVE;
                mCallExpectedToResume = null;
                logHoldSwapState("onCallResumed");
            }
            processCallStateChange(imsCall, ImsPhoneCall.State.ACTIVE,
                    DisconnectCause.NOT_DISCONNECTED);
            mMetrics.writeOnImsCallResumed(mPhone.getPhoneId(), imsCall.getCallSession());
        }

        @Override
        public void onCallResumeFailed(ImsCall imsCall, ImsReasonInfo reasonInfo) {
            if (mHoldSwitchingState == HoldSwapState.SWAPPING_ACTIVE_AND_HELD
                    || mHoldSwitchingState
                    == HoldSwapState.PENDING_RESUME_FOREGROUND_AFTER_FAILURE) {
                // If we are in the midst of swapping the FG and BG calls and
                // we got a resume fail, we need to swap back the FG and BG calls.
                // Since the FG call was held, will also try to resume the same.
                if (imsCall == mCallExpectedToResume) {
                    if (DBG) {
                        log("onCallResumeFailed : switching " + mForegroundCall + " with "
                                + mBackgroundCall);
                    }
                    mForegroundCall.switchWith(mBackgroundCall);
                    if (mForegroundCall.getState() == ImsPhoneCall.State.HOLDING) {
                        sendEmptyMessage(EVENT_RESUME_NOW_FOREGROUND_CALL);
                    }
                }

                //Call swap is done, reset the relevant variables
                mCallExpectedToResume = null;
                mHoldSwitchingState = HoldSwapState.INACTIVE;
                logHoldSwapState("onCallResumeFailed: multi calls");
            } else if (mHoldSwitchingState == HoldSwapState.PENDING_SINGLE_CALL_UNHOLD) {
                if (imsCall == mCallExpectedToResume) {
                    if (DBG) {
                        log("onCallResumeFailed: single call unhold case");
                    }
                    mForegroundCall.switchWith(mBackgroundCall);

                    mCallExpectedToResume = null;
                    mHoldSwitchingState = HoldSwapState.INACTIVE;
                    logHoldSwapState("onCallResumeFailed: single call");
                } else {
                    Rlog.w(LOG_TAG, "onCallResumeFailed: got a resume failed for a different call"
                            + " in the single call unhold case");
                }
            }
            mPhone.notifySuppServiceFailed(Phone.SuppService.RESUME);
            mMetrics.writeOnImsCallResumeFailed(mPhone.getPhoneId(), imsCall.getCallSession(),
                    reasonInfo);
        }

        @Override
        public void onCallResumeReceived(ImsCall imsCall) {
            if (DBG) log("onCallResumeReceived");
            ImsPhoneConnection conn = findConnection(imsCall);
            if (conn != null) {
                if (mOnHoldToneStarted) {
                    mPhone.stopOnHoldTone(conn);
                    mOnHoldToneStarted = false;
                }
                conn.onConnectionEvent(android.telecom.Connection.EVENT_CALL_REMOTELY_UNHELD, null);
            }

            boolean useVideoPauseWorkaround = mPhone.getContext().getResources().getBoolean(
                    com.android.internal.R.bool.config_useVideoPauseWorkaround);
            if (useVideoPauseWorkaround && mSupportPauseVideo &&
                    VideoProfile.isVideo(conn.getVideoState())) {
                // If we are using the video pause workaround, the vendor IMS code has issues
                // with video pause signalling.  In this case, when a call is remotely
                // held, the modem does not reliably change the video state of the call to be
                // paused.
                // As a workaround, we will turn on that bit now.
                conn.changeToUnPausedState();
            }

            SuppServiceNotification supp = new SuppServiceNotification();
            // Type of notification: 0 = MO; 1 = MT
            // Refer SuppServiceNotification class documentation.
            supp.notificationType = 1;
            supp.code = SuppServiceNotification.CODE_2_CALL_RETRIEVED;
            mPhone.notifySuppSvcNotification(supp);
            mMetrics.writeOnImsCallResumeReceived(mPhone.getPhoneId(), imsCall.getCallSession());
        }

        @Override
        public void onCallHoldReceived(ImsCall imsCall) {
            ImsPhoneCallTracker.this.onCallHoldReceived(imsCall);
        }

        @Override
        public void onCallSuppServiceReceived(ImsCall call,
                ImsSuppServiceNotification suppServiceInfo) {
            if (DBG) log("onCallSuppServiceReceived: suppServiceInfo=" + suppServiceInfo);

            SuppServiceNotification supp = new SuppServiceNotification();
            supp.notificationType = suppServiceInfo.notificationType;
            supp.code = suppServiceInfo.code;
            supp.index = suppServiceInfo.index;
            supp.number = suppServiceInfo.number;
            supp.history = suppServiceInfo.history;

            mPhone.notifySuppSvcNotification(supp);
        }

        @Override
        public void onCallMerged(final ImsCall call, final ImsCall peerCall, boolean swapCalls) {
            if (DBG) log("onCallMerged");

            ImsPhoneCall foregroundImsPhoneCall = findConnection(call).getCall();
            ImsPhoneConnection peerConnection = findConnection(peerCall);
            ImsPhoneCall peerImsPhoneCall = peerConnection == null ? null
                    : peerConnection.getCall();

            if (swapCalls) {
                switchAfterConferenceSuccess();
            }
            foregroundImsPhoneCall.merge(peerImsPhoneCall, ImsPhoneCall.State.ACTIVE);

            try {
                final ImsPhoneConnection conn = findConnection(call);
                log("onCallMerged: ImsPhoneConnection=" + conn);
                log("onCallMerged: CurrentVideoProvider=" + conn.getVideoProvider());
                setVideoCallProvider(conn, call);
                log("onCallMerged: CurrentVideoProvider=" + conn.getVideoProvider());
            } catch (Exception e) {
                loge("onCallMerged: exception " + e);
            }

            // After merge complete, update foreground as Active
            // and background call as Held, if background call exists
            processCallStateChange(mForegroundCall.getImsCall(), ImsPhoneCall.State.ACTIVE,
                    DisconnectCause.NOT_DISCONNECTED);
            if (peerConnection != null) {
                processCallStateChange(mBackgroundCall.getImsCall(), ImsPhoneCall.State.HOLDING,
                    DisconnectCause.NOT_DISCONNECTED);
            }

            // Check if the merge was requested by an existing conference call. In that
            // case, no further action is required.
            if (!call.isMergeRequestedByConf()) {
                log("onCallMerged :: calling onMultipartyStateChanged()");
                onMultipartyStateChanged(call, true);
            } else {
                log("onCallMerged :: Merge requested by existing conference.");
                // Reset the flag.
                call.resetIsMergeRequestedByConf(false);
            }
            logState();
        }

        @Override
        public void onCallMergeFailed(ImsCall call, ImsReasonInfo reasonInfo) {
            if (DBG) log("onCallMergeFailed reasonInfo=" + reasonInfo);

            // TODO: the call to notifySuppServiceFailed throws up the "merge failed" dialog
            // We should move this into the InCallService so that it is handled appropriately
            // based on the user facing UI.
            mPhone.notifySuppServiceFailed(Phone.SuppService.CONFERENCE);

            call.resetIsMergeRequestedByConf(false);

            // Start plumbing this even through Telecom so other components can take
            // appropriate action.
            ImsPhoneConnection conn = findConnection(call);
            if (conn != null) {
                conn.onConferenceMergeFailed();
                conn.handleMergeComplete();
            }
        }

        private void updateConferenceParticipantsTiming(List<ConferenceParticipant> participants) {
            for (ConferenceParticipant participant : participants) {
                // Every time participants are newly created from parcel, update their connect time.
                CacheEntry cachedConnectTime = findConnectionTimeUsePhoneNumber(participant);
                if (cachedConnectTime != null) {
                    participant.setConnectTime(cachedConnectTime.mConnectTime);
                    participant.setConnectElapsedTime(cachedConnectTime.mConnectElapsedTime);
                }
            }
        }

        /**
         * Called when the state of IMS conference participant(s) has changed.
         *
         * @param call the call object that carries out the IMS call.
         * @param participants the participant(s) and their new state information.
         */
        @Override
        public void onConferenceParticipantsStateChanged(ImsCall call,
                List<ConferenceParticipant> participants) {
            if (DBG) log("onConferenceParticipantsStateChanged");

            ImsPhoneConnection conn = findConnection(call);
            if (conn != null) {
                updateConferenceParticipantsTiming(participants);
                conn.updateConferenceParticipants(participants);
            }
        }

        @Override
        public void onCallSessionTtyModeReceived(ImsCall call, int mode) {
            mPhone.onTtyModeReceived(mode);
        }

        @Override
        public void onCallHandover(ImsCall imsCall, int srcAccessTech, int targetAccessTech,
            ImsReasonInfo reasonInfo) {
            // Check with the DCTracker to see if data is enabled; there may be a case when
            // ImsPhoneCallTracker isn't being informed of the right data enabled state via its
            // registration, so we'll refresh now.
            boolean isDataEnabled = mPhone.getDefaultPhone().getDataEnabledSettings()
                    .isDataEnabled();

            if (DBG) {
                log("onCallHandover ::  srcAccessTech=" + srcAccessTech + ", targetAccessTech="
                        + targetAccessTech + ", reasonInfo=" + reasonInfo + ", dataEnabled="
                        + mIsDataEnabled + "/" + isDataEnabled + ", dataMetered="
                        + mIsViLteDataMetered);
            }
            if (mIsDataEnabled != isDataEnabled) {
                loge("onCallHandover: data enabled state doesn't match! (was=" + mIsDataEnabled
                        + ", actually=" + isDataEnabled);
                mIsDataEnabled = isDataEnabled;
            }

            // Only consider it a valid handover to WIFI if the source radio tech is known.
            boolean isHandoverToWifi = srcAccessTech != ServiceState.RIL_RADIO_TECHNOLOGY_UNKNOWN
                    && srcAccessTech != ServiceState.RIL_RADIO_TECHNOLOGY_IWLAN
                    && targetAccessTech == ServiceState.RIL_RADIO_TECHNOLOGY_IWLAN;
            // Only consider it a handover from WIFI if the source and target radio tech is known.
            boolean isHandoverFromWifi =
                    srcAccessTech == ServiceState.RIL_RADIO_TECHNOLOGY_IWLAN
                            && targetAccessTech != ServiceState.RIL_RADIO_TECHNOLOGY_UNKNOWN
                            && targetAccessTech != ServiceState.RIL_RADIO_TECHNOLOGY_IWLAN;

            ImsPhoneConnection conn = findConnection(imsCall);
            if (conn != null) {
                ImsPhoneCall imsPhoneCall = conn.getCall();
                if (imsPhoneCall != null) {
                    // We might be playing ringback on the handover connection; we should stop
                    // playing it at this point (otherwise it could play indefinitely).
                    imsPhoneCall.maybeStopRingback();
                }
                if (conn.getDisconnectCause() == DisconnectCause.NOT_DISCONNECTED) {
                    if (isHandoverToWifi) {
                        removeMessages(EVENT_CHECK_FOR_WIFI_HANDOVER);
                        if (mIsViLteDataMetered) {
                            conn.setLocalVideoCapable(true);
                        }

                        if (mNotifyHandoverVideoFromLTEToWifi && mHasAttemptedStartOfCallHandover) {
                            // This is a handover which happened mid-call (ie not the start of call
                            // handover from LTE to WIFI), so we'll notify the InCall UI.
                            conn.onConnectionEvent(
                                    TelephonyManager.EVENT_HANDOVER_VIDEO_FROM_LTE_TO_WIFI, null);
                        }

                        // We are on WIFI now so no need to get notified of network availability.
                        unregisterForConnectivityChanges();
                    } else if (isHandoverFromWifi && imsCall.isVideoCall()) {
                        // A video call just dropped from WIFI to LTE; we want to be informed if a
                        // new WIFI
                        // network comes into range.
                        registerForConnectivityChanges();
                    }
                }

                if (isHandoverToWifi && mIsViLteDataMetered) {
                    conn.setLocalVideoCapable(true);
                }

                if (isHandoverFromWifi && imsCall.isVideoCall()) {
                    if (mIsViLteDataMetered) {
                        conn.setLocalVideoCapable(mIsDataEnabled);
                    }

                    if (mNotifyHandoverVideoFromWifiToLTE && mIsDataEnabled) {
                        if (conn.getDisconnectCause() == DisconnectCause.NOT_DISCONNECTED) {
                            log("onCallHandover :: notifying of WIFI to LTE handover.");
                            conn.onConnectionEvent(
                                    TelephonyManager.EVENT_HANDOVER_VIDEO_FROM_WIFI_TO_LTE, null);
                        } else {
                            // Call has already had a disconnect request issued by the user or is
                            // in the process of disconnecting; do not inform the UI of this as it
                            // is not relevant.
                            log("onCallHandover :: skip notify of WIFI to LTE handover for "
                                    + "disconnected call.");
                        }
                    }

                    if (!mIsDataEnabled && mIsViLteDataMetered) {
                        // Call was downgraded from WIFI to LTE and data is metered; downgrade the
                        // call now.
                        log("onCallHandover :: data is not enabled; attempt to downgrade.");
                        downgradeVideoCall(ImsReasonInfo.CODE_WIFI_LOST, conn);
                    }
                }
            } else {
                loge("onCallHandover :: connection null.");
            }
            // If there's a handover, then we're not in the "start of call" handover phase.
            if (!mHasAttemptedStartOfCallHandover) {
                mHasAttemptedStartOfCallHandover = true;
            }
            mMetrics.writeOnImsCallHandoverEvent(mPhone.getPhoneId(),
                    TelephonyCallSession.Event.Type.IMS_CALL_HANDOVER, imsCall.getCallSession(),
                    srcAccessTech, targetAccessTech, reasonInfo);
        }

        @Override
        public void onCallHandoverFailed(ImsCall imsCall, int srcAccessTech, int targetAccessTech,
            ImsReasonInfo reasonInfo) {
            if (DBG) {
                log("onCallHandoverFailed :: srcAccessTech=" + srcAccessTech +
                    ", targetAccessTech=" + targetAccessTech + ", reasonInfo=" + reasonInfo);
            }
            mMetrics.writeOnImsCallHandoverEvent(mPhone.getPhoneId(),
                    TelephonyCallSession.Event.Type.IMS_CALL_HANDOVER_FAILED,
                    imsCall.getCallSession(), srcAccessTech, targetAccessTech, reasonInfo);

            boolean isHandoverToWifi = srcAccessTech != ServiceState.RIL_RADIO_TECHNOLOGY_IWLAN &&
                    targetAccessTech == ServiceState.RIL_RADIO_TECHNOLOGY_IWLAN;
            ImsPhoneConnection conn = findConnection(imsCall);
            if (conn != null && isHandoverToWifi) {
                log("onCallHandoverFailed - handover to WIFI Failed");

                // If we know we failed to handover, don't check for failure in the future.
                removeMessages(EVENT_CHECK_FOR_WIFI_HANDOVER);

                if (imsCall.isVideoCall()
                        && conn.getDisconnectCause() == DisconnectCause.NOT_DISCONNECTED) {
                    // Start listening for a WIFI network to come into range for potential handover.
                    registerForConnectivityChanges();
                }

                if (mNotifyVtHandoverToWifiFail) {
                    // Only notify others if carrier config indicates to do so.
                    conn.onHandoverToWifiFailed();
                }
            }
            if (!mHasAttemptedStartOfCallHandover) {
                mHasAttemptedStartOfCallHandover = true;
            }
        }

        @Override
        public void onRttModifyRequestReceived(ImsCall imsCall) {
            ImsPhoneConnection conn = findConnection(imsCall);
            if (conn != null) {
                conn.onRttModifyRequestReceived();
            }
        }

        @Override
        public void onRttModifyResponseReceived(ImsCall imsCall, int status) {
            ImsPhoneConnection conn = findConnection(imsCall);
            if (conn != null) {
                conn.onRttModifyResponseReceived(status);
            }
        }

        @Override
        public void onRttMessageReceived(ImsCall imsCall, String message) {
            ImsPhoneConnection conn = findConnection(imsCall);
            if (conn != null) {
                conn.onRttMessageReceived(message);
            }
        }

        @Override
        public void onRttAudioIndicatorChanged(ImsCall imsCall, ImsStreamMediaProfile profile) {
          ImsPhoneConnection conn = findConnection(imsCall);
            if (conn != null) {
                conn.onRttAudioIndicatorChanged(profile);
            }
        }

        /**
         * Handles a change to the multiparty state for an {@code ImsCall}.  Notifies the associated
         * {@link ImsPhoneConnection} of the change.
         *
         * @param imsCall The IMS call.
         * @param isMultiParty {@code true} if the call became multiparty, {@code false}
         *      otherwise.
         */
        @Override
        public void onMultipartyStateChanged(ImsCall imsCall, boolean isMultiParty) {
            if (DBG) log("onMultipartyStateChanged to " + (isMultiParty ? "Y" : "N"));

            ImsPhoneConnection conn = findConnection(imsCall);
            if (conn != null) {
                conn.updateMultipartyState(isMultiParty);
            }
        }

        /**
         * Handles a change to the call quality for an {@code ImsCall}.
         * Notifies apps through the System API {@link PhoneStateListener#onCallAttributesChanged}.
         */
        @Override
        public void onCallQualityChanged(ImsCall imsCall, CallQuality callQuality) {
            // convert ServiceState.radioTech to TelephonyManager.NetworkType constant
            mPhone.onCallQualityChanged(callQuality,
                    ServiceState.rilRadioTechnologyToNetworkType(imsCall.getRadioTechnology()));
            String callId = imsCall.getSession().getCallId();
            CallQualityMetrics cqm = mCallQualityMetrics.get(callId);
            if (cqm == null) {
                cqm = new CallQualityMetrics(mPhone);
                mLeastRecentCallId.add(callId);
            }
            cqm.saveCallQuality(callQuality);
            mCallQualityMetrics.put(callId, cqm);
        }
    };

    /**
     * Listen to the IMS call state change
     */
    private ImsCall.Listener mImsUssdListener = new ImsCall.Listener() {
        @Override
        public void onCallStarted(ImsCall imsCall) {
            if (DBG) log("mImsUssdListener onCallStarted");

            if (imsCall == mUssdSession) {
                if (mPendingUssd != null) {
                    AsyncResult.forMessage(mPendingUssd);
                    mPendingUssd.sendToTarget();
                    mPendingUssd = null;
                }
            }
        }

        @Override
        public void onCallStartFailed(ImsCall imsCall, ImsReasonInfo reasonInfo) {
            if (DBG) log("mImsUssdListener onCallStartFailed reasonCode=" + reasonInfo.getCode());

            onCallTerminated(imsCall, reasonInfo);
        }

        @Override
        public void onCallTerminated(ImsCall imsCall, ImsReasonInfo reasonInfo) {
            if (DBG) log("mImsUssdListener onCallTerminated reasonCode=" + reasonInfo.getCode());
            removeMessages(EVENT_CHECK_FOR_WIFI_HANDOVER);
            mHasAttemptedStartOfCallHandover = false;
            unregisterForConnectivityChanges();

            if (imsCall == mUssdSession) {
                mUssdSession = null;
                if (mPendingUssd != null) {
                    CommandException ex =
                            new CommandException(CommandException.Error.GENERIC_FAILURE);
                    AsyncResult.forMessage(mPendingUssd, null, ex);
                    mPendingUssd.sendToTarget();
                    mPendingUssd = null;
                }
            }
            imsCall.close();
        }

        @Override
        public void onCallUssdMessageReceived(ImsCall call,
                int mode, String ussdMessage) {
            if (DBG) log("mImsUssdListener onCallUssdMessageReceived mode=" + mode);

            int ussdMode = -1;

            switch(mode) {
                case ImsCall.USSD_MODE_REQUEST:
                    ussdMode = CommandsInterface.USSD_MODE_REQUEST;
                    break;

                case ImsCall.USSD_MODE_NOTIFY:
                    ussdMode = CommandsInterface.USSD_MODE_NOTIFY;
                    break;
            }

            mPhone.onIncomingUSSD(ussdMode, ussdMessage);
        }
    };

    private final ImsMmTelManager.RegistrationCallback mImsRegistrationCallback =
            new ImsMmTelManager.RegistrationCallback() {

                @Override
                public void onRegistered(
                        @ImsRegistrationImplBase.ImsRegistrationTech int imsRadioTech) {
                    if (DBG) log("onImsConnected imsRadioTech=" + imsRadioTech);
                    mPhone.setServiceState(ServiceState.STATE_IN_SERVICE);
                    mPhone.setImsRegistered(true);
                    mMetrics.writeOnImsConnectionState(mPhone.getPhoneId(),
                            ImsConnectionState.State.CONNECTED, null);
                }

                @Override
                public void onRegistering(
                        @ImsRegistrationImplBase.ImsRegistrationTech int imsRadioTech) {
                    if (DBG) log("onImsProgressing imsRadioTech=" + imsRadioTech);
                    mPhone.setServiceState(ServiceState.STATE_OUT_OF_SERVICE);
                    mPhone.setImsRegistered(false);
                    mMetrics.writeOnImsConnectionState(mPhone.getPhoneId(),
                            ImsConnectionState.State.PROGRESSING, null);
                }

                @Override
                public void onUnregistered(ImsReasonInfo imsReasonInfo) {
                    if (DBG) log("onImsDisconnected imsReasonInfo=" + imsReasonInfo);
                    mPhone.setServiceState(ServiceState.STATE_OUT_OF_SERVICE);
                    mPhone.setImsRegistered(false);
                    mPhone.processDisconnectReason(imsReasonInfo);
                    mMetrics.writeOnImsConnectionState(mPhone.getPhoneId(),
                            ImsConnectionState.State.DISCONNECTED, imsReasonInfo);
                }

                @Override
                public void onSubscriberAssociatedUriChanged(Uri[] uris) {
                    if (DBG) log("registrationAssociatedUriChanged");
                    mPhone.setCurrentSubscriberUris(uris);
                }
            };

    private final ImsMmTelManager.CapabilityCallback mImsCapabilityCallback =
            new ImsMmTelManager.CapabilityCallback() {
                @Override
                public void onCapabilitiesStatusChanged(
                        MmTelFeature.MmTelCapabilities capabilities) {
                    if (DBG) log("onCapabilitiesStatusChanged: " + capabilities);
                    SomeArgs args = SomeArgs.obtain();
                    args.arg1 = capabilities;
                    // Remove any pending updates; they're already stale, so no need to process
                    // them.
                    removeMessages(EVENT_ON_FEATURE_CAPABILITY_CHANGED);
                    obtainMessage(EVENT_ON_FEATURE_CAPABILITY_CHANGED, args).sendToTarget();
                }
            };

    private ImsConfigListener.Stub mImsConfigListener = new ImsConfigListener.Stub() {
        @Override
        public void onGetFeatureResponse(int feature, int network, int value, int status) {}

        @Override
        public void onSetFeatureResponse(int feature, int network, int value, int status) {
            mMetrics.writeImsSetFeatureValue(mPhone.getPhoneId(), feature, network, value);
        }

        @Override
        public void onGetVideoQuality(int status, int quality) {}

        @Override
        public void onSetVideoQuality(int status) {}

    };

    private final ProvisioningManager.Callback mConfigCallback =
            new ProvisioningManager.Callback() {
        @Override
        public void onProvisioningIntChanged(int item, int value) {
            sendConfigChangedIntent(item, Integer.toString(value));
        }

        @Override
        public void onProvisioningStringChanged(int item, String value) {
            sendConfigChangedIntent(item, value);
        }

        // send IMS_CONFIG_CHANGED intent for older services that do not implement the new callback
        // interface.
        private void sendConfigChangedIntent(int item, String value) {
            log("sendConfigChangedIntent - [" + item + ", " + value + "]");
            Intent configChangedIntent = new Intent(ImsConfig.ACTION_IMS_CONFIG_CHANGED);
            configChangedIntent.putExtra(ImsConfig.EXTRA_CHANGED_ITEM, item);
            configChangedIntent.putExtra(ImsConfig.EXTRA_NEW_VALUE, value);
            if (mPhone != null && mPhone.getContext() != null) {
                mPhone.getContext().sendBroadcast(configChangedIntent);
            }
        }
    };

    public void sendCallStartFailedDisconnect(ImsCall imsCall, ImsReasonInfo reasonInfo) {
        mPendingMO = null;
        ImsPhoneConnection conn = findConnection(imsCall);
        Call.State callState;
        if (conn != null) {
            callState = conn.getState();
        } else {
            // Need to fall back in case connection is null; it shouldn't be, but a sane
            // fallback is to assume we're dialing.  This state is only used to
            // determine which disconnect string to show in the case of a low battery
            // disconnect.
            callState = Call.State.DIALING;
        }
        int cause = getDisconnectCauseFromReasonInfo(reasonInfo, callState);

        processCallStateChange(imsCall, ImsPhoneCall.State.DISCONNECTED, cause);
        mPhone.notifyImsReason(reasonInfo);
    }

    @UnsupportedAppUsage
    public ImsUtInterface getUtInterface() throws ImsException {
        if (mImsManager == null) {
            throw getImsManagerIsNullException();
        }

        ImsUtInterface ut = mImsManager.getSupplementaryServiceConfiguration();
        return ut;
    }

    private void transferHandoverConnections(ImsPhoneCall call) {
        if (call.mConnections != null) {
            for (Connection c : call.mConnections) {
                c.mPreHandoverState = call.mState;
                log ("Connection state before handover is " + c.getStateBeforeHandover());
            }
        }
        if (mHandoverCall.mConnections == null ) {
            mHandoverCall.mConnections = call.mConnections;
        } else { // Multi-call SRVCC
            mHandoverCall.mConnections.addAll(call.mConnections);
        }
        if (mHandoverCall.mConnections != null) {
            if (call.getImsCall() != null) {
                call.getImsCall().close();
            }
            for (Connection c : mHandoverCall.mConnections) {
                ((ImsPhoneConnection)c).changeParent(mHandoverCall);
                ((ImsPhoneConnection)c).releaseWakeLock();
            }
        }
        if (call.getState().isAlive()) {
            log ("Call is alive and state is " + call.mState);
            mHandoverCall.mState = call.mState;
        }
        call.mConnections.clear();
        call.mState = ImsPhoneCall.State.IDLE;
        if (mPendingMO != null) {
            // If the call is handed over before moving to alerting (i.e. e911 CSFB redial), clear
            // pending MO here.
            logi("pending MO on handover, clearing...");
            mPendingMO = null;
        }
    }

    /* package */
    void notifySrvccState(Call.SrvccState state) {
        if (DBG) log("notifySrvccState state=" + state);

        mSrvccState = state;

        if (mSrvccState == Call.SrvccState.COMPLETED) {
            transferHandoverConnections(mForegroundCall);
            transferHandoverConnections(mBackgroundCall);
            transferHandoverConnections(mRingingCall);
        }
    }

    //****** Overridden from Handler

    @Override
    public void
    handleMessage (Message msg) {
        AsyncResult ar;
        if (DBG) log("handleMessage what=" + msg.what);

        switch (msg.what) {
            case EVENT_HANGUP_PENDINGMO:
                if (mPendingMO != null) {
                    mPendingMO.onDisconnect();
                    removeConnection(mPendingMO);
                    mPendingMO = null;
                }
                mPendingIntentExtras = null;
                updatePhoneState();
                mPhone.notifyPreciseCallStateChanged();
                break;
            case EVENT_RESUME_NOW_FOREGROUND_CALL:
                try {
                    resumeForegroundCall();
                } catch (ImsException e) {
                    if (Phone.DEBUG_PHONE) {
                        loge("handleMessage EVENT_RESUME_NOW_FOREGROUND_CALL exception=" + e);
                    }
                }
                break;
            case EVENT_ANSWER_WAITING_CALL:
                try {
                    answerWaitingCall();
                } catch (ImsException e) {
                    if (Phone.DEBUG_PHONE) {
                        loge("handleMessage EVENT_ANSWER_WAITING_CALL exception=" + e);
                    }
                }
                break;
            case EVENT_DIAL_PENDINGMO:
                dialInternal(mPendingMO, mClirMode, mPendingCallVideoState, mPendingIntentExtras);
                mPendingIntentExtras = null;
                break;

            case EVENT_EXIT_ECBM_BEFORE_PENDINGMO:
                if (mPendingMO != null) {
                    //Send ECBM exit request
                    try {
                        EcbmHandler.getInstance().exitEmergencyCallbackMode();
                        EcbmHandler.getInstance().setOnEcbModeExitResponse(this,
                                EVENT_EXIT_ECM_RESPONSE_CDMA, null);
                        pendingCallClirMode = mClirMode;
                        pendingCallInEcm = true;
                    } catch (Exception e) {
                        e.printStackTrace();
                        mPendingMO.setDisconnectCause(DisconnectCause.ERROR_UNSPECIFIED);
                        sendEmptyMessageDelayed(EVENT_HANGUP_PENDINGMO, TIMEOUT_HANGUP_PENDINGMO);
                    }
                }
                break;

            case EVENT_EXIT_ECM_RESPONSE_CDMA:
                // no matter the result, we still do the same here
                if (pendingCallInEcm) {
                    dialInternal(mPendingMO, pendingCallClirMode,
                            mPendingCallVideoState, mPendingIntentExtras);
                    mPendingIntentExtras = null;
                    pendingCallInEcm = false;
                }
                EcbmHandler.getInstance().unsetOnEcbModeExitResponse(this);
                break;
            case EVENT_VT_DATA_USAGE_UPDATE:
                ar = (AsyncResult) msg.obj;
                ImsCall call = (ImsCall) ar.userObj;
                Long usage = (long) ar.result;
                log("VT data usage update. usage = " + usage + ", imsCall = " + call);
                if (usage > 0) {
                    updateVtDataUsage(call, usage);
                }
                break;
            case EVENT_DATA_ENABLED_CHANGED:
                ar = (AsyncResult) msg.obj;
                if (ar.result instanceof Pair) {
                    Pair<Boolean, Integer> p = (Pair<Boolean, Integer>) ar.result;
                    onDataEnabledChanged(p.first, p.second);
                }
                break;
            case EVENT_CHECK_FOR_WIFI_HANDOVER:
                if (msg.obj instanceof ImsCall) {
                    ImsCall imsCall = (ImsCall) msg.obj;
                    if (imsCall != mForegroundCall.getImsCall()) {
                        Rlog.i(LOG_TAG, "handoverCheck: no longer FG; check skipped.");
                        unregisterForConnectivityChanges();
                        // Handover check and its not the foreground call any more.
                        return;
                    }
                    if (!mHasAttemptedStartOfCallHandover) {
                        mHasAttemptedStartOfCallHandover = true;
                    }
                    if (!imsCall.isWifiCall()) {
                        // Call did not handover to wifi, notify of handover failure.
                        ImsPhoneConnection conn = findConnection(imsCall);
                        if (conn != null) {
                            Rlog.i(LOG_TAG, "handoverCheck: handover failed.");
                            conn.onHandoverToWifiFailed();
                        }

                        if (imsCall.isVideoCall()
                                && conn.getDisconnectCause() == DisconnectCause.NOT_DISCONNECTED) {
                            registerForConnectivityChanges();
                        }
                    }
                }
                break;
            case EVENT_ON_FEATURE_CAPABILITY_CHANGED: {
                SomeArgs args = (SomeArgs) msg.obj;
                try {
                    ImsFeature.Capabilities capabilities = (ImsFeature.Capabilities) args.arg1;
                    handleFeatureCapabilityChanged(capabilities);
                } finally {
                    args.recycle();
                }
                break;
            }
            case EVENT_SUPP_SERVICE_INDICATION: {
                ar = (AsyncResult) msg.obj;
                ImsPhoneMmiCode mmiCode = new ImsPhoneMmiCode(mPhone);
                try {
                    mmiCode.setIsSsInfo(true);
                    mmiCode.processImsSsData(ar);
                } catch (ImsException e) {
                    Rlog.e(LOG_TAG, "Exception in parsing SS Data: " + e);
                }
                break;
            }
            case EVENT_REDIAL_WIFI_E911_CALL: {
                Pair<ImsCall, ImsReasonInfo> callInfo =
                        (Pair<ImsCall, ImsReasonInfo>) ((AsyncResult) msg.obj).userObj;
                removeMessages(EVENT_REDIAL_WIFI_E911_TIMEOUT);
                mPhone.getDefaultPhone().getServiceStateTracker()
                        .unregisterForNetworkAttached(this);
                ImsPhoneConnection oldConnection = findConnection(callInfo.first);
                if (oldConnection == null) {
                    sendCallStartFailedDisconnect(callInfo.first, callInfo.second);
                    loge("EVENT_REDIAL_WIFI_E911_CALL: null oldConnection");
                    break;
                }
                mForegroundCall.detach(oldConnection);
                removeConnection(oldConnection);
                try {
                    Connection newConnection =
                            mPhone.getDefaultPhone().dial(mLastDialString, mLastDialArgs);
                    oldConnection.onOriginalConnectionReplaced(newConnection);
                } catch (CallStateException e) {
                    sendCallStartFailedDisconnect(callInfo.first, callInfo.second);
                }
                break;
            }
            case EVENT_REDIAL_WIFI_E911_TIMEOUT: {
                Pair<ImsCall, ImsReasonInfo> callInfo = (Pair<ImsCall, ImsReasonInfo>) msg.obj;
                mPhone.getDefaultPhone().getServiceStateTracker()
                        .unregisterForNetworkAttached(this);
                removeMessages(EVENT_REDIAL_WIFI_E911_CALL);
                sendCallStartFailedDisconnect(callInfo.first, callInfo.second);
                break;
            }
            case EVENT_RETRY_ON_IMS_WITHOUT_RTT: {
                Pair<ImsCall, ImsReasonInfo> callInfo = (Pair<ImsCall, ImsReasonInfo>) msg.obj;

                ImsPhoneConnection oldConnection = findConnection(callInfo.first);
                if (oldConnection == null) {
                    sendCallStartFailedDisconnect(callInfo.first, callInfo.second);
                    loge("EVENT_RETRY_ON_IMS_WITHOUT_RTT: null oldConnection");
                    return;
                }
                mForegroundCall.detach(oldConnection);
                removeConnection(oldConnection);
                try {
                    mLastDialArgs.intentExtras.putBoolean(
                            android.telecom.TelecomManager.EXTRA_START_CALL_WITH_RTT, false);
                    Connection newConnection =
                            mPhone.getDefaultPhone().dial(mLastDialString, mLastDialArgs);
                    oldConnection.onOriginalConnectionReplaced(newConnection);

                    final ImsCall imsCall = mForegroundCall.getImsCall();
                    final ImsCallProfile callProfile = imsCall.getCallProfile();
                    /* update EXTRA_RETRY_ON_IMS_WITHOUT_RTT for clients to infer
                       from this extra that the call is re-dialed without RTT */
                    callProfile.setCallExtraBoolean(
                            QtiImsUtils.EXTRA_RETRY_ON_IMS_WITHOUT_RTT, true);
                    ImsPhoneConnection conn = findConnection(imsCall);
                    conn.updateExtras(imsCall);
                } catch (CallStateException e) {
                    sendCallStartFailedDisconnect(callInfo.first, callInfo.second);
                }

                break;
            }
        }
    }

    /**
     * Update video call data usage
     *
     * @param call The IMS call
     * @param dataUsage The aggregated data usage for the call
     */
    private void updateVtDataUsage(ImsCall call, long dataUsage) {
        long oldUsage = 0L;
        if (mVtDataUsageMap.containsKey(call.uniqueId)) {
            oldUsage = mVtDataUsageMap.get(call.uniqueId);
        }

        long delta = dataUsage - oldUsage;
        mVtDataUsageMap.put(call.uniqueId, dataUsage);

        log("updateVtDataUsage: call=" + call + ", delta=" + delta);

        long currentTime = SystemClock.elapsedRealtime();
        int isRoaming = mPhone.getServiceState().getDataRoaming() ? 1 : 0;

        // Create the snapshot of total video call data usage.
        NetworkStats vtDataUsageSnapshot = new NetworkStats(currentTime, 1);
        vtDataUsageSnapshot.combineAllValues(mVtDataUsageSnapshot);
        // Since the modem only reports the total vt data usage rather than rx/tx separately,
        // the only thing we can do here is splitting the usage into half rx and half tx.
        // Uid -1 indicates this is for the overall device data usage.
        vtDataUsageSnapshot.combineValues(new NetworkStats.Entry(
                NetworkStatsService.VT_INTERFACE, -1, NetworkStats.SET_FOREGROUND,
                NetworkStats.TAG_NONE, NetworkStats.METERED_YES, isRoaming,
                NetworkStats.DEFAULT_NETWORK_YES, delta / 2, 0, delta / 2, 0, 0));
        mVtDataUsageSnapshot = vtDataUsageSnapshot;

        // Create the snapshot of video call data usage per dialer. combineValues will create
        // a separate entry if uid is different from the previous snapshot.
        NetworkStats vtDataUsageUidSnapshot = new NetworkStats(currentTime, 1);
        vtDataUsageUidSnapshot.combineAllValues(mVtDataUsageUidSnapshot);

        // The dialer uid might not be initialized correctly during boot up due to telecom service
        // not ready or its default dialer cache not ready. So we double check again here to see if
        // default dialer uid is really not available.
        if (mDefaultDialerUid.get() == NetworkStats.UID_ALL) {
            final TelecomManager telecomManager =
                    (TelecomManager) mPhone.getContext().getSystemService(Context.TELECOM_SERVICE);
            mDefaultDialerUid.set(
                    getPackageUid(mPhone.getContext(), telecomManager.getDefaultDialerPackage()));
        }

        // Since the modem only reports the total vt data usage rather than rx/tx separately,
        // the only thing we can do here is splitting the usage into half rx and half tx.
        vtDataUsageUidSnapshot.combineValues(new NetworkStats.Entry(
                NetworkStatsService.VT_INTERFACE, mDefaultDialerUid.get(),
                NetworkStats.SET_FOREGROUND, NetworkStats.TAG_NONE, NetworkStats.METERED_YES,
                isRoaming, NetworkStats.DEFAULT_NETWORK_YES, delta / 2, 0, delta / 2, 0, 0));
        mVtDataUsageUidSnapshot = vtDataUsageUidSnapshot;
    }

    @UnsupportedAppUsage
    @Override
    protected void log(String msg) {
        Rlog.d(LOG_TAG, "[" + mPhone.getPhoneId() + "] " + msg);
    }

    @UnsupportedAppUsage
    protected void loge(String msg) {
        Rlog.e(LOG_TAG, "[" + mPhone.getPhoneId() + "] " + msg);
    }

    void logi(String msg) {
        Rlog.i(LOG_TAG, "[" + mPhone.getPhoneId() + "] " + msg);
    }

    void logHoldSwapState(String loc) {
        String holdSwapState = "???";
        switch (mHoldSwitchingState) {
            case INACTIVE:
                holdSwapState = "INACTIVE";
                break;
            case PENDING_SINGLE_CALL_HOLD:
                holdSwapState = "PENDING_SINGLE_CALL_HOLD";
                break;
            case PENDING_SINGLE_CALL_UNHOLD:
                holdSwapState = "PENDING_SINGLE_CALL_UNHOLD";
                break;
            case SWAPPING_ACTIVE_AND_HELD:
                holdSwapState = "SWAPPING_ACTIVE_AND_HELD";
                break;
            case HOLDING_TO_ANSWER_INCOMING:
                holdSwapState = "HOLDING_TO_ANSWER_INCOMING";
                break;
            case PENDING_RESUME_FOREGROUND_AFTER_FAILURE:
                holdSwapState = "PENDING_RESUME_FOREGROUND_AFTER_FAILURE";
                break;
            case HOLDING_TO_DIAL_OUTGOING:
                holdSwapState = "HOLDING_TO_DIAL_OUTGOING";
                break;
        }
        logi("holdSwapState set to " + holdSwapState + " at " + loc);
    }

    /**
     * Logs the current state of the ImsPhoneCallTracker.  Useful for debugging issues with
     * call tracking.
     */
    /* package */
    void logState() {
        if (!VERBOSE_STATE_LOGGING) {
            return;
        }

        StringBuilder sb = new StringBuilder();
        sb.append("Current IMS PhoneCall State:\n");
        sb.append(" Foreground: ");
        sb.append(mForegroundCall);
        sb.append("\n");
        sb.append(" Background: ");
        sb.append(mBackgroundCall);
        sb.append("\n");
        sb.append(" Ringing: ");
        sb.append(mRingingCall);
        sb.append("\n");
        sb.append(" Handover: ");
        sb.append(mHandoverCall);
        sb.append("\n");
        Rlog.v(LOG_TAG, sb.toString());
    }

    @Override
    public void dump(FileDescriptor fd, PrintWriter pw, String[] args) {
        pw.println("ImsPhoneCallTracker extends:");
        super.dump(fd, pw, args);
        pw.println(" mVoiceCallEndedRegistrants=" + mVoiceCallEndedRegistrants);
        pw.println(" mVoiceCallStartedRegistrants=" + mVoiceCallStartedRegistrants);
        pw.println(" mRingingCall=" + mRingingCall);
        pw.println(" mForegroundCall=" + mForegroundCall);
        pw.println(" mBackgroundCall=" + mBackgroundCall);
        pw.println(" mHandoverCall=" + mHandoverCall);
        pw.println(" mPendingMO=" + mPendingMO);
        //pw.println(" mHangupPendingMO=" + mHangupPendingMO);
        pw.println(" mPhone=" + mPhone);
        pw.println(" mDesiredMute=" + mDesiredMute);
        pw.println(" mState=" + mState);
        pw.println(" mMmTelCapabilities=" + mMmTelCapabilities);
        pw.println(" mDefaultDialerUid=" + mDefaultDialerUid.get());
        pw.println(" mVtDataUsageSnapshot=" + mVtDataUsageSnapshot);
        pw.println(" mVtDataUsageUidSnapshot=" + mVtDataUsageUidSnapshot);
        pw.println(" mCallQualityMetrics=" + mCallQualityMetrics);

        pw.flush();
        pw.println("++++++++++++++++++++++++++++++++");

        try {
            if (mImsManager != null) {
                mImsManager.dump(fd, pw, args);
            }
        } catch (Exception e) {
            e.printStackTrace();
        }

        if (mConnections != null && mConnections.size() > 0) {
            pw.println("mConnections:");
            for (int i = 0; i < mConnections.size(); i++) {
                pw.println("  [" + i + "]: " + mConnections.get(i));
            }
        }
    }

    @Override
    protected void handlePollCalls(AsyncResult ar) {
    }

    /* package */
    public ImsEcbm getEcbmInterface() throws ImsException {
        if (mImsManager == null) {
            throw getImsManagerIsNullException();
        }

        ImsEcbm ecbm = mImsManager.getEcbmInterface();
        return ecbm;
    }

    /* package */
    ImsMultiEndpoint getMultiEndpointInterface() throws ImsException {
        if (mImsManager == null) {
            throw getImsManagerIsNullException();
        }

        try {
            return mImsManager.getMultiEndpointInterface();
        } catch (ImsException e) {
            if (e.getCode() == ImsReasonInfo.CODE_MULTIENDPOINT_NOT_SUPPORTED) {
                return null;
            } else {
                throw e;
            }

        }
    }

    public boolean isInEmergencyCall() {
        return mIsInEmergencyCall;
    }

    /**
     * @return true if the IMS capability for the specified registration technology is currently
     * available.
     */
    public boolean isImsCapabilityAvailable(int capability, int regTech) {
        return (getImsRegistrationTech() == regTech) && mMmTelCapabilities.isCapable(capability);
    }

    public boolean isVolteEnabled() {
        boolean isRadioTechLte = getImsRegistrationTech()
                == ImsRegistrationImplBase.REGISTRATION_TECH_LTE;
        return isRadioTechLte && mMmTelCapabilities.isCapable(
                MmTelFeature.MmTelCapabilities.CAPABILITY_TYPE_VOICE);
    }

    public boolean isVowifiEnabled() {
        boolean isRadioTechIwlan = getImsRegistrationTech()
                == ImsRegistrationImplBase.REGISTRATION_TECH_IWLAN;
        return isRadioTechIwlan && mMmTelCapabilities.isCapable(
                MmTelFeature.MmTelCapabilities.CAPABILITY_TYPE_VOICE);
    }

    public boolean isVideoCallEnabled() {
        return mMmTelCapabilities.isCapable(MmTelFeature.MmTelCapabilities.CAPABILITY_TYPE_VIDEO);
    }

    @Override
    public PhoneConstants.State getState() {
        return mState;
    }

    public int getImsRegistrationTech() {
        if (mImsManager != null) {
            return mImsManager.getRegistrationTech();
        }
        return ImsRegistrationImplBase.REGISTRATION_TECH_NONE;
    }

    private void retryGetImsService() {
        // The binder connection is already up. Do not try to get it again.
        if (mImsManager.isServiceAvailable()) {
            return;
        }

        mImsManagerConnector.connect();
    }

    private void setVideoCallProvider(ImsPhoneConnection conn, ImsCall imsCall)
            throws RemoteException {
        IImsVideoCallProvider imsVideoCallProvider =
                imsCall.getCallSession().getVideoCallProvider();
        if (imsVideoCallProvider != null) {
            // TODO: Remove this when we can better formalize the format of session modify requests.
            boolean useVideoPauseWorkaround = mPhone.getContext().getResources().getBoolean(
                    com.android.internal.R.bool.config_useVideoPauseWorkaround);

            ImsVideoCallProviderWrapper imsVideoCallProviderWrapper =
                    new ImsVideoCallProviderWrapper(imsVideoCallProvider);
            if (useVideoPauseWorkaround) {
                imsVideoCallProviderWrapper.setUseVideoPauseWorkaround(useVideoPauseWorkaround);
            }
            conn.setVideoProvider(imsVideoCallProviderWrapper);
            imsVideoCallProviderWrapper.registerForDataUsageUpdate
                    (this, EVENT_VT_DATA_USAGE_UPDATE, imsCall);
            imsVideoCallProviderWrapper.addImsVideoProviderCallback(conn);
        }
    }

    public boolean isUtEnabled() {
        return mMmTelCapabilities.isCapable(MmTelFeature.MmTelCapabilities.CAPABILITY_TYPE_UT);
    }

    /**
     * Given a call subject, removes any characters considered by the current carrier to be
     * invalid, as well as escaping (using \) any characters which the carrier requires to be
     * escaped.
     *
     * @param callSubject The call subject.
     * @return The call subject with invalid characters removed and escaping applied as required.
     */
    private String cleanseInstantLetteringMessage(String callSubject) {
        if (TextUtils.isEmpty(callSubject)) {
            return callSubject;
        }

        // Get the carrier config for the current sub.
        CarrierConfigManager configMgr = (CarrierConfigManager)
                mPhone.getContext().getSystemService(Context.CARRIER_CONFIG_SERVICE);
        // Bail if we can't find the carrier config service.
        if (configMgr == null) {
            return callSubject;
        }

        PersistableBundle carrierConfig = configMgr.getConfigForSubId(mPhone.getSubId());
        // Bail if no carrier config found.
        if (carrierConfig == null) {
            return callSubject;
        }

        // Try to replace invalid characters
        String invalidCharacters = carrierConfig.getString(
                CarrierConfigManager.KEY_CARRIER_INSTANT_LETTERING_INVALID_CHARS_STRING);
        if (!TextUtils.isEmpty(invalidCharacters)) {
            callSubject = callSubject.replaceAll(invalidCharacters, "");
        }

        // Try to escape characters which need to be escaped.
        String escapedCharacters = carrierConfig.getString(
                CarrierConfigManager.KEY_CARRIER_INSTANT_LETTERING_ESCAPED_CHARS_STRING);
        if (!TextUtils.isEmpty(escapedCharacters)) {
            callSubject = escapeChars(escapedCharacters, callSubject);
        }
        return callSubject;
    }

    /**
     * Given a source string, return a string where a set of characters are escaped using the
     * backslash character.
     *
     * @param toEscape The characters to escape with a backslash.
     * @param source The source string.
     * @return The source string with characters escaped.
     */
    private String escapeChars(String toEscape, String source) {
        StringBuilder escaped = new StringBuilder();
        for (char c : source.toCharArray()) {
            if (toEscape.contains(Character.toString(c))) {
                escaped.append("\\");
            }
            escaped.append(c);
        }

        return escaped.toString();
    }

    /**
     * Initiates a pull of an external call.
     *
     * Initiates a pull by making a dial request with the {@link ImsCallProfile#EXTRA_IS_CALL_PULL}
     * extra specified.  We call {@link ImsPhone#notifyUnknownConnection(Connection)} which notifies
     * Telecom of the new dialed connection.  The
     * {@code PstnIncomingCallNotifier#maybeSwapWithUnknownConnection} logic ensures that the new
     * {@link ImsPhoneConnection} resulting from the dial gets swapped with the
     * {@link ImsExternalConnection}, which effectively makes the external call become a regular
     * call.  Magic!
     *
     * @param number The phone number of the call to be pulled.
     * @param videoState The desired video state of the pulled call.
     * @param dialogId The {@link ImsExternalConnection#getCallId()} dialog id associated with the
     *                 call which is being pulled.
     */
    @Override
    public void pullExternalCall(String number, int videoState, int dialogId) {
        Bundle extras = new Bundle();
        extras.putBoolean(ImsCallProfile.EXTRA_IS_CALL_PULL, true);
        extras.putInt(ImsExternalCallTracker.EXTRA_IMS_EXTERNAL_CALL_ID, dialogId);
        try {
            Connection connection = dial(number, videoState, extras);
            mPhone.notifyUnknownConnection(connection);
        } catch (CallStateException e) {
            loge("pullExternalCall failed - " + e);
        }
    }

    private ImsException getImsManagerIsNullException() {
        return new ImsException("no ims manager", ImsReasonInfo.CODE_LOCAL_ILLEGAL_STATE);
    }

    private boolean shouldDisconnectActiveCallOnDial(boolean isEmergencyNumber) {
        if (mAllowHoldingVideoCall) {
            return false;
        }

        boolean isActiveVideoCall = false;
        if (mForegroundCall.getState() == ImsPhoneCall.State.ACTIVE) {
            ImsCall activeImsCall = mForegroundCall.getImsCall();
            if (activeImsCall != null) {
                isActiveVideoCall = activeImsCall.isVideoCall();
            }
        }

       return (isActiveVideoCall && isEmergencyNumber);
    }

    /**
     * Determines if answering an incoming call will cause the active call to be disconnected.
     * <p>
     * This will be the case if
     * {@link CarrierConfigManager#KEY_DROP_VIDEO_CALL_WHEN_ANSWERING_AUDIO_CALL_BOOL} is
     * {@code true} for the carrier, the active call is a video call over WIFI, and the incoming
     * call is an audio call.
     *
     * @param activeCall The active call.
     * @param incomingCall The incoming call.
     * @return {@code true} if answering the incoming call will cause the active call to be
     *      disconnected, {@code false} otherwise.
     */
    private boolean shouldDisconnectActiveCallOnAnswer(ImsCall activeCall,
            ImsCall incomingCall) {

        if (activeCall == null || incomingCall == null) {
            return false;
        }

        if (!mDropVideoCallWhenAnsweringAudioCall) {
            return false;
        }

        boolean isActiveCallVideo = activeCall.isVideoCall() ||
                (mTreatDowngradedVideoCallsAsVideoCalls && activeCall.wasVideoCall());
        boolean isActiveCallOnWifi = activeCall.isWifiCall();
        boolean isVoWifiEnabled = mImsManager.isWfcEnabledByPlatform()
                && mImsManager.isWfcEnabledByUser();
        boolean isIncomingCallAudio = !incomingCall.isVideoCall();
        log("shouldDisconnectActiveCallOnAnswer : isActiveCallVideo=" + isActiveCallVideo +
                " isActiveCallOnWifi=" + isActiveCallOnWifi + " isIncomingCallAudio=" +
                isIncomingCallAudio + " isVowifiEnabled=" + isVoWifiEnabled);

        return isActiveCallVideo && isActiveCallOnWifi && isIncomingCallAudio && !isVoWifiEnabled;
    }

    /**
     * Get aggregated video call data usage since boot.
     *
     * @param perUidStats True if requesting data usage per uid, otherwise overall usage.
     * @return Snapshot of video call data usage
     */
    public NetworkStats getVtDataUsage(boolean perUidStats) {

        // If there is an ongoing VT call, request the latest VT usage from the modem. The latest
        // usage will return asynchronously so it won't be counted in this round, but it will be
        // eventually counted when next getVtDataUsage is called.
        if (mState != PhoneConstants.State.IDLE) {
            for (ImsPhoneConnection conn : mConnections) {
                android.telecom.Connection.VideoProvider videoProvider = conn.getVideoProvider();
                if (videoProvider != null) {
                    videoProvider.onRequestConnectionDataUsage();
                }
            }
        }

        return perUidStats ? mVtDataUsageUidSnapshot : mVtDataUsageSnapshot;
    }

    public void registerPhoneStateListener(PhoneStateListener listener) {
        mPhoneStateListeners.add(listener);
    }

    public void unregisterPhoneStateListener(PhoneStateListener listener) {
        mPhoneStateListeners.remove(listener);
    }

    /**
     * Notifies local telephony listeners of changes to the IMS phone state.
     *
     * @param oldState The old state.
     * @param newState The new state.
     */
    private void notifyPhoneStateChanged(PhoneConstants.State oldState,
            PhoneConstants.State newState) {

        for (PhoneStateListener listener : mPhoneStateListeners) {
            listener.onPhoneStateChanged(oldState, newState);
        }
    }

    /** Modify video call to a new video state.
     *
     * @param imsCall IMS call to be modified
     * @param newVideoState New video state. (Refer to VideoProfile)
     */
    private void modifyVideoCall(ImsCall imsCall, int newVideoState) {
        ImsPhoneConnection conn = findConnection(imsCall);
        if (conn != null) {
            int oldVideoState = conn.getVideoState();
            if (conn.getVideoProvider() != null) {
                conn.getVideoProvider().onSendSessionModifyRequest(
                        new VideoProfile(oldVideoState), new VideoProfile(newVideoState));
            }
        }
    }

    public boolean isViLteDataMetered() {
        return mIsViLteDataMetered;
    }

    /**
     * Handler of data enabled changed event
     * @param enabled True if data is enabled, otherwise disabled.
     * @param reason Reason for data enabled/disabled. See {@link DataEnabledChangedReason}.
     */
    private void onDataEnabledChanged(boolean enabled, @DataEnabledChangedReason int reason) {

        log("onDataEnabledChanged: enabled=" + enabled + ", reason=" + reason);

        mIsDataEnabled = enabled;

        if (!mIsViLteDataMetered) {
            log("Ignore data " + ((enabled) ? "enabled" : "disabled") + " - carrier policy "
                    + "indicates that data is not metered for ViLTE calls.");
            return;
        }

        // Inform connections that data has been disabled to ensure we turn off video capability
        // if this is an LTE call.
        for (ImsPhoneConnection conn : mConnections) {
            ImsCall imsCall = conn.getImsCall();
            boolean isLocalVideoCapable = enabled || (imsCall != null && imsCall.isWifiCall());
            conn.setLocalVideoCapable(isLocalVideoCapable);
        }

        int reasonCode;
        if (reason == DataEnabledSettings.REASON_POLICY_DATA_ENABLED) {
            reasonCode = ImsReasonInfo.CODE_DATA_LIMIT_REACHED;
        } else if (reason == DataEnabledSettings.REASON_USER_DATA_ENABLED) {
            reasonCode = ImsReasonInfo.CODE_DATA_DISABLED;
        } else {
            // Unexpected code, default to data disabled.
            reasonCode = ImsReasonInfo.CODE_DATA_DISABLED;
        }

        // Potentially send connection events so the InCall UI knows that video calls are being
        // downgraded due to data being enabled/disabled.
        maybeNotifyDataDisabled(enabled, reasonCode);
        // Handle video state changes required as a result of data being enabled/disabled.
        handleDataEnabledChange(enabled, reasonCode);

        // We do not want to update the ImsConfig for REASON_REGISTERED, since it can happen before
        // the carrier config has loaded and will deregister IMS.
        if (!mShouldUpdateImsConfigOnDisconnect
                && reason != DataEnabledSettings.REASON_REGISTERED && mCarrierConfigLoaded) {
            // This will call into updateVideoCallFeatureValue and eventually all clients will be
            // asynchronously notified that the availability of VT over LTE has changed.
            if (mImsManager != null) {
                mImsManager.updateImsServiceConfig(true);
            }
        }
    }

    private void maybeNotifyDataDisabled(boolean enabled, int reasonCode) {
        if (!enabled) {
            // If data is disabled while there are ongoing VT calls which are not taking place over
            // wifi, then they should be disconnected to prevent the user from incurring further
            // data charges.
            for (ImsPhoneConnection conn : mConnections) {
                ImsCall imsCall = conn.getImsCall();
                if (imsCall != null && imsCall.isVideoCall() && !imsCall.isWifiCall()) {
                    if (conn.hasCapabilities(
                            Connection.Capability.SUPPORTS_DOWNGRADE_TO_VOICE_LOCAL |
                                    Connection.Capability.SUPPORTS_DOWNGRADE_TO_VOICE_REMOTE)) {

                        // If the carrier supports downgrading to voice, then we can simply issue a
                        // downgrade to voice instead of terminating the call.
                        if (reasonCode == ImsReasonInfo.CODE_DATA_DISABLED) {
                            conn.onConnectionEvent(TelephonyManager.EVENT_DOWNGRADE_DATA_DISABLED,
                                    null);
                        } else if (reasonCode == ImsReasonInfo.CODE_DATA_LIMIT_REACHED) {
                            conn.onConnectionEvent(
                                    TelephonyManager.EVENT_DOWNGRADE_DATA_LIMIT_REACHED, null);
                        }
                    }
                }
            }
        }
    }

    /**
     * Handles changes to the enabled state of mobile data.
     * When data is disabled, handles auto-downgrade of video calls over LTE.
     * When data is enabled, handled resuming of video calls paused when data was disabled.
     * @param enabled {@code true} if mobile data is enabled, {@code false} if mobile data is
     *                            disabled.
     * @param reasonCode The {@link ImsReasonInfo} code for the data enabled state change.
     */
    private void handleDataEnabledChange(boolean enabled, int reasonCode) {
        if (!enabled) {
            // If data is disabled while there are ongoing VT calls which are not taking place over
            // wifi, then they should be disconnected to prevent the user from incurring further
            // data charges.
            for (ImsPhoneConnection conn : mConnections) {
                ImsCall imsCall = conn.getImsCall();
                if (imsCall != null && imsCall.isVideoCall() && !imsCall.isWifiCall()) {
                    log("handleDataEnabledChange - downgrading " + conn);
                    downgradeVideoCall(reasonCode, conn);
                }
            }
        } else if (mSupportPauseVideo) {
            // Data was re-enabled, so un-pause previously paused video calls.
            for (ImsPhoneConnection conn : mConnections) {
                // If video is paused, check to see if there are any pending pauses due to enabled
                // state of data changing.
                log("handleDataEnabledChange - resuming " + conn);
                if (VideoProfile.isPaused(conn.getVideoState()) &&
                        conn.wasVideoPausedFromSource(VideoPauseTracker.SOURCE_DATA_ENABLED)) {
                    // The data enabled state was a cause of a pending pause, so potentially
                    // resume the video now.
                    conn.resumeVideo(VideoPauseTracker.SOURCE_DATA_ENABLED);
                }
            }
            mShouldUpdateImsConfigOnDisconnect = false;
        }
    }

    /**
     * Handles downgrading a video call.  The behavior depends on carrier capabilities; we will
     * attempt to take one of the following actions (in order of precedence):
     * 1. If supported by the carrier, the call will be downgraded to an audio-only call.
     * 2. If the carrier supports video pause signalling, the video will be paused.
     * 3. The call will be disconnected.
     * @param reasonCode The {@link ImsReasonInfo} reason code for the downgrade.
     * @param conn The {@link ImsPhoneConnection} to downgrade.
     */
    private void downgradeVideoCall(int reasonCode, ImsPhoneConnection conn) {
        ImsCall imsCall = conn.getImsCall();
        if (imsCall != null) {
            if (conn.hasCapabilities(
                    Connection.Capability.SUPPORTS_DOWNGRADE_TO_VOICE_LOCAL |
                            Connection.Capability.SUPPORTS_DOWNGRADE_TO_VOICE_REMOTE)
                            && !mSupportPauseVideo) {
                log("downgradeVideoCall :: callId=" + conn.getTelecomCallId()
                        + " Downgrade to audio");
                // If the carrier supports downgrading to voice, then we can simply issue a
                // downgrade to voice instead of terminating the call.
                modifyVideoCall(imsCall, VideoProfile.STATE_AUDIO_ONLY);
            } else if (mSupportPauseVideo && reasonCode != ImsReasonInfo.CODE_WIFI_LOST) {
                // The carrier supports video pause signalling, so pause the video if we didn't just
                // lose wifi; in that case just disconnect.
                log("downgradeVideoCall :: callId=" + conn.getTelecomCallId()
                        + " Pause audio");
                mShouldUpdateImsConfigOnDisconnect = true;
                conn.pauseVideo(VideoPauseTracker.SOURCE_DATA_ENABLED);
            } else {
                log("downgradeVideoCall :: callId=" + conn.getTelecomCallId()
                        + " Disconnect call.");
                // At this point the only choice we have is to terminate the call.
                imsCall.terminate(ImsReasonInfo.CODE_USER_TERMINATED, reasonCode);
            }
        }
    }

    private void resetImsCapabilities() {
        log("Resetting Capabilities...");
        boolean tmpIsVideoCallEnabled = isVideoCallEnabled();

        if (mIgnoreResetUtCapability) {
            //UT capability should not be reset (for IMS deregistration and for IMS feature state
            //not ready) and it should always depend on the modem indication for UT capability
            mMmTelCapabilities.removeCapabilities(
                    MmTelFeature.MmTelCapabilities.CAPABILITY_TYPE_VOICE);
            mMmTelCapabilities.removeCapabilities(
                    MmTelFeature.MmTelCapabilities.CAPABILITY_TYPE_VIDEO);
            mMmTelCapabilities.removeCapabilities(
                    MmTelFeature.MmTelCapabilities.CAPABILITY_TYPE_SMS);
        } else {
            mMmTelCapabilities = new MmTelFeature.MmTelCapabilities();
        }
        boolean isVideoEnabled = isVideoCallEnabled();
        if (tmpIsVideoCallEnabled != isVideoEnabled) {
            mPhone.notifyForVideoCapabilityChanged(isVideoEnabled);
        }
    }

    /**
     * @return {@code true} if the device is connected to a WIFI network, {@code false} otherwise.
     */
    private boolean isWifiConnected() {
        ConnectivityManager cm = (ConnectivityManager) mPhone.getContext()
                .getSystemService(Context.CONNECTIVITY_SERVICE);
        if (cm != null) {
            NetworkInfo ni = cm.getActiveNetworkInfo();
            if (ni != null && ni.isConnected()) {
                return ni.getType() == ConnectivityManager.TYPE_WIFI;
            }
        }
        return false;
    }

    /**
     * Registers for changes to network connectivity.  Specifically requests the availability of new
     * WIFI networks which an IMS video call could potentially hand over to.
     */
    private void registerForConnectivityChanges() {
        if (mIsMonitoringConnectivity || !mNotifyVtHandoverToWifiFail) {
            return;
        }
        ConnectivityManager cm = (ConnectivityManager) mPhone.getContext()
                .getSystemService(Context.CONNECTIVITY_SERVICE);
        if (cm != null) {
            Rlog.i(LOG_TAG, "registerForConnectivityChanges");
            NetworkCapabilities capabilities = new NetworkCapabilities();
            capabilities.addTransportType(NetworkCapabilities.TRANSPORT_WIFI);
            NetworkRequest.Builder builder = new NetworkRequest.Builder();
            builder.setCapabilities(capabilities);
            cm.registerNetworkCallback(builder.build(), mNetworkCallback);
            mIsMonitoringConnectivity = true;
        }
    }

    /**
     * Unregister for connectivity changes.  Will be called when a call disconnects or if the call
     * ends up handing over to WIFI.
     */
    private void unregisterForConnectivityChanges() {
        if (!mIsMonitoringConnectivity || !mNotifyVtHandoverToWifiFail) {
            return;
        }
        ConnectivityManager cm = (ConnectivityManager) mPhone.getContext()
                .getSystemService(Context.CONNECTIVITY_SERVICE);
        if (cm != null) {
            Rlog.i(LOG_TAG, "unregisterForConnectivityChanges");
            cm.unregisterNetworkCallback(mNetworkCallback);
            mIsMonitoringConnectivity = false;
        }
    }

    /**
     * If the foreground call is a video call, schedule a handover check if one is not already
     * scheduled.  This method is intended ONLY for use when scheduling to watch for mid-call
     * handovers.
     */
    private void scheduleHandoverCheck() {
        ImsCall fgCall = mForegroundCall.getImsCall();
        ImsPhoneConnection conn = mForegroundCall.getFirstConnection();
        if (!mNotifyVtHandoverToWifiFail || fgCall == null || !fgCall.isVideoCall() || conn == null
                || conn.getDisconnectCause() != DisconnectCause.NOT_DISCONNECTED) {
            return;
        }

        if (!hasMessages(EVENT_CHECK_FOR_WIFI_HANDOVER)) {
            Rlog.i(LOG_TAG, "scheduleHandoverCheck: schedule");
            sendMessageDelayed(obtainMessage(EVENT_CHECK_FOR_WIFI_HANDOVER, fgCall),
                    HANDOVER_TO_WIFI_TIMEOUT_MS);
        }
    }

    /**
     * @return {@code true} if downgrading of a video call to audio is supported.
         */
    public boolean isCarrierDowngradeOfVtCallSupported() {
        return mSupportDowngradeVtToAudio;
    }

    @VisibleForTesting
    public void setDataEnabled(boolean isDataEnabled) {
        mIsDataEnabled = isDataEnabled;
    }

    // Removes old call quality metrics if mCallQualityMetrics exceeds its max size
    private void pruneCallQualityMetricsHistory() {
        if (mCallQualityMetrics.size() > MAX_CALL_QUALITY_HISTORY) {
            mCallQualityMetrics.remove(mLeastRecentCallId.poll());
        }
    }

    private void handleFeatureCapabilityChanged(ImsFeature.Capabilities capabilities) {
        boolean tmpIsVideoCallEnabled = isVideoCallEnabled();
        // Check enabledFeatures to determine capabilities. We ignore disabledFeatures.
        StringBuilder sb;
        if (DBG) {
            sb = new StringBuilder(120);
            sb.append("handleFeatureCapabilityChanged: ");
        }
        sb.append(capabilities);
        mMmTelCapabilities = new MmTelFeature.MmTelCapabilities(capabilities);

        boolean isVideoEnabled = isVideoCallEnabled();
        boolean isVideoEnabledStatechanged = tmpIsVideoCallEnabled != isVideoEnabled;
        if (DBG) {
            sb.append(" isVideoEnabledStateChanged=");
            sb.append(isVideoEnabledStatechanged);
        }

        if (isVideoEnabledStatechanged) {
            log("handleFeatureCapabilityChanged - notifyForVideoCapabilityChanged="
                    + isVideoEnabled);
            mPhone.notifyForVideoCapabilityChanged(isVideoEnabled);
        }

        if (DBG) log(sb.toString());

        if (DBG) {
            log("handleFeatureCapabilityChanged: isVolteEnabled=" + isVolteEnabled()
                    + ", isVideoCallEnabled=" + isVideoCallEnabled()
                    + ", isVowifiEnabled=" + isVowifiEnabled()
                    + ", isUtEnabled=" + isUtEnabled());
        }

        mPhone.onFeatureCapabilityChanged();

        mMetrics.writeOnImsCapabilities(mPhone.getPhoneId(), getImsRegistrationTech(),
                mMmTelCapabilities);
    }

    @VisibleForTesting
    public void onCallHoldReceived(ImsCall imsCall) {
        if (DBG) log("onCallHoldReceived");

        ImsPhoneConnection conn = findConnection(imsCall);
        if (conn != null) {
            if (!mOnHoldToneStarted && (ImsPhoneCall.isLocalTone(imsCall)
                    || mAlwaysPlayRemoteHoldTone) &&
                    conn.getState() == ImsPhoneCall.State.ACTIVE) {
                mPhone.startOnHoldTone(conn);
                mOnHoldToneStarted = true;
                mOnHoldToneId = System.identityHashCode(conn);
            }
            conn.onConnectionEvent(android.telecom.Connection.EVENT_CALL_REMOTELY_HELD, null);

            boolean useVideoPauseWorkaround = mPhone.getContext().getResources().getBoolean(
                    com.android.internal.R.bool.config_useVideoPauseWorkaround);
            if (useVideoPauseWorkaround && mSupportPauseVideo &&
                    VideoProfile.isVideo(conn.getVideoState())) {
                // If we are using the video pause workaround, the vendor IMS code has issues
                // with video pause signalling.  In this case, when a call is remotely
                // held, the modem does not reliably change the video state of the call to be
                // paused.
                // As a workaround, we will turn on that bit now.
                conn.changeToPausedState();
            }
        }

        SuppServiceNotification supp = new SuppServiceNotification();
        supp.notificationType = SuppServiceNotification.NOTIFICATION_TYPE_CODE_2;
        supp.code = SuppServiceNotification.CODE_2_CALL_ON_HOLD;
        mPhone.notifySuppSvcNotification(supp);
        mMetrics.writeOnImsCallHoldReceived(mPhone.getPhoneId(), imsCall.getCallSession());
    }

    @VisibleForTesting
    public void setAlwaysPlayRemoteHoldTone(boolean shouldPlayRemoteHoldTone) {
        mAlwaysPlayRemoteHoldTone = shouldPlayRemoteHoldTone;
    }

<<<<<<< HEAD
    // Accept the call as RTT if incoming call as RTT attribute set
    private ImsStreamMediaProfile addRttAttributeIfRequired(ImsCall call,
            ImsStreamMediaProfile mediaProfile) {

        if (!mPhone.isRttSupported()) {
            return mediaProfile;
        }

        ImsCallProfile profile = call.getCallProfile();
        if (profile.mMediaProfile != null && profile.mMediaProfile.isRttCall() &&
                (mPhone.isRttVtCallAllowed(call))) {
            if (DBG) log("RTT: addRttAttributeIfRequired = " +
                    profile.mMediaProfile.isRttCall());
            // If RTT UI option is on, then incoming RTT call should always be accepted
            // as RTT, irrespective of Modes
            mediaProfile.setRttMode(ImsStreamMediaProfile.RTT_MODE_FULL);
        }
        return mediaProfile;
=======
    private String getNetworkCountryIso() {
        String countryIso = "";
        if (mPhone != null) {
            ServiceStateTracker sst = mPhone.getServiceStateTracker();
            if (sst != null) {
                LocaleTracker lt = sst.getLocaleTracker();
                if (lt != null) {
                    countryIso = lt.getCurrentCountry();
                }
            }
        }
        return countryIso;
>>>>>>> 5f27d496
    }

    public ImsPhone getPhone() {
        return mPhone;
    }
}<|MERGE_RESOLUTION|>--- conflicted
+++ resolved
@@ -93,11 +93,8 @@
 import com.android.internal.telephony.CommandException;
 import com.android.internal.telephony.CommandsInterface;
 import com.android.internal.telephony.Connection;
-<<<<<<< HEAD
 import com.android.internal.telephony.EcbmHandler;
-=======
 import com.android.internal.telephony.LocaleTracker;
->>>>>>> 5f27d496
 import com.android.internal.telephony.Phone;
 import com.android.internal.telephony.PhoneConstants;
 import com.android.internal.telephony.PhoneInternalInterface;
@@ -4403,7 +4400,6 @@
         mAlwaysPlayRemoteHoldTone = shouldPlayRemoteHoldTone;
     }
 
-<<<<<<< HEAD
     // Accept the call as RTT if incoming call as RTT attribute set
     private ImsStreamMediaProfile addRttAttributeIfRequired(ImsCall call,
             ImsStreamMediaProfile mediaProfile) {
@@ -4422,7 +4418,8 @@
             mediaProfile.setRttMode(ImsStreamMediaProfile.RTT_MODE_FULL);
         }
         return mediaProfile;
-=======
+    }
+
     private String getNetworkCountryIso() {
         String countryIso = "";
         if (mPhone != null) {
@@ -4435,7 +4432,6 @@
             }
         }
         return countryIso;
->>>>>>> 5f27d496
     }
 
     public ImsPhone getPhone() {
