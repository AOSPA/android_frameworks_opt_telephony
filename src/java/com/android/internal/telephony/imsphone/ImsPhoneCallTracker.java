/*
 * Copyright (C) 2013 The Android Open Source Project
 *
 * Licensed under the Apache License, Version 2.0 (the "License");
 * you may not use this file except in compliance with the License.
 * You may obtain a copy of the License at
 *
 *      http://www.apache.org/licenses/LICENSE-2.0
 *
 * Unless required by applicable law or agreed to in writing, software
 * distributed under the License is distributed on an "AS IS" BASIS,
 * WITHOUT WARRANTIES OR CONDITIONS OF ANY KIND, either express or implied.
 * See the License for the specific language governing permissions and
 * limitations under the License.
 */

package com.android.internal.telephony.imsphone;

import static com.android.internal.telephony.Phone.CS_FALLBACK;

import android.annotation.NonNull;
import android.annotation.UnsupportedAppUsage;
import android.content.BroadcastReceiver;
import android.content.Context;
import android.content.Intent;
import android.content.IntentFilter;
import android.content.SharedPreferences;
import android.content.pm.PackageManager;
import android.net.ConnectivityManager;
import android.net.Network;
import android.net.NetworkCapabilities;
import android.net.NetworkInfo;
import android.net.NetworkRequest;
import android.net.NetworkStats;
import android.net.Uri;
import android.os.AsyncResult;
import android.os.Bundle;
import android.os.Handler;
import android.os.Message;
import android.os.PersistableBundle;
import android.os.Registrant;
import android.os.RegistrantList;
import android.os.RemoteException;
import android.os.SystemClock;
import android.os.SystemProperties;
import android.preference.PreferenceManager;
import android.provider.Settings;
import android.telecom.ConferenceParticipant;
import android.telecom.TelecomManager;
import android.telecom.VideoProfile;
import android.telephony.AccessNetworkConstants;
import android.telephony.CallQuality;
import android.telephony.CarrierConfigManager;
import android.telephony.DisconnectCause;
import android.telephony.PhoneNumberUtils;
import android.telephony.Rlog;
import android.telephony.ServiceState;
import android.telephony.SubscriptionInfo;
import android.telephony.SubscriptionManager;
import android.telephony.TelephonyManager;
import android.telephony.emergency.EmergencyNumber;
import android.telephony.ims.ImsCallProfile;
import android.telephony.ims.ImsCallSession;
import android.telephony.ims.ImsMmTelManager;
import android.telephony.ims.ImsReasonInfo;
import android.telephony.ims.ImsStreamMediaProfile;
import android.telephony.ims.ImsSuppServiceNotification;
import android.telephony.ims.ProvisioningManager;
import android.telephony.ims.feature.ImsFeature;
import android.telephony.ims.feature.MmTelFeature;
import android.telephony.ims.stub.ImsRegistrationImplBase;
import android.text.TextUtils;
import android.util.ArrayMap;
import android.util.LocalLog;
import android.util.Log;
import android.util.Pair;

import com.android.ims.FeatureConnector;
import com.android.ims.ImsCall;
import com.android.ims.ImsConfig;
import com.android.ims.ImsConfigListener;
import com.android.ims.ImsEcbm;
import com.android.ims.ImsException;
import com.android.ims.ImsManager;
import com.android.ims.ImsMultiEndpoint;
import com.android.ims.ImsUtInterface;
import com.android.ims.internal.IImsCallSession;
import com.android.ims.internal.IImsVideoCallProvider;
import com.android.ims.internal.ImsVideoCallProviderWrapper;
import com.android.ims.internal.VideoPauseTracker;
import com.android.internal.annotations.VisibleForTesting;
import com.android.internal.os.SomeArgs;
import com.android.internal.telephony.Call;
import com.android.internal.telephony.CallStateException;
import com.android.internal.telephony.CallTracker;
import com.android.internal.telephony.CommandException;
import com.android.internal.telephony.CommandsInterface;
import com.android.internal.telephony.Connection;
import com.android.internal.telephony.EcbmHandler;
import com.android.internal.telephony.LocaleTracker;
import com.android.internal.telephony.Phone;
import com.android.internal.telephony.PhoneConstants;
import com.android.internal.telephony.ServiceStateTracker;
import com.android.internal.telephony.SubscriptionController;
import com.android.internal.telephony.TelephonyProperties;
import com.android.internal.telephony.dataconnection.DataEnabledSettings;
import com.android.internal.telephony.dataconnection.DataEnabledSettings.DataEnabledChangedReason;
import com.android.internal.telephony.gsm.SuppServiceNotification;
import com.android.internal.telephony.imsphone.ImsPhone.ImsDialArgs;
import com.android.internal.telephony.metrics.CallQualityMetrics;
import com.android.internal.telephony.metrics.TelephonyMetrics;
import com.android.internal.telephony.nano.TelephonyProto.ImsConnectionState;
import com.android.internal.telephony.nano.TelephonyProto.TelephonyCallSession;
import com.android.internal.telephony.nano.TelephonyProto.TelephonyCallSession.Event.ImsCommand;
<<<<<<< HEAD
import com.android.internal.telephony.util.QtiImsUtils;
=======
import com.android.internal.util.IndentingPrintWriter;
>>>>>>> a6ea0e13
import com.android.server.net.NetworkStatsService;

import java.io.FileDescriptor;
import java.io.PrintWriter;
import java.util.ArrayList;
import java.util.HashMap;
import java.util.List;
import java.util.Map;
import java.util.Queue;
import java.util.concurrent.ConcurrentHashMap;
import java.util.concurrent.ConcurrentLinkedQueue;
import java.util.concurrent.Executor;
import java.util.concurrent.LinkedBlockingQueue;
import java.util.concurrent.atomic.AtomicInteger;
import java.util.regex.Pattern;

/**
 * {@hide}
 */
public class ImsPhoneCallTracker extends CallTracker implements ImsPullCall {
    static final String LOG_TAG = "ImsPhoneCallTracker";
    static final String VERBOSE_STATE_TAG = "IPCTState";

    public interface PhoneStateListener {
        void onPhoneStateChanged(PhoneConstants.State oldState, PhoneConstants.State newState);
    }

    public interface SharedPreferenceProxy {
        SharedPreferences getDefaultSharedPreferences(Context context);
    }

    public interface PhoneNumberUtilsProxy {
        boolean isEmergencyNumber(String number);
    }

    private static final boolean DBG = true;

    // When true, dumps the state of ImsPhoneCallTracker after changes to foreground and background
    // calls.  This is helpful for debugging.  It is also possible to enable this at runtime by
    // setting the IPCTState log tag to VERBOSE.
    private static final boolean FORCE_VERBOSE_STATE_LOGGING = false; /* stopship if true */
    private static final boolean VERBOSE_STATE_LOGGING = FORCE_VERBOSE_STATE_LOGGING ||
            Rlog.isLoggable(VERBOSE_STATE_TAG, Log.VERBOSE);

    private MmTelFeature.MmTelCapabilities mMmTelCapabilities =
            new MmTelFeature.MmTelCapabilities();

    private TelephonyMetrics mMetrics;
    private final Map<String, CallQualityMetrics> mCallQualityMetrics = new ConcurrentHashMap<>();
    private final ConcurrentLinkedQueue<CallQualityMetrics> mCallQualityMetricsHistory =
            new ConcurrentLinkedQueue<>();
    private boolean mCarrierConfigLoaded = false;

    private final MmTelFeatureListener mMmTelFeatureListener = new MmTelFeatureListener();
    private class MmTelFeatureListener extends MmTelFeature.Listener {
        @Override
        public void onIncomingCall(IImsCallSession c, Bundle extras) {
            if (DBG) log("onReceive : incoming call intent");
            mOperationLocalLog.log("onIncomingCall Received");

            if (mImsManager == null) return;

            try {
                // Network initiated USSD will be treated by mImsUssdListener
                boolean isUssd = extras.getBoolean(ImsManager.EXTRA_USSD, false);
                if (isUssd) {
                    if (DBG) log("onReceive : USSD");
                    mUssdSession = mImsManager.takeCall(c, extras, mImsUssdListener);
                    if (mUssdSession != null) {
                        mUssdSession.accept(ImsCallProfile.CALL_TYPE_VOICE);
                    }
                    return;
                }

                boolean isUnknown = extras.getBoolean(ImsManager.EXTRA_IS_UNKNOWN_CALL, false);
                if (DBG) {
                    log("onReceive : isUnknown = " + isUnknown
                            + " fg = " + mForegroundCall.getState()
                            + " bg = " + mBackgroundCall.getState());
                }

                // Normal MT/Unknown call
                ImsCall imsCall = mImsManager.takeCall(c, extras, mImsCallListener);
                ImsPhoneConnection conn = new ImsPhoneConnection(mPhone, imsCall,
                        ImsPhoneCallTracker.this,
                        (isUnknown ? mForegroundCall : mRingingCall), isUnknown);

                // If there is an active call.
                if (mForegroundCall.hasConnections()) {
                    ImsCall activeCall = mForegroundCall.getFirstConnection().getImsCall();
                    if (activeCall != null && imsCall != null) {
                        // activeCall could be null if the foreground call is in a disconnected
                        // state.  If either of the calls is null there is no need to check if
                        // one will be disconnected on answer.
                        boolean answeringWillDisconnect =
                                shouldDisconnectActiveCallOnAnswer(activeCall, imsCall);
                        conn.setActiveCallDisconnectedOnAnswer(answeringWillDisconnect);
                    }
                }
                conn.setAllowAddCallDuringVideoCall(mAllowAddCallDuringVideoCall);
                conn.setAllowHoldingVideoCall(mAllowHoldingVideoCall);
                addConnection(conn);

                setVideoCallProvider(conn, imsCall);

                TelephonyMetrics.getInstance().writeOnImsCallReceive(mPhone.getPhoneId(),
                        imsCall.getSession());

                if (isUnknown) {
                    mPhone.notifyUnknownConnection(conn);
                } else {
                    if ((mForegroundCall.getState() != ImsPhoneCall.State.IDLE)
                            || (mBackgroundCall.getState() != ImsPhoneCall.State.IDLE)) {
                        conn.update(imsCall, ImsPhoneCall.State.WAITING);
                    }

                    mPhone.notifyNewRingingConnection(conn);
                    mPhone.notifyIncomingRing();
                }

                updatePhoneState();
                mPhone.notifyPreciseCallStateChanged();
            } catch (ImsException e) {
                loge("onReceive : exception " + e);
            } catch (RemoteException e) {
            }
        }

        @Override
        public void onVoiceMessageCountUpdate(int count) {
            if (mPhone != null && mPhone.mDefaultPhone != null) {
                if (DBG) log("onVoiceMessageCountChanged :: count=" + count);
                mPhone.mDefaultPhone.setVoiceMessageCount(count);
            } else {
                loge("onVoiceMessageCountUpdate: null phone");
            }
        }
    }

    private BroadcastReceiver mReceiver = new BroadcastReceiver() {
        @Override
        public void onReceive(Context context, Intent intent) {
            if (intent.getAction().equals(CarrierConfigManager.ACTION_CARRIER_CONFIG_CHANGED)) {
                int subId = intent.getIntExtra(PhoneConstants.SUBSCRIPTION_KEY,
                        SubscriptionManager.INVALID_SUBSCRIPTION_ID);
                if (subId == mPhone.getSubId()) {
                    cacheCarrierConfiguration(subId);
                    log("onReceive : Updating mAllowEmergencyVideoCalls = " +
                            mAllowEmergencyVideoCalls);
                }
            } else if (TelecomManager.ACTION_CHANGE_DEFAULT_DIALER.equals(intent.getAction())) {
                mDefaultDialerUid.set(getPackageUid(context, intent.getStringExtra(
                        TelecomManager.EXTRA_CHANGE_DEFAULT_DIALER_PACKAGE_NAME)));
            }
        }
    };

    /**
     * Tracks whether we are currently monitoring network connectivity for the purpose of warning
     * the user of an inability to handover from LTE to WIFI for video calls.
     */
    private boolean mIsMonitoringConnectivity = false;

    /**
     * A test flag which can be used to disable processing of the conference event package data
     * received from the network.
     */
    private boolean mIsConferenceEventPackageEnabled = true;

    /**
     * Network callback used to schedule the handover check when a wireless network connects.
     */
    private ConnectivityManager.NetworkCallback mNetworkCallback =
            new ConnectivityManager.NetworkCallback() {
                @Override
                public void onAvailable(Network network) {
                    Rlog.i(LOG_TAG, "Network available: " + network);
                    scheduleHandoverCheck();
                }
            };

    //***** Constants

    static final int MAX_CONNECTIONS = 7;
    static final int MAX_CONNECTIONS_PER_CALL = 5;

    // Max number of calls we will keep call quality history for (the history is saved in-memory and
    // included in bug reports).
    private static final int MAX_CALL_QUALITY_HISTORY = 10;

    private static final int EVENT_HANGUP_PENDINGMO = 18;
    private static final int EVENT_DIAL_PENDINGMO = 20;
    private static final int EVENT_EXIT_ECBM_BEFORE_PENDINGMO = 21;
    private static final int EVENT_VT_DATA_USAGE_UPDATE = 22;
    private static final int EVENT_DATA_ENABLED_CHANGED = 23;
    private static final int EVENT_CHECK_FOR_WIFI_HANDOVER = 25;
    private static final int EVENT_ON_FEATURE_CAPABILITY_CHANGED = 26;
    private static final int EVENT_SUPP_SERVICE_INDICATION = 27;
    private static final int EVENT_REDIAL_WIFI_E911_CALL = 28;
    private static final int EVENT_REDIAL_WIFI_E911_TIMEOUT = 29;
    private static final int EVENT_ANSWER_WAITING_CALL = 30;
    private static final int EVENT_RESUME_NOW_FOREGROUND_CALL = 31;
<<<<<<< HEAD
    private static final int EVENT_RETRY_ON_IMS_WITHOUT_RTT = 40;
    private static final int EVENT_RADIO_ON = 41;
=======
    private static final int EVENT_REDIAL_WITHOUT_RTT = 32;
>>>>>>> a6ea0e13

    private static final int TIMEOUT_HANGUP_PENDINGMO = 500;

    private static final int HANDOVER_TO_WIFI_TIMEOUT_MS = 60000; // ms

    private static final int TIMEOUT_REDIAL_WIFI_E911_MS = 20000;

    private static final int TIMEOUT_PARTICIPANT_CONNECT_TIME_CACHE_MS = 60000; //ms

    // Following values are for mHoldSwitchingState
    private enum HoldSwapState {
        // Not in the middle of a hold/swap operation
        INACTIVE,
        // Pending a single call getting held
        PENDING_SINGLE_CALL_HOLD,
        // Pending a single call getting unheld
        PENDING_SINGLE_CALL_UNHOLD,
        // Pending swapping a active and a held call
        SWAPPING_ACTIVE_AND_HELD,
        // Pending holding a call to answer a call-waiting call
        HOLDING_TO_ANSWER_INCOMING,
        // Pending resuming the foreground call after some kind of failure
        PENDING_RESUME_FOREGROUND_AFTER_FAILURE,
        // Pending holding a call to dial another outgoing call
        HOLDING_TO_DIAL_OUTGOING,
        // Pending ending a call to dial another outgoing call (possibly emergency call)
        ENDING_TO_DIAL_OUTGOING,
    }

    //***** Instance Variables
    @UnsupportedAppUsage
    private ArrayList<ImsPhoneConnection> mConnections = new ArrayList<ImsPhoneConnection>();
    private RegistrantList mVoiceCallEndedRegistrants = new RegistrantList();
    private RegistrantList mVoiceCallStartedRegistrants = new RegistrantList();

    @UnsupportedAppUsage
    public ImsPhoneCall mRingingCall = new ImsPhoneCall(this, ImsPhoneCall.CONTEXT_RINGING);
    @UnsupportedAppUsage
    public ImsPhoneCall mForegroundCall = new ImsPhoneCall(this,
            ImsPhoneCall.CONTEXT_FOREGROUND);
    @UnsupportedAppUsage
    public ImsPhoneCall mBackgroundCall = new ImsPhoneCall(this,
            ImsPhoneCall.CONTEXT_BACKGROUND);
    @UnsupportedAppUsage
    public ImsPhoneCall mHandoverCall = new ImsPhoneCall(this, ImsPhoneCall.CONTEXT_HANDOVER);

    // Hold aggregated video call data usage for each video call since boot.
    // The ImsCall's call id is the key of the map.
    private final HashMap<Integer, Long> mVtDataUsageMap = new HashMap<>();
    private final Map<String, CacheEntry> mPhoneNumAndConnTime = new ConcurrentHashMap<>();
    private final Queue<CacheEntry> mUnknownPeerConnTime = new LinkedBlockingQueue<>();

    private static class CacheEntry {
        private long mCachedTime;
        private long mConnectTime;
        private long mConnectElapsedTime;
        /**
         * The direction of the call;
         * {@link android.telecom.Call.Details#DIRECTION_INCOMING} for incoming calls, or
         * {@link android.telecom.Call.Details#DIRECTION_OUTGOING} for outgoing calls.
         */
        private int mCallDirection;

        CacheEntry(long cachedTime, long connectTime, long connectElapsedTime, int callDirection) {
            mCachedTime = cachedTime;
            mConnectTime = connectTime;
            mConnectElapsedTime = connectElapsedTime;
            mCallDirection = callDirection;
        }
    }

    private volatile NetworkStats mVtDataUsageSnapshot = null;
    private volatile NetworkStats mVtDataUsageUidSnapshot = null;

    private final AtomicInteger mDefaultDialerUid = new AtomicInteger(NetworkStats.UID_ALL);

    @UnsupportedAppUsage
    private ImsPhoneConnection mPendingMO;
    private int mClirMode = CommandsInterface.CLIR_DEFAULT;
    @UnsupportedAppUsage
    private Object mSyncHold = new Object();

    @UnsupportedAppUsage
    private ImsCall mUssdSession = null;
    @UnsupportedAppUsage
    private Message mPendingUssd = null;

    @UnsupportedAppUsage
    ImsPhone mPhone;

    private boolean mDesiredMute = false;    // false = mute off
    @UnsupportedAppUsage
    private boolean mOnHoldToneStarted = false;
    @UnsupportedAppUsage
    private int mOnHoldToneId = -1;

    private PhoneConstants.State mState = PhoneConstants.State.IDLE;

    @UnsupportedAppUsage
    private ImsManager mImsManager;
    private ImsUtInterface mUtInterface;

    private Call.SrvccState mSrvccState = Call.SrvccState.NONE;

    private boolean mIsInEmergencyCall = false;
    private boolean mIsDataEnabled = false;

    private int pendingCallClirMode;
    private int mPendingCallVideoState;
    private Bundle mPendingIntentExtras;
    private boolean pendingCallInEcm = false;
    @UnsupportedAppUsage
    private boolean mSwitchingFgAndBgCalls = false;
    @UnsupportedAppUsage
    private ImsCall mCallExpectedToResume = null;
    @UnsupportedAppUsage
    private boolean mAllowEmergencyVideoCalls = false;
    private boolean mIgnoreDataEnabledChangedForVideoCalls = false;
    private boolean mIsViLteDataMetered = false;
    private boolean mAlwaysPlayRemoteHoldTone = false;
    private boolean mAutoRetryFailedWifiEmergencyCall = false;
    private boolean mIgnoreResetUtCapability = false;
    // Tracks the state of our background/foreground calls while a call hold/swap operation is
    // in progress. Values listed above.
    private HoldSwapState mHoldSwitchingState = HoldSwapState.INACTIVE;

    private String mLastDialString = null;
    private ImsDialArgs mLastDialArgs = null;

    /**
     * Listeners to changes in the phone state.  Intended for use by other interested IMS components
     * without the need to register a full blown {@link android.telephony.PhoneStateListener}.
     */
    private List<PhoneStateListener> mPhoneStateListeners = new ArrayList<>();

    /**
     * Carrier configuration option which determines if video calls which have been downgraded to an
     * audio call should be treated as if they are still video calls.
     */
    private boolean mTreatDowngradedVideoCallsAsVideoCalls = false;

    /**
     * Carrier configuration option which determines if an ongoing video call over wifi should be
     * dropped when an audio call is answered.
     */
    private boolean mDropVideoCallWhenAnsweringAudioCall = false;

    /**
     * Carrier configuration option which determines whether adding a call during a video call
     * should be allowed.
     */
    private boolean mAllowAddCallDuringVideoCall = true;


    /**
     * Carrier configuration option which determines whether holding a video call
     * should be allowed.
     */
    private boolean mAllowHoldingVideoCall = true;


    /**
     * Carrier configuration option which determines whether to notify the connection if a handover
     * to wifi fails.
     */
    private boolean mNotifyVtHandoverToWifiFail = false;

    /**
     * Carrier configuration option which determines whether the carrier supports downgrading a
     * TX/RX/TX-RX video call directly to an audio-only call.
     */
    private boolean mSupportDowngradeVtToAudio = false;

    /**
     * Carrier configuration option which determines whether the carrier wants to inform the user
     * when a video call is handed over from WIFI to LTE.
     * See {@link CarrierConfigManager#KEY_NOTIFY_HANDOVER_VIDEO_FROM_WIFI_TO_LTE_BOOL} for more
     * information.
     */
    private boolean mNotifyHandoverVideoFromWifiToLTE = false;

    /**
     * Carrier configuration option which determines whether the carrier wants to inform the user
     * when a video call is handed over from LTE to WIFI.
     * See {@link CarrierConfigManager#KEY_NOTIFY_HANDOVER_VIDEO_FROM_LTE_TO_WIFI_BOOL} for more
     * information.
     */
    private boolean mNotifyHandoverVideoFromLTEToWifi = false;

    /**
     * When {@code} false, indicates that no handover from LTE to WIFI has been attempted during the
     * start of the call.
     * When {@code true}, indicates that the start of call handover from LTE to WIFI has been
     * attempted (it may have succeeded or failed).
     */
    private boolean mHasAttemptedStartOfCallHandover = false;

    /**
     * Carrier configuration option which determines whether the carrier supports the
     * {@link VideoProfile#STATE_PAUSED} signalling.
     * See {@link CarrierConfigManager#KEY_SUPPORT_PAUSE_IMS_VIDEO_CALLS_BOOL} for more information.
     */
    private boolean mSupportPauseVideo = false;

    /**
     * Carrier configuration option which defines a mapping from pairs of
     * {@link ImsReasonInfo#getCode()} and {@link ImsReasonInfo#getExtraMessage()} values to a new
     * {@code ImsReasonInfo#CODE_*} value.
     *
     * See {@link CarrierConfigManager#KEY_IMS_REASONINFO_MAPPING_STRING_ARRAY}.
     */
    private Map<Pair<Integer, String>, Integer> mImsReasonCodeMap = new ArrayMap<>();

     /**
     * Carrier configuration option which indicates whether the carrier supports the hold
     * command while in an IMS call
     */
    private boolean mAllowHoldingCall = true;

    /**
     * TODO: Remove this code; it is a workaround.
     * When {@code true}, forces {@link ImsManager#updateImsServiceConfig(boolean)} to
     * be called when an ongoing video call is disconnected.  In some cases, where video pause is
     * supported by the carrier, when {@link #onDataEnabledChanged(boolean, int)} reports that data
     * has been disabled we will pause the video rather than disconnecting the call.  When this
     * happens we need to prevent the IMS service config from being updated, as this will cause VT
     * to be disabled mid-call, resulting in an inability to un-pause the video.
     */
    private boolean mShouldUpdateImsConfigOnDisconnect = false;

    /**
     * Default implementation for retrieving shared preferences; uses the actual PreferencesManager.
     */
    private SharedPreferenceProxy mSharedPreferenceProxy = (Context context) -> {
        return PreferenceManager.getDefaultSharedPreferences(context);
    };

    /**
     * Default implementation for determining if a number is an emergency number.  Uses the real
     * PhoneNumberUtils.
     */
    private PhoneNumberUtilsProxy mPhoneNumberUtilsProxy = (String string) -> {
        return mPhone.getDefaultPhone().isEmergencyNumber(string);
    };

    private final FeatureConnector<ImsManager> mImsManagerConnector;

    // Used exclusively for IMS Registration related events for logging.
    private final LocalLog mRegLocalLog = new LocalLog(100);
    // Used for important operational related events for logging.
    private final LocalLog mOperationLocalLog = new LocalLog(100);

    //***** Events


    //***** Constructors
    public ImsPhoneCallTracker(ImsPhone phone) {
        this(phone, phone.getContext().getMainExecutor());
    }

    @VisibleForTesting
    public ImsPhoneCallTracker(ImsPhone phone, Executor executor) {
        this.mPhone = phone;

        mMetrics = TelephonyMetrics.getInstance();

        IntentFilter intentfilter = new IntentFilter();
        intentfilter.addAction(CarrierConfigManager.ACTION_CARRIER_CONFIG_CHANGED);
        intentfilter.addAction(TelecomManager.ACTION_CHANGE_DEFAULT_DIALER);
        mPhone.getContext().registerReceiver(mReceiver, intentfilter);
        cacheCarrierConfiguration(mPhone.getSubId());

        mPhone.getDefaultPhone().getDataEnabledSettings().registerForDataEnabledChanged(
                this, EVENT_DATA_ENABLED_CHANGED, null);

        final TelecomManager telecomManager =
                (TelecomManager) mPhone.getContext().getSystemService(Context.TELECOM_SERVICE);
        mDefaultDialerUid.set(
                getPackageUid(mPhone.getContext(), telecomManager.getDefaultDialerPackage()));

        long currentTime = SystemClock.elapsedRealtime();
        mVtDataUsageSnapshot = new NetworkStats(currentTime, 1);
        mVtDataUsageUidSnapshot = new NetworkStats(currentTime, 1);

        // Allow the executor to be specified for testing.
        mImsManagerConnector = new FeatureConnector<ImsManager>(
                phone.getContext(), phone.getPhoneId(),
                new FeatureConnector.Listener<ImsManager>() {
                    @Override
                    public boolean isSupported() {
                        return ImsManager.isImsSupportedOnDevice(phone.getContext());
                    }

                    @Override
                    public ImsManager getFeatureManager() {
                        return ImsManager.getInstance(phone.getContext(), phone.getPhoneId());
                    }

                    @Override
                    public void connectionReady(ImsManager manager) throws ImsException {
                        mImsManager = manager;
                        startListeningForCalls();
                    }

                    @Override
                    public void connectionUnavailable() {
                        stopListeningForCalls();
                    }
                }, executor, "ImsPhoneCallTracker");
        mImsManagerConnector.connect();
    }

    /**
     * Test-only method used to mock out access to the shared preferences through the
     * {@link PreferenceManager}.
     * @param sharedPreferenceProxy
     */
    @VisibleForTesting
    public void setSharedPreferenceProxy(SharedPreferenceProxy sharedPreferenceProxy) {
        mSharedPreferenceProxy = sharedPreferenceProxy;
    }

    /**
     * Test-only method used to mock out access to the phone number utils class.
     * @param phoneNumberUtilsProxy
     */
    @VisibleForTesting
    public void setPhoneNumberUtilsProxy(PhoneNumberUtilsProxy phoneNumberUtilsProxy) {
        mPhoneNumberUtilsProxy = phoneNumberUtilsProxy;
    }

    /**
     * Test-only method used to set the ImsService retry timeout.
     */
    @VisibleForTesting
    public void setRetryTimeout(FeatureConnector.RetryTimeout retryTimeout) {
        mImsManagerConnector.mRetryTimeout = retryTimeout;
    }

    private int getPackageUid(Context context, String pkg) {
        if (pkg == null) {
            return NetworkStats.UID_ALL;
        }

        // Initialize to UID_ALL so at least it can be counted to overall data usage if
        // the dialer's package uid is not available.
        int uid = NetworkStats.UID_ALL;
        try {
            uid = context.getPackageManager().getPackageUid(pkg, 0);
        } catch (PackageManager.NameNotFoundException e) {
            loge("Cannot find package uid. pkg = " + pkg);
        }
        return uid;
    }

    private void startListeningForCalls() throws ImsException {
        log("startListeningForCalls");
        mOperationLocalLog.log("startListeningForCalls - Connecting to ImsService");
        mImsManager.open(mMmTelFeatureListener);
        mImsManager.addRegistrationCallback(mImsRegistrationCallback);
        mImsManager.addCapabilitiesCallback(mImsCapabilityCallback);

        mImsManager.setConfigListener(mImsConfigListener);

        mImsManager.getConfigInterface().addConfigCallback(mConfigCallback);

        // Get the ECBM interface and set EcbmHandler's listener object for notifications
        EcbmHandler ecbmHandler = EcbmHandler.getInstance();
        getEcbmInterface().setEcbmStateListener(
                ecbmHandler.getImsEcbmStateListener(mPhone.getPhoneId()));
        if (ecbmHandler.isInEcm()) {
            // Call exit ECBM which will invoke onECBMExited
            try {
                ecbmHandler.exitEmergencyCallbackMode();
            } catch (Exception e) {
                    e.printStackTrace();
            }
        }
        int mPreferredTtyMode = Settings.Secure.getInt(
                mPhone.getContext().getContentResolver(),
                Settings.Secure.PREFERRED_TTY_MODE,
                Phone.TTY_MODE_OFF);
        mImsManager.setUiTTYMode(mPhone.getContext(), mPreferredTtyMode, null);

        ImsMultiEndpoint multiEndpoint = getMultiEndpointInterface();
        if (multiEndpoint != null) {
            multiEndpoint.setExternalCallStateListener(
                    mPhone.getExternalCallTracker().getExternalCallStateListener());
        }

        //Set UT interface listener to receive UT indications.
        mUtInterface = getUtInterface();
        if (mUtInterface != null) {
            mUtInterface.registerForSuppServiceIndication(this,
                    EVENT_SUPP_SERVICE_INDICATION, null);
        }

        if (mCarrierConfigLoaded) {
            mImsManager.updateImsServiceConfig(true);
        }
        // For compatibility with apps that still use deprecated intent
        sendImsServiceStateIntent(ImsManager.ACTION_IMS_SERVICE_UP);
    }

    private void stopListeningForCalls() {
        log("stopListeningForCalls");
        mOperationLocalLog.log("stopListeningForCalls - Disconnecting from ImsService");
        resetImsCapabilities();
        // Only close on valid session.
        if (mImsManager != null) {
            try {
                mImsManager.getConfigInterface().removeConfigCallback(mConfigCallback.getBinder());
            } catch (ImsException e) {
                Log.w(LOG_TAG, "stopListeningForCalls: unable to remove config callback.");
            }
            mImsManager.close();
        }
        // For compatibility with apps that still use deprecated intent
        sendImsServiceStateIntent(ImsManager.ACTION_IMS_SERVICE_DOWN);
    }

    private void sendImsServiceStateIntent(String intentAction) {
        Intent intent = new Intent(intentAction);
        intent.putExtra(ImsManager.EXTRA_PHONE_ID, mPhone.getPhoneId());
        if (mPhone != null && mPhone.getContext() != null) {
            mPhone.getContext().sendBroadcast(intent);
        }
    }

    public void dispose() {
        if (DBG) log("dispose");
        mRingingCall.dispose();
        mBackgroundCall.dispose();
        mForegroundCall.dispose();
        mHandoverCall.dispose();

        clearDisconnected();
        if (mUtInterface != null) {
            mUtInterface.unregisterForSuppServiceIndication(this);
        }
        mPhone.getContext().unregisterReceiver(mReceiver);
        mPhone.getDefaultPhone().getDataEnabledSettings().unregisterForDataEnabledChanged(this);
        mImsManagerConnector.disconnect();
    }

    @Override
    protected void finalize() {
        log("ImsPhoneCallTracker finalized");
    }

    //***** Instance Methods

    //***** Public Methods
    @Override
    public void registerForVoiceCallStarted(Handler h, int what, Object obj) {
        Registrant r = new Registrant(h, what, obj);
        mVoiceCallStartedRegistrants.add(r);
    }

    @Override
    public void unregisterForVoiceCallStarted(Handler h) {
        mVoiceCallStartedRegistrants.remove(h);
    }

    @Override
    public void registerForVoiceCallEnded(Handler h, int what, Object obj) {
        Registrant r = new Registrant(h, what, obj);
        mVoiceCallEndedRegistrants.add(r);
    }

    @Override
    public void unregisterForVoiceCallEnded(Handler h) {
        mVoiceCallEndedRegistrants.remove(h);
    }

    public int getClirMode() {
        if (mSharedPreferenceProxy != null && mPhone.getDefaultPhone() != null) {
            SharedPreferences sp = mSharedPreferenceProxy.getDefaultSharedPreferences(
                    mPhone.getContext());
            return sp.getInt(Phone.CLIR_KEY + mPhone.getSubId(),
                    CommandsInterface.CLIR_DEFAULT);
        } else {
            loge("dial; could not get default CLIR mode.");
            return CommandsInterface.CLIR_DEFAULT;
        }
    }

    @UnsupportedAppUsage
    public Connection dial(String dialString, int videoState, Bundle intentExtras) throws
            CallStateException {
        ImsPhone.ImsDialArgs dialArgs =  new ImsPhone.ImsDialArgs.Builder()
                .setIntentExtras(intentExtras)
                .setVideoState(videoState)
                .setClirMode(getClirMode())
                .build();
        return dial(dialString, dialArgs);
    }

    public synchronized Connection dial(String dialString, ImsPhone.ImsDialArgs dialArgs)
            throws CallStateException {
        boolean isPhoneInEcmMode = isPhoneInEcbMode();
        boolean isEmergencyNumber = mPhoneNumberUtilsProxy.isEmergencyNumber(dialString);

        if (!shouldNumberBePlacedOnIms(isEmergencyNumber, dialString)) {
            Rlog.i(LOG_TAG, "dial: shouldNumberBePlacedOnIms = false");
            mOperationLocalLog.log("dial: shouldNumberBePlacedOnIms = false");
            throw new CallStateException(CS_FALLBACK);
        }

        int clirMode = dialArgs.clirMode;
        int videoState = dialArgs.videoState;

        if (DBG) log("dial clirMode=" + clirMode);
        mOperationLocalLog.log("dial requested.");
        String origNumber = dialString;
        if (isEmergencyNumber) {
            clirMode = CommandsInterface.CLIR_SUPPRESSION;
            if (DBG) log("dial emergency call, set clirModIe=" + clirMode);
        } else {
            dialString = convertNumberIfNecessary(mPhone, dialString);
        }

        // note that this triggers call state changed notif
        clearDisconnected();

        if (mImsManager == null) {
            throw new CallStateException("service not available");
        }

        // See if there are any issues which preclude placing a call; throw a CallStateException
        // if there is.
        checkForDialIssues();

        if (!canAddVideoCallDuringImsAudioCall(videoState)) {
            throw new CallStateException("cannot dial in current state");
        }

        if (isPhoneInEcmMode && isEmergencyNumber) {
            handleEcmTimer(EcbmHandler.CANCEL_ECM_TIMER);
        }

        // If the call is to an emergency number and the carrier does not support video emergency
        // calls, dial as an audio-only call.
        if (isEmergencyNumber && VideoProfile.isVideo(videoState) &&
                !mAllowEmergencyVideoCalls) {
            loge("dial: carrier does not support video emergency calls; downgrade to audio-only");
            videoState = VideoProfile.STATE_AUDIO_ONLY;
        }

        boolean holdBeforeDial = false;
        boolean hangupBeforeDial = false;

        // The new call must be assigned to the foreground call.
        // That call must be idle, so place anything that's
        // there on hold
        if (mForegroundCall.getState() == ImsPhoneCall.State.ACTIVE) {
            if (mBackgroundCall.getState() != ImsPhoneCall.State.IDLE) {
                //we should have failed in checkForDialIssues above before we get here
                throw new CallStateException(CallStateException.ERROR_TOO_MANY_CALLS,
                        "Already too many ongoing calls.");
            }
            // foreground call is empty for the newly dialed connection
            holdBeforeDial = true;
            // Cache the video state for pending MO call.
            mPendingCallVideoState = videoState;
            mPendingIntentExtras = dialArgs.intentExtras;

            if (shouldDisconnectActiveCallOnDial(isEmergencyNumber)) {
                holdBeforeDial = false;
                hangupBeforeDial = true;
                /* hangup active call and let onCallTerminated() to dial
                   the pending MO Call */
                mHoldSwitchingState = HoldSwapState.ENDING_TO_DIAL_OUTGOING;
                mForegroundCall.hangup();
            } else {
                holdActiveCallForPendingMo();
            }
        }

        ImsPhoneCall.State fgState = ImsPhoneCall.State.IDLE;
        ImsPhoneCall.State bgState = ImsPhoneCall.State.IDLE;

        mClirMode = clirMode;

        synchronized (mSyncHold) {
            if (holdBeforeDial) {
                fgState = mForegroundCall.getState();
                bgState = mBackgroundCall.getState();

                //holding foreground call failed
                if (fgState == ImsPhoneCall.State.ACTIVE) {
                    throw new CallStateException("cannot dial in current state");
                }

                //holding foreground call succeeded
                if (bgState == ImsPhoneCall.State.HOLDING) {
                    holdBeforeDial = false;
                }
            }

            mLastDialString = dialString;
            mLastDialArgs = dialArgs;
            mPendingMO = new ImsPhoneConnection(mPhone,
                    checkForTestEmergencyNumber(dialString), this, mForegroundCall,
                    isEmergencyNumber, dialArgs.intentExtras);
            if (isEmergencyNumber && dialArgs != null && dialArgs.intentExtras != null) {
                Rlog.i(LOG_TAG, "dial ims emergency dialer: " + dialArgs.intentExtras.getBoolean(
                        TelecomManager.EXTRA_IS_USER_INTENT_EMERGENCY_CALL));
                mPendingMO.setHasKnownUserIntentEmergency(dialArgs.intentExtras.getBoolean(
                        TelecomManager.EXTRA_IS_USER_INTENT_EMERGENCY_CALL));
            }
            mPendingMO.setVideoState(videoState);
            if (dialArgs.rttTextStream != null) {
                log("dial: setting RTT stream on mPendingMO");
                mPendingMO.setCurrentRttTextStream(dialArgs.rttTextStream);
            }
        }
        addConnection(mPendingMO);

        if (!holdBeforeDial && !hangupBeforeDial) {
            if ((!isPhoneInEcmMode) || (isPhoneInEcmMode && isEmergencyNumber)) {
                dialInternal(mPendingMO, clirMode, videoState, dialArgs.intentExtras);
            } else {
                try {
                    EcbmHandler.getInstance().exitEmergencyCallbackMode();
                } catch (Exception e) {
                    e.printStackTrace();
                    throw new CallStateException("service not available");
                }
                EcbmHandler.getInstance().setOnEcbModeExitResponse(this,
                        EVENT_EXIT_ECM_RESPONSE_CDMA, null);
                pendingCallClirMode = clirMode;
                mPendingCallVideoState = videoState;
                mPendingIntentExtras = dialArgs.intentExtras;
                pendingCallInEcm = true;
            }
        }

        if (mNumberConverted) {
            mPendingMO.restoreDialedNumberAfterConversion(origNumber);
            mNumberConverted = false;
        }

        updatePhoneState();
        mPhone.notifyPreciseCallStateChanged();

        return mPendingMO;
    }

    boolean isImsServiceReady() {
        if (mImsManager == null) {
            return false;
        }

        return mImsManager.isServiceReady();
    }

    public void addParticipant(String dialString) throws CallStateException {
        if (mForegroundCall != null) {
            ImsCall imsCall = mForegroundCall.getImsCall();
            if (imsCall == null) {
                loge("addParticipant : No foreground ims call");
            } else {
                ImsCallSession imsCallSession = imsCall.getCallSession();
                if (imsCallSession != null) {
                    String[] callees = new String[] { dialString };
                    imsCallSession.inviteParticipants(callees);
                } else {
                    loge("addParticipant : ImsCallSession does not exist");
                }
            }
        } else {
            loge("addParticipant : Foreground call does not exist");
        }
    }

    private boolean shouldNumberBePlacedOnIms(boolean isEmergency, String number) {
        int processCallResult;
        try {
            if (mImsManager != null) {
                processCallResult = mImsManager.shouldProcessCall(isEmergency,
                        new String[]{number});
                Rlog.i(LOG_TAG, "shouldProcessCall: number: " + Rlog.pii(LOG_TAG, number)
                        + ", result: " + processCallResult);
            } else {
                Rlog.w(LOG_TAG, "ImsManager unavailable, shouldProcessCall returning false.");
                return false;
            }
        } catch (ImsException e) {
            Rlog.w(LOG_TAG, "ImsService unavailable, shouldProcessCall returning false.");
            return false;
        }
        switch(processCallResult) {
            case MmTelFeature.PROCESS_CALL_IMS: {
                // The ImsService wishes to place the call over IMS
                return true;
            }
            case MmTelFeature.PROCESS_CALL_CSFB: {
                Rlog.i(LOG_TAG, "shouldProcessCall: place over CSFB instead.");
                return false;
            }
            default: {
                Rlog.w(LOG_TAG, "shouldProcessCall returned unknown result.");
                return false;
            }
        }
    }

    /**
     * Determines if the device will respect the value of the
     * {@link CarrierConfigManager#KEY_ALLOW_HOLD_IN_IMS_CALL_BOOL} configuration option.
     *
     * @return {@code false} if the device always supports holding IMS calls, {@code true} if it
     *      will use {@link CarrierConfigManager#KEY_ALLOW_HOLD_IN_IMS_CALL_BOOL} to determine if
     *      hold is supported.
     */
    private boolean doesDeviceRespectHoldCarrierConfig() {
        Phone phone = getPhone();
        if (phone == null) {
            return true;
        }
        return phone.getContext().getResources().getBoolean(
                com.android.internal.R.bool.config_device_respects_hold_carrier_config);
    }

    /**
     * Caches frequently used carrier configuration items locally.
     *
     * @param subId The sub id.
     */
    private void cacheCarrierConfiguration(int subId) {
        CarrierConfigManager carrierConfigManager = (CarrierConfigManager)
                mPhone.getContext().getSystemService(Context.CARRIER_CONFIG_SERVICE);
        if (carrierConfigManager == null
                || !SubscriptionController.getInstance().isActiveSubId(subId)) {
            loge("cacheCarrierConfiguration: No carrier config service found" + " "
                    + "or not active subId = " + subId);
            mCarrierConfigLoaded = false;
            return;
        }

        PersistableBundle carrierConfig = carrierConfigManager.getConfigForSubId(subId);
        if (carrierConfig == null) {
            loge("cacheCarrierConfiguration: Empty carrier config.");
            mCarrierConfigLoaded = false;
            return;
        }
        mCarrierConfigLoaded = true;

        updateCarrierConfigCache(carrierConfig);
    }

    /**
     * Updates the local carrier config cache from a bundle obtained from the carrier config
     * manager.  Also supports unit testing by injecting configuration at test time.
     * @param carrierConfig The config bundle.
     */
    @VisibleForTesting
    public void updateCarrierConfigCache(PersistableBundle carrierConfig) {
        mAllowEmergencyVideoCalls =
                carrierConfig.getBoolean(CarrierConfigManager.KEY_ALLOW_EMERGENCY_VIDEO_CALLS_BOOL);
        mTreatDowngradedVideoCallsAsVideoCalls =
                carrierConfig.getBoolean(
                        CarrierConfigManager.KEY_TREAT_DOWNGRADED_VIDEO_CALLS_AS_VIDEO_CALLS_BOOL);
        mDropVideoCallWhenAnsweringAudioCall =
                carrierConfig.getBoolean(
                        CarrierConfigManager.KEY_DROP_VIDEO_CALL_WHEN_ANSWERING_AUDIO_CALL_BOOL);
        mAllowAddCallDuringVideoCall =
                carrierConfig.getBoolean(
                        CarrierConfigManager.KEY_ALLOW_ADD_CALL_DURING_VIDEO_CALL_BOOL);
        mAllowHoldingVideoCall =
                carrierConfig.getBoolean(
                        CarrierConfigManager.KEY_ALLOW_HOLDING_VIDEO_CALL_BOOL);
        mNotifyVtHandoverToWifiFail = carrierConfig.getBoolean(
                CarrierConfigManager.KEY_NOTIFY_VT_HANDOVER_TO_WIFI_FAILURE_BOOL);
        mSupportDowngradeVtToAudio = carrierConfig.getBoolean(
                CarrierConfigManager.KEY_SUPPORT_DOWNGRADE_VT_TO_AUDIO_BOOL);
        mNotifyHandoverVideoFromWifiToLTE = carrierConfig.getBoolean(
                CarrierConfigManager.KEY_NOTIFY_HANDOVER_VIDEO_FROM_WIFI_TO_LTE_BOOL);
        mNotifyHandoverVideoFromLTEToWifi = carrierConfig.getBoolean(
                CarrierConfigManager.KEY_NOTIFY_HANDOVER_VIDEO_FROM_LTE_TO_WIFI_BOOL);
        mIgnoreDataEnabledChangedForVideoCalls = carrierConfig.getBoolean(
                CarrierConfigManager.KEY_IGNORE_DATA_ENABLED_CHANGED_FOR_VIDEO_CALLS);
        mIsViLteDataMetered = carrierConfig.getBoolean(
                CarrierConfigManager.KEY_VILTE_DATA_IS_METERED_BOOL);
        mSupportPauseVideo = carrierConfig.getBoolean(
                CarrierConfigManager.KEY_SUPPORT_PAUSE_IMS_VIDEO_CALLS_BOOL);
        mAlwaysPlayRemoteHoldTone = carrierConfig.getBoolean(
                CarrierConfigManager.KEY_ALWAYS_PLAY_REMOTE_HOLD_TONE_BOOL);
        mAutoRetryFailedWifiEmergencyCall = carrierConfig.getBoolean(
                CarrierConfigManager.KEY_AUTO_RETRY_FAILED_WIFI_EMERGENCY_CALL);
        mIgnoreResetUtCapability =  carrierConfig.getBoolean(
                CarrierConfigManager.KEY_IGNORE_RESET_UT_CAPABILITY_BOOL);
        mAllowHoldingCall = carrierConfig.getBoolean(
                CarrierConfigManager.KEY_ALLOW_HOLD_IN_IMS_CALL_BOOL);

        String[] mappings = carrierConfig
                .getStringArray(CarrierConfigManager.KEY_IMS_REASONINFO_MAPPING_STRING_ARRAY);
        if (mappings != null && mappings.length > 0) {
            for (String mapping : mappings) {
                String[] values = mapping.split(Pattern.quote("|"));
                if (values.length != 3) {
                    continue;
                }

                try {
                    Integer fromCode;
                    if (values[0].equals("*")) {
                        fromCode = null;
                    } else {
                        fromCode = Integer.parseInt(values[0]);
                    }
                    String message = values[1];
                    if (message == null) {
                        message = "";
                    }
                    int toCode = Integer.parseInt(values[2]);

                    addReasonCodeRemapping(fromCode, message, toCode);
                    log("Loaded ImsReasonInfo mapping : fromCode = " +
                            fromCode == null ? "any" : fromCode + " ; message = " +
                            message + " ; toCode = " + toCode);
                } catch (NumberFormatException nfe) {
                    loge("Invalid ImsReasonInfo mapping found: " + mapping);
                }
            }
        } else {
            log("No carrier ImsReasonInfo mappings defined.");
        }
    }

    @UnsupportedAppUsage
    private void handleEcmTimer(int action) {
        EcbmHandler.getInstance().handleTimerInEmergencyCallbackMode(action);
        switch (action) {
            case EcbmHandler.CANCEL_ECM_TIMER:
                break;
            case EcbmHandler.RESTART_ECM_TIMER:
                break;
            default:
                log("handleEcmTimer, unsupported action " + action);
        }
    }

    private void dialInternal(ImsPhoneConnection conn, int clirMode, int videoState,
            Bundle intentExtras) {

        if (conn == null) {
            return;
        }

        boolean isConferenceUri = false;
        boolean isSkipSchemaParsing = false;

        if (intentExtras != null) {
            isConferenceUri = intentExtras.getBoolean(
                    TelephonyProperties.EXTRA_DIAL_CONFERENCE_URI, false);
            isSkipSchemaParsing = intentExtras.getBoolean(
                    TelephonyProperties.EXTRA_SKIP_SCHEMA_PARSING, false);
        }


        if (!isConferenceUri && !isSkipSchemaParsing
                && (conn.getAddress()== null || conn.getAddress().length() == 0
                || conn.getAddress().indexOf(PhoneNumberUtils.WILD) >= 0)) {
            // Phone number is invalid
            conn.setDisconnectCause(DisconnectCause.INVALID_NUMBER);
            sendEmptyMessageDelayed(EVENT_HANGUP_PENDINGMO, TIMEOUT_HANGUP_PENDINGMO);
            return;
        }

        // Always unmute when initiating a new call
        setMute(false);
        boolean isEmergencyCall = mPhoneNumberUtilsProxy.isEmergencyNumber(conn.getAddress());
        int serviceType = isEmergencyCall
                ? ImsCallProfile.SERVICE_TYPE_EMERGENCY : ImsCallProfile.SERVICE_TYPE_NORMAL;
        int callType = ImsCallProfile.getCallTypeFromVideoState(videoState);
        //TODO(vt): Is this sufficient?  At what point do we know the video state of the call?
        conn.setVideoState(videoState);

        try {
            String[] callees = new String[] { conn.getAddress() };
            ImsCallProfile profile = mImsManager.createCallProfile(serviceType, callType);
            profile.setCallExtraInt(ImsCallProfile.EXTRA_OIR, clirMode);
            profile.setCallExtraBoolean(TelephonyProperties.EXTRAS_IS_CONFERENCE_URI,
                    isConferenceUri);

            if (isEmergencyCall) {
                // Set emergency call information in ImsCallProfile
                setEmergencyCallInfo(profile, conn);
            }

            boolean isStartRttCall = true;

            // Translate call subject intent-extra from Telecom-specific extra key to the
            // ImsCallProfile key.
            if (intentExtras != null) {
                if (intentExtras.containsKey(android.telecom.TelecomManager.EXTRA_CALL_SUBJECT)) {
                    intentExtras.putString(ImsCallProfile.EXTRA_DISPLAY_TEXT,
                            cleanseInstantLetteringMessage(intentExtras.getString(
                                    android.telecom.TelecomManager.EXTRA_CALL_SUBJECT))
                    );
                }

                isStartRttCall = intentExtras.getBoolean(
                    android.telecom.TelecomManager.EXTRA_START_CALL_WITH_RTT, true);
                if (DBG) log("dialInternal: isStartRttCall = " + isStartRttCall);
                if (conn.hasRttTextStream() && isStartRttCall) {
                    profile.mMediaProfile.mRttMode = ImsStreamMediaProfile.RTT_MODE_FULL;
                }

                if (intentExtras.containsKey(ImsCallProfile.EXTRA_IS_CALL_PULL)) {
                    profile.mCallExtras.putBoolean(ImsCallProfile.EXTRA_IS_CALL_PULL,
                            intentExtras.getBoolean(ImsCallProfile.EXTRA_IS_CALL_PULL));
                    int dialogId = intentExtras.getInt(
                            ImsExternalCallTracker.EXTRA_IMS_EXTERNAL_CALL_ID);
                    conn.setIsPulledCall(true);
                    conn.setPulledDialogId(dialogId);
                }

                // Pack the OEM-specific call extras.
                profile.mCallExtras.putBundle(ImsCallProfile.EXTRA_OEM_EXTRAS, intentExtras);

                // NOTE: Extras to be sent over the network are packed into the
                // intentExtras individually, with uniquely defined keys.
                // These key-value pairs are processed by IMS Service before
                // being sent to the lower layers/to the network.
            }

            int mode = QtiImsUtils.getRttOperatingMode(mPhone.getContext(), mPhone.getPhoneId());
            if (DBG) log("RTT: setRttModeBasedOnOperator mode = " + mode);

            if (mPhone.isRttSupported() && mPhone.isRttOn()) {
                if (isStartRttCall &&
                        (!profile.isVideoCall() || QtiImsUtils.isRttSupportedOnVtCalls(
                        mPhone.getPhoneId(),mPhone.getContext()))) {
                    profile.getMediaProfile().setRttMode(mode);
                }
            }

            ImsCall imsCall = mImsManager.makeCall(profile, callees, mImsCallListener);
            conn.setImsCall(imsCall);

            mMetrics.writeOnImsCallStart(mPhone.getPhoneId(),
                    imsCall.getSession());

            setVideoCallProvider(conn, imsCall);
            conn.setAllowAddCallDuringVideoCall(mAllowAddCallDuringVideoCall);
            conn.setAllowHoldingVideoCall(mAllowHoldingVideoCall);
        } catch (ImsException e) {
            loge("dialInternal : " + e);
            mOperationLocalLog.log("dialInternal exception: " + e);
            conn.setDisconnectCause(DisconnectCause.ERROR_UNSPECIFIED);
            sendEmptyMessageDelayed(EVENT_HANGUP_PENDINGMO, TIMEOUT_HANGUP_PENDINGMO);
            retryGetImsService();
        } catch (RemoteException e) {
        }
    }

    /**
     * Accepts a call with the specified video state.  The video state is the video state that the
     * user has agreed upon in the InCall UI.
     *
     * @param videoState The video State
     * @throws CallStateException
     */
    public void acceptCall(int videoState) throws CallStateException {
        if (DBG) log("acceptCall");
        mOperationLocalLog.log("accepted incoming call");

        if (mForegroundCall.getState().isAlive()
                && mBackgroundCall.getState().isAlive()) {
            throw new CallStateException("cannot accept call");
        }

        ImsStreamMediaProfile mediaProfile = new ImsStreamMediaProfile();
        if ((mRingingCall.getState() == ImsPhoneCall.State.WAITING)
                && mForegroundCall.getState().isAlive()) {
            setMute(false);

            boolean answeringWillDisconnect = false;
            ImsCall activeCall = mForegroundCall.getImsCall();
            ImsCall ringingCall = mRingingCall.getImsCall();
            if (mForegroundCall.hasConnections() && mRingingCall.hasConnections()) {
                answeringWillDisconnect =
                        shouldDisconnectActiveCallOnAnswer(activeCall, ringingCall);
            }

            // Cache video state for pending MT call.
            mPendingCallVideoState = videoState;

            if (answeringWillDisconnect) {
                // We need to disconnect the foreground call before answering the background call.
                mForegroundCall.hangup();
                try {
                    mediaProfile = addRttAttributeIfRequired(ringingCall, mediaProfile);
                    ringingCall.accept(ImsCallProfile.getCallTypeFromVideoState(videoState),
                            mediaProfile);
                } catch (ImsException e) {
                    throw new CallStateException("cannot accept call");
                }
            } else {
                holdActiveCallForWaitingCall();
            }
        } else if (mRingingCall.getState().isRinging()) {
            if (DBG) log("acceptCall: incoming...");
            // Always unmute when answering a new call
            setMute(false);
            try {
                ImsCall imsCall = mRingingCall.getImsCall();
                if (imsCall != null) {
                    mediaProfile = addRttAttributeIfRequired(imsCall, mediaProfile);
                    imsCall.accept(ImsCallProfile.getCallTypeFromVideoState(videoState),
                            mediaProfile);
                    mMetrics.writeOnImsCommand(mPhone.getPhoneId(), imsCall.getSession(),
                            ImsCommand.IMS_CMD_ACCEPT);
                } else {
                    throw new CallStateException("no valid ims call");
                }
            } catch (ImsException e) {
                throw new CallStateException("cannot accept call");
            }
        } else {
            throw new CallStateException("phone not ringing");
        }
    }

    public void rejectCall () throws CallStateException {
        if (DBG) log("rejectCall");
        mOperationLocalLog.log("rejected incoming call");

        if (mRingingCall.getState().isRinging()) {
            hangup(mRingingCall);
        } else {
            throw new CallStateException("phone not ringing");
        }
    }

    /**
     * Set the emergency call information if it is an emergency call.
     */
    private void setEmergencyCallInfo(ImsCallProfile profile, Connection conn) {
        EmergencyNumber num = conn.getEmergencyNumberInfo();
        if (num != null) {
            profile.setEmergencyCallInfo(num, conn.hasKnownUserIntentEmergency());
        }
    }

    @UnsupportedAppUsage
    private void switchAfterConferenceSuccess() {
        if (DBG) log("switchAfterConferenceSuccess fg =" + mForegroundCall.getState() +
                ", bg = " + mBackgroundCall.getState());

        if (mBackgroundCall.getState() == ImsPhoneCall.State.HOLDING) {
            log("switchAfterConferenceSuccess");
            mForegroundCall.switchWith(mBackgroundCall);
        }
    }

    private void holdActiveCallForPendingMo() throws CallStateException {
        if (mHoldSwitchingState == HoldSwapState.PENDING_SINGLE_CALL_HOLD
                || mHoldSwitchingState == HoldSwapState.SWAPPING_ACTIVE_AND_HELD) {
            logi("Ignoring hold request while already holding or swapping");
            return;
        }
        HoldSwapState oldHoldState = mHoldSwitchingState;
        ImsCall callToHold = mForegroundCall.getImsCall();

        mHoldSwitchingState = HoldSwapState.HOLDING_TO_DIAL_OUTGOING;
        logHoldSwapState("holdActiveCallForPendingMo");

        mForegroundCall.switchWith(mBackgroundCall);
        try {
            callToHold.hold();
            mMetrics.writeOnImsCommand(mPhone.getPhoneId(), callToHold.getSession(),
                    ImsCommand.IMS_CMD_HOLD);
        } catch (ImsException e) {
            mForegroundCall.switchWith(mBackgroundCall);
            mHoldSwitchingState = oldHoldState;
            logHoldSwapState("holdActiveCallForPendingMo - fail");
            throw new CallStateException(e.getMessage());
        }
    }

    /**
     * Holds the active call, possibly resuming the already-held background call if it exists.
     */
    public void holdActiveCall() throws CallStateException {
        if (mForegroundCall.getState() == ImsPhoneCall.State.ACTIVE) {
            if (mHoldSwitchingState == HoldSwapState.PENDING_SINGLE_CALL_HOLD
                    || mHoldSwitchingState == HoldSwapState.SWAPPING_ACTIVE_AND_HELD) {
                logi("Ignoring hold request while already holding or swapping");
                return;
            }
            HoldSwapState oldHoldState = mHoldSwitchingState;
            ImsCall callToHold = mForegroundCall.getImsCall();
            if (mBackgroundCall.getState().isAlive()) {
                mCallExpectedToResume = mBackgroundCall.getImsCall();
                mHoldSwitchingState = HoldSwapState.SWAPPING_ACTIVE_AND_HELD;
            } else {
                mHoldSwitchingState = HoldSwapState.PENDING_SINGLE_CALL_HOLD;
            }
            logHoldSwapState("holdActiveCall");
            mForegroundCall.switchWith(mBackgroundCall);
            try {
                callToHold.hold();
                mMetrics.writeOnImsCommand(mPhone.getPhoneId(), callToHold.getSession(),
                        ImsCommand.IMS_CMD_HOLD);
            } catch (ImsException e) {
                mForegroundCall.switchWith(mBackgroundCall);
                mHoldSwitchingState = oldHoldState;
                logHoldSwapState("holdActiveCall - fail");
                throw new CallStateException(e.getMessage());
            }
        }
    }

    /**
     * Hold the currently active call in order to answer the waiting call.
     */
    public void holdActiveCallForWaitingCall() throws CallStateException {
        boolean switchingWithWaitingCall = !mBackgroundCall.getState().isAlive()
                && mRingingCall.getState() == ImsPhoneCall.State.WAITING;
        if (switchingWithWaitingCall) {
            ImsCall callToHold = mForegroundCall.getImsCall();
            HoldSwapState oldHoldState = mHoldSwitchingState;
            mHoldSwitchingState = HoldSwapState.HOLDING_TO_ANSWER_INCOMING;
            mForegroundCall.switchWith(mBackgroundCall);
            logHoldSwapState("holdActiveCallForWaitingCall");
            try {
                callToHold.hold();
                mMetrics.writeOnImsCommand(mPhone.getPhoneId(), callToHold.getSession(),
                        ImsCommand.IMS_CMD_HOLD);
            } catch (ImsException e) {
                mForegroundCall.switchWith(mBackgroundCall);
                mHoldSwitchingState = oldHoldState;
                logHoldSwapState("holdActiveCallForWaitingCall - fail");
                throw new CallStateException(e.getMessage());
            }
        }
    }

    /**
     * Unhold the currently held call.
     */
    void unholdHeldCall() throws CallStateException {
        ImsCall imsCall = mBackgroundCall.getImsCall();
        if (mHoldSwitchingState == HoldSwapState.PENDING_SINGLE_CALL_UNHOLD
                || mHoldSwitchingState == HoldSwapState.SWAPPING_ACTIVE_AND_HELD) {
            logi("Ignoring unhold request while already unholding or swapping");
            return;
        }
        if (imsCall != null) {
            mCallExpectedToResume = imsCall;
            HoldSwapState oldHoldState = mHoldSwitchingState;
            mHoldSwitchingState = HoldSwapState.PENDING_SINGLE_CALL_UNHOLD;
            mForegroundCall.switchWith(mBackgroundCall);
            logHoldSwapState("unholdCurrentCall");
            try {
                imsCall.resume();
                mMetrics.writeOnImsCommand(mPhone.getPhoneId(), imsCall.getSession(),
                        ImsCommand.IMS_CMD_RESUME);
            } catch (ImsException e) {
                mForegroundCall.switchWith(mBackgroundCall);
                mHoldSwitchingState = oldHoldState;
                logHoldSwapState("unholdCurrentCall - fail");
                throw new CallStateException(e.getMessage());
            }
        }
    }

    private void resumeForegroundCall() throws ImsException {
        //resume foreground call after holding background call
        //they were switched before holding
        ImsCall imsCall = mForegroundCall.getImsCall();
        if (imsCall != null) {
            imsCall.resume();
            mMetrics.writeOnImsCommand(mPhone.getPhoneId(), imsCall.getSession(),
                    ImsCommand.IMS_CMD_RESUME);
        }
    }

    private void answerWaitingCall() throws ImsException {
        //accept waiting call after holding background call
        ImsCall imsCall = mRingingCall.getImsCall();
        if (imsCall != null) {
            imsCall.accept(
                    ImsCallProfile.getCallTypeFromVideoState(mPendingCallVideoState));
            mMetrics.writeOnImsCommand(mPhone.getPhoneId(), imsCall.getSession(),
                    ImsCommand.IMS_CMD_ACCEPT);
        }
    }

    // Clean up expired cache entries.
    private void maintainConnectTimeCache() {
        long threshold = SystemClock.elapsedRealtime() - TIMEOUT_PARTICIPANT_CONNECT_TIME_CACHE_MS;
        // The cached time is the system elapsed millisecond when the CacheEntry is created.
        mPhoneNumAndConnTime.entrySet().removeIf(e -> e.getValue().mCachedTime < threshold);
        // Remove all the cached records which are older than current caching threshold. Since the
        // queue is FIFO, keep polling records until the queue is empty or the head of the queue is
        // fresh enough.
        while (!mUnknownPeerConnTime.isEmpty()
                && mUnknownPeerConnTime.peek().mCachedTime < threshold) {
            mUnknownPeerConnTime.poll();
        }
    }

    private void cacheConnectionTimeWithPhoneNumber(@NonNull ImsPhoneConnection connection) {
        int callDirection =
                connection.isIncoming() ? android.telecom.Call.Details.DIRECTION_INCOMING
                        : android.telecom.Call.Details.DIRECTION_OUTGOING;
        CacheEntry cachedConnectTime = new CacheEntry(SystemClock.elapsedRealtime(),
                connection.getConnectTime(), connection.getConnectTimeReal(), callDirection);
        maintainConnectTimeCache();
        if (PhoneConstants.PRESENTATION_ALLOWED == connection.getNumberPresentation()) {
            // In case of merging calls with the same number, use the latest connect time. Since
            // that call might be dropped and re-connected. So if the connectTime is earlier than
            // the cache, skip.
            String phoneNumber = getFormattedPhoneNumber(connection.getAddress());
            if (mPhoneNumAndConnTime.containsKey(phoneNumber)
                    && connection.getConnectTime()
                        <= mPhoneNumAndConnTime.get(phoneNumber).mConnectTime) {
                // Use the latest connect time.
                return;
            }
            mPhoneNumAndConnTime.put(phoneNumber, cachedConnectTime);
        } else {
            mUnknownPeerConnTime.add(cachedConnectTime);
        }
    }

    private CacheEntry findConnectionTimeUsePhoneNumber(
            @NonNull ConferenceParticipant participant) {
        maintainConnectTimeCache();
        if (PhoneConstants.PRESENTATION_ALLOWED == participant.getParticipantPresentation()) {
            if (participant.getHandle() == null
                    || participant.getHandle().getSchemeSpecificPart() == null) {
                return null;
            }

            String number = ConferenceParticipant.getParticipantAddress(participant.getHandle(),
                    getCountryIso()).getSchemeSpecificPart();
            if (TextUtils.isEmpty(number)) {
                return null;
            }
            String formattedNumber = getFormattedPhoneNumber(number);
            return mPhoneNumAndConnTime.get(formattedNumber);
        } else {
            return mUnknownPeerConnTime.poll();
        }
    }

    private String getFormattedPhoneNumber(String number) {
        String countryIso = getCountryIso();
        if (countryIso == null) {
            return number;
        }
        String phoneNumber = PhoneNumberUtils.formatNumberToE164(number, countryIso);
        return phoneNumber == null ? number : phoneNumber;
    }

    private String getCountryIso() {
        int subId = mPhone.getSubId();
        SubscriptionInfo info =
                SubscriptionManager.from(mPhone.getContext()).getActiveSubscriptionInfo(subId);
        return info == null ? null : info.getCountryIso();
    }

    public void
    conference() {
        ImsCall fgImsCall = mForegroundCall.getImsCall();
        if (fgImsCall == null) {
            log("conference no foreground ims call");
            return;
        }

        ImsCall bgImsCall = mBackgroundCall.getImsCall();
        if (bgImsCall == null) {
            log("conference no background ims call");
            return;
        }

        if (fgImsCall.isCallSessionMergePending()) {
            log("conference: skip; foreground call already in process of merging.");
            return;
        }

        if (bgImsCall.isCallSessionMergePending()) {
            log("conference: skip; background call already in process of merging.");
            return;
        }

        // Keep track of the connect time of the earliest call so that it can be set on the
        // {@code ImsConference} when it is created.
        long foregroundConnectTime = mForegroundCall.getEarliestConnectTime();
        long backgroundConnectTime = mBackgroundCall.getEarliestConnectTime();
        long conferenceConnectTime;
        if (foregroundConnectTime > 0 && backgroundConnectTime > 0) {
            conferenceConnectTime = Math.min(mForegroundCall.getEarliestConnectTime(),
                    mBackgroundCall.getEarliestConnectTime());
            log("conference - using connect time = " + conferenceConnectTime);
        } else if (foregroundConnectTime > 0) {
            log("conference - bg call connect time is 0; using fg = " + foregroundConnectTime);
            conferenceConnectTime = foregroundConnectTime;
        } else {
            log("conference - fg call connect time is 0; using bg = " + backgroundConnectTime);
            conferenceConnectTime = backgroundConnectTime;
        }

        String foregroundId = "";
        ImsPhoneConnection foregroundConnection = mForegroundCall.getFirstConnection();
        if (foregroundConnection != null) {
            foregroundConnection.setConferenceConnectTime(conferenceConnectTime);
            foregroundConnection.handleMergeStart();
            foregroundId = foregroundConnection.getTelecomCallId();
            cacheConnectionTimeWithPhoneNumber(foregroundConnection);
        }
        String backgroundId = "";
        ImsPhoneConnection backgroundConnection = findConnection(bgImsCall);
        if (backgroundConnection != null) {
            backgroundConnection.handleMergeStart();
            backgroundId = backgroundConnection.getTelecomCallId();
            cacheConnectionTimeWithPhoneNumber(backgroundConnection);
        }
        log("conference: fgCallId=" + foregroundId + ", bgCallId=" + backgroundId);
        mOperationLocalLog.log("conference: fgCallId=" + foregroundId + ", bgCallId="
                + backgroundId);

        try {
            fgImsCall.merge(bgImsCall);
        } catch (ImsException e) {
            log("conference " + e.getMessage());
        }
    }

    public void
    explicitCallTransfer() {
        //TODO : implement
    }

    @UnsupportedAppUsage
    public void
    clearDisconnected() {
        if (DBG) log("clearDisconnected");

        internalClearDisconnected();

        updatePhoneState();
        mPhone.notifyPreciseCallStateChanged();
    }

    public boolean
    canConference() {
        return mForegroundCall.getState() == ImsPhoneCall.State.ACTIVE
            && mBackgroundCall.getState() == ImsPhoneCall.State.HOLDING
            && !mBackgroundCall.isFull()
            && !mForegroundCall.isFull();
    }

    private boolean canAddVideoCallDuringImsAudioCall(int videoState) {
        if (mAllowHoldingVideoCall) {
            return true;
        }

        ImsCall call = mForegroundCall.getImsCall();
        if (call == null) {
            call = mBackgroundCall.getImsCall();
        }

        boolean isImsAudioCallActiveOrHolding = (mForegroundCall.getState() == Call.State.ACTIVE ||
               mBackgroundCall.getState() == Call.State.HOLDING) && call != null &&
               !call.isVideoCall();

        /* return TRUE if there doesn't exist ims audio call in either active
           or hold states */
        return !isImsAudioCallActiveOrHolding || !VideoProfile.isVideo(videoState);
    }

    /**
     * Determines if there are issues which would preclude dialing an outgoing call.  Throws a
     * {@link CallStateException} if there is an issue.
     * @throws CallStateException
     */
    public void checkForDialIssues() throws CallStateException {
        String disableCall = SystemProperties.get(
                TelephonyProperties.PROPERTY_DISABLE_CALL, "false");
        if (disableCall.equals("true")) {
            throw new CallStateException(CallStateException.ERROR_CALLING_DISABLED,
                    "ro.telephony.disable-call has been used to disable calling.");
        }
        if (mPendingMO != null) {
            throw new CallStateException(CallStateException.ERROR_ALREADY_DIALING,
                    "Another outgoing call is already being dialed.");
        }
        if (mRingingCall.isRinging()) {
            throw new CallStateException(CallStateException.ERROR_CALL_RINGING,
                    "Can't place a call while another is ringing.");
        }
        if (mForegroundCall.getState().isAlive() & mBackgroundCall.getState().isAlive()) {
            throw new CallStateException(CallStateException.ERROR_TOO_MANY_CALLS,
                    "Already an active foreground and background call.");
        }
    }

    public boolean
    canTransfer() {
        return mForegroundCall.getState() == ImsPhoneCall.State.ACTIVE
            && mBackgroundCall.getState() == ImsPhoneCall.State.HOLDING;
    }

    //***** Private Instance Methods

    private void
    internalClearDisconnected() {
        mRingingCall.clearDisconnected();
        mForegroundCall.clearDisconnected();
        mBackgroundCall.clearDisconnected();
        mHandoverCall.clearDisconnected();
    }

    @UnsupportedAppUsage
    private void
    updatePhoneState() {
        PhoneConstants.State oldState = mState;

        boolean isPendingMOIdle = mPendingMO == null || !mPendingMO.getState().isAlive();

        if (mRingingCall.isRinging()) {
            mState = PhoneConstants.State.RINGING;
        } else if (!isPendingMOIdle || !mForegroundCall.isIdle() || !mBackgroundCall.isIdle()) {
            // There is a non-idle call, so we're off the hook.
            mState = PhoneConstants.State.OFFHOOK;
        } else {
            mState = PhoneConstants.State.IDLE;
        }

        if (mState == PhoneConstants.State.IDLE && oldState != mState) {
            mVoiceCallEndedRegistrants.notifyRegistrants(
                    new AsyncResult(null, null, null));
        } else if (oldState == PhoneConstants.State.IDLE && oldState != mState) {
            mVoiceCallStartedRegistrants.notifyRegistrants (
                    new AsyncResult(null, null, null));
        }

        if (DBG) {
            log("updatePhoneState pendingMo = " + (mPendingMO == null ? "null"
                    : mPendingMO.getState()) + ", fg= " + mForegroundCall.getState() + "("
                    + mForegroundCall.getConnections().size() + "), bg= " + mBackgroundCall
                    .getState() + "(" + mBackgroundCall.getConnections().size() + ")");
            log("updatePhoneState oldState=" + oldState + ", newState=" + mState);
        }

        if (mState != oldState) {
            mPhone.notifyPhoneStateChanged();
            mMetrics.writePhoneState(mPhone.getPhoneId(), mState);
            notifyPhoneStateChanged(oldState, mState);
        }
    }

    private void
    handleRadioNotAvailable() {
        // handlePollCalls will clear out its
        // call list when it gets the CommandException
        // error result from this
        pollCallsWhenSafe();
    }

    private void
    dumpState() {
        List l;

        log("Phone State:" + mState);

        log("Ringing call: " + mRingingCall.toString());

        l = mRingingCall.getConnections();
        for (int i = 0, s = l.size(); i < s; i++) {
            log(l.get(i).toString());
        }

        log("Foreground call: " + mForegroundCall.toString());

        l = mForegroundCall.getConnections();
        for (int i = 0, s = l.size(); i < s; i++) {
            log(l.get(i).toString());
        }

        log("Background call: " + mBackgroundCall.toString());

        l = mBackgroundCall.getConnections();
        for (int i = 0, s = l.size(); i < s; i++) {
            log(l.get(i).toString());
        }

    }

    //***** Called from ImsPhone
    /**
     * Set the TTY mode. This is the actual tty mode (varies depending on peripheral status)
     */
    public void setTtyMode(int ttyMode) {
        if (mImsManager == null) {
            Log.w(LOG_TAG, "ImsManager is null when setting TTY mode");
            return;
        }

        try {
            mImsManager.setTtyMode(ttyMode);
        } catch (ImsException e) {
            loge("setTtyMode : " + e);
            retryGetImsService();
        }
    }

    /**
     * Sets the UI TTY mode. This is the preferred TTY mode that the user sets in the call
     * settings screen.
     */
    public void setUiTTYMode(int uiTtyMode, Message onComplete) {
        if (mImsManager == null) {
            mPhone.sendErrorResponse(onComplete, getImsManagerIsNullException());
            return;
        }

        try {
            mImsManager.setUiTTYMode(mPhone.getContext(), uiTtyMode, onComplete);
        } catch (ImsException e) {
            loge("setUITTYMode : " + e);
            mPhone.sendErrorResponse(onComplete, e);
            retryGetImsService();
        }
    }

    public void setMute(boolean mute) {
        mDesiredMute = mute;
        mForegroundCall.setMute(mute);
    }

    public boolean getMute() {
        return mDesiredMute;
    }

    /**
     * Sends a DTMF code. According to <a href="http://tools.ietf.org/html/rfc2833">RFC 2833</a>,
     * event 0 ~ 9 maps to decimal value 0 ~ 9, '*' to 10, '#' to 11, event 'A' ~ 'D' to 12 ~ 15,
     * and event flash to 16. Currently, event flash is not supported.
     *
     * @param c that represents the DTMF to send. '0' ~ '9', 'A' ~ 'D', '*', '#' are valid inputs.
     * @param result the result message to send when done. If non-null, the {@link Message} must
     *         contain a valid {@link android.os.Messenger} in the {@link Message#replyTo} field,
     *         since this can be used across IPC boundaries.
     */
    public void sendDtmf(char c, Message result) {
        if (DBG) log("sendDtmf");

        ImsCall imscall = mForegroundCall.getImsCall();
        if (imscall != null) {
            imscall.sendDtmf(c, result);
        }
    }

    public void
    startDtmf(char c) {
        if (DBG) log("startDtmf");

        ImsCall imscall = mForegroundCall.getImsCall();
        if (imscall != null) {
            imscall.startDtmf(c);
        } else {
            loge("startDtmf : no foreground call");
        }
    }

    public void
    stopDtmf() {
        if (DBG) log("stopDtmf");

        ImsCall imscall = mForegroundCall.getImsCall();
        if (imscall != null) {
            imscall.stopDtmf();
        } else {
            loge("stopDtmf : no foreground call");
        }
    }

    //***** Called from ImsPhoneConnection

    public void hangup (ImsPhoneConnection conn) throws CallStateException {
        if (DBG) log("hangup connection");

        if (conn.getOwner() != this) {
            throw new CallStateException ("ImsPhoneConnection " + conn
                    + "does not belong to ImsPhoneCallTracker " + this);
        }

        hangup(conn.getCall());
    }

    //***** Called from ImsPhoneCall

    public void hangup (ImsPhoneCall call) throws CallStateException {
        if (DBG) log("hangup call");

        if (call.getConnections().size() == 0) {
            throw new CallStateException("no connections");
        }

        ImsCall imsCall = call.getImsCall();
        boolean rejectCall = false;

        if (call == mRingingCall) {
            if (Phone.DEBUG_PHONE) log("(ringing) hangup incoming");
            rejectCall = true;
        } else if (call == mForegroundCall) {
            if (call.isDialingOrAlerting()) {
                if (Phone.DEBUG_PHONE) {
                    log("(foregnd) hangup dialing or alerting...");
                }
            } else {
                if (Phone.DEBUG_PHONE) {
                    log("(foregnd) hangup foreground");
                }
                //held call will be resumed by onCallTerminated
            }
        } else if (call == mBackgroundCall) {
            if (Phone.DEBUG_PHONE) {
                log("(backgnd) hangup waiting or background");
            }
        } else {
            throw new CallStateException ("ImsPhoneCall " + call +
                    "does not belong to ImsPhoneCallTracker " + this);
        }

        call.onHangupLocal();

        try {
            if (imsCall != null) {
                if (rejectCall) {
                    imsCall.reject(ImsReasonInfo.CODE_USER_DECLINE);
                    mMetrics.writeOnImsCommand(mPhone.getPhoneId(), imsCall.getSession(),
                            ImsCommand.IMS_CMD_REJECT);
                } else {
                    imsCall.terminate(ImsReasonInfo.CODE_USER_TERMINATED);
                    mMetrics.writeOnImsCommand(mPhone.getPhoneId(), imsCall.getSession(),
                            ImsCommand.IMS_CMD_TERMINATE);
                }
            } else if (mPendingMO != null && call == mForegroundCall) {
                // is holding a foreground call
                mPendingMO.update(null, ImsPhoneCall.State.DISCONNECTED);
                mPendingMO.onDisconnect();
                removeConnection(mPendingMO);
                mPendingMO = null;
                updatePhoneState();
                removeMessages(EVENT_DIAL_PENDINGMO);
            }
        } catch (ImsException e) {
            throw new CallStateException(e.getMessage());
        }

        mPhone.notifyPreciseCallStateChanged();
    }

    void callEndCleanupHandOverCallIfAny() {
        if (mHandoverCall.mConnections.size() > 0) {
            if (DBG) log("callEndCleanupHandOverCallIfAny, mHandoverCall.mConnections="
                    + mHandoverCall.mConnections);
            mHandoverCall.mConnections.clear();
            mConnections.clear();
            mState = PhoneConstants.State.IDLE;
        }
    }

    public void sendUSSD (String ussdString, Message response) {
        if (DBG) log("sendUSSD");

        try {
            if (mUssdSession != null) {
                // Doesn't need mPendingUssd here. Listeners would use it if not null.
                mPendingUssd = null;
                mUssdSession.sendUssd(ussdString);
                AsyncResult.forMessage(response, null, null);
                response.sendToTarget();
                return;
            }

            if (mImsManager == null) {
                mPhone.sendErrorResponse(response, getImsManagerIsNullException());
                return;
            }

            String[] callees = new String[] { ussdString };
            ImsCallProfile profile = mImsManager.createCallProfile(
                    ImsCallProfile.SERVICE_TYPE_NORMAL, ImsCallProfile.CALL_TYPE_VOICE);
            profile.setCallExtraInt(ImsCallProfile.EXTRA_DIALSTRING,
                    ImsCallProfile.DIALSTRING_USSD);

            mUssdSession = mImsManager.makeCall(profile, callees, mImsUssdListener);
            mPendingUssd = response;
            if (DBG) log("pending ussd updated, " + mPendingUssd);
        } catch (ImsException e) {
            loge("sendUSSD : " + e);
            mPhone.sendErrorResponse(response, e);
            retryGetImsService();
        }
    }

    /**
     * Cancel USSD session.
     *
     * @param msg The message to dispatch when the USSD session terminated.
     */
    public void cancelUSSD(Message msg) {
        if (mUssdSession == null) return;
        mPendingUssd = msg;
        mUssdSession.terminate(ImsReasonInfo.CODE_USER_TERMINATED);
    }

    @UnsupportedAppUsage
    private synchronized ImsPhoneConnection findConnection(final ImsCall imsCall) {
        for (ImsPhoneConnection conn : mConnections) {
            if (conn.getImsCall() == imsCall) {
                return conn;
            }
        }
        return null;
    }

    @UnsupportedAppUsage
    private synchronized void removeConnection(ImsPhoneConnection conn) {
        mConnections.remove(conn);
        // If not emergency call is remaining, notify emergency call registrants
        if (mIsInEmergencyCall) {
            boolean isEmergencyCallInList = false;
            // if no emergency calls pending, set this to false
            for (ImsPhoneConnection imsPhoneConnection : mConnections) {
                if (imsPhoneConnection != null && imsPhoneConnection.isEmergency() == true) {
                    isEmergencyCallInList = true;
                    break;
                }
            }

            if (!isEmergencyCallInList) {
                mIsInEmergencyCall = false;
                mPhone.sendEmergencyCallStateChange(false);
            }
        }
    }

    @UnsupportedAppUsage
    private synchronized void addConnection(ImsPhoneConnection conn) {
        mConnections.add(conn);
        if (conn.isEmergency()) {
            mIsInEmergencyCall = true;
            mPhone.sendEmergencyCallStateChange(true);
        }
    }

    @UnsupportedAppUsage
    private void processCallStateChange(ImsCall imsCall, ImsPhoneCall.State state, int cause) {
        if (DBG) log("processCallStateChange " + imsCall + " state=" + state + " cause=" + cause);
        // This method is called on onCallUpdate() where there is not necessarily a call state
        // change. In these situations, we'll ignore the state related updates and only process
        // the change in media capabilities (as expected).  The default is to not ignore state
        // changes so we do not change existing behavior.
        processCallStateChange(imsCall, state, cause, false /* do not ignore state update */);
    }

    @UnsupportedAppUsage
    private void processCallStateChange(ImsCall imsCall, ImsPhoneCall.State state, int cause,
            boolean ignoreState) {
        if (DBG) {
            log("processCallStateChange state=" + state + " cause=" + cause
                    + " ignoreState=" + ignoreState);
        }

        if (imsCall == null) return;

        boolean changed = false;
        ImsPhoneConnection conn = findConnection(imsCall);

        if (conn == null) {
            // TODO : what should be done?
            return;
        }

        // processCallStateChange is triggered for onCallUpdated as well.
        // onCallUpdated should not modify the state of the call
        // It should modify only other capabilities of call through updateMediaCapabilities
        // State updates will be triggered through individual callbacks
        // i.e. onCallHeld, onCallResume, etc and conn.update will be responsible for the update
        conn.updateMediaCapabilities(imsCall);
        if (ignoreState) {
            conn.updateAddressDisplay(imsCall);
            conn.updateExtras(imsCall);

            maybeSetVideoCallProvider(conn, imsCall);
            return;
        }

        changed = conn.update(imsCall, state);
        if (state == ImsPhoneCall.State.DISCONNECTED) {
            changed = conn.onDisconnect(cause) || changed;
            //detach the disconnected connections
            conn.getCall().detach(conn);
            removeConnection(conn);
        }

        if (changed) {
            if (conn.getCall() == mHandoverCall) return;
            updatePhoneState();
            mPhone.notifyPreciseCallStateChanged();
        }
    }

    private void maybeSetVideoCallProvider(ImsPhoneConnection conn, ImsCall imsCall) {
        android.telecom.Connection.VideoProvider connVideoProvider = conn.getVideoProvider();
        if (connVideoProvider != null || imsCall.getCallSession().getVideoCallProvider() == null) {
            return;
        }

        try {
            setVideoCallProvider(conn, imsCall);
        } catch (RemoteException e) {
            loge("maybeSetVideoCallProvider: exception " + e);
        }
    }

    /**
     * Adds a reason code remapping, for test purposes.
     *
     * @param fromCode The from code, or {@code null} if all.
     * @param message The message to map.
     * @param toCode The code to remap to.
     */
    @VisibleForTesting
    public void addReasonCodeRemapping(Integer fromCode, String message, Integer toCode) {
        if (message != null) {
            message = message.toLowerCase();
        }
        mImsReasonCodeMap.put(new Pair<>(fromCode, message), toCode);
    }

    /**
     * Returns the {@link ImsReasonInfo#getCode()}, potentially remapping to a new value based on
     * the {@link ImsReasonInfo#getCode()} and {@link ImsReasonInfo#getExtraMessage()}.
     *
     * See {@link #mImsReasonCodeMap}.
     *
     * @param reasonInfo The {@link ImsReasonInfo}.
     * @return The remapped code.
     */
    @VisibleForTesting
    public @ImsReasonInfo.ImsCode int maybeRemapReasonCode(ImsReasonInfo reasonInfo) {
        int code = reasonInfo.getCode();
        String reason = reasonInfo.getExtraMessage();
        if (reason == null) {
            reason = "";
        } else {
            reason = reason.toLowerCase();
        }
        log("maybeRemapReasonCode : fromCode = " + reasonInfo.getCode() + " ; message = "
                + reason);
        Pair<Integer, String> toCheck = new Pair<>(code, reason);
        Pair<Integer, String> wildcardToCheck = new Pair<>(null, reason);
        if (mImsReasonCodeMap.containsKey(toCheck)) {
            int toCode = mImsReasonCodeMap.get(toCheck);

            log("maybeRemapReasonCode : fromCode = " + reasonInfo.getCode() + " ; message = "
                    + reason + " ; toCode = " + toCode);
            return toCode;
        } else if (!reason.isEmpty() && mImsReasonCodeMap.containsKey(wildcardToCheck)) {
            // Handle the case where a wildcard is specified for the fromCode; in this case we will
            // match without caring about the fromCode.
            // If the reason is empty, we won't do wildcard remapping; otherwise we'd basically be
            // able to remap all ImsReasonInfo codes to a single code, which is not desirable.
            int toCode = mImsReasonCodeMap.get(wildcardToCheck);

            log("maybeRemapReasonCode : fromCode(wildcard) = " + reasonInfo.getCode() +
                    " ; message = " + reason + " ; toCode = " + toCode);
            return toCode;
        }
        return code;
    }

    @VisibleForTesting
    public boolean getSwitchingFgAndBgCallsValue() {
        return mSwitchingFgAndBgCalls;
    }

    @VisibleForTesting
    public void setSwitchingFgAndBgCallsValue(boolean value) {
        mSwitchingFgAndBgCalls = value;
    }

    /**
     * Maps an {@link ImsReasonInfo} reason code to a {@link DisconnectCause} cause code.
     * The {@link Call.State} provided is the state of the call prior to disconnection.
     * @param reasonInfo the {@link ImsReasonInfo} for the disconnection.
     * @param callState The {@link Call.State} prior to disconnection.
     * @return The {@link DisconnectCause} code.
     */
    @VisibleForTesting
    public int getDisconnectCauseFromReasonInfo(ImsReasonInfo reasonInfo, Call.State callState) {
        int cause = DisconnectCause.ERROR_UNSPECIFIED;

        int code = maybeRemapReasonCode(reasonInfo);
        switch (code) {
            case ImsReasonInfo.CODE_SIP_ALTERNATE_EMERGENCY_CALL:
                return DisconnectCause.IMS_SIP_ALTERNATE_EMERGENCY_CALL;
            case ImsReasonInfo.CODE_SIP_BAD_ADDRESS:
            case ImsReasonInfo.CODE_SIP_NOT_REACHABLE:
                return DisconnectCause.NUMBER_UNREACHABLE;

            case ImsReasonInfo.CODE_SIP_BUSY:
                return DisconnectCause.BUSY;

            case ImsReasonInfo.CODE_USER_TERMINATED:
                return DisconnectCause.LOCAL;

            case ImsReasonInfo.CODE_LOCAL_ENDED_BY_CONFERENCE_MERGE:
                return DisconnectCause.IMS_MERGED_SUCCESSFULLY;

            case ImsReasonInfo.CODE_LOCAL_CALL_DECLINE:
            case ImsReasonInfo.CODE_REMOTE_CALL_DECLINE:
                // If the call has been declined locally (on this device), or on remotely (on
                // another device using multiendpoint functionality), mark it as rejected.
                return DisconnectCause.INCOMING_REJECTED;

            case ImsReasonInfo.CODE_USER_TERMINATED_BY_REMOTE:
            case ImsReasonInfo.CODE_SIP_USER_REJECTED:
                return DisconnectCause.NORMAL;

            case ImsReasonInfo.CODE_SIP_FORBIDDEN:
                return DisconnectCause.SERVER_ERROR;

            case ImsReasonInfo.CODE_SIP_REDIRECTED:
            case ImsReasonInfo.CODE_SIP_BAD_REQUEST:
            case ImsReasonInfo.CODE_SIP_NOT_ACCEPTABLE:
            case ImsReasonInfo.CODE_SIP_GLOBAL_ERROR:
                return DisconnectCause.SERVER_ERROR;

            case ImsReasonInfo.CODE_EMERGENCY_CALL_OVER_WFC_NOT_AVAILABLE:
                return DisconnectCause.EMERGENCY_CALL_OVER_WFC_NOT_AVAILABLE;

            case ImsReasonInfo.CODE_WFC_SERVICE_NOT_AVAILABLE_IN_THIS_LOCATION:
                return DisconnectCause.WFC_SERVICE_NOT_AVAILABLE_IN_THIS_LOCATION;

            case ImsReasonInfo.CODE_SIP_SERVICE_UNAVAILABLE:
            case ImsReasonInfo.CODE_SIP_SERVER_ERROR:
                return DisconnectCause.SERVER_UNREACHABLE;

            case ImsReasonInfo.CODE_SIP_NOT_FOUND:
                return DisconnectCause.INVALID_NUMBER;

            case ImsReasonInfo.CODE_LOCAL_NETWORK_ROAMING:
            case ImsReasonInfo.CODE_LOCAL_NETWORK_IP_CHANGED:
            case ImsReasonInfo.CODE_LOCAL_IMS_SERVICE_DOWN:
            case ImsReasonInfo.CODE_LOCAL_SERVICE_UNAVAILABLE:
            case ImsReasonInfo.CODE_LOCAL_NOT_REGISTERED:
            case ImsReasonInfo.CODE_LOCAL_NETWORK_NO_LTE_COVERAGE:
            case ImsReasonInfo.CODE_LOCAL_NETWORK_NO_SERVICE:
            case ImsReasonInfo.CODE_LOCAL_CALL_VCC_ON_PROGRESSING:
                return DisconnectCause.OUT_OF_SERVICE;

            case ImsReasonInfo.CODE_SIP_REQUEST_TIMEOUT:
            case ImsReasonInfo.CODE_TIMEOUT_1XX_WAITING:
            case ImsReasonInfo.CODE_TIMEOUT_NO_ANSWER:
            case ImsReasonInfo.CODE_TIMEOUT_NO_ANSWER_CALL_UPDATE:
                return DisconnectCause.TIMED_OUT;

            case ImsReasonInfo.CODE_LOCAL_POWER_OFF:
                return DisconnectCause.POWER_OFF;

            case ImsReasonInfo.CODE_LOCAL_LOW_BATTERY:
            case ImsReasonInfo.CODE_LOW_BATTERY: {
                if (callState == Call.State.DIALING) {
                    return DisconnectCause.DIAL_LOW_BATTERY;
                } else {
                    return DisconnectCause.LOW_BATTERY;
                }
            }

            case ImsReasonInfo.CODE_CALL_BARRED:
                return DisconnectCause.CALL_BARRED;

            case ImsReasonInfo.CODE_FDN_BLOCKED:
                return DisconnectCause.FDN_BLOCKED;

            case ImsReasonInfo.CODE_IMEI_NOT_ACCEPTED:
                return DisconnectCause.IMEI_NOT_ACCEPTED;

            case ImsReasonInfo.CODE_ANSWERED_ELSEWHERE:
                return DisconnectCause.ANSWERED_ELSEWHERE;

            case ImsReasonInfo.CODE_CALL_END_CAUSE_CALL_PULL:
                return DisconnectCause.CALL_PULLED;

            case ImsReasonInfo.CODE_MAXIMUM_NUMBER_OF_CALLS_REACHED:
                return DisconnectCause.MAXIMUM_NUMBER_OF_CALLS_REACHED;

            case ImsReasonInfo.CODE_DATA_DISABLED:
                return DisconnectCause.DATA_DISABLED;

            case ImsReasonInfo.CODE_DATA_LIMIT_REACHED:
                return DisconnectCause.DATA_LIMIT_REACHED;

            case ImsReasonInfo.CODE_WIFI_LOST:
                return DisconnectCause.WIFI_LOST;

            case ImsReasonInfo.CODE_ACCESS_CLASS_BLOCKED:
                return DisconnectCause.IMS_ACCESS_BLOCKED;

            case ImsReasonInfo.CODE_EMERGENCY_TEMP_FAILURE:
                return DisconnectCause.EMERGENCY_TEMP_FAILURE;

            case ImsReasonInfo.CODE_EMERGENCY_PERM_FAILURE:
                return DisconnectCause.EMERGENCY_PERM_FAILURE;

            case ImsReasonInfo.CODE_DIAL_MODIFIED_TO_USSD:
                return DisconnectCause.DIAL_MODIFIED_TO_USSD;

            case ImsReasonInfo.CODE_DIAL_MODIFIED_TO_SS:
                return DisconnectCause.DIAL_MODIFIED_TO_SS;

            case ImsReasonInfo.CODE_DIAL_MODIFIED_TO_DIAL:
                return DisconnectCause.DIAL_MODIFIED_TO_DIAL;

            case ImsReasonInfo.CODE_DIAL_MODIFIED_TO_DIAL_VIDEO:
                return DisconnectCause.DIAL_MODIFIED_TO_DIAL_VIDEO;

            case ImsReasonInfo.CODE_DIAL_VIDEO_MODIFIED_TO_DIAL:
                return DisconnectCause.DIAL_VIDEO_MODIFIED_TO_DIAL;

            case ImsReasonInfo.CODE_DIAL_VIDEO_MODIFIED_TO_DIAL_VIDEO:
                return DisconnectCause.DIAL_VIDEO_MODIFIED_TO_DIAL_VIDEO;

            case ImsReasonInfo.CODE_DIAL_VIDEO_MODIFIED_TO_SS:
                return DisconnectCause.DIAL_VIDEO_MODIFIED_TO_SS;

            case ImsReasonInfo.CODE_DIAL_VIDEO_MODIFIED_TO_USSD:
                return DisconnectCause.DIAL_VIDEO_MODIFIED_TO_USSD;

            case QtiImsUtils.CODE_RETRY_ON_IMS_WITHOUT_RTT:
                return QtiImsUtils.RETRY_ON_IMS_WITHOUT_RTT;

            case ImsReasonInfo.CODE_UNOBTAINABLE_NUMBER:
                return DisconnectCause.UNOBTAINABLE_NUMBER;

            case ImsReasonInfo.CODE_MEDIA_NO_DATA:
                return DisconnectCause.MEDIA_TIMEOUT;

            case ImsReasonInfo.CODE_RADIO_INTERNAL_ERROR:
            case ImsReasonInfo.CODE_UNSPECIFIED:
                if (mPhone.getDefaultPhone().getServiceStateTracker().mRestrictedState
                        .isCsRestricted()) {
                    return DisconnectCause.CS_RESTRICTED;
                } else if (mPhone.getDefaultPhone().getServiceStateTracker().mRestrictedState
                        .isCsEmergencyRestricted()) {
                    return DisconnectCause.CS_RESTRICTED_EMERGENCY;
                } else if (mPhone.getDefaultPhone().getServiceStateTracker().mRestrictedState
                        .isCsNormalRestricted()) {
                    return DisconnectCause.CS_RESTRICTED_NORMAL;
                }
                break;

            default:
        }

        return cause;
    }

    /**
     * @return true if the phone is in Emergency Callback mode, otherwise false
     */
    private boolean isPhoneInEcbMode() {
        return EcbmHandler.getInstance() != null && EcbmHandler.getInstance().isInEcm();
    }

    /**
     * Before dialing pending MO request, check for the Emergency Callback mode.
     * If device is in Emergency callback mode, then exit the mode before dialing pending MO.
     */
    @UnsupportedAppUsage
    private void dialPendingMO() {
        boolean isPhoneInEcmMode = isPhoneInEcbMode();
        boolean isEmergencyNumber = mPendingMO.isEmergency();
        if ((!isPhoneInEcmMode) || (isPhoneInEcmMode && isEmergencyNumber)) {
            sendEmptyMessage(EVENT_DIAL_PENDINGMO);
        } else {
            sendEmptyMessage(EVENT_EXIT_ECBM_BEFORE_PENDINGMO);
        }
    }

    /**
     * Listen to the IMS call state change
     */
    @UnsupportedAppUsage
    private ImsCall.Listener mImsCallListener = new ImsCall.Listener() {
        @Override
        public void onCallProgressing(ImsCall imsCall) {
            if (DBG) log("onCallProgressing");

            mPendingMO = null;
            processCallStateChange(imsCall, ImsPhoneCall.State.ALERTING,
                    DisconnectCause.NOT_DISCONNECTED);
            mMetrics.writeOnImsCallProgressing(mPhone.getPhoneId(), imsCall.getCallSession());
        }

        @Override
        public void onCallStarted(ImsCall imsCall) {
            if (DBG) log("onCallStarted");

            if (mHoldSwitchingState == HoldSwapState.HOLDING_TO_ANSWER_INCOMING) {
                // If we put a call on hold to answer an incoming call, we should reset the
                // variables that keep track of the switch here.
                if (mCallExpectedToResume != null && mCallExpectedToResume == imsCall) {
                    if (DBG) log("onCallStarted: starting a call as a result of a switch.");
                    mHoldSwitchingState = HoldSwapState.INACTIVE;
                    mCallExpectedToResume = null;
                    logHoldSwapState("onCallStarted");
                }
            }

            mPendingMO = null;
            processCallStateChange(imsCall, ImsPhoneCall.State.ACTIVE,
                    DisconnectCause.NOT_DISCONNECTED);

            if (mNotifyVtHandoverToWifiFail && imsCall.isVideoCall() && !imsCall.isWifiCall()) {
                if (isWifiConnected()) {
                    // Schedule check to see if handover succeeded.
                    sendMessageDelayed(obtainMessage(EVENT_CHECK_FOR_WIFI_HANDOVER, imsCall),
                            HANDOVER_TO_WIFI_TIMEOUT_MS);
                    mHasAttemptedStartOfCallHandover = false;
                } else {
                    // No wifi connectivity, so keep track of network availability for potential
                    // handover.
                    registerForConnectivityChanges();
                    // No WIFI, so assume we've already attempted a handover.
                    mHasAttemptedStartOfCallHandover = true;
                }
            }
            mMetrics.writeOnImsCallStarted(mPhone.getPhoneId(), imsCall.getCallSession());
        }

        @Override
        public void onCallUpdated(ImsCall imsCall) {
            if (DBG) log("onCallUpdated");
            if (imsCall == null) {
                return;
            }
            ImsPhoneConnection conn = findConnection(imsCall);
            if (conn != null) {
                if (DBG) log("onCallUpdated: profile is " + imsCall.getCallProfile());
                processCallStateChange(imsCall, conn.getCall().mState,
                        DisconnectCause.NOT_DISCONNECTED, true /*ignore state update*/);
                mMetrics.writeImsCallState(mPhone.getPhoneId(),
                        imsCall.getCallSession(), conn.getCall().mState);
            }
        }

        /**
         * onCallStartFailed will be invoked when:
         * case 1) Dialing fails
         * case 2) Ringing call is disconnected by local or remote user
         */
        @Override
        public void onCallStartFailed(ImsCall imsCall, ImsReasonInfo reasonInfo) {
            if (DBG) log("onCallStartFailed reasonCode=" + reasonInfo.getCode());

            if (mHoldSwitchingState == HoldSwapState.HOLDING_TO_ANSWER_INCOMING) {
                // If we put a call on hold to answer an incoming call, we should reset the
                // variables that keep track of the switch here.
                if (mCallExpectedToResume != null && mCallExpectedToResume == imsCall) {
                    if (DBG) log("onCallStarted: starting a call as a result of a switch.");
                    mHoldSwitchingState = HoldSwapState.INACTIVE;
                    mCallExpectedToResume = null;
                    logHoldSwapState("onCallStartFailed");
                }
            }

            if (mPendingMO != null) {
                // To initiate dialing circuit-switched call
                if (reasonInfo.getCode() == ImsReasonInfo.CODE_LOCAL_CALL_CS_RETRY_REQUIRED
                        && mBackgroundCall.getState() == ImsPhoneCall.State.IDLE
                        && mRingingCall.getState() == ImsPhoneCall.State.IDLE) {
                    mForegroundCall.detach(mPendingMO);
                    removeConnection(mPendingMO);
                    mPendingMO.finalize();
                    mPendingMO = null;
                    mPhone.initiateSilentRedial();
                    return;
                } else {
                    sendCallStartFailedDisconnect(imsCall, reasonInfo);
                }
                mMetrics.writeOnImsCallStartFailed(mPhone.getPhoneId(), imsCall.getCallSession(),
                        reasonInfo);
            }
        }

        @Override
        public void onCallTerminated(ImsCall imsCall, ImsReasonInfo reasonInfo) {
            if (DBG) log("onCallTerminated reasonCode=" + reasonInfo.getCode());

            ImsPhoneConnection conn = findConnection(imsCall);
            Call.State callState;
            if (conn != null) {
                callState = conn.getState();
            } else {
                // Connection shouldn't be null, but if it is, we can assume the call was active.
                // This call state is only used for determining which disconnect message to show in
                // the case of the device's battery being low resulting in a call drop.
                callState = Call.State.ACTIVE;
            }
            int cause = getDisconnectCauseFromReasonInfo(reasonInfo, callState);

            if (DBG) log("cause = " + cause + " conn = " + conn);

            if (conn != null) {
                android.telecom.Connection.VideoProvider videoProvider = conn.getVideoProvider();
                if (videoProvider instanceof ImsVideoCallProviderWrapper) {
                    ImsVideoCallProviderWrapper wrapper = (ImsVideoCallProviderWrapper)
                            videoProvider;
                    wrapper.unregisterForDataUsageUpdate(ImsPhoneCallTracker.this);
                    wrapper.removeImsVideoProviderCallback(conn);
                }
            }
            if (mOnHoldToneId == System.identityHashCode(conn)) {
                if (conn != null && mOnHoldToneStarted) {
                    mPhone.stopOnHoldTone(conn);
                }
                mOnHoldToneStarted = false;
                mOnHoldToneId = -1;
            }
            if (conn != null) {
                if (conn.isPulledCall() && (
                        reasonInfo.getCode() == ImsReasonInfo.CODE_CALL_PULL_OUT_OF_SYNC ||
                        reasonInfo.getCode() == ImsReasonInfo.CODE_SIP_TEMPRARILY_UNAVAILABLE ||
                        reasonInfo.getCode() == ImsReasonInfo.CODE_SIP_FORBIDDEN) &&
                        mPhone != null && mPhone.getExternalCallTracker() != null) {

                    log("Call pull failed.");
                    // Call was being pulled, but the call pull has failed -- inform the associated
                    // TelephonyConnection that the pull failed, and provide it with the original
                    // external connection which was pulled so that it can be swapped back.
                    conn.onCallPullFailed(mPhone.getExternalCallTracker()
                            .getConnectionById(conn.getPulledDialogId()));
                    // Do not mark as disconnected; the call will just change from being a regular
                    // call to being an external call again.
                    cause = DisconnectCause.NOT_DISCONNECTED;

                } else if (conn.isIncoming() && conn.getConnectTime() == 0
                        && cause != DisconnectCause.ANSWERED_ELSEWHERE) {
                    // Missed
                    if (cause == DisconnectCause.NORMAL) {
                        cause = DisconnectCause.INCOMING_MISSED;
                    } else {
                        cause = DisconnectCause.INCOMING_REJECTED;
                    }
                    if (DBG) log("Incoming connection of 0 connect time detected - translated " +
                            "cause = " + cause);
                }
            }

            if (cause == DisconnectCause.NORMAL && conn != null && conn.getImsCall().isMerged()) {
                // Call was terminated while it is merged instead of a remote disconnect.
                cause = DisconnectCause.IMS_MERGED_SUCCESSFULLY;
            }

            String callId = imsCall.getSession().getCallId();
            mMetrics.writeOnImsCallTerminated(mPhone.getPhoneId(), imsCall.getCallSession(),
                    reasonInfo, mCallQualityMetrics.get(callId), conn.getEmergencyNumberInfo(),
                    getNetworkCountryIso());
            // Remove info for the callId from the current calls and add it to the history
            CallQualityMetrics lastCallMetrics = mCallQualityMetrics.remove(callId);
            if (lastCallMetrics != null) {
                mCallQualityMetricsHistory.add(lastCallMetrics);
            }
            pruneCallQualityMetricsHistory();
            mPhone.notifyImsReason(reasonInfo);

            boolean isEmergencySrvCategoryPresent = !TextUtils.isEmpty(imsCall.getCallProfile()
                    .getCallExtra(QtiImsUtils.EXTRA_EMERGENCY_SERVICE_CATEGORY));

            if (reasonInfo.getCode() == ImsReasonInfo.CODE_SIP_ALTERNATE_EMERGENCY_CALL
                    && mAutoRetryFailedWifiEmergencyCall && isEmergencySrvCategoryPresent) {
                Pair<ImsCall, ImsReasonInfo> callInfo = new Pair<>(imsCall, reasonInfo);
                mPhone.getDefaultPhone().mCi.registerForOn(ImsPhoneCallTracker.this,
                        EVENT_RADIO_ON, callInfo);
                sendMessageDelayed(obtainMessage(EVENT_REDIAL_WIFI_E911_TIMEOUT, callInfo),
                        TIMEOUT_REDIAL_WIFI_E911_MS);
                final ConnectivityManager mgr = (ConnectivityManager) mPhone.getContext()
                        .getSystemService(Context.CONNECTIVITY_SERVICE);
                mgr.setAirplaneMode(false);
                return;
<<<<<<< HEAD
            } else if (reasonInfo.getCode() == QtiImsUtils.CODE_RETRY_ON_IMS_WITHOUT_RTT) {
                Pair<ImsCall, ImsReasonInfo> callInfo = new Pair<>(imsCall, reasonInfo);
                sendMessage(obtainMessage(EVENT_RETRY_ON_IMS_WITHOUT_RTT, callInfo));
=======
            } else if (reasonInfo.getCode() == ImsReasonInfo.CODE_RETRY_ON_IMS_WITHOUT_RTT) {
                Pair<ImsCall, ImsReasonInfo> callInfo = new Pair<>(imsCall, reasonInfo);
                sendMessage(obtainMessage(EVENT_REDIAL_WITHOUT_RTT, callInfo));
>>>>>>> a6ea0e13
                return;
            } else {
                processCallStateChange(imsCall, ImsPhoneCall.State.DISCONNECTED, cause);
            }

            if (mForegroundCall.getState() != ImsPhoneCall.State.ACTIVE) {
                if (mRingingCall.getState().isRinging()) {
                    // Drop pending MO. We should address incoming call first
                    mPendingMO = null;
                }
            }

            if (mHoldSwitchingState == HoldSwapState.SWAPPING_ACTIVE_AND_HELD) {
                if (DBG) {
                    log("onCallTerminated: Call terminated in the midst of Switching " +
                            "Fg and Bg calls.");
                }
                // If we are the in midst of swapping FG and BG calls and the call that was
                // terminated was the one that we expected to resume, we need to swap the FG and
                // BG calls back.
                if (imsCall == mCallExpectedToResume) {
                    if (DBG) {
                        log("onCallTerminated: switching " + mForegroundCall + " with "
                                + mBackgroundCall);
                    }
                    mForegroundCall.switchWith(mBackgroundCall);
                }
                // This call terminated in the midst of a switch after the other call was held, so
                // resume it back to ACTIVE state since the switch failed.
                log("onCallTerminated: foreground call in state " + mForegroundCall.getState() +
                        " and ringing call in state " + (mRingingCall == null ? "null" :
                        mRingingCall.getState().toString()));

                sendEmptyMessage(EVENT_RESUME_NOW_FOREGROUND_CALL);
                mHoldSwitchingState = HoldSwapState.INACTIVE;
                mCallExpectedToResume = null;
                logHoldSwapState("onCallTerminated swap active and hold case");
            } else if (mHoldSwitchingState == HoldSwapState.PENDING_SINGLE_CALL_UNHOLD
                    || mHoldSwitchingState == HoldSwapState.PENDING_SINGLE_CALL_HOLD) {
                mCallExpectedToResume = null;
                mHoldSwitchingState = HoldSwapState.INACTIVE;
                logHoldSwapState("onCallTerminated single call case");
            } else if (mHoldSwitchingState == HoldSwapState.HOLDING_TO_ANSWER_INCOMING) {
                // Check to see which call got terminated. If it's the one that was gonna get held,
                // ignore it. If it's the one that was gonna get answered, restore the one that
                // possibly got held.
                if (imsCall == mCallExpectedToResume) {
                    mForegroundCall.switchWith(mBackgroundCall);
                    mCallExpectedToResume = null;
                    mHoldSwitchingState = HoldSwapState.INACTIVE;
                    logHoldSwapState("onCallTerminated hold to answer case");
                    sendEmptyMessage(EVENT_RESUME_NOW_FOREGROUND_CALL);
                }
            } else if (mHoldSwitchingState == HoldSwapState.HOLDING_TO_DIAL_OUTGOING ||
                    mHoldSwitchingState == HoldSwapState.ENDING_TO_DIAL_OUTGOING) {
                // The call that we were gonna hold or end might've gotten terminated.
                // If that's the case, dial mPendingMo if present.
                if (mPendingMO == null
                        || mPendingMO.getDisconnectCause() != DisconnectCause.NOT_DISCONNECTED) {
                    mHoldSwitchingState = HoldSwapState.INACTIVE;
                    logHoldSwapState("onCallTerminated hold/end to dial but no pendingMo");
                } else if (imsCall != mPendingMO.getImsCall()) {
                    sendEmptyMessage(EVENT_DIAL_PENDINGMO);
                    mHoldSwitchingState = HoldSwapState.INACTIVE;
                    logHoldSwapState("onCallTerminated hold/end to dial, dial pendingMo");
                }
            }

            if (mShouldUpdateImsConfigOnDisconnect) {
                // Ensure we update the IMS config when the call is disconnected; we delayed this
                // because a video call was paused.
                if (mImsManager != null) {
                    mImsManager.updateImsServiceConfig(true);
                }
                mShouldUpdateImsConfigOnDisconnect = false;
            }
        }

        @Override
        public void onCallHeld(ImsCall imsCall) {
            if (DBG) {
                if (mForegroundCall.getImsCall() == imsCall) {
                    log("onCallHeld (fg) " + imsCall);
                } else if (mBackgroundCall.getImsCall() == imsCall) {
                    log("onCallHeld (bg) " + imsCall);
                }
            }

            synchronized (mSyncHold) {
                ImsPhoneCall.State oldState = mBackgroundCall.getState();
                processCallStateChange(imsCall, ImsPhoneCall.State.HOLDING,
                        DisconnectCause.NOT_DISCONNECTED);

                // Note: If we're performing a switchWaitingOrHoldingAndActive, the call to
                // processCallStateChange above may have caused the mBackgroundCall and
                // mForegroundCall references below to change meaning.  Watch out for this if you
                // are reading through this code.
                if (oldState == ImsPhoneCall.State.ACTIVE) {
                    // Note: This case comes up when we have just held a call in response to a
                    // switchWaitingOrHoldingAndActive.  We now need to resume the background call.
                    if (mForegroundCall.getState() == ImsPhoneCall.State.HOLDING
                            && mHoldSwitchingState == HoldSwapState.SWAPPING_ACTIVE_AND_HELD) {
                        sendEmptyMessage(EVENT_RESUME_NOW_FOREGROUND_CALL);
                    } else if (mRingingCall.getState() == ImsPhoneCall.State.WAITING
                            && mHoldSwitchingState == HoldSwapState.HOLDING_TO_ANSWER_INCOMING) {
                        sendEmptyMessage(EVENT_ANSWER_WAITING_CALL);
                    } else if (mPendingMO != null
                            && mHoldSwitchingState == HoldSwapState.HOLDING_TO_DIAL_OUTGOING) {
                        dialPendingMO();
                        mHoldSwitchingState = HoldSwapState.INACTIVE;
                        logHoldSwapState("onCallHeld hold to dial");
                    }  else if (mHoldSwitchingState == HoldSwapState.PENDING_SINGLE_CALL_HOLD
                            && doesDeviceRespectHoldCarrierConfig() && !mAllowHoldingCall) {
                        // In this case since holding/unholding call is not allowed from UI we are
                        // resuming the call which is currently in background.
                        // The current fix assumes that holdActiveCall() which also sets
                        // mHoldSwitchingState to HoldSwapState.PENDING_SINGLE_CALL_HOLD
                        // will only be called from UI and not from framework.
                        mForegroundCall.switchWith(mBackgroundCall);
                        sendEmptyMessage(EVENT_RESUME_NOW_FOREGROUND_CALL);
                        mHoldSwitchingState = HoldSwapState.INACTIVE;
                        logHoldSwapState("onCallHeld auto resume");
                    } else {
                        // In this case there will be no call resumed, so we can assume that we
                        // are done switching fg and bg calls now.
                        // This may happen if there is no BG call and we are holding a call so that
                        // we can dial another one.
                        mHoldSwitchingState = HoldSwapState.INACTIVE;
                        logHoldSwapState("onCallHeld normal case");
                    }
                } else if (oldState == ImsPhoneCall.State.IDLE
                        && (mHoldSwitchingState == HoldSwapState.SWAPPING_ACTIVE_AND_HELD
                                || mHoldSwitchingState
                                == HoldSwapState.HOLDING_TO_ANSWER_INCOMING)) {
                    // The other call terminated in the midst of a switch before this call was held,
                    // so resume the foreground call back to ACTIVE state since the switch failed.
                    if (mForegroundCall.getState() == ImsPhoneCall.State.HOLDING) {
                        sendEmptyMessage(EVENT_RESUME_NOW_FOREGROUND_CALL);
                        mHoldSwitchingState = HoldSwapState.INACTIVE;
                        mCallExpectedToResume = null;
                        logHoldSwapState("onCallHeld premature termination of other call");
                    }
                }
            }
            mMetrics.writeOnImsCallHeld(mPhone.getPhoneId(), imsCall.getCallSession());
        }

        @Override
        public void onCallHoldFailed(ImsCall imsCall, ImsReasonInfo reasonInfo) {
            if (DBG) log("onCallHoldFailed reasonCode=" + reasonInfo.getCode());

            synchronized (mSyncHold) {
                ImsPhoneCall.State bgState = mBackgroundCall.getState();
                if (reasonInfo.getCode() == ImsReasonInfo.CODE_LOCAL_CALL_TERMINATED) {
                    // disconnected while processing hold
                    if (mPendingMO != null) {
                        dialPendingMO();
                    } else if (mRingingCall.getState() == ImsPhoneCall.State.WAITING
                            && mHoldSwitchingState == HoldSwapState.HOLDING_TO_ANSWER_INCOMING) {
                        sendEmptyMessage(EVENT_ANSWER_WAITING_CALL);
                    }
                    mHoldSwitchingState = HoldSwapState.INACTIVE;
                } else if (mPendingMO != null && mPendingMO.isEmergency()) {
                    // If mPendingMO is an emergency call, disconnect the call that we tried to
                    // hold.
                    mBackgroundCall.getImsCall().terminate(ImsReasonInfo.CODE_UNSPECIFIED);
                    if (imsCall != mCallExpectedToResume) {
                        mCallExpectedToResume = null;
                    }
                    // Leave mHoldSwitchingState as is for now -- we'll reset it
                    // in onCallTerminated, which will also dial the outgoing emergency call.
                } else if (mRingingCall.getState() == ImsPhoneCall.State.WAITING
                        && mHoldSwitchingState == HoldSwapState.HOLDING_TO_ANSWER_INCOMING) {
                    // If we issued a hold request in order to answer an incoming call, we need
                    // to tell Telecom that we can't actually answer the incoming call.
                    mHoldSwitchingState = HoldSwapState.INACTIVE;
                    mForegroundCall.switchWith(mBackgroundCall);
                    logHoldSwapState("onCallHoldFailed unable to answer waiting call");
                } else if (bgState == ImsPhoneCall.State.ACTIVE) {
                    mForegroundCall.switchWith(mBackgroundCall);

                    if (mPendingMO != null) {
                        mPendingMO.setDisconnectCause(DisconnectCause.ERROR_UNSPECIFIED);
                        sendEmptyMessageDelayed(EVENT_HANGUP_PENDINGMO, TIMEOUT_HANGUP_PENDINGMO);
                    }
                    if (imsCall != mCallExpectedToResume) {
                        mCallExpectedToResume = null;
                    }
                    mHoldSwitchingState = HoldSwapState.INACTIVE;
                }
                ImsPhoneConnection conn = findConnection(imsCall);
                if (conn != null) {
                    conn.onConnectionEvent(android.telecom.Connection.EVENT_CALL_HOLD_FAILED, null);
                }
                mPhone.notifySuppServiceFailed(Phone.SuppService.HOLD);
            }
            mMetrics.writeOnImsCallHoldFailed(mPhone.getPhoneId(), imsCall.getCallSession(),
                    reasonInfo);
        }

        @Override
        public void onCallResumed(ImsCall imsCall) {
            if (DBG) log("onCallResumed");

            // If we are the in midst of swapping FG and BG calls and the call we end up resuming
            // is not the one we expected, we likely had a resume failure and we need to swap the
            // FG and BG calls back.
            if (mHoldSwitchingState == HoldSwapState.SWAPPING_ACTIVE_AND_HELD
                    || mHoldSwitchingState == HoldSwapState.PENDING_RESUME_FOREGROUND_AFTER_FAILURE
                    || mHoldSwitchingState == HoldSwapState.PENDING_SINGLE_CALL_UNHOLD) {
                if (imsCall != mCallExpectedToResume) {
                    // If the call which resumed isn't as expected, we need to swap back to the
                    // previous configuration; the swap has failed.
                    if (DBG) {
                        log("onCallResumed : switching " + mForegroundCall + " with "
                                + mBackgroundCall);
                    }
                    mForegroundCall.switchWith(mBackgroundCall);
                } else {
                    // The call which resumed is the one we expected to resume, so we can clear out
                    // the mSwitchingFgAndBgCalls flag.
                    if (DBG) {
                        log("onCallResumed : expected call resumed.");
                    }
                }
                mHoldSwitchingState = HoldSwapState.INACTIVE;
                mCallExpectedToResume = null;
                logHoldSwapState("onCallResumed");
            }
            processCallStateChange(imsCall, ImsPhoneCall.State.ACTIVE,
                    DisconnectCause.NOT_DISCONNECTED);
            mMetrics.writeOnImsCallResumed(mPhone.getPhoneId(), imsCall.getCallSession());
        }

        @Override
        public void onCallResumeFailed(ImsCall imsCall, ImsReasonInfo reasonInfo) {
            if (mHoldSwitchingState == HoldSwapState.SWAPPING_ACTIVE_AND_HELD
                    || mHoldSwitchingState
                    == HoldSwapState.PENDING_RESUME_FOREGROUND_AFTER_FAILURE) {
                // If we are in the midst of swapping the FG and BG calls and
                // we got a resume fail, we need to swap back the FG and BG calls.
                // Since the FG call was held, will also try to resume the same.
                if (imsCall == mCallExpectedToResume) {
                    if (DBG) {
                        log("onCallResumeFailed : switching " + mForegroundCall + " with "
                                + mBackgroundCall);
                    }
                    mForegroundCall.switchWith(mBackgroundCall);
                    if (mForegroundCall.getState() == ImsPhoneCall.State.HOLDING) {
                        sendEmptyMessage(EVENT_RESUME_NOW_FOREGROUND_CALL);
                    }
                }

                //Call swap is done, reset the relevant variables
                mCallExpectedToResume = null;
                mHoldSwitchingState = HoldSwapState.INACTIVE;
                logHoldSwapState("onCallResumeFailed: multi calls");
            } else if (mHoldSwitchingState == HoldSwapState.PENDING_SINGLE_CALL_UNHOLD) {
                if (imsCall == mCallExpectedToResume) {
                    if (DBG) {
                        log("onCallResumeFailed: single call unhold case");
                    }
                    mForegroundCall.switchWith(mBackgroundCall);

                    mCallExpectedToResume = null;
                    mHoldSwitchingState = HoldSwapState.INACTIVE;
                    logHoldSwapState("onCallResumeFailed: single call");
                } else {
                    Rlog.w(LOG_TAG, "onCallResumeFailed: got a resume failed for a different call"
                            + " in the single call unhold case");
                }
            }
            mPhone.notifySuppServiceFailed(Phone.SuppService.RESUME);
            mMetrics.writeOnImsCallResumeFailed(mPhone.getPhoneId(), imsCall.getCallSession(),
                    reasonInfo);
        }

        @Override
        public void onCallResumeReceived(ImsCall imsCall) {
            if (DBG) log("onCallResumeReceived");
            ImsPhoneConnection conn = findConnection(imsCall);
            if (conn != null) {
                if (mOnHoldToneStarted) {
                    mPhone.stopOnHoldTone(conn);
                    mOnHoldToneStarted = false;
                }
                conn.onConnectionEvent(android.telecom.Connection.EVENT_CALL_REMOTELY_UNHELD, null);
            }

            boolean useVideoPauseWorkaround = mPhone.getContext().getResources().getBoolean(
                    com.android.internal.R.bool.config_useVideoPauseWorkaround);
            if (useVideoPauseWorkaround && mSupportPauseVideo &&
                    VideoProfile.isVideo(conn.getVideoState())) {
                // If we are using the video pause workaround, the vendor IMS code has issues
                // with video pause signalling.  In this case, when a call is remotely
                // held, the modem does not reliably change the video state of the call to be
                // paused.
                // As a workaround, we will turn on that bit now.
                conn.changeToUnPausedState();
            }

            SuppServiceNotification supp = new SuppServiceNotification();
            // Type of notification: 0 = MO; 1 = MT
            // Refer SuppServiceNotification class documentation.
            supp.notificationType = 1;
            supp.code = SuppServiceNotification.CODE_2_CALL_RETRIEVED;
            mPhone.notifySuppSvcNotification(supp);
            mMetrics.writeOnImsCallResumeReceived(mPhone.getPhoneId(), imsCall.getCallSession());
        }

        @Override
        public void onCallHoldReceived(ImsCall imsCall) {
            ImsPhoneCallTracker.this.onCallHoldReceived(imsCall);
        }

        @Override
        public void onCallSuppServiceReceived(ImsCall call,
                ImsSuppServiceNotification suppServiceInfo) {
            if (DBG) log("onCallSuppServiceReceived: suppServiceInfo=" + suppServiceInfo);

            SuppServiceNotification supp = new SuppServiceNotification();
            supp.notificationType = suppServiceInfo.notificationType;
            supp.code = suppServiceInfo.code;
            supp.index = suppServiceInfo.index;
            supp.number = suppServiceInfo.number;
            supp.history = suppServiceInfo.history;

            mPhone.notifySuppSvcNotification(supp);
        }

        @Override
        public void onCallMerged(final ImsCall call, final ImsCall peerCall, boolean swapCalls) {
            if (DBG) log("onCallMerged");

            ImsPhoneCall foregroundImsPhoneCall = findConnection(call).getCall();
            ImsPhoneConnection peerConnection = findConnection(peerCall);
            ImsPhoneCall peerImsPhoneCall = peerConnection == null ? null
                    : peerConnection.getCall();

            if (swapCalls) {
                switchAfterConferenceSuccess();
            }
            foregroundImsPhoneCall.merge(peerImsPhoneCall, ImsPhoneCall.State.ACTIVE);

            final ImsPhoneConnection conn = findConnection(call);
            try {
                log("onCallMerged: ImsPhoneConnection=" + conn);
                log("onCallMerged: CurrentVideoProvider=" + conn.getVideoProvider());
                setVideoCallProvider(conn, call);
                log("onCallMerged: CurrentVideoProvider=" + conn.getVideoProvider());
            } catch (Exception e) {
                loge("onCallMerged: exception " + e);
            }

            // After merge complete, update foreground as Active
            // and background call as Held, if background call exists
            processCallStateChange(mForegroundCall.getImsCall(), ImsPhoneCall.State.ACTIVE,
                    DisconnectCause.NOT_DISCONNECTED);
            if (peerConnection != null) {
                processCallStateChange(mBackgroundCall.getImsCall(), ImsPhoneCall.State.HOLDING,
                    DisconnectCause.NOT_DISCONNECTED);
            }

            if (conn != null) {
                conn.handleMergeComplete();
            }

            // Check if the merge was requested by an existing conference call. In that
            // case, no further action is required.
            if (!call.isMergeRequestedByConf()) {
                log("onCallMerged :: calling onMultipartyStateChanged()");
                onMultipartyStateChanged(call, true);
            } else {
                log("onCallMerged :: Merge requested by existing conference.");
                // Reset the flag.
                call.resetIsMergeRequestedByConf(false);
            }

            // Notify completion of merge
            if (conn != null) {
                conn.handleMergeComplete();
            }
            logState();
        }

        @Override
        public void onCallMergeFailed(ImsCall call, ImsReasonInfo reasonInfo) {
            if (DBG) log("onCallMergeFailed reasonInfo=" + reasonInfo);

            // TODO: the call to notifySuppServiceFailed throws up the "merge failed" dialog
            // We should move this into the InCallService so that it is handled appropriately
            // based on the user facing UI.
            mPhone.notifySuppServiceFailed(Phone.SuppService.CONFERENCE);

            call.resetIsMergeRequestedByConf(false);

            // Start plumbing this even through Telecom so other components can take
            // appropriate action.
            ImsPhoneConnection conn = findConnection(call);
            if (conn != null) {
                conn.onConferenceMergeFailed();
                conn.handleMergeComplete();
            }
        }

        private void updateConferenceParticipantsTiming(List<ConferenceParticipant> participants) {
            for (ConferenceParticipant participant : participants) {
                // Every time participants are newly created from parcel, update their connect time.
                CacheEntry cachedConnectTime = findConnectionTimeUsePhoneNumber(participant);
                if (cachedConnectTime != null) {
                    participant.setConnectTime(cachedConnectTime.mConnectTime);
                    participant.setConnectElapsedTime(cachedConnectTime.mConnectElapsedTime);
                    participant.setCallDirection(cachedConnectTime.mCallDirection);
                }
            }
        }

        /**
         * Called when the state of IMS conference participant(s) has changed.
         *
         * @param call the call object that carries out the IMS call.
         * @param participants the participant(s) and their new state information.
         */
        @Override
        public void onConferenceParticipantsStateChanged(ImsCall call,
                List<ConferenceParticipant> participants) {
            if (DBG) log("onConferenceParticipantsStateChanged");

            if (!mIsConferenceEventPackageEnabled) {
                logi("onConferenceParticipantsStateChanged - CEP handling disabled");
                return;
            }

            ImsPhoneConnection conn = findConnection(call);
            if (conn != null) {
                updateConferenceParticipantsTiming(participants);
                conn.updateConferenceParticipants(participants);
            }
        }

        @Override
        public void onCallSessionTtyModeReceived(ImsCall call, int mode) {
            mPhone.onTtyModeReceived(mode);
        }

        @Override
        public void onCallHandover(ImsCall imsCall, int srcAccessTech, int targetAccessTech,
            ImsReasonInfo reasonInfo) {
            // Check with the DCTracker to see if data is enabled; there may be a case when
            // ImsPhoneCallTracker isn't being informed of the right data enabled state via its
            // registration, so we'll refresh now.
            boolean isDataEnabled = mPhone.getDefaultPhone().getDataEnabledSettings()
                    .isDataEnabled();

            if (DBG) {
                log("onCallHandover ::  srcAccessTech=" + srcAccessTech + ", targetAccessTech="
                        + targetAccessTech + ", reasonInfo=" + reasonInfo + ", dataEnabled="
                        + mIsDataEnabled + "/" + isDataEnabled + ", dataMetered="
                        + mIsViLteDataMetered);
            }
            if (mIsDataEnabled != isDataEnabled) {
                loge("onCallHandover: data enabled state doesn't match! (was=" + mIsDataEnabled
                        + ", actually=" + isDataEnabled);
                mIsDataEnabled = isDataEnabled;
            }

            // Only consider it a valid handover to WIFI if the source radio tech is known.
            boolean isHandoverToWifi = srcAccessTech != ServiceState.RIL_RADIO_TECHNOLOGY_UNKNOWN
                    && srcAccessTech != ServiceState.RIL_RADIO_TECHNOLOGY_IWLAN
                    && targetAccessTech == ServiceState.RIL_RADIO_TECHNOLOGY_IWLAN;
            // Only consider it a handover from WIFI if the source and target radio tech is known.
            boolean isHandoverFromWifi =
                    srcAccessTech == ServiceState.RIL_RADIO_TECHNOLOGY_IWLAN
                            && targetAccessTech != ServiceState.RIL_RADIO_TECHNOLOGY_UNKNOWN
                            && targetAccessTech != ServiceState.RIL_RADIO_TECHNOLOGY_IWLAN;

            ImsPhoneConnection conn = findConnection(imsCall);
            if (conn != null) {
                ImsPhoneCall imsPhoneCall = conn.getCall();
                if (imsPhoneCall != null) {
                    // We might be playing ringback on the handover connection; we should stop
                    // playing it at this point (otherwise it could play indefinitely).
                    imsPhoneCall.maybeStopRingback();
                }
                if (conn.getDisconnectCause() == DisconnectCause.NOT_DISCONNECTED) {
                    if (isHandoverToWifi) {
                        removeMessages(EVENT_CHECK_FOR_WIFI_HANDOVER);
                        if (mIsViLteDataMetered) {
                            conn.setLocalVideoCapable(true);
                        }

                        if (mNotifyHandoverVideoFromLTEToWifi && mHasAttemptedStartOfCallHandover) {
                            // This is a handover which happened mid-call (ie not the start of call
                            // handover from LTE to WIFI), so we'll notify the InCall UI.
                            conn.onConnectionEvent(
                                    TelephonyManager.EVENT_HANDOVER_VIDEO_FROM_LTE_TO_WIFI, null);
                        }

                        // We are on WIFI now so no need to get notified of network availability.
                        unregisterForConnectivityChanges();
                    } else if (isHandoverFromWifi && imsCall.isVideoCall()) {
                        // A video call just dropped from WIFI to LTE; we want to be informed if a
                        // new WIFI
                        // network comes into range.
                        registerForConnectivityChanges();
                    }
                }

                if (isHandoverToWifi && mIsViLteDataMetered) {
                    conn.setLocalVideoCapable(true);
                }

                if (isHandoverFromWifi && imsCall.isVideoCall()) {
                    if (mIsViLteDataMetered) {
                        conn.setLocalVideoCapable(mIsDataEnabled);
                    }

                    if (mNotifyHandoverVideoFromWifiToLTE && mIsDataEnabled) {
                        if (conn.getDisconnectCause() == DisconnectCause.NOT_DISCONNECTED) {
                            log("onCallHandover :: notifying of WIFI to LTE handover.");
                            conn.onConnectionEvent(
                                    TelephonyManager.EVENT_HANDOVER_VIDEO_FROM_WIFI_TO_LTE, null);
                        } else {
                            // Call has already had a disconnect request issued by the user or is
                            // in the process of disconnecting; do not inform the UI of this as it
                            // is not relevant.
                            log("onCallHandover :: skip notify of WIFI to LTE handover for "
                                    + "disconnected call.");
                        }
                    }

                    if (!mIsDataEnabled && mIsViLteDataMetered) {
                        // Call was downgraded from WIFI to LTE and data is metered; downgrade the
                        // call now.
                        log("onCallHandover :: data is not enabled; attempt to downgrade.");
                        downgradeVideoCall(ImsReasonInfo.CODE_WIFI_LOST, conn);
                    }
                }
            } else {
                loge("onCallHandover :: connection null.");
            }
            // If there's a handover, then we're not in the "start of call" handover phase.
            if (!mHasAttemptedStartOfCallHandover) {
                mHasAttemptedStartOfCallHandover = true;
            }
            mMetrics.writeOnImsCallHandoverEvent(mPhone.getPhoneId(),
                    TelephonyCallSession.Event.Type.IMS_CALL_HANDOVER, imsCall.getCallSession(),
                    srcAccessTech, targetAccessTech, reasonInfo);
        }

        @Override
        public void onCallHandoverFailed(ImsCall imsCall, int srcAccessTech, int targetAccessTech,
            ImsReasonInfo reasonInfo) {
            if (DBG) {
                log("onCallHandoverFailed :: srcAccessTech=" + srcAccessTech +
                    ", targetAccessTech=" + targetAccessTech + ", reasonInfo=" + reasonInfo);
            }
            mMetrics.writeOnImsCallHandoverEvent(mPhone.getPhoneId(),
                    TelephonyCallSession.Event.Type.IMS_CALL_HANDOVER_FAILED,
                    imsCall.getCallSession(), srcAccessTech, targetAccessTech, reasonInfo);

            boolean isHandoverToWifi = srcAccessTech != ServiceState.RIL_RADIO_TECHNOLOGY_IWLAN &&
                    targetAccessTech == ServiceState.RIL_RADIO_TECHNOLOGY_IWLAN;
            ImsPhoneConnection conn = findConnection(imsCall);
            if (conn != null && isHandoverToWifi) {
                log("onCallHandoverFailed - handover to WIFI Failed");

                // If we know we failed to handover, don't check for failure in the future.
                removeMessages(EVENT_CHECK_FOR_WIFI_HANDOVER);

                if (imsCall.isVideoCall()
                        && conn.getDisconnectCause() == DisconnectCause.NOT_DISCONNECTED) {
                    // Start listening for a WIFI network to come into range for potential handover.
                    registerForConnectivityChanges();
                }

                if (mNotifyVtHandoverToWifiFail) {
                    // Only notify others if carrier config indicates to do so.
                    conn.onHandoverToWifiFailed();
                }
            }
            if (!mHasAttemptedStartOfCallHandover) {
                mHasAttemptedStartOfCallHandover = true;
            }
        }

        @Override
        public void onRttModifyRequestReceived(ImsCall imsCall) {
            ImsPhoneConnection conn = findConnection(imsCall);
            if (conn != null) {
                conn.onRttModifyRequestReceived();
            }
        }

        @Override
        public void onRttModifyResponseReceived(ImsCall imsCall, int status) {
            ImsPhoneConnection conn = findConnection(imsCall);
            if (conn != null) {
                conn.onRttModifyResponseReceived(status);
            }
        }

        @Override
        public void onRttMessageReceived(ImsCall imsCall, String message) {
            ImsPhoneConnection conn = findConnection(imsCall);
            if (conn != null) {
                conn.onRttMessageReceived(message);
            }
        }

        @Override
        public void onRttAudioIndicatorChanged(ImsCall imsCall, ImsStreamMediaProfile profile) {
          ImsPhoneConnection conn = findConnection(imsCall);
            if (conn != null) {
                conn.onRttAudioIndicatorChanged(profile);
            }
        }

        /**
         * Handles a change to the multiparty state for an {@code ImsCall}.  Notifies the associated
         * {@link ImsPhoneConnection} of the change.
         *
         * @param imsCall The IMS call.
         * @param isMultiParty {@code true} if the call became multiparty, {@code false}
         *      otherwise.
         */
        @Override
        public void onMultipartyStateChanged(ImsCall imsCall, boolean isMultiParty) {
            if (DBG) log("onMultipartyStateChanged to " + (isMultiParty ? "Y" : "N"));

            ImsPhoneConnection conn = findConnection(imsCall);
            if (conn != null) {
                conn.updateMultipartyState(isMultiParty);
            }
        }

        /**
         * Handles a change to the call quality for an {@code ImsCall}.
         * Notifies apps through the System API {@link PhoneStateListener#onCallAttributesChanged}.
         */
        @Override
        public void onCallQualityChanged(ImsCall imsCall, CallQuality callQuality) {
            // convert ServiceState.radioTech to TelephonyManager.NetworkType constant
            mPhone.onCallQualityChanged(callQuality,
                    ServiceState.rilRadioTechnologyToNetworkType(imsCall.getRadioTechnology()));
            String callId = imsCall.getSession().getCallId();
            CallQualityMetrics cqm = mCallQualityMetrics.get(callId);
            if (cqm == null) {
                cqm = new CallQualityMetrics(mPhone);
            }
            cqm.saveCallQuality(callQuality);
            mCallQualityMetrics.put(callId, cqm);
        }
    };

    /**
     * Listen to the IMS call state change
     */
    private ImsCall.Listener mImsUssdListener = new ImsCall.Listener() {
        @Override
        public void onCallStarted(ImsCall imsCall) {
            if (DBG) log("mImsUssdListener onCallStarted");

            if (imsCall == mUssdSession) {
                if (mPendingUssd != null) {
                    AsyncResult.forMessage(mPendingUssd);
                    mPendingUssd.sendToTarget();
                    mPendingUssd = null;
                }
            }
        }

        @Override
        public void onCallStartFailed(ImsCall imsCall, ImsReasonInfo reasonInfo) {
            if (DBG) log("mImsUssdListener onCallStartFailed reasonCode=" + reasonInfo.getCode());

            onCallTerminated(imsCall, reasonInfo);
        }

        @Override
        public void onCallTerminated(ImsCall imsCall, ImsReasonInfo reasonInfo) {
            if (DBG) log("mImsUssdListener onCallTerminated reasonCode=" + reasonInfo.getCode());
            removeMessages(EVENT_CHECK_FOR_WIFI_HANDOVER);
            mHasAttemptedStartOfCallHandover = false;
            unregisterForConnectivityChanges();

            if (imsCall == mUssdSession) {
                mUssdSession = null;
                if (mPendingUssd != null) {
                    CommandException ex =
                            new CommandException(CommandException.Error.GENERIC_FAILURE);
                    AsyncResult.forMessage(mPendingUssd, null, ex);
                    mPendingUssd.sendToTarget();
                    mPendingUssd = null;
                }
            }
            imsCall.close();
        }

        @Override
        public void onCallUssdMessageReceived(ImsCall call,
                int mode, String ussdMessage) {
            if (DBG) log("mImsUssdListener onCallUssdMessageReceived mode=" + mode);

            int ussdMode = -1;

            switch(mode) {
                case ImsCall.USSD_MODE_REQUEST:
                    ussdMode = CommandsInterface.USSD_MODE_REQUEST;
                    break;

                case ImsCall.USSD_MODE_NOTIFY:
                    ussdMode = CommandsInterface.USSD_MODE_NOTIFY;
                    break;
            }

            mPhone.onIncomingUSSD(ussdMode, ussdMessage);
        }
    };

    private final ImsMmTelManager.RegistrationCallback mImsRegistrationCallback =
            new ImsMmTelManager.RegistrationCallback() {

                @Override
                public void onRegistered(int imsRadioTech) {
                    if (DBG) {
                        log("onImsConnected imsRadioTech="
                                + AccessNetworkConstants.transportTypeToString(imsRadioTech));
                    }
                    mRegLocalLog.log("onImsConnected imsRadioTech="
                            + AccessNetworkConstants.transportTypeToString(imsRadioTech));
                    mPhone.setServiceState(ServiceState.STATE_IN_SERVICE);
                    mPhone.setImsRegistered(true);
                    mMetrics.writeOnImsConnectionState(mPhone.getPhoneId(),
                            ImsConnectionState.State.CONNECTED, null);
                }

                @Override
                public void onRegistering(int imsRadioTech) {
                    if (DBG) {
                        log("onImsProgressing imsRadioTech="
                                + AccessNetworkConstants.transportTypeToString(imsRadioTech));
                    }
                    mRegLocalLog.log("onImsProgressing imsRadioTech="
                            + AccessNetworkConstants.transportTypeToString(imsRadioTech));
                    mPhone.setServiceState(ServiceState.STATE_OUT_OF_SERVICE);
                    mPhone.setImsRegistered(false);
                    mMetrics.writeOnImsConnectionState(mPhone.getPhoneId(),
                            ImsConnectionState.State.PROGRESSING, null);
                }

                @Override
                public void onUnregistered(ImsReasonInfo imsReasonInfo) {
                    if (DBG) log("onImsDisconnected imsReasonInfo=" + imsReasonInfo);
                    mRegLocalLog.log("onImsDisconnected imsRadioTech=" + imsReasonInfo);
                    mPhone.setServiceState(ServiceState.STATE_OUT_OF_SERVICE);
                    mPhone.setImsRegistered(false);
                    mPhone.processDisconnectReason(imsReasonInfo);
                    mMetrics.writeOnImsConnectionState(mPhone.getPhoneId(),
                            ImsConnectionState.State.DISCONNECTED, imsReasonInfo);
                }

                @Override
                public void onSubscriberAssociatedUriChanged(Uri[] uris) {
                    if (DBG) log("registrationAssociatedUriChanged");
                    mPhone.setCurrentSubscriberUris(uris);
                }
            };

    private final ImsMmTelManager.CapabilityCallback mImsCapabilityCallback =
            new ImsMmTelManager.CapabilityCallback() {
                @Override
                public void onCapabilitiesStatusChanged(
                        MmTelFeature.MmTelCapabilities capabilities) {
                    if (DBG) log("onCapabilitiesStatusChanged: " + capabilities);
                    SomeArgs args = SomeArgs.obtain();
                    args.arg1 = capabilities;
                    // Remove any pending updates; they're already stale, so no need to process
                    // them.
                    removeMessages(EVENT_ON_FEATURE_CAPABILITY_CHANGED);
                    obtainMessage(EVENT_ON_FEATURE_CAPABILITY_CHANGED, args).sendToTarget();
                }
            };

    private ImsConfigListener.Stub mImsConfigListener = new ImsConfigListener.Stub() {
        @Override
        public void onGetFeatureResponse(int feature, int network, int value, int status) {}

        @Override
        public void onSetFeatureResponse(int feature, int network, int value, int status) {
            mMetrics.writeImsSetFeatureValue(mPhone.getPhoneId(), feature, network, value);
        }

        @Override
        public void onGetVideoQuality(int status, int quality) {}

        @Override
        public void onSetVideoQuality(int status) {}

    };

    private final ProvisioningManager.Callback mConfigCallback =
            new ProvisioningManager.Callback() {
        @Override
        public void onProvisioningIntChanged(int item, int value) {
            sendConfigChangedIntent(item, Integer.toString(value));
        }

        @Override
        public void onProvisioningStringChanged(int item, String value) {
            sendConfigChangedIntent(item, value);
        }

        // send IMS_CONFIG_CHANGED intent for older services that do not implement the new callback
        // interface.
        private void sendConfigChangedIntent(int item, String value) {
            log("sendConfigChangedIntent - [" + item + ", " + value + "]");
            Intent configChangedIntent = new Intent(ImsConfig.ACTION_IMS_CONFIG_CHANGED);
            configChangedIntent.putExtra(ImsConfig.EXTRA_CHANGED_ITEM, item);
            configChangedIntent.putExtra(ImsConfig.EXTRA_NEW_VALUE, value);
            if (mPhone != null && mPhone.getContext() != null) {
                mPhone.getContext().sendBroadcast(configChangedIntent);
            }
        }
    };

    public void sendCallStartFailedDisconnect(ImsCall imsCall, ImsReasonInfo reasonInfo) {
        mPendingMO = null;
        ImsPhoneConnection conn = findConnection(imsCall);
        Call.State callState;
        if (conn != null) {
            callState = conn.getState();
        } else {
            // Need to fall back in case connection is null; it shouldn't be, but a sane
            // fallback is to assume we're dialing.  This state is only used to
            // determine which disconnect string to show in the case of a low battery
            // disconnect.
            callState = Call.State.DIALING;
        }
        int cause = getDisconnectCauseFromReasonInfo(reasonInfo, callState);

        processCallStateChange(imsCall, ImsPhoneCall.State.DISCONNECTED, cause);
        mPhone.notifyImsReason(reasonInfo);
    }

    @UnsupportedAppUsage
    public ImsUtInterface getUtInterface() throws ImsException {
        if (mImsManager == null) {
            throw getImsManagerIsNullException();
        }

        ImsUtInterface ut = mImsManager.getSupplementaryServiceConfiguration();
        return ut;
    }

    private void transferHandoverConnections(ImsPhoneCall call) {
        if (call.mConnections != null) {
            for (Connection c : call.mConnections) {
                c.mPreHandoverState = call.mState;
                log ("Connection state before handover is " + c.getStateBeforeHandover());
            }
        }
        if (mHandoverCall.mConnections == null ) {
            mHandoverCall.mConnections = call.mConnections;
        } else { // Multi-call SRVCC
            mHandoverCall.mConnections.addAll(call.mConnections);
        }
        if (mHandoverCall.mConnections != null) {
            if (call.getImsCall() != null) {
                call.getImsCall().close();
            }
            for (Connection c : mHandoverCall.mConnections) {
                ((ImsPhoneConnection)c).changeParent(mHandoverCall);
                ((ImsPhoneConnection)c).releaseWakeLock();
            }
        }
        if (call.getState().isAlive()) {
            log ("Call is alive and state is " + call.mState);
            mHandoverCall.mState = call.mState;
        }
        call.mConnections.clear();
        call.mState = ImsPhoneCall.State.IDLE;
        if (mPendingMO != null) {
            // If the call is handed over before moving to alerting (i.e. e911 CSFB redial), clear
            // pending MO here.
            logi("pending MO on handover, clearing...");
            mPendingMO = null;
        }
    }

    /* package */
    void notifySrvccState(Call.SrvccState state) {
        if (DBG) log("notifySrvccState state=" + state);

        mSrvccState = state;

        if (mSrvccState == Call.SrvccState.COMPLETED) {
            resetState();
            transferHandoverConnections(mForegroundCall);
            transferHandoverConnections(mBackgroundCall);
            transferHandoverConnections(mRingingCall);
        }
    }

    private void resetState() {
        mIsInEmergencyCall = false;
    }

    //****** Overridden from Handler

    @Override
    public void
    handleMessage (Message msg) {
        AsyncResult ar;
        if (DBG) log("handleMessage what=" + msg.what);

        switch (msg.what) {
            case EVENT_HANGUP_PENDINGMO:
                if (mPendingMO != null) {
                    mPendingMO.onDisconnect();
                    removeConnection(mPendingMO);
                    mPendingMO = null;
                }
                mPendingIntentExtras = null;
                updatePhoneState();
                mPhone.notifyPreciseCallStateChanged();
                break;
            case EVENT_RESUME_NOW_FOREGROUND_CALL:
                try {
                    resumeForegroundCall();
                } catch (ImsException e) {
                    if (Phone.DEBUG_PHONE) {
                        loge("handleMessage EVENT_RESUME_NOW_FOREGROUND_CALL exception=" + e);
                    }
                }
                break;
            case EVENT_ANSWER_WAITING_CALL:
                try {
                    answerWaitingCall();
                } catch (ImsException e) {
                    if (Phone.DEBUG_PHONE) {
                        loge("handleMessage EVENT_ANSWER_WAITING_CALL exception=" + e);
                    }
                }
                break;
            case EVENT_DIAL_PENDINGMO:
                dialInternal(mPendingMO, mClirMode, mPendingCallVideoState, mPendingIntentExtras);
                mPendingIntentExtras = null;
                break;

            case EVENT_EXIT_ECBM_BEFORE_PENDINGMO:
                if (mPendingMO != null) {
                    //Send ECBM exit request
                    try {
                        EcbmHandler.getInstance().exitEmergencyCallbackMode();
                        EcbmHandler.getInstance().setOnEcbModeExitResponse(this,
                                EVENT_EXIT_ECM_RESPONSE_CDMA, null);
                        pendingCallClirMode = mClirMode;
                        pendingCallInEcm = true;
                    } catch (Exception e) {
                        e.printStackTrace();
                        mPendingMO.setDisconnectCause(DisconnectCause.ERROR_UNSPECIFIED);
                        sendEmptyMessageDelayed(EVENT_HANGUP_PENDINGMO, TIMEOUT_HANGUP_PENDINGMO);
                    }
                }
                break;

            case EVENT_EXIT_ECM_RESPONSE_CDMA:
                // no matter the result, we still do the same here
                if (pendingCallInEcm) {
                    dialInternal(mPendingMO, pendingCallClirMode,
                            mPendingCallVideoState, mPendingIntentExtras);
                    mPendingIntentExtras = null;
                    pendingCallInEcm = false;
                }
                EcbmHandler.getInstance().unsetOnEcbModeExitResponse(this);
                break;
            case EVENT_VT_DATA_USAGE_UPDATE:
                ar = (AsyncResult) msg.obj;
                ImsCall call = (ImsCall) ar.userObj;
                Long usage = (long) ar.result;
                log("VT data usage update. usage = " + usage + ", imsCall = " + call);
                if (usage > 0) {
                    updateVtDataUsage(call, usage);
                }
                break;
            case EVENT_DATA_ENABLED_CHANGED:
                ar = (AsyncResult) msg.obj;
                if (ar.result instanceof Pair) {
                    Pair<Boolean, Integer> p = (Pair<Boolean, Integer>) ar.result;
                    onDataEnabledChanged(p.first, p.second);
                }
                break;
            case EVENT_CHECK_FOR_WIFI_HANDOVER:
                if (msg.obj instanceof ImsCall) {
                    ImsCall imsCall = (ImsCall) msg.obj;
                    if (imsCall != mForegroundCall.getImsCall()) {
                        Rlog.i(LOG_TAG, "handoverCheck: no longer FG; check skipped.");
                        unregisterForConnectivityChanges();
                        // Handover check and its not the foreground call any more.
                        return;
                    }
                    if (!mHasAttemptedStartOfCallHandover) {
                        mHasAttemptedStartOfCallHandover = true;
                    }
                    if (!imsCall.isWifiCall()) {
                        // Call did not handover to wifi, notify of handover failure.
                        ImsPhoneConnection conn = findConnection(imsCall);
                        if (conn != null) {
                            Rlog.i(LOG_TAG, "handoverCheck: handover failed.");
                            conn.onHandoverToWifiFailed();
                        }

                        if (imsCall.isVideoCall()
                                && conn.getDisconnectCause() == DisconnectCause.NOT_DISCONNECTED) {
                            registerForConnectivityChanges();
                        }
                    }
                }
                break;
            case EVENT_ON_FEATURE_CAPABILITY_CHANGED: {
                SomeArgs args = (SomeArgs) msg.obj;
                try {
                    ImsFeature.Capabilities capabilities = (ImsFeature.Capabilities) args.arg1;
                    handleFeatureCapabilityChanged(capabilities);
                } finally {
                    args.recycle();
                }
                break;
            }
            case EVENT_SUPP_SERVICE_INDICATION: {
                ar = (AsyncResult) msg.obj;
                ImsPhoneMmiCode mmiCode = new ImsPhoneMmiCode(mPhone);
                try {
                    mmiCode.setIsSsInfo(true);
                    mmiCode.processImsSsData(ar);
                } catch (ImsException e) {
                    Rlog.e(LOG_TAG, "Exception in parsing SS Data: " + e);
                }
                break;
            }
            case EVENT_RADIO_ON: {
                Pair<ImsCall, ImsReasonInfo> callInfo =
                        (Pair<ImsCall, ImsReasonInfo>) ((AsyncResult) msg.obj).userObj;
                mPhone.getDefaultPhone().mCi.unregisterForOn(this);
                sendMessage(obtainMessage(EVENT_REDIAL_WIFI_E911_CALL, callInfo));
                break;
            }
            case EVENT_REDIAL_WIFI_E911_CALL: {
                Pair<ImsCall, ImsReasonInfo> callInfo =
                        (Pair<ImsCall, ImsReasonInfo>) msg.obj;
                removeMessages(EVENT_REDIAL_WIFI_E911_TIMEOUT);
                ImsPhoneConnection oldConnection = findConnection(callInfo.first);
                if (oldConnection == null) {
                    sendCallStartFailedDisconnect(callInfo.first, callInfo.second);
                    loge("EVENT_REDIAL_WIFI_E911_CALL: null oldConnection");
                    break;
                }
                mForegroundCall.detach(oldConnection);
                removeConnection(oldConnection);
                try {
                    Connection newConnection =
                            mPhone.getDefaultPhone().dial(mLastDialString, mLastDialArgs);
                    oldConnection.onOriginalConnectionReplaced(newConnection);

                    final ImsCall imsCall = mForegroundCall.getImsCall();
                    final ImsCallProfile callProfile = imsCall.getCallProfile();
                    /* update EXTRA_EMERGENCY_CALL for clients to infer
                       from this extra that the call is emergency call */
                    callProfile.setCallExtraBoolean(
                            ImsCallProfile.EXTRA_EMERGENCY_CALL, true);
                    ImsPhoneConnection conn = findConnection(imsCall);
                    conn.updateExtras(imsCall);
                } catch (CallStateException e) {
                    sendCallStartFailedDisconnect(callInfo.first, callInfo.second);
                }
                break;
            }
            case EVENT_REDIAL_WIFI_E911_TIMEOUT: {
                Pair<ImsCall, ImsReasonInfo> callInfo = (Pair<ImsCall, ImsReasonInfo>) msg.obj;
                mPhone.getDefaultPhone().mCi.unregisterForOn(this);
                removeMessages(EVENT_RADIO_ON);
                removeMessages(EVENT_REDIAL_WIFI_E911_CALL);
                sendCallStartFailedDisconnect(callInfo.first, callInfo.second);
                break;
            }
<<<<<<< HEAD
            case EVENT_RETRY_ON_IMS_WITHOUT_RTT: {
                Pair<ImsCall, ImsReasonInfo> callInfo = (Pair<ImsCall, ImsReasonInfo>) msg.obj;

                ImsPhoneConnection oldConnection = findConnection(callInfo.first);
                if (oldConnection == null) {
                    sendCallStartFailedDisconnect(callInfo.first, callInfo.second);
                    loge("EVENT_RETRY_ON_IMS_WITHOUT_RTT: null oldConnection");
                    return;
=======

            case EVENT_REDIAL_WITHOUT_RTT: {
                Pair<ImsCall, ImsReasonInfo> callInfo = (Pair<ImsCall, ImsReasonInfo>) msg.obj;
                removeMessages(EVENT_REDIAL_WITHOUT_RTT);
                ImsPhoneConnection oldConnection = findConnection(callInfo.first);
                if (oldConnection == null) {
                    sendCallStartFailedDisconnect(callInfo.first, callInfo.second);
                    break;
>>>>>>> a6ea0e13
                }
                mForegroundCall.detach(oldConnection);
                removeConnection(oldConnection);
                try {
<<<<<<< HEAD
                    mLastDialArgs.intentExtras.putBoolean(
                            android.telecom.TelecomManager.EXTRA_START_CALL_WITH_RTT, false);
                    mLastDialArgs = ImsPhone.ImsDialArgs.Builder.from(mLastDialArgs)
                                            .setRttTextStream(null).build();
                    Connection newConnection =
                            mPhone.getDefaultPhone().dial(mLastDialString, mLastDialArgs);
                    oldConnection.onOriginalConnectionReplaced(newConnection);

                    final ImsCall imsCall = mForegroundCall.getImsCall();
                    final ImsCallProfile callProfile = imsCall.getCallProfile();
                    /* update EXTRA_RETRY_ON_IMS_WITHOUT_RTT for clients to infer
                       from this extra that the call is re-dialed without RTT */
                    callProfile.setCallExtraBoolean(
                            QtiImsUtils.EXTRA_RETRY_ON_IMS_WITHOUT_RTT, true);
                    ImsPhoneConnection conn = findConnection(imsCall);
                    conn.updateExtras(imsCall);
                } catch (CallStateException e) {
                    sendCallStartFailedDisconnect(callInfo.first, callInfo.second);
                }

=======
                    mPendingMO = null;
                    ImsDialArgs newDialArgs = ImsDialArgs.Builder.from(mLastDialArgs)
                            .setRttTextStream(null)
                            .build();
                    Connection newConnection =
                            mPhone.getDefaultPhone().dial(mLastDialString, newDialArgs);
                    oldConnection.onOriginalConnectionReplaced(newConnection);
                } catch (CallStateException e) {
                    sendCallStartFailedDisconnect(callInfo.first, callInfo.second);
                }
>>>>>>> a6ea0e13
                break;
            }
        }
    }

    /**
     * Update video call data usage
     *
     * @param call The IMS call
     * @param dataUsage The aggregated data usage for the call
     */
    private void updateVtDataUsage(ImsCall call, long dataUsage) {
        long oldUsage = 0L;
        if (mVtDataUsageMap.containsKey(call.uniqueId)) {
            oldUsage = mVtDataUsageMap.get(call.uniqueId);
        }

        long delta = dataUsage - oldUsage;
        mVtDataUsageMap.put(call.uniqueId, dataUsage);

        log("updateVtDataUsage: call=" + call + ", delta=" + delta);

        long currentTime = SystemClock.elapsedRealtime();
        int isRoaming = mPhone.getServiceState().getDataRoaming() ? 1 : 0;

        // Create the snapshot of total video call data usage.
        NetworkStats vtDataUsageSnapshot = new NetworkStats(currentTime, 1);
        vtDataUsageSnapshot.combineAllValues(mVtDataUsageSnapshot);
        // Since the modem only reports the total vt data usage rather than rx/tx separately,
        // the only thing we can do here is splitting the usage into half rx and half tx.
        // Uid -1 indicates this is for the overall device data usage.
        vtDataUsageSnapshot.combineValues(new NetworkStats.Entry(
                NetworkStatsService.VT_INTERFACE, -1, NetworkStats.SET_FOREGROUND,
                NetworkStats.TAG_NONE, NetworkStats.METERED_YES, isRoaming,
                NetworkStats.DEFAULT_NETWORK_YES, delta / 2, 0, delta / 2, 0, 0));
        mVtDataUsageSnapshot = vtDataUsageSnapshot;

        // Create the snapshot of video call data usage per dialer. combineValues will create
        // a separate entry if uid is different from the previous snapshot.
        NetworkStats vtDataUsageUidSnapshot = new NetworkStats(currentTime, 1);
        vtDataUsageUidSnapshot.combineAllValues(mVtDataUsageUidSnapshot);

        // The dialer uid might not be initialized correctly during boot up due to telecom service
        // not ready or its default dialer cache not ready. So we double check again here to see if
        // default dialer uid is really not available.
        if (mDefaultDialerUid.get() == NetworkStats.UID_ALL) {
            final TelecomManager telecomManager =
                    (TelecomManager) mPhone.getContext().getSystemService(Context.TELECOM_SERVICE);
            mDefaultDialerUid.set(
                    getPackageUid(mPhone.getContext(), telecomManager.getDefaultDialerPackage()));
        }

        // Since the modem only reports the total vt data usage rather than rx/tx separately,
        // the only thing we can do here is splitting the usage into half rx and half tx.
        vtDataUsageUidSnapshot.combineValues(new NetworkStats.Entry(
                NetworkStatsService.VT_INTERFACE, mDefaultDialerUid.get(),
                NetworkStats.SET_FOREGROUND, NetworkStats.TAG_NONE, NetworkStats.METERED_YES,
                isRoaming, NetworkStats.DEFAULT_NETWORK_YES, delta / 2, 0, delta / 2, 0, 0));
        mVtDataUsageUidSnapshot = vtDataUsageUidSnapshot;
    }

    @UnsupportedAppUsage
    @Override
    protected void log(String msg) {
        Rlog.d(LOG_TAG, "[" + mPhone.getPhoneId() + "] " + msg);
    }

    @UnsupportedAppUsage
    protected void loge(String msg) {
        Rlog.e(LOG_TAG, "[" + mPhone.getPhoneId() + "] " + msg);
    }

    void logi(String msg) {
        Rlog.i(LOG_TAG, "[" + mPhone.getPhoneId() + "] " + msg);
    }

    void logHoldSwapState(String loc) {
        String holdSwapState = "???";
        switch (mHoldSwitchingState) {
            case INACTIVE:
                holdSwapState = "INACTIVE";
                break;
            case PENDING_SINGLE_CALL_HOLD:
                holdSwapState = "PENDING_SINGLE_CALL_HOLD";
                break;
            case PENDING_SINGLE_CALL_UNHOLD:
                holdSwapState = "PENDING_SINGLE_CALL_UNHOLD";
                break;
            case SWAPPING_ACTIVE_AND_HELD:
                holdSwapState = "SWAPPING_ACTIVE_AND_HELD";
                break;
            case HOLDING_TO_ANSWER_INCOMING:
                holdSwapState = "HOLDING_TO_ANSWER_INCOMING";
                break;
            case PENDING_RESUME_FOREGROUND_AFTER_FAILURE:
                holdSwapState = "PENDING_RESUME_FOREGROUND_AFTER_FAILURE";
                break;
            case HOLDING_TO_DIAL_OUTGOING:
                holdSwapState = "HOLDING_TO_DIAL_OUTGOING";
                break;
        }
        logi("holdSwapState set to " + holdSwapState + " at " + loc);
    }

    /**
     * Logs the current state of the ImsPhoneCallTracker.  Useful for debugging issues with
     * call tracking.
     */
    /* package */
    void logState() {
        if (!VERBOSE_STATE_LOGGING) {
            return;
        }

        StringBuilder sb = new StringBuilder();
        sb.append("Current IMS PhoneCall State:\n");
        sb.append(" Foreground: ");
        sb.append(mForegroundCall);
        sb.append("\n");
        sb.append(" Background: ");
        sb.append(mBackgroundCall);
        sb.append("\n");
        sb.append(" Ringing: ");
        sb.append(mRingingCall);
        sb.append("\n");
        sb.append(" Handover: ");
        sb.append(mHandoverCall);
        sb.append("\n");
        Rlog.v(LOG_TAG, sb.toString());
    }

    @Override
    public void dump(FileDescriptor fd, PrintWriter printWriter, String[] args) {
        IndentingPrintWriter pw = new IndentingPrintWriter(printWriter, "  ");
        pw.println("ImsPhoneCallTracker extends:");
        pw.increaseIndent();
        super.dump(fd, pw, args);
        pw.decreaseIndent();
        pw.println(" mVoiceCallEndedRegistrants=" + mVoiceCallEndedRegistrants);
        pw.println(" mVoiceCallStartedRegistrants=" + mVoiceCallStartedRegistrants);
        pw.println(" mRingingCall=" + mRingingCall);
        pw.println(" mForegroundCall=" + mForegroundCall);
        pw.println(" mBackgroundCall=" + mBackgroundCall);
        pw.println(" mHandoverCall=" + mHandoverCall);
        pw.println(" mPendingMO=" + mPendingMO);
        pw.println(" mPhone=" + mPhone);
        pw.println(" mDesiredMute=" + mDesiredMute);
        pw.println(" mState=" + mState);
        pw.println(" mMmTelCapabilities=" + mMmTelCapabilities);
        pw.println(" mDefaultDialerUid=" + mDefaultDialerUid.get());
        pw.println(" mVtDataUsageSnapshot=" + mVtDataUsageSnapshot);
        pw.println(" mVtDataUsageUidSnapshot=" + mVtDataUsageUidSnapshot);
        pw.println(" mCallQualityMetrics=" + mCallQualityMetrics);
        pw.println(" mCallQualityMetricsHistory=" + mCallQualityMetricsHistory);
        pw.println(" mIsConferenceEventPackageHandlingEnabled=" + mIsConferenceEventPackageEnabled);
        pw.println(" Registration Log:");
        pw.increaseIndent();
        mRegLocalLog.dump(pw);
        pw.decreaseIndent();
        pw.println(" Event Log:");
        pw.increaseIndent();
        mOperationLocalLog.dump(pw);
        pw.decreaseIndent();

        pw.flush();
        pw.println("++++++++++++++++++++++++++++++++");

        try {
            if (mImsManager != null) {
                mImsManager.dump(fd, pw, args);
            }
        } catch (Exception e) {
            e.printStackTrace();
        }

        if (mConnections != null && mConnections.size() > 0) {
            pw.println("mConnections:");
            for (int i = 0; i < mConnections.size(); i++) {
                pw.println("  [" + i + "]: " + mConnections.get(i));
            }
        }
    }

    @Override
    protected void handlePollCalls(AsyncResult ar) {
    }

    @UnsupportedAppUsage
    /* package */
    public ImsEcbm getEcbmInterface() throws ImsException {
        if (mImsManager == null) {
            throw getImsManagerIsNullException();
        }

        ImsEcbm ecbm = mImsManager.getEcbmInterface();
        return ecbm;
    }

    /* package */
    ImsMultiEndpoint getMultiEndpointInterface() throws ImsException {
        if (mImsManager == null) {
            throw getImsManagerIsNullException();
        }

        try {
            return mImsManager.getMultiEndpointInterface();
        } catch (ImsException e) {
            if (e.getCode() == ImsReasonInfo.CODE_MULTIENDPOINT_NOT_SUPPORTED) {
                return null;
            } else {
                throw e;
            }

        }
    }

    public boolean isInEmergencyCall() {
        return mIsInEmergencyCall;
    }

    /**
     * @return true if the IMS capability for the specified registration technology is currently
     * available.
     */
    public boolean isImsCapabilityAvailable(int capability, int regTech) {
        return (getImsRegistrationTech() == regTech) && mMmTelCapabilities.isCapable(capability);
    }

    public boolean isVolteEnabled() {
        return isImsCapabilityAvailable(MmTelFeature.MmTelCapabilities.CAPABILITY_TYPE_VOICE,
                ImsRegistrationImplBase.REGISTRATION_TECH_LTE);
    }

    public boolean isVowifiEnabled() {
        return isImsCapabilityAvailable(MmTelFeature.MmTelCapabilities.CAPABILITY_TYPE_VOICE,
                ImsRegistrationImplBase.REGISTRATION_TECH_IWLAN);
    }

    public boolean isVideoCallEnabled() {
        // Currently no reliance on transport technology.
        return mMmTelCapabilities.isCapable(MmTelFeature.MmTelCapabilities.CAPABILITY_TYPE_VIDEO);
    }

    @Override
    public PhoneConstants.State getState() {
        return mState;
    }

    public int getImsRegistrationTech() {
        if (mImsManager != null) {
            return mImsManager.getRegistrationTech();
        }
        return ImsRegistrationImplBase.REGISTRATION_TECH_NONE;
    }

    private void retryGetImsService() {
        // The binder connection is already up. Do not try to get it again.
        if (mImsManager.isServiceAvailable()) {
            return;
        }

        mImsManagerConnector.connect();
    }

    @UnsupportedAppUsage
    private void setVideoCallProvider(ImsPhoneConnection conn, ImsCall imsCall)
            throws RemoteException {
        IImsVideoCallProvider imsVideoCallProvider =
                imsCall.getCallSession().getVideoCallProvider();
        if (imsVideoCallProvider != null) {
            // TODO: Remove this when we can better formalize the format of session modify requests.
            boolean useVideoPauseWorkaround = mPhone.getContext().getResources().getBoolean(
                    com.android.internal.R.bool.config_useVideoPauseWorkaround);

            ImsVideoCallProviderWrapper imsVideoCallProviderWrapper =
                    new ImsVideoCallProviderWrapper(imsVideoCallProvider);
            if (useVideoPauseWorkaround) {
                imsVideoCallProviderWrapper.setUseVideoPauseWorkaround(useVideoPauseWorkaround);
            }
            conn.setVideoProvider(imsVideoCallProviderWrapper);
            imsVideoCallProviderWrapper.registerForDataUsageUpdate
                    (this, EVENT_VT_DATA_USAGE_UPDATE, imsCall);
            imsVideoCallProviderWrapper.addImsVideoProviderCallback(conn);
        }
    }

    public boolean isUtEnabled() {
        // Currently no reliance on transport technology
        return mMmTelCapabilities.isCapable(MmTelFeature.MmTelCapabilities.CAPABILITY_TYPE_UT);
    }

    /**
     * Given a call subject, removes any characters considered by the current carrier to be
     * invalid, as well as escaping (using \) any characters which the carrier requires to be
     * escaped.
     *
     * @param callSubject The call subject.
     * @return The call subject with invalid characters removed and escaping applied as required.
     */
    private String cleanseInstantLetteringMessage(String callSubject) {
        if (TextUtils.isEmpty(callSubject)) {
            return callSubject;
        }

        // Get the carrier config for the current sub.
        CarrierConfigManager configMgr = (CarrierConfigManager)
                mPhone.getContext().getSystemService(Context.CARRIER_CONFIG_SERVICE);
        // Bail if we can't find the carrier config service.
        if (configMgr == null) {
            return callSubject;
        }

        PersistableBundle carrierConfig = configMgr.getConfigForSubId(mPhone.getSubId());
        // Bail if no carrier config found.
        if (carrierConfig == null) {
            return callSubject;
        }

        // Try to replace invalid characters
        String invalidCharacters = carrierConfig.getString(
                CarrierConfigManager.KEY_CARRIER_INSTANT_LETTERING_INVALID_CHARS_STRING);
        if (!TextUtils.isEmpty(invalidCharacters)) {
            callSubject = callSubject.replaceAll(invalidCharacters, "");
        }

        // Try to escape characters which need to be escaped.
        String escapedCharacters = carrierConfig.getString(
                CarrierConfigManager.KEY_CARRIER_INSTANT_LETTERING_ESCAPED_CHARS_STRING);
        if (!TextUtils.isEmpty(escapedCharacters)) {
            callSubject = escapeChars(escapedCharacters, callSubject);
        }
        return callSubject;
    }

    /**
     * Given a source string, return a string where a set of characters are escaped using the
     * backslash character.
     *
     * @param toEscape The characters to escape with a backslash.
     * @param source The source string.
     * @return The source string with characters escaped.
     */
    private String escapeChars(String toEscape, String source) {
        StringBuilder escaped = new StringBuilder();
        for (char c : source.toCharArray()) {
            if (toEscape.contains(Character.toString(c))) {
                escaped.append("\\");
            }
            escaped.append(c);
        }

        return escaped.toString();
    }

    /**
     * Initiates a pull of an external call.
     *
     * Initiates a pull by making a dial request with the {@link ImsCallProfile#EXTRA_IS_CALL_PULL}
     * extra specified.  We call {@link ImsPhone#notifyUnknownConnection(Connection)} which notifies
     * Telecom of the new dialed connection.  The
     * {@code PstnIncomingCallNotifier#maybeSwapWithUnknownConnection} logic ensures that the new
     * {@link ImsPhoneConnection} resulting from the dial gets swapped with the
     * {@link ImsExternalConnection}, which effectively makes the external call become a regular
     * call.  Magic!
     *
     * @param number The phone number of the call to be pulled.
     * @param videoState The desired video state of the pulled call.
     * @param dialogId The {@link ImsExternalConnection#getCallId()} dialog id associated with the
     *                 call which is being pulled.
     */
    @Override
    public void pullExternalCall(String number, int videoState, int dialogId) {
        Bundle extras = new Bundle();
        extras.putBoolean(ImsCallProfile.EXTRA_IS_CALL_PULL, true);
        extras.putInt(ImsExternalCallTracker.EXTRA_IMS_EXTERNAL_CALL_ID, dialogId);
        try {
            Connection connection = dial(number, videoState, extras);
            mPhone.notifyUnknownConnection(connection);
        } catch (CallStateException e) {
            loge("pullExternalCall failed - " + e);
        }
    }

    private ImsException getImsManagerIsNullException() {
        return new ImsException("no ims manager", ImsReasonInfo.CODE_LOCAL_ILLEGAL_STATE);
    }

    private boolean shouldDisconnectActiveCallOnDial(boolean isEmergencyNumber) {
        if (mAllowHoldingVideoCall) {
            return false;
        }

        boolean isActiveVideoCall = false;
        if (mForegroundCall.getState() == ImsPhoneCall.State.ACTIVE) {
            ImsCall activeImsCall = mForegroundCall.getImsCall();
            if (activeImsCall != null) {
                isActiveVideoCall = activeImsCall.isVideoCall();
            }
        }

       return (isActiveVideoCall && isEmergencyNumber);
    }

    /**
     * Determines if answering an incoming call will cause the active call to be disconnected.
     * <p>
     * This will be the case if
     * {@link CarrierConfigManager#KEY_DROP_VIDEO_CALL_WHEN_ANSWERING_AUDIO_CALL_BOOL} is
     * {@code true} for the carrier, the active call is a video call over WIFI, and the incoming
     * call is an audio call.
     *
     * @param activeCall The active call.
     * @param incomingCall The incoming call.
     * @return {@code true} if answering the incoming call will cause the active call to be
     *      disconnected, {@code false} otherwise.
     */
    private boolean shouldDisconnectActiveCallOnAnswer(ImsCall activeCall,
            ImsCall incomingCall) {

        if (activeCall == null || incomingCall == null) {
            return false;
        }

        if (!mDropVideoCallWhenAnsweringAudioCall) {
            return false;
        }

        boolean isActiveCallVideo = activeCall.isVideoCall() ||
                (mTreatDowngradedVideoCallsAsVideoCalls && activeCall.wasVideoCall());
        boolean isActiveCallOnWifi = activeCall.isWifiCall();
        boolean isVoWifiEnabled = mImsManager.isWfcEnabledByPlatform()
                && mImsManager.isWfcEnabledByUser();
        boolean isIncomingCallAudio = !incomingCall.isVideoCall();
        log("shouldDisconnectActiveCallOnAnswer : isActiveCallVideo=" + isActiveCallVideo +
                " isActiveCallOnWifi=" + isActiveCallOnWifi + " isIncomingCallAudio=" +
                isIncomingCallAudio + " isVowifiEnabled=" + isVoWifiEnabled);

        return isActiveCallVideo && isActiveCallOnWifi && isIncomingCallAudio && !isVoWifiEnabled;
    }

    /**
     * Get aggregated video call data usage since boot.
     *
     * @param perUidStats True if requesting data usage per uid, otherwise overall usage.
     * @return Snapshot of video call data usage
     */
    public NetworkStats getVtDataUsage(boolean perUidStats) {

        // If there is an ongoing VT call, request the latest VT usage from the modem. The latest
        // usage will return asynchronously so it won't be counted in this round, but it will be
        // eventually counted when next getVtDataUsage is called.
        if (mState != PhoneConstants.State.IDLE) {
            for (ImsPhoneConnection conn : mConnections) {
                android.telecom.Connection.VideoProvider videoProvider = conn.getVideoProvider();
                if (videoProvider != null) {
                    videoProvider.onRequestConnectionDataUsage();
                }
            }
        }

        return perUidStats ? mVtDataUsageUidSnapshot : mVtDataUsageSnapshot;
    }

    public void registerPhoneStateListener(PhoneStateListener listener) {
        mPhoneStateListeners.add(listener);
    }

    public void unregisterPhoneStateListener(PhoneStateListener listener) {
        mPhoneStateListeners.remove(listener);
    }

    /**
     * Notifies local telephony listeners of changes to the IMS phone state.
     *
     * @param oldState The old state.
     * @param newState The new state.
     */
    private void notifyPhoneStateChanged(PhoneConstants.State oldState,
            PhoneConstants.State newState) {

        for (PhoneStateListener listener : mPhoneStateListeners) {
            listener.onPhoneStateChanged(oldState, newState);
        }
    }

    /** Modify video call to a new video state.
     *
     * @param imsCall IMS call to be modified
     * @param newVideoState New video state. (Refer to VideoProfile)
     */
    private void modifyVideoCall(ImsCall imsCall, int newVideoState) {
        ImsPhoneConnection conn = findConnection(imsCall);
        if (conn != null) {
            int oldVideoState = conn.getVideoState();
            if (conn.getVideoProvider() != null) {
                conn.getVideoProvider().onSendSessionModifyRequest(
                        new VideoProfile(oldVideoState), new VideoProfile(newVideoState));
            }
        }
    }

    public boolean isViLteDataMetered() {
        return mIsViLteDataMetered;
    }

    /**
     * Handler of data enabled changed event
     * @param enabled True if data is enabled, otherwise disabled.
     * @param reason Reason for data enabled/disabled. See {@link DataEnabledChangedReason}.
     */
    private void onDataEnabledChanged(boolean enabled, @DataEnabledChangedReason int reason) {

        log("onDataEnabledChanged: enabled=" + enabled + ", reason=" + reason);

        mIsDataEnabled = enabled;

        if (!mIsViLteDataMetered) {
            log("Ignore data " + ((enabled) ? "enabled" : "disabled") + " - carrier policy "
                    + "indicates that data is not metered for ViLTE calls.");
            return;
        }

        // Inform connections that data has been disabled to ensure we turn off video capability
        // if this is an LTE call.
        for (ImsPhoneConnection conn : mConnections) {
            ImsCall imsCall = conn.getImsCall();
            boolean isLocalVideoCapable = enabled || (imsCall != null && imsCall.isWifiCall());
            conn.setLocalVideoCapable(isLocalVideoCapable);
        }

        int reasonCode;
        if (reason == DataEnabledSettings.REASON_POLICY_DATA_ENABLED) {
            reasonCode = ImsReasonInfo.CODE_DATA_LIMIT_REACHED;
        } else if (reason == DataEnabledSettings.REASON_USER_DATA_ENABLED) {
            reasonCode = ImsReasonInfo.CODE_DATA_DISABLED;
        } else {
            // Unexpected code, default to data disabled.
            reasonCode = ImsReasonInfo.CODE_DATA_DISABLED;
        }

        // Potentially send connection events so the InCall UI knows that video calls are being
        // downgraded due to data being enabled/disabled.
        maybeNotifyDataDisabled(enabled, reasonCode);
        // Handle video state changes required as a result of data being enabled/disabled.
        handleDataEnabledChange(enabled, reasonCode);

        // We do not want to update the ImsConfig for REASON_REGISTERED, since it can happen before
        // the carrier config has loaded and will deregister IMS.
        if (!mShouldUpdateImsConfigOnDisconnect
                && reason != DataEnabledSettings.REASON_REGISTERED && mCarrierConfigLoaded) {
            // This will call into updateVideoCallFeatureValue and eventually all clients will be
            // asynchronously notified that the availability of VT over LTE has changed.
            if (mImsManager != null) {
                mImsManager.updateImsServiceConfig(true);
            }
        }
    }

    private void maybeNotifyDataDisabled(boolean enabled, int reasonCode) {
        if (!enabled) {
            // If data is disabled while there are ongoing VT calls which are not taking place over
            // wifi, then they should be disconnected to prevent the user from incurring further
            // data charges.
            for (ImsPhoneConnection conn : mConnections) {
                ImsCall imsCall = conn.getImsCall();
                if (imsCall != null && imsCall.isVideoCall() && !imsCall.isWifiCall()) {
                    if (conn.hasCapabilities(
                            Connection.Capability.SUPPORTS_DOWNGRADE_TO_VOICE_LOCAL |
                                    Connection.Capability.SUPPORTS_DOWNGRADE_TO_VOICE_REMOTE)) {

                        // If the carrier supports downgrading to voice, then we can simply issue a
                        // downgrade to voice instead of terminating the call.
                        if (reasonCode == ImsReasonInfo.CODE_DATA_DISABLED) {
                            conn.onConnectionEvent(TelephonyManager.EVENT_DOWNGRADE_DATA_DISABLED,
                                    null);
                        } else if (reasonCode == ImsReasonInfo.CODE_DATA_LIMIT_REACHED) {
                            conn.onConnectionEvent(
                                    TelephonyManager.EVENT_DOWNGRADE_DATA_LIMIT_REACHED, null);
                        }
                    }
                }
            }
        }
    }

    /**
     * Handles changes to the enabled state of mobile data.
     * When data is disabled, handles auto-downgrade of video calls over LTE.
     * When data is enabled, handled resuming of video calls paused when data was disabled.
     * @param enabled {@code true} if mobile data is enabled, {@code false} if mobile data is
     *                            disabled.
     * @param reasonCode The {@link ImsReasonInfo} code for the data enabled state change.
     */
    private void handleDataEnabledChange(boolean enabled, int reasonCode) {
        if (!enabled) {
            // If data is disabled while there are ongoing VT calls which are not taking place over
            // wifi, then they should be disconnected to prevent the user from incurring further
            // data charges.
            for (ImsPhoneConnection conn : mConnections) {
                ImsCall imsCall = conn.getImsCall();
                if (imsCall != null && imsCall.isVideoCall() && !imsCall.isWifiCall()) {
                    log("handleDataEnabledChange - downgrading " + conn);
                    downgradeVideoCall(reasonCode, conn);
                }
            }
        } else if (mSupportPauseVideo) {
            // Data was re-enabled, so un-pause previously paused video calls.
            for (ImsPhoneConnection conn : mConnections) {
                // If video is paused, check to see if there are any pending pauses due to enabled
                // state of data changing.
                log("handleDataEnabledChange - resuming " + conn);
                if (VideoProfile.isPaused(conn.getVideoState()) &&
                        conn.wasVideoPausedFromSource(VideoPauseTracker.SOURCE_DATA_ENABLED)) {
                    // The data enabled state was a cause of a pending pause, so potentially
                    // resume the video now.
                    conn.resumeVideo(VideoPauseTracker.SOURCE_DATA_ENABLED);
                }
            }
            mShouldUpdateImsConfigOnDisconnect = false;
        }
    }

    /**
     * Handles downgrading a video call.  The behavior depends on carrier capabilities; we will
     * attempt to take one of the following actions (in order of precedence):
     * 1. If supported by the carrier, the call will be downgraded to an audio-only call.
     * 2. If the carrier supports video pause signalling, the video will be paused.
     * 3. The call will be disconnected.
     * @param reasonCode The {@link ImsReasonInfo} reason code for the downgrade.
     * @param conn The {@link ImsPhoneConnection} to downgrade.
     */
    private void downgradeVideoCall(int reasonCode, ImsPhoneConnection conn) {
        ImsCall imsCall = conn.getImsCall();
        if (imsCall != null) {
            if (conn.hasCapabilities(
                    Connection.Capability.SUPPORTS_DOWNGRADE_TO_VOICE_LOCAL |
                            Connection.Capability.SUPPORTS_DOWNGRADE_TO_VOICE_REMOTE)
                            && !mSupportPauseVideo) {
                log("downgradeVideoCall :: callId=" + conn.getTelecomCallId()
                        + " Downgrade to audio");
                // If the carrier supports downgrading to voice, then we can simply issue a
                // downgrade to voice instead of terminating the call.
                modifyVideoCall(imsCall, VideoProfile.STATE_AUDIO_ONLY);
            } else if (mSupportPauseVideo && reasonCode != ImsReasonInfo.CODE_WIFI_LOST) {
                // The carrier supports video pause signalling, so pause the video if we didn't just
                // lose wifi; in that case just disconnect.
                log("downgradeVideoCall :: callId=" + conn.getTelecomCallId()
                        + " Pause audio");
                mShouldUpdateImsConfigOnDisconnect = true;
                conn.pauseVideo(VideoPauseTracker.SOURCE_DATA_ENABLED);
            } else {
                log("downgradeVideoCall :: callId=" + conn.getTelecomCallId()
                        + " Disconnect call.");
                // At this point the only choice we have is to terminate the call.
                imsCall.terminate(ImsReasonInfo.CODE_USER_TERMINATED, reasonCode);
            }
        }
    }

    private void resetImsCapabilities() {
        log("Resetting Capabilities...");
        boolean tmpIsVideoCallEnabled = isVideoCallEnabled();

        if (mIgnoreResetUtCapability) {
            //UT capability should not be reset (for IMS deregistration and for IMS feature state
            //not ready) and it should always depend on the modem indication for UT capability
            mMmTelCapabilities.removeCapabilities(
                    MmTelFeature.MmTelCapabilities.CAPABILITY_TYPE_VOICE);
            mMmTelCapabilities.removeCapabilities(
                    MmTelFeature.MmTelCapabilities.CAPABILITY_TYPE_VIDEO);
            mMmTelCapabilities.removeCapabilities(
                    MmTelFeature.MmTelCapabilities.CAPABILITY_TYPE_SMS);
        } else {
            mMmTelCapabilities = new MmTelFeature.MmTelCapabilities();
        }
        boolean isVideoEnabled = isVideoCallEnabled();
        if (tmpIsVideoCallEnabled != isVideoEnabled) {
            mPhone.notifyForVideoCapabilityChanged(isVideoEnabled);
        }
    }

    /**
     * @return {@code true} if the device is connected to a WIFI network, {@code false} otherwise.
     */
    private boolean isWifiConnected() {
        ConnectivityManager cm = (ConnectivityManager) mPhone.getContext()
                .getSystemService(Context.CONNECTIVITY_SERVICE);
        if (cm != null) {
            NetworkInfo ni = cm.getActiveNetworkInfo();
            if (ni != null && ni.isConnected()) {
                return ni.getType() == ConnectivityManager.TYPE_WIFI;
            }
        }
        return false;
    }

    /**
     * Registers for changes to network connectivity.  Specifically requests the availability of new
     * WIFI networks which an IMS video call could potentially hand over to.
     */
    private void registerForConnectivityChanges() {
        if (mIsMonitoringConnectivity || !mNotifyVtHandoverToWifiFail) {
            return;
        }
        ConnectivityManager cm = (ConnectivityManager) mPhone.getContext()
                .getSystemService(Context.CONNECTIVITY_SERVICE);
        if (cm != null) {
            Rlog.i(LOG_TAG, "registerForConnectivityChanges");
            NetworkCapabilities capabilities = new NetworkCapabilities();
            capabilities.addTransportType(NetworkCapabilities.TRANSPORT_WIFI);
            NetworkRequest.Builder builder = new NetworkRequest.Builder();
            builder.setCapabilities(capabilities);
            cm.registerNetworkCallback(builder.build(), mNetworkCallback);
            mIsMonitoringConnectivity = true;
        }
    }

    /**
     * Unregister for connectivity changes.  Will be called when a call disconnects or if the call
     * ends up handing over to WIFI.
     */
    private void unregisterForConnectivityChanges() {
        if (!mIsMonitoringConnectivity || !mNotifyVtHandoverToWifiFail) {
            return;
        }
        ConnectivityManager cm = (ConnectivityManager) mPhone.getContext()
                .getSystemService(Context.CONNECTIVITY_SERVICE);
        if (cm != null) {
            Rlog.i(LOG_TAG, "unregisterForConnectivityChanges");
            cm.unregisterNetworkCallback(mNetworkCallback);
            mIsMonitoringConnectivity = false;
        }
    }

    /**
     * If the foreground call is a video call, schedule a handover check if one is not already
     * scheduled.  This method is intended ONLY for use when scheduling to watch for mid-call
     * handovers.
     */
    private void scheduleHandoverCheck() {
        ImsCall fgCall = mForegroundCall.getImsCall();
        ImsPhoneConnection conn = mForegroundCall.getFirstConnection();
        if (!mNotifyVtHandoverToWifiFail || fgCall == null || !fgCall.isVideoCall() || conn == null
                || conn.getDisconnectCause() != DisconnectCause.NOT_DISCONNECTED) {
            return;
        }

        if (!hasMessages(EVENT_CHECK_FOR_WIFI_HANDOVER)) {
            Rlog.i(LOG_TAG, "scheduleHandoverCheck: schedule");
            sendMessageDelayed(obtainMessage(EVENT_CHECK_FOR_WIFI_HANDOVER, fgCall),
                    HANDOVER_TO_WIFI_TIMEOUT_MS);
        }
    }

    /**
     * @return {@code true} if downgrading of a video call to audio is supported.
         */
    public boolean isCarrierDowngradeOfVtCallSupported() {
        return mSupportDowngradeVtToAudio;
    }

    @VisibleForTesting
    public void setDataEnabled(boolean isDataEnabled) {
        mIsDataEnabled = isDataEnabled;
    }

    // Removes old call quality metrics if mCallQualityMetricsHistory exceeds its max size
    private void pruneCallQualityMetricsHistory() {
        if (mCallQualityMetricsHistory.size() > MAX_CALL_QUALITY_HISTORY) {
            mCallQualityMetricsHistory.poll();
        }
    }

    private void handleFeatureCapabilityChanged(ImsFeature.Capabilities capabilities) {
        boolean tmpIsVideoCallEnabled = isVideoCallEnabled();
        // Check enabledFeatures to determine capabilities. We ignore disabledFeatures.
        StringBuilder sb;
        if (DBG) {
            sb = new StringBuilder(120);
            sb.append("handleFeatureCapabilityChanged: ");
        }
        sb.append(capabilities);
        mMmTelCapabilities = new MmTelFeature.MmTelCapabilities(capabilities);

        boolean isVideoEnabled = isVideoCallEnabled();
        boolean isVideoEnabledStatechanged = tmpIsVideoCallEnabled != isVideoEnabled;
        if (DBG) {
            sb.append(" isVideoEnabledStateChanged=");
            sb.append(isVideoEnabledStatechanged);
        }

        if (isVideoEnabledStatechanged) {
            log("handleFeatureCapabilityChanged - notifyForVideoCapabilityChanged="
                    + isVideoEnabled);
            mPhone.notifyForVideoCapabilityChanged(isVideoEnabled);
        }

        if (DBG) log(sb.toString());

        String logMessage = "handleFeatureCapabilityChanged: isVolteEnabled=" + isVolteEnabled()
                + ", isVideoCallEnabled=" + isVideoCallEnabled()
                + ", isVowifiEnabled=" + isVowifiEnabled()
                + ", isUtEnabled=" + isUtEnabled();
        if (DBG) {
            log(logMessage);
        }
        mRegLocalLog.log(logMessage);

        mPhone.onFeatureCapabilityChanged();

        mMetrics.writeOnImsCapabilities(mPhone.getPhoneId(), getImsRegistrationTech(),
                mMmTelCapabilities);
    }

    @VisibleForTesting
    public void onCallHoldReceived(ImsCall imsCall) {
        if (DBG) log("onCallHoldReceived");

        ImsPhoneConnection conn = findConnection(imsCall);
        if (conn != null) {
            if (!mOnHoldToneStarted && (ImsPhoneCall.isLocalTone(imsCall)
                    || mAlwaysPlayRemoteHoldTone) &&
                    conn.getState() == ImsPhoneCall.State.ACTIVE) {
                mPhone.startOnHoldTone(conn);
                mOnHoldToneStarted = true;
                mOnHoldToneId = System.identityHashCode(conn);
            }
            conn.onConnectionEvent(android.telecom.Connection.EVENT_CALL_REMOTELY_HELD, null);

            boolean useVideoPauseWorkaround = mPhone.getContext().getResources().getBoolean(
                    com.android.internal.R.bool.config_useVideoPauseWorkaround);
            if (useVideoPauseWorkaround && mSupportPauseVideo &&
                    VideoProfile.isVideo(conn.getVideoState())) {
                // If we are using the video pause workaround, the vendor IMS code has issues
                // with video pause signalling.  In this case, when a call is remotely
                // held, the modem does not reliably change the video state of the call to be
                // paused.
                // As a workaround, we will turn on that bit now.
                conn.changeToPausedState();
            }
        }

        SuppServiceNotification supp = new SuppServiceNotification();
        supp.notificationType = SuppServiceNotification.NOTIFICATION_TYPE_CODE_2;
        supp.code = SuppServiceNotification.CODE_2_CALL_ON_HOLD;
        mPhone.notifySuppSvcNotification(supp);
        mMetrics.writeOnImsCallHoldReceived(mPhone.getPhoneId(), imsCall.getCallSession());
    }

    @VisibleForTesting
    public void setAlwaysPlayRemoteHoldTone(boolean shouldPlayRemoteHoldTone) {
        mAlwaysPlayRemoteHoldTone = shouldPlayRemoteHoldTone;
    }

    // Accept the call as RTT if incoming call as RTT attribute set
    private ImsStreamMediaProfile addRttAttributeIfRequired(ImsCall call,
            ImsStreamMediaProfile mediaProfile) {

        if (!mPhone.isRttSupported()) {
            return mediaProfile;
        }

        ImsCallProfile profile = call.getCallProfile();
        if (profile.mMediaProfile != null && profile.mMediaProfile.isRttCall() &&
                (mPhone.isRttVtCallAllowed(call))) {
            if (DBG) log("RTT: addRttAttributeIfRequired = " +
                    profile.mMediaProfile.isRttCall());
            // If RTT UI option is on, then incoming RTT call should always be accepted
            // as RTT, irrespective of Modes
            mediaProfile.setRttMode(ImsStreamMediaProfile.RTT_MODE_FULL);
        }
        return mediaProfile;
    }

    private String getNetworkCountryIso() {
        String countryIso = "";
        if (mPhone != null) {
            ServiceStateTracker sst = mPhone.getServiceStateTracker();
            if (sst != null) {
                LocaleTracker lt = sst.getLocaleTracker();
                if (lt != null) {
                    countryIso = lt.getCurrentCountry();
                }
            }
        }
        return countryIso;
    }

    @Override
    public ImsPhone getPhone() {
        return mPhone;
    }

    /**
     * Sets whether CEP handling is enabled or disabled.
     * @param isEnabled
     */
    public void setConferenceEventPackageEnabled(boolean isEnabled) {
        log("setConferenceEventPackageEnabled isEnabled=" + isEnabled);
        mIsConferenceEventPackageEnabled = isEnabled;
    }

    /**
     * @return {@code true} is conference event package handling is enabled, {@code false}
     * otherwise.
     */
    public boolean isConferenceEventPackageEnabled() {
        return mIsConferenceEventPackageEnabled;
    }
}<|MERGE_RESOLUTION|>--- conflicted
+++ resolved
@@ -112,11 +112,8 @@
 import com.android.internal.telephony.nano.TelephonyProto.ImsConnectionState;
 import com.android.internal.telephony.nano.TelephonyProto.TelephonyCallSession;
 import com.android.internal.telephony.nano.TelephonyProto.TelephonyCallSession.Event.ImsCommand;
-<<<<<<< HEAD
 import com.android.internal.telephony.util.QtiImsUtils;
-=======
 import com.android.internal.util.IndentingPrintWriter;
->>>>>>> a6ea0e13
 import com.android.server.net.NetworkStatsService;
 
 import java.io.FileDescriptor;
@@ -319,12 +316,8 @@
     private static final int EVENT_REDIAL_WIFI_E911_TIMEOUT = 29;
     private static final int EVENT_ANSWER_WAITING_CALL = 30;
     private static final int EVENT_RESUME_NOW_FOREGROUND_CALL = 31;
-<<<<<<< HEAD
-    private static final int EVENT_RETRY_ON_IMS_WITHOUT_RTT = 40;
+    private static final int EVENT_REDIAL_WITHOUT_RTT = 32;
     private static final int EVENT_RADIO_ON = 41;
-=======
-    private static final int EVENT_REDIAL_WITHOUT_RTT = 32;
->>>>>>> a6ea0e13
 
     private static final int TIMEOUT_HANGUP_PENDINGMO = 500;
 
@@ -2619,15 +2612,9 @@
                         .getSystemService(Context.CONNECTIVITY_SERVICE);
                 mgr.setAirplaneMode(false);
                 return;
-<<<<<<< HEAD
-            } else if (reasonInfo.getCode() == QtiImsUtils.CODE_RETRY_ON_IMS_WITHOUT_RTT) {
-                Pair<ImsCall, ImsReasonInfo> callInfo = new Pair<>(imsCall, reasonInfo);
-                sendMessage(obtainMessage(EVENT_RETRY_ON_IMS_WITHOUT_RTT, callInfo));
-=======
             } else if (reasonInfo.getCode() == ImsReasonInfo.CODE_RETRY_ON_IMS_WITHOUT_RTT) {
                 Pair<ImsCall, ImsReasonInfo> callInfo = new Pair<>(imsCall, reasonInfo);
                 sendMessage(obtainMessage(EVENT_REDIAL_WITHOUT_RTT, callInfo));
->>>>>>> a6ea0e13
                 return;
             } else {
                 processCallStateChange(imsCall, ImsPhoneCall.State.DISCONNECTED, cause);
@@ -3714,30 +3701,20 @@
                 sendCallStartFailedDisconnect(callInfo.first, callInfo.second);
                 break;
             }
-<<<<<<< HEAD
-            case EVENT_RETRY_ON_IMS_WITHOUT_RTT: {
+            case EVENT_REDIAL_WITHOUT_RTT: {
                 Pair<ImsCall, ImsReasonInfo> callInfo = (Pair<ImsCall, ImsReasonInfo>) msg.obj;
+                removeMessages(EVENT_REDIAL_WITHOUT_RTT);
 
                 ImsPhoneConnection oldConnection = findConnection(callInfo.first);
                 if (oldConnection == null) {
                     sendCallStartFailedDisconnect(callInfo.first, callInfo.second);
-                    loge("EVENT_RETRY_ON_IMS_WITHOUT_RTT: null oldConnection");
+                    loge("EVENT_REDIAL_WITHOUT_RTT: null oldConnection");
                     return;
-=======
-
-            case EVENT_REDIAL_WITHOUT_RTT: {
-                Pair<ImsCall, ImsReasonInfo> callInfo = (Pair<ImsCall, ImsReasonInfo>) msg.obj;
-                removeMessages(EVENT_REDIAL_WITHOUT_RTT);
-                ImsPhoneConnection oldConnection = findConnection(callInfo.first);
-                if (oldConnection == null) {
-                    sendCallStartFailedDisconnect(callInfo.first, callInfo.second);
-                    break;
->>>>>>> a6ea0e13
                 }
                 mForegroundCall.detach(oldConnection);
                 removeConnection(oldConnection);
                 try {
-<<<<<<< HEAD
+                    mPendingMO = null;
                     mLastDialArgs.intentExtras.putBoolean(
                             android.telecom.TelecomManager.EXTRA_START_CALL_WITH_RTT, false);
                     mLastDialArgs = ImsPhone.ImsDialArgs.Builder.from(mLastDialArgs)
@@ -3758,18 +3735,6 @@
                     sendCallStartFailedDisconnect(callInfo.first, callInfo.second);
                 }
 
-=======
-                    mPendingMO = null;
-                    ImsDialArgs newDialArgs = ImsDialArgs.Builder.from(mLastDialArgs)
-                            .setRttTextStream(null)
-                            .build();
-                    Connection newConnection =
-                            mPhone.getDefaultPhone().dial(mLastDialString, newDialArgs);
-                    oldConnection.onOriginalConnectionReplaced(newConnection);
-                } catch (CallStateException e) {
-                    sendCallStartFailedDisconnect(callInfo.first, callInfo.second);
-                }
->>>>>>> a6ea0e13
                 break;
             }
         }
