/*
 * Copyright (C) 2013 The Android Open Source Project
 *
 * Licensed under the Apache License, Version 2.0 (the "License");
 * you may not use this file except in compliance with the License.
 * You may obtain a copy of the License at
 *
 *      http://www.apache.org/licenses/LICENSE-2.0
 *
 * Unless required by applicable law or agreed to in writing, software
 * distributed under the License is distributed on an "AS IS" BASIS,
 * WITHOUT WARRANTIES OR CONDITIONS OF ANY KIND, either express or implied.
 * See the License for the specific language governing permissions and
 * limitations under the License.
 */

package com.android.internal.telephony.imsphone;

import android.app.PendingIntent;
import android.content.BroadcastReceiver;
import android.content.Context;
import android.content.Intent;
import android.content.IntentFilter;
import android.content.SharedPreferences;
import android.content.pm.PackageManager;
import android.net.ConnectivityManager;
import android.net.Network;
import android.net.NetworkCapabilities;
import android.net.NetworkInfo;
import android.net.NetworkRequest;
import android.net.NetworkStats;
import android.net.Uri;
import android.os.AsyncResult;
import android.os.Bundle;
import android.os.Handler;
import android.os.Message;
import android.os.PersistableBundle;
import android.os.Registrant;
import android.os.RegistrantList;
import android.os.RemoteException;
import android.os.SystemClock;
import android.os.SystemProperties;
import android.preference.PreferenceManager;
import android.provider.Settings;
import android.telecom.ConferenceParticipant;
import android.telecom.TelecomManager;
import android.telecom.VideoProfile;
import android.telephony.CarrierConfigManager;
import android.telephony.DisconnectCause;
import android.telephony.PhoneNumberUtils;
import android.telephony.PreciseDisconnectCause;
import android.telephony.Rlog;
import android.telephony.ServiceState;
import android.telephony.SubscriptionManager;
import android.telephony.TelephonyManager;
import android.telephony.ims.ImsServiceProxy;
import android.telephony.ims.feature.ImsFeature;
import android.text.TextUtils;
import android.util.ArrayMap;
import android.util.Log;
import android.util.Pair;
import android.util.SparseIntArray;

import com.android.ims.ImsCall;
import com.android.ims.ImsCallProfile;
import com.android.ims.ImsConfig;
import com.android.ims.ImsConfigListener;
import com.android.ims.ImsConnectionStateListener;
import com.android.ims.ImsEcbm;
import com.android.ims.ImsException;
import com.android.ims.ImsManager;
import com.android.ims.ImsMultiEndpoint;
import com.android.ims.ImsReasonInfo;
import com.android.ims.ImsServiceClass;
import com.android.ims.ImsStreamMediaProfile;
import com.android.ims.ImsSuppServiceNotification;
import com.android.ims.ImsUtInterface;
import com.android.ims.internal.IImsVideoCallProvider;
import com.android.ims.internal.ImsCallSession;
import com.android.ims.internal.ImsVideoCallProviderWrapper;
import com.android.ims.internal.VideoPauseTracker;
import com.android.internal.annotations.VisibleForTesting;
import com.android.internal.os.SomeArgs;
import com.android.internal.telephony.Call;
import com.android.internal.telephony.CallStateException;
import com.android.internal.telephony.CallTracker;
import com.android.internal.telephony.CommandException;
import com.android.internal.telephony.CommandsInterface;
import com.android.internal.telephony.Connection;
import com.android.internal.telephony.Phone;
import com.android.internal.telephony.PhoneConstants;
import com.android.internal.telephony.TelephonyProperties;
import com.android.internal.telephony.dataconnection.DataEnabledSettings;
import com.android.internal.telephony.SubscriptionController;
import com.android.internal.telephony.gsm.SuppServiceNotification;
import com.android.internal.telephony.metrics.TelephonyMetrics;
import com.android.internal.telephony.nano.TelephonyProto.ImsConnectionState;
import com.android.internal.telephony.nano.TelephonyProto.TelephonyCallSession;
import com.android.internal.telephony.nano.TelephonyProto.TelephonyCallSession.Event.ImsCommand;
import com.android.server.net.NetworkStatsService;

import java.io.FileDescriptor;
import java.io.PrintWriter;
import java.util.ArrayList;
import java.util.HashMap;
import java.util.List;
import java.util.Map;
import java.util.concurrent.atomic.AtomicInteger;
import java.util.regex.Pattern;

import org.codeaurora.ims.QtiCallConstants;
import org.codeaurora.ims.utils.QtiImsExtUtils;

/**
 * {@hide}
 */
public class ImsPhoneCallTracker extends CallTracker implements ImsPullCall {
    static final String LOG_TAG = "ImsPhoneCallTracker";
    static final String VERBOSE_STATE_TAG = "IPCTState";

    public interface PhoneStateListener {
        void onPhoneStateChanged(PhoneConstants.State oldState, PhoneConstants.State newState);
    }

    public interface SharedPreferenceProxy {
        SharedPreferences getDefaultSharedPreferences(Context context);
    }

    public interface PhoneNumberUtilsProxy {
        boolean isEmergencyNumber(String number);
    }

    private static final boolean DBG = true;

    // When true, dumps the state of ImsPhoneCallTracker after changes to foreground and background
    // calls.  This is helpful for debugging.  It is also possible to enable this at runtime by
    // setting the IPCTState log tag to VERBOSE.
    private static final boolean FORCE_VERBOSE_STATE_LOGGING = false; /* stopship if true */
    private static final boolean VERBOSE_STATE_LOGGING = FORCE_VERBOSE_STATE_LOGGING ||
            Rlog.isLoggable(VERBOSE_STATE_TAG, Log.VERBOSE);

    //Indices map to ImsConfig.FeatureConstants
    private boolean[] mImsFeatureEnabled = {false, false, false, false, false, false};
    private final String[] mImsFeatureStrings = {"VoLTE", "ViLTE", "VoWiFi", "ViWiFi",
            "UTLTE", "UTWiFi"};

    private TelephonyMetrics mMetrics;
    private boolean mCarrierConfigLoaded = false;

    private BroadcastReceiver mReceiver = new BroadcastReceiver() {
        @Override
        public void onReceive(Context context, Intent intent) {
            if (intent.getAction().equals(ImsManager.ACTION_IMS_INCOMING_CALL)) {
                if (DBG) log("onReceive : incoming call intent");

                if (mImsManager == null) return;

                if (mServiceId < 0) return;

                try {
                    // Network initiated USSD will be treated by mImsUssdListener
                    boolean isUssd = intent.getBooleanExtra(ImsManager.EXTRA_USSD, false);
                    if (isUssd) {
                        if (DBG) log("onReceive : USSD");
                        mUssdSession = mImsManager.takeCall(mServiceId, intent, mImsUssdListener);
                        if (mUssdSession != null) {
                            mUssdSession.accept(ImsCallProfile.CALL_TYPE_VOICE);
                        }
                        return;
                    }

                    boolean isUnknown = intent.getBooleanExtra(ImsManager.EXTRA_IS_UNKNOWN_CALL,
                            false);
                    if (DBG) {
                        log("onReceive : isUnknown = " + isUnknown +
                                " fg = " + mForegroundCall.getState() +
                                " bg = " + mBackgroundCall.getState());
                    }

                    // Normal MT/Unknown call
                    ImsCall imsCall = mImsManager.takeCall(mServiceId, intent, mImsCallListener);
                    ImsPhoneConnection conn = new ImsPhoneConnection(mPhone, imsCall,
                            ImsPhoneCallTracker.this,
                            (isUnknown? mForegroundCall: mRingingCall), isUnknown);

                    // If there is an active call.
                    if (mForegroundCall.hasConnections()) {
                        ImsCall activeCall = mForegroundCall.getFirstConnection().getImsCall();
                        if (activeCall != null && imsCall != null) {
                            // activeCall could be null if the foreground call is in a disconnected
                            // state.  If either of the calls is null there is no need to check if
                            // one will be disconnected on answer.
                            boolean answeringWillDisconnect =
                                    shouldDisconnectActiveCallOnAnswer(activeCall, imsCall);
                            conn.setActiveCallDisconnectedOnAnswer(answeringWillDisconnect);
                        }
                    }
                    conn.setAllowAddCallDuringVideoCall(mAllowAddCallDuringVideoCall);
                    conn.setAllowHoldingVideoCall(mAllowHoldingVideoCall);
                    addConnection(conn);

                    setVideoCallProvider(conn, imsCall);

                    TelephonyMetrics.getInstance().writeOnImsCallReceive(mPhone.getPhoneId(),
                            imsCall.getSession());

                    if (isUnknown) {
                        mPhone.notifyUnknownConnection(conn);
                    } else {
                        if ((mForegroundCall.getState() != ImsPhoneCall.State.IDLE) ||
                                (mBackgroundCall.getState() != ImsPhoneCall.State.IDLE)) {
                            conn.update(imsCall, ImsPhoneCall.State.WAITING);
                        }

                        mPhone.notifyNewRingingConnection(conn);
                        mPhone.notifyIncomingRing();
                    }

                    updatePhoneState();
                    mPhone.notifyPreciseCallStateChanged();
                } catch (ImsException e) {
                    loge("onReceive : exception " + e);
                } catch (RemoteException e) {
                }
            } else if (intent.getAction().equals(
                    CarrierConfigManager.ACTION_CARRIER_CONFIG_CHANGED)) {
                int subId = intent.getIntExtra(PhoneConstants.SUBSCRIPTION_KEY,
                        SubscriptionManager.INVALID_SUBSCRIPTION_ID);
                if (subId == mPhone.getSubId()) {
                    cacheCarrierConfiguration(subId);
                    log("onReceive : Updating mAllowEmergencyVideoCalls = " +
                            mAllowEmergencyVideoCalls);
                }
            } else if (TelecomManager.ACTION_CHANGE_DEFAULT_DIALER.equals(intent.getAction())) {
                mDefaultDialerUid.set(getPackageUid(context, intent.getStringExtra(
                        TelecomManager.EXTRA_CHANGE_DEFAULT_DIALER_PACKAGE_NAME)));
            }
        }
    };

    /**
     * Tracks whether we are currently monitoring network connectivity for the purpose of warning
     * the user of an inability to handover from LTE to WIFI for video calls.
     */
    private boolean mIsMonitoringConnectivity = false;

    /**
     * Network callback used to schedule the handover check when a wireless network connects.
     */
    private ConnectivityManager.NetworkCallback mNetworkCallback =
            new ConnectivityManager.NetworkCallback() {
                @Override
                public void onAvailable(Network network) {
                    Rlog.i(LOG_TAG, "Network available: " + network);
                    scheduleHandoverCheck();
                }
            };

    //***** Constants

    static final int MAX_CONNECTIONS = 7;
    static final int MAX_CONNECTIONS_PER_CALL = 5;

    private static final int EVENT_HANGUP_PENDINGMO = 18;
    private static final int EVENT_RESUME_BACKGROUND = 19;
    private static final int EVENT_DIAL_PENDINGMO = 20;
    private static final int EVENT_EXIT_ECBM_BEFORE_PENDINGMO = 21;
    private static final int EVENT_VT_DATA_USAGE_UPDATE = 22;
    private static final int EVENT_DATA_ENABLED_CHANGED = 23;
    private static final int EVENT_GET_IMS_SERVICE = 24;
    private static final int EVENT_CHECK_FOR_WIFI_HANDOVER = 25;
    private static final int EVENT_ON_FEATURE_CAPABILITY_CHANGED = 26;
    private static final int EVENT_SUPP_SERVICE_INDICATION = 27;

    private static final int TIMEOUT_HANGUP_PENDINGMO = 500;

    // Initial condition for ims connection retry.
    private static final int IMS_RETRY_STARTING_TIMEOUT_MS = 500; // ms
    // Ceiling bitshift amount for service query timeout, calculated as:
    // 2^mImsServiceRetryCount * IMS_RETRY_STARTING_TIMEOUT_MS, where
    // mImsServiceRetryCount ∊ [0, CEILING_SERVICE_RETRY_COUNT].
    private static final int CEILING_SERVICE_RETRY_COUNT = 6;

    private static final int HANDOVER_TO_WIFI_TIMEOUT_MS = 60000; // ms

    //***** Instance Variables
    private ArrayList<ImsPhoneConnection> mConnections = new ArrayList<ImsPhoneConnection>();
    private RegistrantList mVoiceCallEndedRegistrants = new RegistrantList();
    private RegistrantList mVoiceCallStartedRegistrants = new RegistrantList();

    public ImsPhoneCall mRingingCall = new ImsPhoneCall(this, ImsPhoneCall.CONTEXT_RINGING);
    public ImsPhoneCall mForegroundCall = new ImsPhoneCall(this,
            ImsPhoneCall.CONTEXT_FOREGROUND);
    public ImsPhoneCall mBackgroundCall = new ImsPhoneCall(this,
            ImsPhoneCall.CONTEXT_BACKGROUND);
    public ImsPhoneCall mHandoverCall = new ImsPhoneCall(this, ImsPhoneCall.CONTEXT_HANDOVER);

    // Hold aggregated video call data usage for each video call since boot.
    // The ImsCall's call id is the key of the map.
    private final HashMap<Integer, Long> mVtDataUsageMap = new HashMap<>();

    private volatile NetworkStats mVtDataUsageSnapshot = null;
    private volatile NetworkStats mVtDataUsageUidSnapshot = null;

    private final AtomicInteger mDefaultDialerUid = new AtomicInteger(NetworkStats.UID_ALL);

    private ImsPhoneConnection mPendingMO;
    private int mClirMode = CommandsInterface.CLIR_DEFAULT;
    private Object mSyncHold = new Object();

    private ImsCall mUssdSession = null;
    private Message mPendingUssd = null;

    ImsPhone mPhone;

    private boolean mDesiredMute = false;    // false = mute off
    private boolean mOnHoldToneStarted = false;
    private int mOnHoldToneId = -1;

    private PhoneConstants.State mState = PhoneConstants.State.IDLE;

    private int mImsServiceRetryCount;
    private ImsManager mImsManager;
    private ImsUtInterface mUtInterface;
    private int mServiceId = -1;

    private Call.SrvccState mSrvccState = Call.SrvccState.NONE;

    private boolean mIsInEmergencyCall = false;
    private boolean mIsDataEnabled = false;

    private int pendingCallClirMode;
    private int mPendingCallVideoState;
    private Bundle mPendingIntentExtras;
    private boolean pendingCallInEcm = false;
    private boolean mSwitchingFgAndBgCalls = false;
    private ImsCall mCallExpectedToResume = null;
    private boolean mAllowEmergencyVideoCalls = false;
    private boolean mIgnoreDataEnabledChangedForVideoCalls = false;
    private boolean mIsViLteDataMetered = false;
    private boolean mIgnoreResetUtCapability = false;

    /**
     * Listeners to changes in the phone state.  Intended for use by other interested IMS components
     * without the need to register a full blown {@link android.telephony.PhoneStateListener}.
     */
    private List<PhoneStateListener> mPhoneStateListeners = new ArrayList<>();

    /**
     * Carrier configuration option which determines if video calls which have been downgraded to an
     * audio call should be treated as if they are still video calls.
     */
    private boolean mTreatDowngradedVideoCallsAsVideoCalls = false;

    /**
     * Carrier configuration option which determines if an ongoing video call over wifi should be
     * dropped when an audio call is answered.
     */
    private boolean mDropVideoCallWhenAnsweringAudioCall = false;

    /**
     * Carrier configuration option which determines whether adding a call during a video call
     * should be allowed.
     */
    private boolean mAllowAddCallDuringVideoCall = true;


    /**
     * Carrier configuration option which determines whether holding a video call
     * should be allowed.
     */
    private boolean mAllowHoldingVideoCall = true;


    /**
     * Carrier configuration option which determines whether to notify the connection if a handover
     * to wifi fails.
     */
    private boolean mNotifyVtHandoverToWifiFail = false;

    /**
     * Carrier configuration option which determines whether the carrier supports downgrading a
     * TX/RX/TX-RX video call directly to an audio-only call.
     */
    private boolean mSupportDowngradeVtToAudio = false;

    /**
     * Stores the mapping of {@code ImsReasonInfo#CODE_*} to {@code PreciseDisconnectCause#*}
     */
    private static final SparseIntArray PRECISE_CAUSE_MAP = new SparseIntArray();
    static {
        PRECISE_CAUSE_MAP.append(ImsReasonInfo.CODE_LOCAL_ILLEGAL_ARGUMENT,
                PreciseDisconnectCause.LOCAL_ILLEGAL_ARGUMENT);
        PRECISE_CAUSE_MAP.append(ImsReasonInfo.CODE_LOCAL_ILLEGAL_STATE,
                PreciseDisconnectCause.LOCAL_ILLEGAL_STATE);
        PRECISE_CAUSE_MAP.append(ImsReasonInfo.CODE_LOCAL_INTERNAL_ERROR,
                PreciseDisconnectCause.LOCAL_INTERNAL_ERROR);
        PRECISE_CAUSE_MAP.append(ImsReasonInfo.CODE_LOCAL_IMS_SERVICE_DOWN,
                PreciseDisconnectCause.LOCAL_IMS_SERVICE_DOWN);
        PRECISE_CAUSE_MAP.append(ImsReasonInfo.CODE_LOCAL_NO_PENDING_CALL,
                PreciseDisconnectCause.LOCAL_NO_PENDING_CALL);
        PRECISE_CAUSE_MAP.append(ImsReasonInfo.CODE_LOCAL_ENDED_BY_CONFERENCE_MERGE,
                PreciseDisconnectCause.NORMAL);
        PRECISE_CAUSE_MAP.append(ImsReasonInfo.CODE_LOCAL_POWER_OFF,
                PreciseDisconnectCause.LOCAL_POWER_OFF);
        PRECISE_CAUSE_MAP.append(ImsReasonInfo.CODE_LOCAL_LOW_BATTERY,
                PreciseDisconnectCause.LOCAL_LOW_BATTERY);
        PRECISE_CAUSE_MAP.append(ImsReasonInfo.CODE_LOCAL_NETWORK_NO_SERVICE,
                PreciseDisconnectCause.LOCAL_NETWORK_NO_SERVICE);
        PRECISE_CAUSE_MAP.append(ImsReasonInfo.CODE_LOCAL_NETWORK_NO_LTE_COVERAGE,
                PreciseDisconnectCause.LOCAL_NETWORK_NO_LTE_COVERAGE);
        PRECISE_CAUSE_MAP.append(ImsReasonInfo.CODE_LOCAL_NETWORK_ROAMING,
                PreciseDisconnectCause.LOCAL_NETWORK_ROAMING);
        PRECISE_CAUSE_MAP.append(ImsReasonInfo.CODE_LOCAL_NETWORK_IP_CHANGED,
                PreciseDisconnectCause.LOCAL_NETWORK_IP_CHANGED);
        PRECISE_CAUSE_MAP.append(ImsReasonInfo.CODE_LOCAL_SERVICE_UNAVAILABLE,
                PreciseDisconnectCause.LOCAL_SERVICE_UNAVAILABLE);
        PRECISE_CAUSE_MAP.append(ImsReasonInfo.CODE_LOCAL_NOT_REGISTERED,
                PreciseDisconnectCause.LOCAL_NOT_REGISTERED);
        PRECISE_CAUSE_MAP.append(ImsReasonInfo.CODE_LOCAL_CALL_EXCEEDED,
                PreciseDisconnectCause.LOCAL_MAX_CALL_EXCEEDED);
        PRECISE_CAUSE_MAP.append(ImsReasonInfo.CODE_LOCAL_CALL_DECLINE,
                PreciseDisconnectCause.LOCAL_CALL_DECLINE);
        PRECISE_CAUSE_MAP.append(ImsReasonInfo.CODE_LOCAL_CALL_VCC_ON_PROGRESSING,
                PreciseDisconnectCause.LOCAL_CALL_VCC_ON_PROGRESSING);
        PRECISE_CAUSE_MAP.append(ImsReasonInfo.CODE_LOCAL_CALL_RESOURCE_RESERVATION_FAILED,
                PreciseDisconnectCause.LOCAL_CALL_RESOURCE_RESERVATION_FAILED);
        PRECISE_CAUSE_MAP.append(ImsReasonInfo.CODE_LOCAL_CALL_CS_RETRY_REQUIRED,
                PreciseDisconnectCause.LOCAL_CALL_CS_RETRY_REQUIRED);
        PRECISE_CAUSE_MAP.append(ImsReasonInfo.CODE_LOCAL_CALL_VOLTE_RETRY_REQUIRED,
                PreciseDisconnectCause.LOCAL_CALL_VOLTE_RETRY_REQUIRED);
        PRECISE_CAUSE_MAP.append(ImsReasonInfo.CODE_LOCAL_CALL_TERMINATED,
                PreciseDisconnectCause.LOCAL_CALL_TERMINATED);
        PRECISE_CAUSE_MAP.append(ImsReasonInfo.CODE_LOCAL_HO_NOT_FEASIBLE,
                PreciseDisconnectCause.LOCAL_HO_NOT_FEASIBLE);
        PRECISE_CAUSE_MAP.append(ImsReasonInfo.CODE_TIMEOUT_1XX_WAITING,
                PreciseDisconnectCause.TIMEOUT_1XX_WAITING);
        PRECISE_CAUSE_MAP.append(ImsReasonInfo.CODE_TIMEOUT_NO_ANSWER,
                PreciseDisconnectCause.TIMEOUT_NO_ANSWER);
        PRECISE_CAUSE_MAP.append(ImsReasonInfo.CODE_TIMEOUT_NO_ANSWER_CALL_UPDATE,
                PreciseDisconnectCause.TIMEOUT_NO_ANSWER_CALL_UPDATE);
        PRECISE_CAUSE_MAP.append(ImsReasonInfo.CODE_FDN_BLOCKED,
                PreciseDisconnectCause.FDN_BLOCKED);
        PRECISE_CAUSE_MAP.append(ImsReasonInfo.CODE_SIP_REDIRECTED,
                PreciseDisconnectCause.SIP_REDIRECTED);
        PRECISE_CAUSE_MAP.append(ImsReasonInfo.CODE_SIP_BAD_REQUEST,
                PreciseDisconnectCause.SIP_BAD_REQUEST);
        PRECISE_CAUSE_MAP.append(ImsReasonInfo.CODE_SIP_FORBIDDEN,
                PreciseDisconnectCause.SIP_FORBIDDEN);
        PRECISE_CAUSE_MAP.append(ImsReasonInfo.CODE_SIP_NOT_FOUND,
                PreciseDisconnectCause.SIP_NOT_FOUND);
        PRECISE_CAUSE_MAP.append(ImsReasonInfo.CODE_SIP_NOT_SUPPORTED,
                PreciseDisconnectCause.SIP_NOT_SUPPORTED);
        PRECISE_CAUSE_MAP.append(ImsReasonInfo.CODE_SIP_REQUEST_TIMEOUT,
                PreciseDisconnectCause.SIP_REQUEST_TIMEOUT);
        PRECISE_CAUSE_MAP.append(ImsReasonInfo.CODE_SIP_TEMPRARILY_UNAVAILABLE,
                PreciseDisconnectCause.SIP_TEMPRARILY_UNAVAILABLE);
        PRECISE_CAUSE_MAP.append(ImsReasonInfo.CODE_SIP_BAD_ADDRESS,
                PreciseDisconnectCause.SIP_BAD_ADDRESS);
        PRECISE_CAUSE_MAP.append(ImsReasonInfo.CODE_SIP_BUSY,
                PreciseDisconnectCause.SIP_BUSY);
        PRECISE_CAUSE_MAP.append(ImsReasonInfo.CODE_SIP_REQUEST_CANCELLED,
                PreciseDisconnectCause.SIP_REQUEST_CANCELLED);
        PRECISE_CAUSE_MAP.append(ImsReasonInfo.CODE_SIP_NOT_ACCEPTABLE,
                PreciseDisconnectCause.SIP_NOT_ACCEPTABLE);
        PRECISE_CAUSE_MAP.append(ImsReasonInfo.CODE_SIP_NOT_REACHABLE,
                PreciseDisconnectCause.SIP_NOT_REACHABLE);
        PRECISE_CAUSE_MAP.append(ImsReasonInfo.CODE_SIP_CLIENT_ERROR,
                PreciseDisconnectCause.SIP_CLIENT_ERROR);
        PRECISE_CAUSE_MAP.append(ImsReasonInfo.CODE_SIP_SERVER_INTERNAL_ERROR,
                PreciseDisconnectCause.SIP_SERVER_INTERNAL_ERROR);
        PRECISE_CAUSE_MAP.append(ImsReasonInfo.CODE_SIP_SERVICE_UNAVAILABLE,
                PreciseDisconnectCause.SIP_SERVICE_UNAVAILABLE);
        PRECISE_CAUSE_MAP.append(ImsReasonInfo.CODE_SIP_SERVER_TIMEOUT,
                PreciseDisconnectCause.SIP_SERVER_TIMEOUT);
        PRECISE_CAUSE_MAP.append(ImsReasonInfo.CODE_SIP_SERVER_ERROR,
                PreciseDisconnectCause.SIP_SERVER_ERROR);
        PRECISE_CAUSE_MAP.append(ImsReasonInfo.CODE_SIP_USER_REJECTED,
                PreciseDisconnectCause.SIP_USER_REJECTED);
        PRECISE_CAUSE_MAP.append(ImsReasonInfo.CODE_SIP_GLOBAL_ERROR,
                PreciseDisconnectCause.SIP_GLOBAL_ERROR);
        PRECISE_CAUSE_MAP.append(ImsReasonInfo.CODE_EMERGENCY_TEMP_FAILURE,
                PreciseDisconnectCause.EMERGENCY_TEMP_FAILURE);
        PRECISE_CAUSE_MAP.append(ImsReasonInfo.CODE_EMERGENCY_PERM_FAILURE,
                PreciseDisconnectCause.EMERGENCY_PERM_FAILURE);
        PRECISE_CAUSE_MAP.append(ImsReasonInfo.CODE_MEDIA_INIT_FAILED,
                PreciseDisconnectCause.MEDIA_INIT_FAILED);
        PRECISE_CAUSE_MAP.append(ImsReasonInfo.CODE_MEDIA_NO_DATA,
                PreciseDisconnectCause.MEDIA_NO_DATA);
        PRECISE_CAUSE_MAP.append(ImsReasonInfo.CODE_MEDIA_NOT_ACCEPTABLE,
                PreciseDisconnectCause.MEDIA_NOT_ACCEPTABLE);
        PRECISE_CAUSE_MAP.append(ImsReasonInfo.CODE_MEDIA_UNSPECIFIED,
                PreciseDisconnectCause.MEDIA_UNSPECIFIED);
        PRECISE_CAUSE_MAP.append(ImsReasonInfo.CODE_USER_TERMINATED,
                PreciseDisconnectCause.USER_TERMINATED);
        PRECISE_CAUSE_MAP.append(ImsReasonInfo.CODE_USER_NOANSWER,
                PreciseDisconnectCause.USER_NOANSWER);
        PRECISE_CAUSE_MAP.append(ImsReasonInfo.CODE_USER_IGNORE,
                PreciseDisconnectCause.USER_IGNORE);
        PRECISE_CAUSE_MAP.append(ImsReasonInfo.CODE_USER_DECLINE,
                PreciseDisconnectCause.USER_DECLINE);
        PRECISE_CAUSE_MAP.append(ImsReasonInfo.CODE_LOW_BATTERY,
                PreciseDisconnectCause.LOW_BATTERY);
        PRECISE_CAUSE_MAP.append(ImsReasonInfo.CODE_BLACKLISTED_CALL_ID,
                PreciseDisconnectCause.BLACKLISTED_CALL_ID);
        PRECISE_CAUSE_MAP.append(ImsReasonInfo.CODE_USER_TERMINATED_BY_REMOTE,
                PreciseDisconnectCause.USER_TERMINATED_BY_REMOTE);
        PRECISE_CAUSE_MAP.append(ImsReasonInfo.CODE_UT_NOT_SUPPORTED,
                PreciseDisconnectCause.UT_NOT_SUPPORTED);
        PRECISE_CAUSE_MAP.append(ImsReasonInfo.CODE_UT_SERVICE_UNAVAILABLE,
                PreciseDisconnectCause.UT_SERVICE_UNAVAILABLE);
        PRECISE_CAUSE_MAP.append(ImsReasonInfo.CODE_UT_OPERATION_NOT_ALLOWED,
                PreciseDisconnectCause.UT_OPERATION_NOT_ALLOWED);
        PRECISE_CAUSE_MAP.append(ImsReasonInfo.CODE_UT_NETWORK_ERROR,
                PreciseDisconnectCause.UT_NETWORK_ERROR);
        PRECISE_CAUSE_MAP.append(ImsReasonInfo.CODE_UT_CB_PASSWORD_MISMATCH,
                PreciseDisconnectCause.UT_CB_PASSWORD_MISMATCH);
        PRECISE_CAUSE_MAP.append(ImsReasonInfo.CODE_ECBM_NOT_SUPPORTED,
                PreciseDisconnectCause.ECBM_NOT_SUPPORTED);
        PRECISE_CAUSE_MAP.append(ImsReasonInfo.CODE_MULTIENDPOINT_NOT_SUPPORTED,
                PreciseDisconnectCause.MULTIENDPOINT_NOT_SUPPORTED);
        PRECISE_CAUSE_MAP.append(ImsReasonInfo.CODE_CALL_DROP_IWLAN_TO_LTE_UNAVAILABLE,
                PreciseDisconnectCause.CALL_DROP_IWLAN_TO_LTE_UNAVAILABLE);
        PRECISE_CAUSE_MAP.append(ImsReasonInfo.CODE_ANSWERED_ELSEWHERE,
                PreciseDisconnectCause.ANSWERED_ELSEWHERE);
        PRECISE_CAUSE_MAP.append(ImsReasonInfo.CODE_CALL_PULL_OUT_OF_SYNC,
                PreciseDisconnectCause.CALL_PULL_OUT_OF_SYNC);
        PRECISE_CAUSE_MAP.append(ImsReasonInfo.CODE_CALL_END_CAUSE_CALL_PULL,
                PreciseDisconnectCause.CALL_PULLED);
        PRECISE_CAUSE_MAP.append(ImsReasonInfo.CODE_SUPP_SVC_FAILED,
                PreciseDisconnectCause.SUPP_SVC_FAILED);
        PRECISE_CAUSE_MAP.append(ImsReasonInfo.CODE_SUPP_SVC_CANCELLED,
                PreciseDisconnectCause.SUPP_SVC_CANCELLED);
        PRECISE_CAUSE_MAP.append(ImsReasonInfo.CODE_SUPP_SVC_REINVITE_COLLISION,
                PreciseDisconnectCause.SUPP_SVC_REINVITE_COLLISION);
        PRECISE_CAUSE_MAP.append(ImsReasonInfo.CODE_IWLAN_DPD_FAILURE,
                PreciseDisconnectCause.IWLAN_DPD_FAILURE);
        PRECISE_CAUSE_MAP.append(ImsReasonInfo.CODE_EPDG_TUNNEL_ESTABLISH_FAILURE,
                PreciseDisconnectCause.EPDG_TUNNEL_ESTABLISH_FAILURE);
        PRECISE_CAUSE_MAP.append(ImsReasonInfo.CODE_EPDG_TUNNEL_REKEY_FAILURE,
                PreciseDisconnectCause.EPDG_TUNNEL_REKEY_FAILURE);
        PRECISE_CAUSE_MAP.append(ImsReasonInfo.CODE_EPDG_TUNNEL_LOST_CONNECTION,
                PreciseDisconnectCause.EPDG_TUNNEL_LOST_CONNECTION);
        PRECISE_CAUSE_MAP.append(ImsReasonInfo.CODE_MAXIMUM_NUMBER_OF_CALLS_REACHED,
                PreciseDisconnectCause.MAXIMUM_NUMBER_OF_CALLS_REACHED);
        PRECISE_CAUSE_MAP.append(ImsReasonInfo.CODE_REMOTE_CALL_DECLINE,
                PreciseDisconnectCause.REMOTE_CALL_DECLINE);
        PRECISE_CAUSE_MAP.append(ImsReasonInfo.CODE_DATA_LIMIT_REACHED,
                PreciseDisconnectCause.DATA_LIMIT_REACHED);
        PRECISE_CAUSE_MAP.append(ImsReasonInfo.CODE_DATA_DISABLED,
                PreciseDisconnectCause.DATA_DISABLED);
        PRECISE_CAUSE_MAP.append(ImsReasonInfo.CODE_WIFI_LOST,
                PreciseDisconnectCause.WIFI_LOST);
        PRECISE_CAUSE_MAP.append(ImsReasonInfo.CODE_RADIO_OFF,
                PreciseDisconnectCause.RADIO_OFF);
        PRECISE_CAUSE_MAP.append(ImsReasonInfo.CODE_NO_VALID_SIM,
                PreciseDisconnectCause.NO_VALID_SIM);
        PRECISE_CAUSE_MAP.append(ImsReasonInfo.CODE_RADIO_INTERNAL_ERROR,
                PreciseDisconnectCause.RADIO_INTERNAL_ERROR);
        PRECISE_CAUSE_MAP.append(ImsReasonInfo.CODE_NETWORK_RESP_TIMEOUT,
                PreciseDisconnectCause.NETWORK_RESP_TIMEOUT);
        PRECISE_CAUSE_MAP.append(ImsReasonInfo.CODE_NETWORK_REJECT,
                PreciseDisconnectCause.NETWORK_REJECT);
        PRECISE_CAUSE_MAP.append(ImsReasonInfo.CODE_RADIO_ACCESS_FAILURE,
                PreciseDisconnectCause.RADIO_ACCESS_FAILURE);
        PRECISE_CAUSE_MAP.append(ImsReasonInfo.CODE_RADIO_LINK_FAILURE,
                PreciseDisconnectCause.RADIO_LINK_FAILURE);
        PRECISE_CAUSE_MAP.append(ImsReasonInfo.CODE_RADIO_LINK_LOST,
                PreciseDisconnectCause.RADIO_LINK_LOST);
        PRECISE_CAUSE_MAP.append(ImsReasonInfo.CODE_RADIO_UPLINK_FAILURE,
                PreciseDisconnectCause.RADIO_UPLINK_FAILURE);
        PRECISE_CAUSE_MAP.append(ImsReasonInfo.CODE_RADIO_SETUP_FAILURE,
                PreciseDisconnectCause.RADIO_SETUP_FAILURE);
        PRECISE_CAUSE_MAP.append(ImsReasonInfo.CODE_RADIO_RELEASE_NORMAL,
                PreciseDisconnectCause.RADIO_RELEASE_NORMAL);
        PRECISE_CAUSE_MAP.append(ImsReasonInfo.CODE_RADIO_RELEASE_ABNORMAL,
                PreciseDisconnectCause.RADIO_RELEASE_ABNORMAL);
        PRECISE_CAUSE_MAP.append(ImsReasonInfo.CODE_ACCESS_CLASS_BLOCKED,
                PreciseDisconnectCause.ACCESS_CLASS_BLOCKED);
        PRECISE_CAUSE_MAP.append(ImsReasonInfo.CODE_NETWORK_DETACH,
                PreciseDisconnectCause.NETWORK_DETACH);
        PRECISE_CAUSE_MAP.append(ImsReasonInfo.CODE_OEM_CAUSE_1,
                PreciseDisconnectCause.OEM_CAUSE_1);
        PRECISE_CAUSE_MAP.append(ImsReasonInfo.CODE_OEM_CAUSE_2,
                PreciseDisconnectCause.OEM_CAUSE_2);
        PRECISE_CAUSE_MAP.append(ImsReasonInfo.CODE_OEM_CAUSE_3,
                PreciseDisconnectCause.OEM_CAUSE_3);
        PRECISE_CAUSE_MAP.append(ImsReasonInfo.CODE_OEM_CAUSE_4,
                PreciseDisconnectCause.OEM_CAUSE_4);
        PRECISE_CAUSE_MAP.append(ImsReasonInfo.CODE_OEM_CAUSE_5,
                PreciseDisconnectCause.OEM_CAUSE_5);
        PRECISE_CAUSE_MAP.append(ImsReasonInfo.CODE_OEM_CAUSE_6,
                PreciseDisconnectCause.OEM_CAUSE_6);
        PRECISE_CAUSE_MAP.append(ImsReasonInfo.CODE_OEM_CAUSE_7,
                PreciseDisconnectCause.OEM_CAUSE_7);
        PRECISE_CAUSE_MAP.append(ImsReasonInfo.CODE_OEM_CAUSE_8,
                PreciseDisconnectCause.OEM_CAUSE_8);
        PRECISE_CAUSE_MAP.append(ImsReasonInfo.CODE_OEM_CAUSE_9,
                PreciseDisconnectCause.OEM_CAUSE_9);
        PRECISE_CAUSE_MAP.append(ImsReasonInfo.CODE_OEM_CAUSE_10,
                PreciseDisconnectCause.OEM_CAUSE_10);
        PRECISE_CAUSE_MAP.append(ImsReasonInfo.CODE_OEM_CAUSE_11,
                PreciseDisconnectCause.OEM_CAUSE_11);
        PRECISE_CAUSE_MAP.append(ImsReasonInfo.CODE_OEM_CAUSE_12,
                PreciseDisconnectCause.OEM_CAUSE_12);
        PRECISE_CAUSE_MAP.append(ImsReasonInfo.CODE_OEM_CAUSE_13,
                PreciseDisconnectCause.OEM_CAUSE_13);
        PRECISE_CAUSE_MAP.append(ImsReasonInfo.CODE_OEM_CAUSE_14,
                PreciseDisconnectCause.OEM_CAUSE_14);
        PRECISE_CAUSE_MAP.append(ImsReasonInfo.CODE_OEM_CAUSE_15,
                PreciseDisconnectCause.OEM_CAUSE_15);
    }

    /**
     * Carrier configuration option which determines whether the carrier wants to inform the user
     * when a video call is handed over from WIFI to LTE.
     * See {@link CarrierConfigManager#KEY_NOTIFY_HANDOVER_VIDEO_FROM_WIFI_TO_LTE_BOOL} for more
     * information.
     */
    private boolean mNotifyHandoverVideoFromWifiToLTE = false;

    /**
     * Carrier configuration option which determines whether the carrier wants to inform the user
     * when a video call is handed over from LTE to WIFI.
     * See {@link CarrierConfigManager#KEY_NOTIFY_HANDOVER_VIDEO_FROM_LTE_TO_WIFI_BOOL} for more
     * information.
     */
    private boolean mNotifyHandoverVideoFromLTEToWifi = false;

    /**
     * When {@code} false, indicates that no handover from LTE to WIFI has occurred during the start
     * of the call.
     * When {@code true}, indicates that the start of call handover from LTE to WIFI has been
     * attempted (it may have suceeded or failed).
     */
    private boolean mHasPerformedStartOfCallHandover = false;

    /**
     * Carrier configuration option which determines whether the carrier supports the
     * {@link VideoProfile#STATE_PAUSED} signalling.
     * See {@link CarrierConfigManager#KEY_SUPPORT_PAUSE_IMS_VIDEO_CALLS_BOOL} for more information.
     */
    private boolean mSupportPauseVideo = false;

    /**
     * Carrier configuration option which defines a mapping from pairs of
     * {@link ImsReasonInfo#getCode()} and {@link ImsReasonInfo#getExtraMessage()} values to a new
     * {@code ImsReasonInfo#CODE_*} value.
     *
     * See {@link CarrierConfigManager#KEY_IMS_REASONINFO_MAPPING_STRING_ARRAY}.
     */
    private Map<Pair<Integer, String>, Integer> mImsReasonCodeMap = new ArrayMap<>();


    /**
     * TODO: Remove this code; it is a workaround.
     * When {@code true}, forces {@link ImsManager#updateImsServiceConfigForSlot(boolean)} to
     * be called when an ongoing video call is disconnected.  In some cases, where video pause is
     * supported by the carrier, when {@link #onDataEnabledChanged(boolean, int)} reports that data
     * has been disabled we will pause the video rather than disconnecting the call.  When this
     * happens we need to prevent the IMS service config from being updated, as this will cause VT
     * to be disabled mid-call, resulting in an inability to un-pause the video.
     */
    private boolean mShouldUpdateImsConfigOnDisconnect = false;

    /**
     * Default implementation for retrieving shared preferences; uses the actual PreferencesManager.
     */
    private SharedPreferenceProxy mSharedPreferenceProxy = (Context context) -> {
        return PreferenceManager.getDefaultSharedPreferences(context);
    };

    /**
     * Default implementation for determining if a number is an emergency number.  Uses the real
     * PhoneNumberUtils.
     */
    private PhoneNumberUtilsProxy mPhoneNumberUtilsProxy = (String string) -> {
        return PhoneNumberUtils.isEmergencyNumber(string);
    };

    // Callback fires when ImsManager MMTel Feature changes state
    private ImsServiceProxy.INotifyStatusChanged mNotifyStatusChangedCallback = () -> {
        try {
            int status = mImsManager.getImsServiceStatus();
            log("Status Changed: " + status);
            switch(status) {
                case ImsFeature.STATE_READY: {
                    startListeningForCalls();
                    break;
                }
                case ImsFeature.STATE_INITIALIZING:
                    // fall through
                case ImsFeature.STATE_NOT_AVAILABLE: {
                    stopListeningForCalls();
                    break;
                }
                default: {
                    Log.w(LOG_TAG, "Unexpected State!");
                }
            }
        } catch (ImsException e) {
            // Could not get the ImsService, retry!
            retryGetImsService();
        }
    };

    @VisibleForTesting
    public interface IRetryTimeout {
        int get();
    }

    /**
     * Default implementation of interface that calculates the ImsService retry timeout.
     * Override-able for testing.
     */
    @VisibleForTesting
    public IRetryTimeout mRetryTimeout = () -> {
        int timeout = (1 << mImsServiceRetryCount) * IMS_RETRY_STARTING_TIMEOUT_MS;
        if (mImsServiceRetryCount <= CEILING_SERVICE_RETRY_COUNT) {
            mImsServiceRetryCount++;
        }
        return timeout;
    };

    private Object mAddParticipantLock = new Object();
    private Message mAddPartResp;

    //***** Events


    //***** Constructors

    public ImsPhoneCallTracker(ImsPhone phone) {
        this.mPhone = phone;

        mMetrics = TelephonyMetrics.getInstance();

        IntentFilter intentfilter = new IntentFilter();
        intentfilter.addAction(ImsManager.ACTION_IMS_INCOMING_CALL);
        intentfilter.addAction(CarrierConfigManager.ACTION_CARRIER_CONFIG_CHANGED);
        intentfilter.addAction(TelecomManager.ACTION_CHANGE_DEFAULT_DIALER);
        mPhone.getContext().registerReceiver(mReceiver, intentfilter);
        cacheCarrierConfiguration(mPhone.getSubId());

        mPhone.getDefaultPhone().registerForDataEnabledChanged(
                this, EVENT_DATA_ENABLED_CHANGED, null);

        mImsServiceRetryCount = 0;

        final TelecomManager telecomManager =
                (TelecomManager) mPhone.getContext().getSystemService(Context.TELECOM_SERVICE);
        mDefaultDialerUid.set(
                getPackageUid(mPhone.getContext(), telecomManager.getDefaultDialerPackage()));

        long currentTime = SystemClock.elapsedRealtime();
        mVtDataUsageSnapshot = new NetworkStats(currentTime, 1);
        mVtDataUsageUidSnapshot = new NetworkStats(currentTime, 1);

        // Send a message to connect to the Ims Service and open a connection through
        // getImsService().
        sendEmptyMessage(EVENT_GET_IMS_SERVICE);
    }

    /**
     * Test-only method used to mock out access to the shared preferences through the
     * {@link PreferenceManager}.
     * @param sharedPreferenceProxy
     */
    @VisibleForTesting
    public void setSharedPreferenceProxy(SharedPreferenceProxy sharedPreferenceProxy) {
        mSharedPreferenceProxy = sharedPreferenceProxy;
    }

    /**
     * Test-only method used to mock out access to the phone number utils class.
     * @param phoneNumberUtilsProxy
     */
    @VisibleForTesting
    public void setPhoneNumberUtilsProxy(PhoneNumberUtilsProxy phoneNumberUtilsProxy) {
        mPhoneNumberUtilsProxy = phoneNumberUtilsProxy;
    }

    private int getPackageUid(Context context, String pkg) {
        if (pkg == null) {
            return NetworkStats.UID_ALL;
        }

        // Initialize to UID_ALL so at least it can be counted to overall data usage if
        // the dialer's package uid is not available.
        int uid = NetworkStats.UID_ALL;
        try {
            uid = context.getPackageManager().getPackageUid(pkg, 0);
        } catch (PackageManager.NameNotFoundException e) {
            loge("Cannot find package uid. pkg = " + pkg);
        }
        return uid;
    }

    private PendingIntent createIncomingCallPendingIntent() {
        Intent intent = new Intent(ImsManager.ACTION_IMS_INCOMING_CALL);
        intent.addFlags(Intent.FLAG_RECEIVER_FOREGROUND);
        return PendingIntent.getBroadcast(mPhone.getContext(), 0, intent,
                PendingIntent.FLAG_UPDATE_CURRENT);
    }

    private void getImsService() throws ImsException {
        if (DBG) log("getImsService");
        mImsManager = ImsManager.getInstance(mPhone.getContext(), mPhone.getPhoneId());
        // Adding to set, will be safe adding multiple times. If the ImsService is not active yet,
        // this method will throw an ImsException.
        mImsManager.addNotifyStatusChangedCallbackIfAvailable(mNotifyStatusChangedCallback);
        // Wait for ImsService.STATE_READY to start listening for calls.
        // Call the callback right away for compatibility with older devices that do not use states.
        mNotifyStatusChangedCallback.notifyStatusChanged();
    }

    private void startListeningForCalls() throws ImsException {
        mImsServiceRetryCount = 0;
        mServiceId = mImsManager.open(ImsServiceClass.MMTEL,
                createIncomingCallPendingIntent(),
                mImsConnectionStateListener);

        mImsManager.setImsConfigListener(mImsConfigListener);

        // Get the ECBM interface and set IMSPhone's listener object for notifications
        getEcbmInterface().setEcbmStateListener(mPhone.getImsEcbmStateListener());
        if (mPhone.isInEcm()) {
            // Call exit ECBM which will invoke onECBMExited
            mPhone.exitEmergencyCallbackMode();
        }
        int mPreferredTtyMode = Settings.Secure.getInt(
                mPhone.getContext().getContentResolver(),
                Settings.Secure.PREFERRED_TTY_MODE,
                Phone.TTY_MODE_OFF);
        mImsManager.setUiTTYMode(mPhone.getContext(), mPreferredTtyMode, null);

        ImsMultiEndpoint multiEndpoint = getMultiEndpointInterface();
        if (multiEndpoint != null) {
            multiEndpoint.setExternalCallStateListener(
                    mPhone.getExternalCallTracker().getExternalCallStateListener());
        }

        //Set UT interface listener to receive UT indications.
        mUtInterface = getUtInterface();
        if (mUtInterface != null) {
            mUtInterface.setSuppServiceIndication(this, EVENT_SUPP_SERVICE_INDICATION, null);
        }

        if (mCarrierConfigLoaded) {
            mImsManager.updateImsServiceConfigForSlot(true);
        }
    }

    private void stopListeningForCalls() {
        try {
            resetImsCapabilities();
            // Only close on valid session.
            if (mImsManager != null && mServiceId > 0) {
                mImsManager.close(mServiceId);
                mServiceId = -1;
            }
        } catch (ImsException e) {
            // If the binder is unavailable, then the ImsService doesn't need to close.
        }
    }

    public void dispose() {
        if (DBG) log("dispose");
        mRingingCall.dispose();
        mBackgroundCall.dispose();
        mForegroundCall.dispose();
        mHandoverCall.dispose();

        clearDisconnected();
        if (mUtInterface != null) {
            mUtInterface.unSetSuppServiceIndication(this);
        }
        mPhone.getContext().unregisterReceiver(mReceiver);
        mPhone.getDefaultPhone().unregisterForDataEnabledChanged(this);
        removeMessages(EVENT_GET_IMS_SERVICE);
    }

    @Override
    protected void finalize() {
        log("ImsPhoneCallTracker finalized");
    }

    //***** Instance Methods

    //***** Public Methods
    @Override
    public void registerForVoiceCallStarted(Handler h, int what, Object obj) {
        Registrant r = new Registrant(h, what, obj);
        mVoiceCallStartedRegistrants.add(r);
    }

    @Override
    public void unregisterForVoiceCallStarted(Handler h) {
        mVoiceCallStartedRegistrants.remove(h);
    }

    @Override
    public void registerForVoiceCallEnded(Handler h, int what, Object obj) {
        Registrant r = new Registrant(h, what, obj);
        mVoiceCallEndedRegistrants.add(r);
    }

    @Override
    public void unregisterForVoiceCallEnded(Handler h) {
        mVoiceCallEndedRegistrants.remove(h);
    }

    public Connection dial(String dialString, int videoState, Bundle intentExtras) throws
            CallStateException {
        int oirMode;
        if (mSharedPreferenceProxy != null && mPhone.getDefaultPhone() != null) {
            SharedPreferences sp = mSharedPreferenceProxy.getDefaultSharedPreferences(
                    mPhone.getContext());
            oirMode = sp.getInt(Phone.CLIR_KEY + mPhone.getDefaultPhone().getPhoneId(),
                    CommandsInterface.CLIR_DEFAULT);
        } else {
            loge("dial; could not get default CLIR mode.");
            oirMode = CommandsInterface.CLIR_DEFAULT;
        }
        return dial(dialString, oirMode, videoState, intentExtras);
    }

    /**
     * oirMode is one of the CLIR_ constants
     */
    synchronized Connection
    dial(String dialString, int clirMode, int videoState, Bundle intentExtras)
            throws CallStateException {
        boolean isPhoneInEcmMode = isPhoneInEcbMode();
        boolean isEmergencyNumber = mPhoneNumberUtilsProxy.isEmergencyNumber(dialString);

        if (DBG) log("dial clirMode=" + clirMode);
        if (isEmergencyNumber) {
            clirMode = CommandsInterface.CLIR_SUPPRESSION;
            if (DBG) log("dial emergency call, set clirModIe=" + clirMode);
        }

        // note that this triggers call state changed notif
        clearDisconnected();

        if (mImsManager == null) {
            throw new CallStateException("service not available");
        }

        if (!canDial() || !canAddVideoCallDuringImsAudioCall(videoState)) {
            throw new CallStateException("cannot dial in current state");
        }

        if (isPhoneInEcmMode && isEmergencyNumber) {
            handleEcmTimer(ImsPhone.CANCEL_ECM_TIMER);
        }

        // If the call is to an emergency number and the carrier does not support video emergency
        // calls, dial as an audio-only call.
        if (isEmergencyNumber && VideoProfile.isVideo(videoState) &&
                !mAllowEmergencyVideoCalls) {
            loge("dial: carrier does not support video emergency calls; downgrade to audio-only");
            videoState = VideoProfile.STATE_AUDIO_ONLY;
        }

        boolean holdBeforeDial = false;
        boolean hangupBeforeDial = false;

        // The new call must be assigned to the foreground call.
        // That call must be idle, so place anything that's
        // there on hold
        if (mForegroundCall.getState() == ImsPhoneCall.State.ACTIVE) {
            if (mBackgroundCall.getState() != ImsPhoneCall.State.IDLE) {
                //we should have failed in !canDial() above before we get here
                throw new CallStateException("cannot dial in current state");
            }
            // foreground call is empty for the newly dialed connection
            holdBeforeDial = true;
            // Cache the video state for pending MO call.
            mPendingCallVideoState = videoState;
            mPendingIntentExtras = intentExtras;

            if (shouldDisconnectActiveCallOnDial(isEmergencyNumber)) {
                holdBeforeDial = false;
                hangupBeforeDial = true;
                /* hangup active call and let onCallTerminated() to dial
                   the pending MO Call */
                log("dial, hangingup active call");
                mForegroundCall.hangup();
            } else {
                switchWaitingOrHoldingAndActive();
            }
        }

        ImsPhoneCall.State fgState = ImsPhoneCall.State.IDLE;
        ImsPhoneCall.State bgState = ImsPhoneCall.State.IDLE;

        mClirMode = clirMode;

        synchronized (mSyncHold) {
            if (holdBeforeDial) {
                fgState = mForegroundCall.getState();
                bgState = mBackgroundCall.getState();

                //holding foreground call failed
                if (fgState == ImsPhoneCall.State.ACTIVE) {
                    throw new CallStateException("cannot dial in current state");
                }

                //holding foreground call succeeded
                if (bgState == ImsPhoneCall.State.HOLDING) {
                    holdBeforeDial = false;
                }
            }

            mPendingMO = new ImsPhoneConnection(mPhone,
                    checkForTestEmergencyNumber(dialString), this, mForegroundCall,
                    isEmergencyNumber, intentExtras);
            mPendingMO.setVideoState(videoState);
        }
        addConnection(mPendingMO);

        if (!holdBeforeDial && !hangupBeforeDial) {
            if ((!isPhoneInEcmMode) || (isPhoneInEcmMode && isEmergencyNumber)) {
                dialInternal(mPendingMO, clirMode, videoState, intentExtras);
            } else {
                try {
                    getEcbmInterface().exitEmergencyCallbackMode();
                } catch (ImsException e) {
                    e.printStackTrace();
                    throw new CallStateException("service not available");
                }
                mPhone.setOnEcbModeExitResponse(this, EVENT_EXIT_ECM_RESPONSE_CDMA, null);
                pendingCallClirMode = clirMode;
                mPendingCallVideoState = videoState;
                mPendingIntentExtras = intentExtras;
                pendingCallInEcm = true;
            }
        }

        updatePhoneState();
        mPhone.notifyPreciseCallStateChanged();

        return mPendingMO;
    }

    public void
    addParticipant(String dialString, Message onComplete) throws CallStateException {
        boolean isSuccess = false;
        if (mForegroundCall != null) {
            ImsCall imsCall = mForegroundCall.getImsCall();
            if (imsCall == null) {
                loge("addParticipant : No foreground ims call");
            } else {
                ImsCallSession imsCallSession = imsCall.getCallSession();
                if (imsCallSession != null) {
                    synchronized (mAddParticipantLock) {
                        mAddPartResp = onComplete;
                        String[] callees = new String[] { dialString };
                        imsCallSession.inviteParticipants(callees);
                        isSuccess = true;
                    }
                } else {
                    loge("addParticipant : ImsCallSession does not exist");
                }
            }
        } else {
            loge("addParticipant : Foreground call does not exist");
        }
        if (!isSuccess && onComplete != null) {
            sendAddParticipantResponse(false, onComplete);
            mAddPartResp = null;
        }
    }

    private void sendAddParticipantResponse(boolean success, Message onComplete) {
        loge("sendAddParticipantResponse : success = " + success);
        if (onComplete == null) return;

        Exception ex = null;
        if (!success) {
            ex = new Exception("Add participant failed");
        }

        AsyncResult.forMessage(onComplete, null, ex);
        onComplete.sendToTarget();
    }
    boolean isImsServiceReady() {
        if (mImsManager == null) {
            return false;
        }

        return mImsManager.isServiceAvailable();
    }

    /**
     * Caches frequently used carrier configuration items locally.
     *
     * @param subId The sub id.
     */
    private void cacheCarrierConfiguration(int subId) {
        CarrierConfigManager carrierConfigManager = (CarrierConfigManager)
                mPhone.getContext().getSystemService(Context.CARRIER_CONFIG_SERVICE);
        if (carrierConfigManager == null ||
                !SubscriptionController.getInstance().isActiveSubId(subId)) {
            loge("cacheCarrierConfiguration: No carrier config service found" + " " +
                    "or not active subId = " + subId);
            mCarrierConfigLoaded = false;
            return;
        }

        PersistableBundle carrierConfig = carrierConfigManager.getConfigForSubId(subId);
        if (carrierConfig == null) {
            loge("cacheCarrierConfiguration: Empty carrier config.");
            mCarrierConfigLoaded = false;
            return;
        }
        mCarrierConfigLoaded = true;

        updateCarrierConfigCache(carrierConfig);
    }

    /**
     * Updates the local carrier config cache from a bundle obtained from the carrier config
     * manager.  Also supports unit testing by injecting configuration at test time.
     * @param carrierConfig The config bundle.
     */
    @VisibleForTesting
    public void updateCarrierConfigCache(PersistableBundle carrierConfig) {
        mAllowEmergencyVideoCalls =
                carrierConfig.getBoolean(CarrierConfigManager.KEY_ALLOW_EMERGENCY_VIDEO_CALLS_BOOL);
        mTreatDowngradedVideoCallsAsVideoCalls =
                carrierConfig.getBoolean(
                        CarrierConfigManager.KEY_TREAT_DOWNGRADED_VIDEO_CALLS_AS_VIDEO_CALLS_BOOL);
        mDropVideoCallWhenAnsweringAudioCall =
                carrierConfig.getBoolean(
                        CarrierConfigManager.KEY_DROP_VIDEO_CALL_WHEN_ANSWERING_AUDIO_CALL_BOOL);
        mAllowAddCallDuringVideoCall =
                carrierConfig.getBoolean(
                        CarrierConfigManager.KEY_ALLOW_ADD_CALL_DURING_VIDEO_CALL_BOOL);
        mAllowHoldingVideoCall =
                carrierConfig.getBoolean(
                        CarrierConfigManager.KEY_ALLOW_HOLDING_VIDEO_CALL_BOOL);
        mNotifyVtHandoverToWifiFail = carrierConfig.getBoolean(
                CarrierConfigManager.KEY_NOTIFY_VT_HANDOVER_TO_WIFI_FAILURE_BOOL);
        mSupportDowngradeVtToAudio = carrierConfig.getBoolean(
                CarrierConfigManager.KEY_SUPPORT_DOWNGRADE_VT_TO_AUDIO_BOOL);
        mNotifyHandoverVideoFromWifiToLTE = carrierConfig.getBoolean(
                CarrierConfigManager.KEY_NOTIFY_HANDOVER_VIDEO_FROM_WIFI_TO_LTE_BOOL);
        mNotifyHandoverVideoFromLTEToWifi = carrierConfig.getBoolean(
                CarrierConfigManager.KEY_NOTIFY_HANDOVER_VIDEO_FROM_LTE_TO_WIFI_BOOL);
        mIgnoreDataEnabledChangedForVideoCalls = carrierConfig.getBoolean(
                CarrierConfigManager.KEY_IGNORE_DATA_ENABLED_CHANGED_FOR_VIDEO_CALLS);
        mIsViLteDataMetered = carrierConfig.getBoolean(
                CarrierConfigManager.KEY_VILTE_DATA_IS_METERED_BOOL);
        mSupportPauseVideo = carrierConfig.getBoolean(
                CarrierConfigManager.KEY_SUPPORT_PAUSE_IMS_VIDEO_CALLS_BOOL);
        mIgnoreResetUtCapability =  carrierConfig.getBoolean(
                CarrierConfigManager.KEY_IGNORE_RESET_UT_CAPABILITY_BOOL);

        String[] mappings = carrierConfig
                .getStringArray(CarrierConfigManager.KEY_IMS_REASONINFO_MAPPING_STRING_ARRAY);
        if (mappings != null && mappings.length > 0) {
            for (String mapping : mappings) {
                String[] values = mapping.split(Pattern.quote("|"));
                if (values.length != 3) {
                    continue;
                }

                try {
                    Integer fromCode;
                    if (values[0].equals("*")) {
                        fromCode = null;
                    } else {
                        fromCode = Integer.parseInt(values[0]);
                    }
                    String message = values[1];
                    int toCode = Integer.parseInt(values[2]);

                    addReasonCodeRemapping(fromCode, message, toCode);
                    log("Loaded ImsReasonInfo mapping : fromCode = " +
                            fromCode == null ? "any" : fromCode + " ; message = " +
                            message + " ; toCode = " + toCode);
                } catch (NumberFormatException nfe) {
                    loge("Invalid ImsReasonInfo mapping found: " + mapping);
                }
            }
        } else {
            log("No carrier ImsReasonInfo mappings defined.");
        }
    }

    private void handleEcmTimer(int action) {
        mPhone.handleTimerInEmergencyCallbackMode(action);
        switch (action) {
            case ImsPhone.CANCEL_ECM_TIMER:
                break;
            case ImsPhone.RESTART_ECM_TIMER:
                break;
            default:
                log("handleEcmTimer, unsupported action " + action);
        }
    }

    private void dialInternal(ImsPhoneConnection conn, int clirMode, int videoState,
            Bundle intentExtras) {

        if (conn == null) {
            return;
        }

        boolean isConferenceUri = false;
        boolean isSkipSchemaParsing = false;

        if (intentExtras != null) {
            isConferenceUri = intentExtras.getBoolean(
                    TelephonyProperties.EXTRA_DIAL_CONFERENCE_URI, false);
            isSkipSchemaParsing = intentExtras.getBoolean(
                    TelephonyProperties.EXTRA_SKIP_SCHEMA_PARSING, false);
        }


        if (!isConferenceUri && !isSkipSchemaParsing
                && (conn.getAddress()== null || conn.getAddress().length() == 0
                || conn.getAddress().indexOf(PhoneNumberUtils.WILD) >= 0)) {
            // Phone number is invalid
            conn.setDisconnectCause(DisconnectCause.INVALID_NUMBER);
            sendEmptyMessageDelayed(EVENT_HANGUP_PENDINGMO, TIMEOUT_HANGUP_PENDINGMO);
            return;
        }

        // Always unmute when initiating a new call
        setMute(false);
        int serviceType = mPhoneNumberUtilsProxy.isEmergencyNumber(conn.getAddress()) ?
                ImsCallProfile.SERVICE_TYPE_EMERGENCY : ImsCallProfile.SERVICE_TYPE_NORMAL;
        int callType = ImsCallProfile.getCallTypeFromVideoState(videoState);
        //TODO(vt): Is this sufficient?  At what point do we know the video state of the call?
        conn.setVideoState(videoState);

        try {
            String[] callees = new String[] { conn.getAddress() };
            ImsCallProfile profile = mImsManager.createCallProfile(mServiceId,
                    serviceType, callType);
            profile.setCallExtraInt(ImsCallProfile.EXTRA_OIR, clirMode);
            profile.setCallExtraBoolean(TelephonyProperties.EXTRAS_IS_CONFERENCE_URI,
                    isConferenceUri);

            // Translate call subject intent-extra from Telecom-specific extra key to the
            // ImsCallProfile key.
            if (intentExtras != null) {
                if (intentExtras.containsKey(android.telecom.TelecomManager.EXTRA_CALL_SUBJECT)) {
                    intentExtras.putString(ImsCallProfile.EXTRA_DISPLAY_TEXT,
                            cleanseInstantLetteringMessage(intentExtras.getString(
                                    android.telecom.TelecomManager.EXTRA_CALL_SUBJECT))
                    );
                }

                if (intentExtras.containsKey(ImsCallProfile.EXTRA_IS_CALL_PULL)) {
                    profile.mCallExtras.putBoolean(ImsCallProfile.EXTRA_IS_CALL_PULL,
                            intentExtras.getBoolean(ImsCallProfile.EXTRA_IS_CALL_PULL));
                    int dialogId = intentExtras.getInt(
                            ImsExternalCallTracker.EXTRA_IMS_EXTERNAL_CALL_ID);
                    conn.setIsPulledCall(true);
                    conn.setPulledDialogId(dialogId);
                }

                // Pack the OEM-specific call extras.
                profile.mCallExtras.putBundle(ImsCallProfile.EXTRA_OEM_EXTRAS, intentExtras);

                // NOTE: Extras to be sent over the network are packed into the
                // intentExtras individually, with uniquely defined keys.
                // These key-value pairs are processed by IMS Service before
                // being sent to the lower layers/to the network.
            }

            profile = setRttModeBasedOnOperator(profile);
            ImsCall imsCall = mImsManager.makeCall(mServiceId, profile,
                    callees, mImsCallListener);
            conn.setImsCall(imsCall);

            mMetrics.writeOnImsCallStart(mPhone.getPhoneId(),
                    imsCall.getSession());

            setVideoCallProvider(conn, imsCall);
            conn.setAllowAddCallDuringVideoCall(mAllowAddCallDuringVideoCall);
            conn.setAllowHoldingVideoCall(mAllowHoldingVideoCall);
        } catch (ImsException e) {
            loge("dialInternal : " + e);
            conn.setDisconnectCause(DisconnectCause.ERROR_UNSPECIFIED);
            sendEmptyMessageDelayed(EVENT_HANGUP_PENDINGMO, TIMEOUT_HANGUP_PENDINGMO);
            retryGetImsService();
        } catch (RemoteException e) {
        }
    }

    /**
     * Accepts a call with the specified video state.  The video state is the video state that the
     * user has agreed upon in the InCall UI.
     *
     * @param videoState The video State
     * @throws CallStateException
     */
    public void acceptCall (int videoState) throws CallStateException {
        if (DBG) log("acceptCall");

        if (mForegroundCall.getState().isAlive()
                && mBackgroundCall.getState().isAlive()) {
            throw new CallStateException("cannot accept call");
        }

        ImsStreamMediaProfile mediaProfile = new ImsStreamMediaProfile();
        if ((mRingingCall.getState() == ImsPhoneCall.State.WAITING)
                && mForegroundCall.getState().isAlive()) {
            setMute(false);

            boolean answeringWillDisconnect = false;
            ImsCall activeCall = mForegroundCall.getImsCall();
            ImsCall ringingCall = mRingingCall.getImsCall();
            if (mForegroundCall.hasConnections() && mRingingCall.hasConnections()) {
                answeringWillDisconnect =
                        shouldDisconnectActiveCallOnAnswer(activeCall, ringingCall);
            }

            // Cache video state for pending MT call.
            mPendingCallVideoState = videoState;

            if (answeringWillDisconnect) {
                // We need to disconnect the foreground call before answering the background call.
                mForegroundCall.hangup();
                try {
                    mediaProfile = addRttAttributeIfRequired(ringingCall, mediaProfile);
                    ringingCall.accept(ImsCallProfile.getCallTypeFromVideoState(videoState),
                            mediaProfile);
                } catch (ImsException e) {
                    throw new CallStateException("cannot accept call");
                }
            } else {
                switchWaitingOrHoldingAndActive();
            }
        } else if (mRingingCall.getState().isRinging()) {
            if (DBG) log("acceptCall: incoming...");
            // Always unmute when answering a new call
            setMute(false);
            try {
                ImsCall imsCall = mRingingCall.getImsCall();
                if (imsCall != null) {
                    mediaProfile = addRttAttributeIfRequired(imsCall, mediaProfile);
                    imsCall.accept(ImsCallProfile.getCallTypeFromVideoState(videoState),
                            mediaProfile);
                    mMetrics.writeOnImsCommand(mPhone.getPhoneId(), imsCall.getSession(),
                            ImsCommand.IMS_CMD_ACCEPT);
                } else {
                    throw new CallStateException("no valid ims call");
                }
            } catch (ImsException e) {
                throw new CallStateException("cannot accept call");
            }
        } else {
            throw new CallStateException("phone not ringing");
        }
    }

    public void rejectCall () throws CallStateException {
        if (DBG) log("rejectCall");

        if (mRingingCall.getState().isRinging()) {
            hangup(mRingingCall);
        } else {
            throw new CallStateException("phone not ringing");
        }
    }


    private void switchAfterConferenceSuccess() {
        if (DBG) log("switchAfterConferenceSuccess fg =" + mForegroundCall.getState() +
                ", bg = " + mBackgroundCall.getState());

        if (mBackgroundCall.getState() == ImsPhoneCall.State.HOLDING) {
            log("switchAfterConferenceSuccess");
            mForegroundCall.switchWith(mBackgroundCall);
        }
    }

    public void switchWaitingOrHoldingAndActive() throws CallStateException {
        if (DBG) log("switchWaitingOrHoldingAndActive");

        if (mRingingCall.getState() == ImsPhoneCall.State.INCOMING) {
            throw new CallStateException("cannot be in the incoming state");
        }

        if (mForegroundCall.getState() == ImsPhoneCall.State.ACTIVE) {
            ImsCall imsCall = mForegroundCall.getImsCall();
            if (imsCall == null) {
                throw new CallStateException("no ims call");
            }

            // Swap the ImsCalls pointed to by the foreground and background ImsPhoneCalls.
            // If hold or resume later fails, we will swap them back.
            boolean switchingWithWaitingCall = !mBackgroundCall.getState().isAlive() &&
                    mRingingCall != null &&
                    mRingingCall.getState() == ImsPhoneCall.State.WAITING;

            mSwitchingFgAndBgCalls = true;
            if (switchingWithWaitingCall) {
                mCallExpectedToResume = mRingingCall.getImsCall();
            } else {
                mCallExpectedToResume = mBackgroundCall.getImsCall();
            }
            mForegroundCall.switchWith(mBackgroundCall);

            // Hold the foreground call; once the foreground call is held, the background call will
            // be resumed.
            try {
                imsCall.hold();
                mMetrics.writeOnImsCommand(mPhone.getPhoneId(), imsCall.getSession(),
                        ImsCommand.IMS_CMD_HOLD);

                // If there is no background call to resume, then don't expect there to be a switch.
                if (mCallExpectedToResume == null) {
                    log("mCallExpectedToResume is null");
                    mSwitchingFgAndBgCalls = false;
                }
            } catch (ImsException e) {
                mForegroundCall.switchWith(mBackgroundCall);
                throw new CallStateException(e.getMessage());
            }
        } else if (mBackgroundCall.getState() == ImsPhoneCall.State.HOLDING) {
            resumeWaitingOrHolding();
        }
    }

    public void
    conference() {
        ImsCall fgImsCall = mForegroundCall.getImsCall();
        if (fgImsCall == null) {
            log("conference no foreground ims call");
            return;
        }

        ImsCall bgImsCall = mBackgroundCall.getImsCall();
        if (bgImsCall == null) {
            log("conference no background ims call");
            return;
        }

        if (fgImsCall.isCallSessionMergePending()) {
            log("conference: skip; foreground call already in process of merging.");
            return;
        }

        if (bgImsCall.isCallSessionMergePending()) {
            log("conference: skip; background call already in process of merging.");
            return;
        }

        // Keep track of the connect time of the earliest call so that it can be set on the
        // {@code ImsConference} when it is created.
        long foregroundConnectTime = mForegroundCall.getEarliestConnectTime();
        long backgroundConnectTime = mBackgroundCall.getEarliestConnectTime();
        long conferenceConnectTime;
        if (foregroundConnectTime > 0 && backgroundConnectTime > 0) {
            conferenceConnectTime = Math.min(mForegroundCall.getEarliestConnectTime(),
                    mBackgroundCall.getEarliestConnectTime());
            log("conference - using connect time = " + conferenceConnectTime);
        } else if (foregroundConnectTime > 0) {
            log("conference - bg call connect time is 0; using fg = " + foregroundConnectTime);
            conferenceConnectTime = foregroundConnectTime;
        } else {
            log("conference - fg call connect time is 0; using bg = " + backgroundConnectTime);
            conferenceConnectTime = backgroundConnectTime;
        }

        String foregroundId = "";
        ImsPhoneConnection foregroundConnection = mForegroundCall.getFirstConnection();
        if (foregroundConnection != null) {
            foregroundConnection.setConferenceConnectTime(conferenceConnectTime);
            foregroundConnection.handleMergeStart();
            foregroundId = foregroundConnection.getTelecomCallId();
        }
        String backgroundId = "";
        ImsPhoneConnection backgroundConnection = findConnection(bgImsCall);
        if (backgroundConnection != null) {
            backgroundConnection.handleMergeStart();
            backgroundId = backgroundConnection.getTelecomCallId();
        }
        log("conference: fgCallId=" + foregroundId + ", bgCallId=" + backgroundId);

        try {
            fgImsCall.merge(bgImsCall);
        } catch (ImsException e) {
            log("conference " + e.getMessage());
        }
    }

    public void
    explicitCallTransfer() {
        //TODO : implement
    }

    public void
    clearDisconnected() {
        if (DBG) log("clearDisconnected");

        internalClearDisconnected();

        updatePhoneState();
        mPhone.notifyPreciseCallStateChanged();
    }

    public boolean
    canConference() {
        return mForegroundCall.getState() == ImsPhoneCall.State.ACTIVE
            && mBackgroundCall.getState() == ImsPhoneCall.State.HOLDING
            && !mBackgroundCall.isFull()
            && !mForegroundCall.isFull();
    }

    private boolean canAddVideoCallDuringImsAudioCall(int videoState) {
        if (mAllowHoldingVideoCall) {
            return true;
        }

        ImsCall call = mForegroundCall.getImsCall();
        if (call == null) {
            call = mBackgroundCall.getImsCall();
        }

        boolean isImsAudioCallActiveOrHolding = (mForegroundCall.getState() == Call.State.ACTIVE ||
               mBackgroundCall.getState() == Call.State.HOLDING) && call != null &&
               !call.isVideoCall();

        /* return TRUE if there doesn't exist ims audio call in either active
           or hold states */
        return !isImsAudioCallActiveOrHolding || !VideoProfile.isVideo(videoState);
    }

    public boolean canDial() {
        boolean ret;
        String disableCall = SystemProperties.get(
                TelephonyProperties.PROPERTY_DISABLE_CALL, "false");

        ret = mPendingMO == null
                && !mRingingCall.isRinging()
                && !disableCall.equals("true")
                && (!mForegroundCall.getState().isAlive()
                        || !mBackgroundCall.getState().isAlive());

        return ret;
    }

    public boolean
    canTransfer() {
        return mForegroundCall.getState() == ImsPhoneCall.State.ACTIVE
            && mBackgroundCall.getState() == ImsPhoneCall.State.HOLDING;
    }

    //***** Private Instance Methods

    private void
    internalClearDisconnected() {
        mRingingCall.clearDisconnected();
        mForegroundCall.clearDisconnected();
        mBackgroundCall.clearDisconnected();
        mHandoverCall.clearDisconnected();
    }

    private void
    updatePhoneState() {
        PhoneConstants.State oldState = mState;

        boolean isPendingMOIdle = mPendingMO == null || !mPendingMO.getState().isAlive();

        if (mRingingCall.isRinging()) {
            mState = PhoneConstants.State.RINGING;
        } else if (!isPendingMOIdle || !mForegroundCall.isIdle() || !mBackgroundCall.isIdle()) {
            // There is a non-idle call, so we're off the hook.
            mState = PhoneConstants.State.OFFHOOK;
        } else {
            mState = PhoneConstants.State.IDLE;
        }

        if (mState == PhoneConstants.State.IDLE && oldState != mState) {
            mVoiceCallEndedRegistrants.notifyRegistrants(
                    new AsyncResult(null, null, null));
        } else if (oldState == PhoneConstants.State.IDLE && oldState != mState) {
            mVoiceCallStartedRegistrants.notifyRegistrants (
                    new AsyncResult(null, null, null));
        }

        if (DBG) {
            log("updatePhoneState pendingMo = " + (mPendingMO == null ? "null"
                    : mPendingMO.getState()) + ", fg= " + mForegroundCall.getState() + "("
                    + mForegroundCall.getConnections().size() + "), bg= " + mBackgroundCall
                    .getState() + "(" + mBackgroundCall.getConnections().size() + ")");
            log("updatePhoneState oldState=" + oldState + ", newState=" + mState);
        }

        if (mState != oldState) {
            mPhone.notifyPhoneStateChanged();
            mMetrics.writePhoneState(mPhone.getPhoneId(), mState);
            notifyPhoneStateChanged(oldState, mState);
        }
    }

    private void
    handleRadioNotAvailable() {
        // handlePollCalls will clear out its
        // call list when it gets the CommandException
        // error result from this
        pollCallsWhenSafe();
    }

    private void
    dumpState() {
        List l;

        log("Phone State:" + mState);

        log("Ringing call: " + mRingingCall.toString());

        l = mRingingCall.getConnections();
        for (int i = 0, s = l.size(); i < s; i++) {
            log(l.get(i).toString());
        }

        log("Foreground call: " + mForegroundCall.toString());

        l = mForegroundCall.getConnections();
        for (int i = 0, s = l.size(); i < s; i++) {
            log(l.get(i).toString());
        }

        log("Background call: " + mBackgroundCall.toString());

        l = mBackgroundCall.getConnections();
        for (int i = 0, s = l.size(); i < s; i++) {
            log(l.get(i).toString());
        }

    }

    //***** Called from ImsPhone
    /**
     * Set the TTY mode. This is the actual tty mode (varies depending on peripheral status)
     */
    public void setTtyMode(int ttyMode) {
        if (mImsManager == null) {
            Log.w(LOG_TAG, "ImsManager is null when setting TTY mode");
            return;
        }

        try {
            mImsManager.setTtyMode(ttyMode);
        } catch (ImsException e) {
            loge("setTtyMode : " + e);
            retryGetImsService();
        }
    }

    /**
     * Sets the UI TTY mode. This is the preferred TTY mode that the user sets in the call
     * settings screen.
     */
    public void setUiTTYMode(int uiTtyMode, Message onComplete) {
        if (mImsManager == null) {
            mPhone.sendErrorResponse(onComplete, getImsManagerIsNullException());
            return;
        }

        try {
            mImsManager.setUiTTYMode(mPhone.getContext(), uiTtyMode, onComplete);
        } catch (ImsException e) {
            loge("setUITTYMode : " + e);
            mPhone.sendErrorResponse(onComplete, e);
            retryGetImsService();
        }
    }

    public void setMute(boolean mute) {
        mDesiredMute = mute;
        mForegroundCall.setMute(mute);
    }

    public boolean getMute() {
        return mDesiredMute;
    }

    public void sendDtmf(char c, Message result) {
        if (DBG) log("sendDtmf");

        ImsCall imscall = mForegroundCall.getImsCall();
        if (imscall != null) {
            imscall.sendDtmf(c, result);
        }
    }

    public void
    startDtmf(char c) {
        if (DBG) log("startDtmf");

        ImsCall imscall = mForegroundCall.getImsCall();
        if (imscall != null) {
            imscall.startDtmf(c);
        } else {
            loge("startDtmf : no foreground call");
        }
    }

    public void
    stopDtmf() {
        if (DBG) log("stopDtmf");

        ImsCall imscall = mForegroundCall.getImsCall();
        if (imscall != null) {
            imscall.stopDtmf();
        } else {
            loge("stopDtmf : no foreground call");
        }
    }

    //***** Called from ImsPhoneConnection

    public void hangup (ImsPhoneConnection conn) throws CallStateException {
        if (DBG) log("hangup connection");

        if (conn.getOwner() != this) {
            throw new CallStateException ("ImsPhoneConnection " + conn
                    + "does not belong to ImsPhoneCallTracker " + this);
        }

        hangup(conn.getCall());
    }

    //***** Called from ImsPhoneCall

    public void hangup (ImsPhoneCall call) throws CallStateException {
        if (DBG) log("hangup call");

        if (call.getConnections().size() == 0) {
            throw new CallStateException("no connections");
        }

        ImsCall imsCall = call.getImsCall();
        boolean rejectCall = false;

        if (call == mRingingCall) {
            if (Phone.DEBUG_PHONE) log("(ringing) hangup incoming");
            rejectCall = true;
        } else if (call == mForegroundCall) {
            if (call.isDialingOrAlerting()) {
                if (Phone.DEBUG_PHONE) {
                    log("(foregnd) hangup dialing or alerting...");
                }
            } else {
                if (Phone.DEBUG_PHONE) {
                    log("(foregnd) hangup foreground");
                }
                //held call will be resumed by onCallTerminated
            }
        } else if (call == mBackgroundCall) {
            if (Phone.DEBUG_PHONE) {
                log("(backgnd) hangup waiting or background");
            }
        } else {
            throw new CallStateException ("ImsPhoneCall " + call +
                    "does not belong to ImsPhoneCallTracker " + this);
        }

        call.onHangupLocal();

        try {
            if (imsCall != null) {
                if (rejectCall) {
                    imsCall.reject(ImsReasonInfo.CODE_USER_DECLINE);
                    mMetrics.writeOnImsCommand(mPhone.getPhoneId(), imsCall.getSession(),
                            ImsCommand.IMS_CMD_REJECT);
                } else {
                    imsCall.terminate(ImsReasonInfo.CODE_USER_TERMINATED);
                    mMetrics.writeOnImsCommand(mPhone.getPhoneId(), imsCall.getSession(),
                            ImsCommand.IMS_CMD_TERMINATE);
                }
            } else if (mPendingMO != null && call == mForegroundCall) {
                // is holding a foreground call
                mPendingMO.update(null, ImsPhoneCall.State.DISCONNECTED);
                mPendingMO.onDisconnect();
                removeConnection(mPendingMO);
                mPendingMO = null;
                updatePhoneState();
                removeMessages(EVENT_DIAL_PENDINGMO);
            }
        } catch (ImsException e) {
            throw new CallStateException(e.getMessage());
        }

        mPhone.notifyPreciseCallStateChanged();
    }

    void callEndCleanupHandOverCallIfAny() {
        if (mHandoverCall.mConnections.size() > 0) {
            if (DBG) log("callEndCleanupHandOverCallIfAny, mHandoverCall.mConnections="
                    + mHandoverCall.mConnections);
            mHandoverCall.mConnections.clear();
            mConnections.clear();
            mState = PhoneConstants.State.IDLE;
        }
    }

    /* package */
    void resumeWaitingOrHolding() throws CallStateException {
        if (DBG) log("resumeWaitingOrHolding");

        try {
            if (mForegroundCall.getState().isAlive()) {
                //resume foreground call after holding background call
                //they were switched before holding
                ImsCall imsCall = mForegroundCall.getImsCall();
                if (imsCall != null) {
                    imsCall.resume();
                    mMetrics.writeOnImsCommand(mPhone.getPhoneId(), imsCall.getSession(),
                            ImsCommand.IMS_CMD_RESUME);
                }
            } else if (mRingingCall.getState() == ImsPhoneCall.State.WAITING) {
                //accept waiting call after holding background call
                ImsCall imsCall = mRingingCall.getImsCall();
                if (imsCall != null) {
                    ImsStreamMediaProfile mediaProfile = new ImsStreamMediaProfile();

                    mediaProfile = addRttAttributeIfRequired(imsCall, mediaProfile);

                    imsCall.accept(
                            ImsCallProfile.getCallTypeFromVideoState(mPendingCallVideoState),
                            mediaProfile);
                    mMetrics.writeOnImsCommand(mPhone.getPhoneId(), imsCall.getSession(),
                            ImsCommand.IMS_CMD_ACCEPT);
                }
            } else {
                //Just resume background call.
                //To distinguish resuming call with swapping calls
                //we do not switch calls.here
                //ImsPhoneConnection.update will chnage the parent when completed
                ImsCall imsCall = mBackgroundCall.getImsCall();
                if (imsCall != null) {
                    imsCall.resume();
                    mMetrics.writeOnImsCommand(mPhone.getPhoneId(), imsCall.getSession(),
                            ImsCommand.IMS_CMD_RESUME);
                }
            }
        } catch (ImsException e) {
            throw new CallStateException(e.getMessage());
        }
    }

    public void sendUSSD (String ussdString, Message response) {
        if (DBG) log("sendUSSD");

        try {
            if (mUssdSession != null) {
                mUssdSession.sendUssd(ussdString);
                AsyncResult.forMessage(response, null, null);
                response.sendToTarget();
                return;
            }

            if (mImsManager == null) {
                mPhone.sendErrorResponse(response, getImsManagerIsNullException());
                return;
            }

            String[] callees = new String[] { ussdString };
            ImsCallProfile profile = mImsManager.createCallProfile(mServiceId,
                    ImsCallProfile.SERVICE_TYPE_NORMAL, ImsCallProfile.CALL_TYPE_VOICE);
            profile.setCallExtraInt(ImsCallProfile.EXTRA_DIALSTRING,
                    ImsCallProfile.DIALSTRING_USSD);

            mUssdSession = mImsManager.makeCall(mServiceId, profile,
                    callees, mImsUssdListener);
        } catch (ImsException e) {
            loge("sendUSSD : " + e);
            mPhone.sendErrorResponse(response, e);
            retryGetImsService();
        }
    }

    public void cancelUSSD() {
        if (mUssdSession == null) return;

        try {
            mUssdSession.terminate(ImsReasonInfo.CODE_USER_TERMINATED);
        } catch (ImsException e) {
        }

    }

    private synchronized ImsPhoneConnection findConnection(final ImsCall imsCall) {
        for (ImsPhoneConnection conn : mConnections) {
            if (conn.getImsCall() == imsCall) {
                return conn;
            }
        }
        return null;
    }

    private synchronized void removeConnection(ImsPhoneConnection conn) {
        mConnections.remove(conn);
        // If not emergency call is remaining, notify emergency call registrants
        if (mIsInEmergencyCall) {
            boolean isEmergencyCallInList = false;
            // if no emergency calls pending, set this to false
            for (ImsPhoneConnection imsPhoneConnection : mConnections) {
                if (imsPhoneConnection != null && imsPhoneConnection.isEmergency() == true) {
                    isEmergencyCallInList = true;
                    break;
                }
            }

            if (!isEmergencyCallInList) {
                mIsInEmergencyCall = false;
                mPhone.sendEmergencyCallStateChange(false);
            }
        }
    }

    private synchronized void addConnection(ImsPhoneConnection conn) {
        mConnections.add(conn);
        if (conn.isEmergency()) {
            mIsInEmergencyCall = true;
            mPhone.sendEmergencyCallStateChange(true);
        }
    }

    private void processCallStateChange(ImsCall imsCall, ImsPhoneCall.State state, int cause) {
        if (DBG) log("processCallStateChange " + imsCall + " state=" + state + " cause=" + cause);
        // This method is called on onCallUpdate() where there is not necessarily a call state
        // change. In these situations, we'll ignore the state related updates and only process
        // the change in media capabilities (as expected).  The default is to not ignore state
        // changes so we do not change existing behavior.
        processCallStateChange(imsCall, state, cause, false /* do not ignore state update */);
    }

    private void processCallStateChange(ImsCall imsCall, ImsPhoneCall.State state, int cause,
            boolean ignoreState) {
        if (DBG) {
            log("processCallStateChange state=" + state + " cause=" + cause
                    + " ignoreState=" + ignoreState);
        }

        if (imsCall == null) return;

        boolean changed = false;
        ImsPhoneConnection conn = findConnection(imsCall);

        if (conn == null) {
            // TODO : what should be done?
            return;
        }

        // processCallStateChange is triggered for onCallUpdated as well.
        // onCallUpdated should not modify the state of the call
        // It should modify only other capabilities of call through updateMediaCapabilities
        // State updates will be triggered through individual callbacks
        // i.e. onCallHeld, onCallResume, etc and conn.update will be responsible for the update
        conn.updateMediaCapabilities(imsCall);
        if (ignoreState) {
            conn.updateAddressDisplay(imsCall);
            conn.updateExtras(imsCall);

            maybeSetVideoCallProvider(conn, imsCall);
            return;
        }

        changed = conn.update(imsCall, state);
        if (state == ImsPhoneCall.State.DISCONNECTED) {
            changed = conn.onDisconnect(cause) || changed;
            //detach the disconnected connections
            conn.getCall().detach(conn);
            removeConnection(conn);
        }

        if (changed) {
            if (conn.getCall() == mHandoverCall) return;
            updatePhoneState();
            mPhone.notifyPreciseCallStateChanged();
        }
    }

    private void maybeSetVideoCallProvider(ImsPhoneConnection conn, ImsCall imsCall) {
        android.telecom.Connection.VideoProvider connVideoProvider = conn.getVideoProvider();
        if (connVideoProvider != null || imsCall.getCallSession().getVideoCallProvider() == null) {
            return;
        }

        try {
            setVideoCallProvider(conn, imsCall);
        } catch (RemoteException e) {
            loge("maybeSetVideoCallProvider: exception " + e);
        }
    }

    /**
     * Adds a reason code remapping, for test purposes.
     *
     * @param fromCode The from code, or {@code null} if all.
     * @param message The message to map.
     * @param toCode The code to remap to.
     */
    @VisibleForTesting
    public void addReasonCodeRemapping(Integer fromCode, String message, Integer toCode) {
        mImsReasonCodeMap.put(new Pair<>(fromCode, message), toCode);
    }

    /**
     * Returns the {@link ImsReasonInfo#getCode()}, potentially remapping to a new value based on
     * the {@link ImsReasonInfo#getCode()} and {@link ImsReasonInfo#getExtraMessage()}.
     *
     * See {@link #mImsReasonCodeMap}.
     *
     * @param reasonInfo The {@link ImsReasonInfo}.
     * @return The remapped code.
     */
    @VisibleForTesting
    public int maybeRemapReasonCode(ImsReasonInfo reasonInfo) {
        int code = reasonInfo.getCode();

        Pair<Integer, String> toCheck = new Pair<>(code, reasonInfo.getExtraMessage());
        Pair<Integer, String> wildcardToCheck = new Pair<>(null, reasonInfo.getExtraMessage());
        if (mImsReasonCodeMap.containsKey(toCheck)) {
            int toCode = mImsReasonCodeMap.get(toCheck);

            log("maybeRemapReasonCode : fromCode = " + reasonInfo.getCode() + " ; message = "
                    + reasonInfo.getExtraMessage() + " ; toCode = " + toCode);
            return toCode;
        } else if (mImsReasonCodeMap.containsKey(wildcardToCheck)) {
            // Handle the case where a wildcard is specified for the fromCode; in this case we will
            // match without caring about the fromCode.
            int toCode = mImsReasonCodeMap.get(wildcardToCheck);

            log("maybeRemapReasonCode : fromCode(wildcard) = " + reasonInfo.getCode() +
                    " ; message = " + reasonInfo.getExtraMessage() + " ; toCode = " + toCode);
            return toCode;
        }
        return code;
    }

    @VisibleForTesting
    public boolean getSwitchingFgAndBgCallsValue() {
        return mSwitchingFgAndBgCalls;
    }

    @VisibleForTesting
    public void setSwitchingFgAndBgCallsValue(boolean value) {
        mSwitchingFgAndBgCalls = value;
    }

    /**
     * Maps an {@link ImsReasonInfo} reason code to a {@link DisconnectCause} cause code.
     * The {@link Call.State} provided is the state of the call prior to disconnection.
     * @param reasonInfo the {@link ImsReasonInfo} for the disconnection.
     * @param callState The {@link Call.State} prior to disconnection.
     * @return The {@link DisconnectCause} code.
     */
    @VisibleForTesting
    public int getDisconnectCauseFromReasonInfo(ImsReasonInfo reasonInfo, Call.State callState) {
        int cause = DisconnectCause.ERROR_UNSPECIFIED;

        int code = maybeRemapReasonCode(reasonInfo);
        switch (code) {
            case ImsReasonInfo.CODE_SIP_BAD_ADDRESS:
            case ImsReasonInfo.CODE_SIP_NOT_REACHABLE:
                return DisconnectCause.NUMBER_UNREACHABLE;

            case ImsReasonInfo.CODE_SIP_BUSY:
                return DisconnectCause.BUSY;

            case ImsReasonInfo.CODE_USER_TERMINATED:
                return DisconnectCause.LOCAL;

            case ImsReasonInfo.CODE_LOCAL_ENDED_BY_CONFERENCE_MERGE:
                return DisconnectCause.IMS_MERGED_SUCCESSFULLY;

            case ImsReasonInfo.CODE_LOCAL_CALL_DECLINE:
            case ImsReasonInfo.CODE_REMOTE_CALL_DECLINE:
                // If the call has been declined locally (on this device), or on remotely (on
                // another device using multiendpoint functionality), mark it as rejected.
                return DisconnectCause.INCOMING_REJECTED;

            case ImsReasonInfo.CODE_USER_TERMINATED_BY_REMOTE:
                return DisconnectCause.NORMAL;

            case ImsReasonInfo.CODE_SIP_FORBIDDEN:
                return DisconnectCause.SERVER_ERROR;

            case ImsReasonInfo.CODE_SIP_REDIRECTED:
            case ImsReasonInfo.CODE_SIP_BAD_REQUEST:
            case ImsReasonInfo.CODE_SIP_NOT_ACCEPTABLE:
            case ImsReasonInfo.CODE_SIP_USER_REJECTED:
            case ImsReasonInfo.CODE_SIP_GLOBAL_ERROR:
                return DisconnectCause.SERVER_ERROR;

            case ImsReasonInfo.CODE_SIP_SERVICE_UNAVAILABLE:
            case ImsReasonInfo.CODE_SIP_NOT_FOUND:
            case ImsReasonInfo.CODE_SIP_SERVER_ERROR:
                return DisconnectCause.SERVER_UNREACHABLE;

            case ImsReasonInfo.CODE_LOCAL_NETWORK_ROAMING:
            case ImsReasonInfo.CODE_LOCAL_NETWORK_IP_CHANGED:
            case ImsReasonInfo.CODE_LOCAL_IMS_SERVICE_DOWN:
            case ImsReasonInfo.CODE_LOCAL_SERVICE_UNAVAILABLE:
            case ImsReasonInfo.CODE_LOCAL_NOT_REGISTERED:
            case ImsReasonInfo.CODE_LOCAL_NETWORK_NO_LTE_COVERAGE:
            case ImsReasonInfo.CODE_LOCAL_NETWORK_NO_SERVICE:
            case ImsReasonInfo.CODE_LOCAL_CALL_VCC_ON_PROGRESSING:
                return DisconnectCause.OUT_OF_SERVICE;

            case ImsReasonInfo.CODE_SIP_REQUEST_TIMEOUT:
            case ImsReasonInfo.CODE_TIMEOUT_1XX_WAITING:
            case ImsReasonInfo.CODE_TIMEOUT_NO_ANSWER:
            case ImsReasonInfo.CODE_TIMEOUT_NO_ANSWER_CALL_UPDATE:
                return DisconnectCause.TIMED_OUT;

            case ImsReasonInfo.CODE_LOCAL_POWER_OFF:
                return DisconnectCause.POWER_OFF;

            case ImsReasonInfo.CODE_LOCAL_LOW_BATTERY:
            case ImsReasonInfo.CODE_LOW_BATTERY: {
                if (callState == Call.State.DIALING) {
                    return DisconnectCause.DIAL_LOW_BATTERY;
                } else {
                    return DisconnectCause.LOW_BATTERY;
                }
            }

            case ImsReasonInfo.CODE_FDN_BLOCKED:
                return DisconnectCause.FDN_BLOCKED;

            case ImsReasonInfo.CODE_IMEI_NOT_ACCEPTED:
                return DisconnectCause.IMEI_NOT_ACCEPTED;

            case ImsReasonInfo.CODE_ANSWERED_ELSEWHERE:
                return DisconnectCause.ANSWERED_ELSEWHERE;

            case ImsReasonInfo.CODE_CALL_END_CAUSE_CALL_PULL:
                return DisconnectCause.CALL_PULLED;

            case ImsReasonInfo.CODE_MAXIMUM_NUMBER_OF_CALLS_REACHED:
                return DisconnectCause.MAXIMUM_NUMBER_OF_CALLS_REACHED;

            case ImsReasonInfo.CODE_DATA_DISABLED:
                return DisconnectCause.DATA_DISABLED;

            case ImsReasonInfo.CODE_DATA_LIMIT_REACHED:
                return DisconnectCause.DATA_LIMIT_REACHED;

            case ImsReasonInfo.CODE_WIFI_LOST:
                return DisconnectCause.WIFI_LOST;

            case ImsReasonInfo.CODE_EMERGENCY_TEMP_FAILURE:
                return DisconnectCause.EMERGENCY_TEMP_FAILURE;

            case ImsReasonInfo.CODE_EMERGENCY_PERM_FAILURE:
                return DisconnectCause.EMERGENCY_PERM_FAILURE;

            case ImsReasonInfo.CODE_ACCESS_CLASS_BLOCKED:
                return DisconnectCause.IMS_ACCESS_BLOCKED;

            case ImsReasonInfo.CODE_DIAL_MODIFIED_TO_USSD:
                return DisconnectCause.DIAL_MODIFIED_TO_USSD;

            case ImsReasonInfo.CODE_DIAL_MODIFIED_TO_SS:
                return DisconnectCause.DIAL_MODIFIED_TO_SS;

            case ImsReasonInfo.CODE_DIAL_MODIFIED_TO_DIAL:
                return DisconnectCause.DIAL_MODIFIED_TO_DIAL;

            case ImsReasonInfo.CODE_DIAL_MODIFIED_TO_DIAL_VIDEO:
                return DisconnectCause.DIAL_MODIFIED_TO_DIAL_VIDEO;

            case ImsReasonInfo.CODE_DIAL_VIDEO_MODIFIED_TO_DIAL:
                return DisconnectCause.DIAL_VIDEO_MODIFIED_TO_DIAL;

            case ImsReasonInfo.CODE_DIAL_VIDEO_MODIFIED_TO_DIAL_VIDEO:
                return DisconnectCause.DIAL_VIDEO_MODIFIED_TO_DIAL_VIDEO;

            case ImsReasonInfo.CODE_DIAL_VIDEO_MODIFIED_TO_SS:
                return DisconnectCause.DIAL_VIDEO_MODIFIED_TO_SS;

            case ImsReasonInfo.CODE_DIAL_VIDEO_MODIFIED_TO_USSD:
                return DisconnectCause.DIAL_VIDEO_MODIFIED_TO_USSD;

            default:
        }

        return cause;
    }

    private int getPreciseDisconnectCauseFromReasonInfo(ImsReasonInfo reasonInfo) {
        return PRECISE_CAUSE_MAP.get(maybeRemapReasonCode(reasonInfo),
                PreciseDisconnectCause.ERROR_UNSPECIFIED);
    }

    /**
     * @return true if the phone is in Emergency Callback mode, otherwise false
     */
    private boolean isPhoneInEcbMode() {
        return mPhone.isInEcm();
    }

    /**
     * Before dialing pending MO request, check for the Emergency Callback mode.
     * If device is in Emergency callback mode, then exit the mode before dialing pending MO.
     */
    private void dialPendingMO() {
        boolean isPhoneInEcmMode = isPhoneInEcbMode();
        boolean isEmergencyNumber = mPendingMO.isEmergency();
        if ((!isPhoneInEcmMode) || (isPhoneInEcmMode && isEmergencyNumber)) {
            sendEmptyMessage(EVENT_DIAL_PENDINGMO);
        } else {
            sendEmptyMessage(EVENT_EXIT_ECBM_BEFORE_PENDINGMO);
        }
    }

    /**
     * Listen to the IMS call state change
     */
    private ImsCall.Listener mImsCallListener = new ImsCall.Listener() {
        @Override
        public void onCallProgressing(ImsCall imsCall) {
            if (DBG) log("onCallProgressing");

            mPendingMO = null;
            processCallStateChange(imsCall, ImsPhoneCall.State.ALERTING,
                    DisconnectCause.NOT_DISCONNECTED);
            mMetrics.writeOnImsCallProgressing(mPhone.getPhoneId(), imsCall.getCallSession());
        }

        @Override
        public void onCallStarted(ImsCall imsCall) {
            if (DBG) log("onCallStarted");

            if (mSwitchingFgAndBgCalls) {
                // If we put a call on hold to answer an incoming call, we should reset the
                // variables that keep track of the switch here.
                if (mCallExpectedToResume != null && mCallExpectedToResume == imsCall) {
                    if (DBG) log("onCallStarted: starting a call as a result of a switch.");
                    mSwitchingFgAndBgCalls = false;
                    mCallExpectedToResume = null;
                }
            }

            mPendingMO = null;
            processCallStateChange(imsCall, ImsPhoneCall.State.ACTIVE,
                    DisconnectCause.NOT_DISCONNECTED);

            if (mNotifyVtHandoverToWifiFail && imsCall.isVideoCall() && !imsCall.isWifiCall()) {
                if (isWifiConnected()) {
                    // Schedule check to see if handover succeeded.
                    sendMessageDelayed(obtainMessage(EVENT_CHECK_FOR_WIFI_HANDOVER, imsCall),
                            HANDOVER_TO_WIFI_TIMEOUT_MS);
                } else {
                    // No wifi connectivity, so keep track of network availability for potential
                    // handover.
                    registerForConnectivityChanges();
                }
            }
            mHasPerformedStartOfCallHandover = false;
            mMetrics.writeOnImsCallStarted(mPhone.getPhoneId(), imsCall.getCallSession());
        }

        @Override
        public void onCallUpdated(ImsCall imsCall) {
            if (DBG) log("onCallUpdated");
            if (imsCall == null) {
                return;
            }
            ImsPhoneConnection conn = findConnection(imsCall);
            if (conn != null) {
                processCallStateChange(imsCall, conn.getCall().mState,
                        DisconnectCause.NOT_DISCONNECTED, true /*ignore state update*/);
                mMetrics.writeImsCallState(mPhone.getPhoneId(),
                        imsCall.getCallSession(), conn.getCall().mState);
            }
        }

        /**
         * onCallStartFailed will be invoked when:
         * case 1) Dialing fails
         * case 2) Ringing call is disconnected by local or remote user
         */
        @Override
        public void onCallStartFailed(ImsCall imsCall, ImsReasonInfo reasonInfo) {
            if (DBG) log("onCallStartFailed reasonCode=" + reasonInfo.getCode());

            if (mSwitchingFgAndBgCalls) {
                // If we put a call on hold to answer an incoming call, we should reset the
                // variables that keep track of the switch here.
                if (mCallExpectedToResume != null && mCallExpectedToResume == imsCall) {
                    if (DBG) log("onCallStarted: starting a call as a result of a switch.");
                    mSwitchingFgAndBgCalls = false;
                    mCallExpectedToResume = null;
                }
            }

            if (mPendingMO != null) {
                // To initiate dialing circuit-switched call
                if (reasonInfo.getCode() == ImsReasonInfo.CODE_LOCAL_CALL_CS_RETRY_REQUIRED
                        && mBackgroundCall.getState() == ImsPhoneCall.State.IDLE
                        && mRingingCall.getState() == ImsPhoneCall.State.IDLE) {
                    mForegroundCall.detach(mPendingMO);
                    removeConnection(mPendingMO);
                    mPendingMO.finalize();
                    mPendingMO = null;
                    mPhone.initiateSilentRedial();
                    return;
                } else {
                    mPendingMO = null;
                    ImsPhoneConnection conn = findConnection(imsCall);
                    Call.State callState;
                    if (conn != null) {
                        callState = conn.getState();
                    } else {
                        // Need to fall back in case connection is null; it shouldn't be, but a sane
                        // fallback is to assume we're dialing.  This state is only used to
                        // determine which disconnect string to show in the case of a low battery
                        // disconnect.
                        callState = Call.State.DIALING;
                    }
                    int cause = getDisconnectCauseFromReasonInfo(reasonInfo, callState);

                    if(conn != null) {
                        conn.setPreciseDisconnectCause(
                                getPreciseDisconnectCauseFromReasonInfo(reasonInfo));
                    }

                    processCallStateChange(imsCall, ImsPhoneCall.State.DISCONNECTED, cause);
                }
                mMetrics.writeOnImsCallStartFailed(mPhone.getPhoneId(), imsCall.getCallSession(),
                        reasonInfo);
            }
        }

        @Override
        public void onCallTerminated(ImsCall imsCall, ImsReasonInfo reasonInfo) {
            if (DBG) log("onCallTerminated reasonCode=" + reasonInfo.getCode());

            ImsPhoneConnection conn = findConnection(imsCall);
            Call.State callState;
            if (conn != null) {
                callState = conn.getState();
            } else {
                // Connection shouldn't be null, but if it is, we can assume the call was active.
                // This call state is only used for determining which disconnect message to show in
                // the case of the device's battery being low resulting in a call drop.
                callState = Call.State.ACTIVE;
            }
            int cause = getDisconnectCauseFromReasonInfo(reasonInfo, callState);

            if (DBG) log("cause = " + cause + " conn = " + conn);

            if (conn != null) {
                android.telecom.Connection.VideoProvider videoProvider = conn.getVideoProvider();
                if (videoProvider instanceof ImsVideoCallProviderWrapper) {
                    ImsVideoCallProviderWrapper wrapper = (ImsVideoCallProviderWrapper)
                            videoProvider;

                    wrapper.removeImsVideoProviderCallback(conn);
                }
            }
            if (mOnHoldToneId == System.identityHashCode(conn)) {
                if (conn != null && mOnHoldToneStarted) {
                    mPhone.stopOnHoldTone(conn);
                }
                mOnHoldToneStarted = false;
                mOnHoldToneId = -1;
            }
            if (conn != null) {
                if (conn.isPulledCall() && (
                        reasonInfo.getCode() == ImsReasonInfo.CODE_CALL_PULL_OUT_OF_SYNC ||
                        reasonInfo.getCode() == ImsReasonInfo.CODE_SIP_TEMPRARILY_UNAVAILABLE ||
                        reasonInfo.getCode() == ImsReasonInfo.CODE_SIP_FORBIDDEN) &&
                        mPhone != null && mPhone.getExternalCallTracker() != null) {

                    log("Call pull failed.");
                    // Call was being pulled, but the call pull has failed -- inform the associated
                    // TelephonyConnection that the pull failed, and provide it with the original
                    // external connection which was pulled so that it can be swapped back.
                    conn.onCallPullFailed(mPhone.getExternalCallTracker()
                            .getConnectionById(conn.getPulledDialogId()));
                    // Do not mark as disconnected; the call will just change from being a regular
                    // call to being an external call again.
                    cause = DisconnectCause.NOT_DISCONNECTED;

                } else if (conn.isIncoming() && conn.getConnectTime() == 0
                        && cause != DisconnectCause.ANSWERED_ELSEWHERE) {
                    // Missed
                    if (cause == DisconnectCause.NORMAL) {
                        cause = DisconnectCause.INCOMING_MISSED;
                    } else {
                        cause = DisconnectCause.INCOMING_REJECTED;
                    }
                    if (DBG) log("Incoming connection of 0 connect time detected - translated " +
                            "cause = " + cause);
                }
            }

            if (cause == DisconnectCause.NORMAL && conn != null && conn.getImsCall().isMerged()) {
                // Call was terminated while it is merged instead of a remote disconnect.
                cause = DisconnectCause.IMS_MERGED_SUCCESSFULLY;
            }

            mMetrics.writeOnImsCallTerminated(mPhone.getPhoneId(), imsCall.getCallSession(),
                    reasonInfo);

            if(conn != null) {
                conn.setPreciseDisconnectCause(getPreciseDisconnectCauseFromReasonInfo(reasonInfo));
            }

            processCallStateChange(imsCall, ImsPhoneCall.State.DISCONNECTED, cause);
            if (mForegroundCall.getState() != ImsPhoneCall.State.ACTIVE) {
                if (mRingingCall.getState().isRinging()) {
                    // Drop pending MO. We should address incoming call first
                    mPendingMO = null;
                } else if (mPendingMO != null) {
                    sendEmptyMessage(EVENT_DIAL_PENDINGMO);
                }
            }

            if (mSwitchingFgAndBgCalls) {
                if (DBG) {
                    log("onCallTerminated: Call terminated in the midst of Switching " +
                            "Fg and Bg calls.");
                }
                // If we are the in midst of swapping FG and BG calls and the call that was
                // terminated was the one that we expected to resume, we need to swap the FG and
                // BG calls back.
                if (imsCall == mCallExpectedToResume) {
                    if (DBG) {
                        log("onCallTerminated: switching " + mForegroundCall + " with "
                                + mBackgroundCall);
                    }
                    mForegroundCall.switchWith(mBackgroundCall);
                }
                // This call terminated in the midst of a switch after the other call was held, so
                // resume it back to ACTIVE state since the switch failed.
                log("onCallTerminated: foreground call in state " + mForegroundCall.getState() +
                        " and ringing call in state " + (mRingingCall == null ? "null" :
                        mRingingCall.getState().toString()));

                if (mForegroundCall.getState() == ImsPhoneCall.State.HOLDING ||
                        mRingingCall.getState() == ImsPhoneCall.State.WAITING) {
                    sendEmptyMessage(EVENT_RESUME_BACKGROUND);
                    mSwitchingFgAndBgCalls = false;
                    mCallExpectedToResume = null;
                }
            }

            if (mShouldUpdateImsConfigOnDisconnect) {
                // Ensure we update the IMS config when the call is disconnected; we delayed this
                // because a video call was paused.
                mImsManager.updateImsServiceConfigForSlot(true);
                mShouldUpdateImsConfigOnDisconnect = false;
            }
        }

        @Override
        public void onCallHeld(ImsCall imsCall) {
            if (DBG) {
                if (mForegroundCall.getImsCall() == imsCall) {
                    log("onCallHeld (fg) " + imsCall);
                } else if (mBackgroundCall.getImsCall() == imsCall) {
                    log("onCallHeld (bg) " + imsCall);
                }
            }

            synchronized (mSyncHold) {
                ImsPhoneCall.State oldState = mBackgroundCall.getState();
                processCallStateChange(imsCall, ImsPhoneCall.State.HOLDING,
                        DisconnectCause.NOT_DISCONNECTED);

                // Note: If we're performing a switchWaitingOrHoldingAndActive, the call to
                // processCallStateChange above may have caused the mBackgroundCall and
                // mForegroundCall references below to change meaning.  Watch out for this if you
                // are reading through this code.
                if (oldState == ImsPhoneCall.State.ACTIVE) {
                    // Note: This case comes up when we have just held a call in response to a
                    // switchWaitingOrHoldingAndActive.  We now need to resume the background call.
                    // The EVENT_RESUME_BACKGROUND causes resumeWaitingOrHolding to be called.
                    if ((mForegroundCall.getState() == ImsPhoneCall.State.HOLDING)
                            || (mRingingCall.getState() == ImsPhoneCall.State.WAITING)) {
                            sendEmptyMessage(EVENT_RESUME_BACKGROUND);
                    } else {
                        //when multiple connections belong to background call,
                        //only the first callback reaches here
                        //otherwise the oldState is already HOLDING
                        if (mPendingMO != null) {
                            dialPendingMO();
                        }

                        // In this case there will be no call resumed, so we can assume that we
                        // are done switching fg and bg calls now.
                        // This may happen if there is no BG call and we are holding a call so that
                        // we can dial another one.
                        mSwitchingFgAndBgCalls = false;
                    }
                } else if (oldState == ImsPhoneCall.State.IDLE && mSwitchingFgAndBgCalls) {
                    // The other call terminated in the midst of a switch before this call was held,
                    // so resume the foreground call back to ACTIVE state since the switch failed.
                    if (mForegroundCall.getState() == ImsPhoneCall.State.HOLDING) {
                        sendEmptyMessage(EVENT_RESUME_BACKGROUND);
                        mSwitchingFgAndBgCalls = false;
                        mCallExpectedToResume = null;
                    }
                }
            }
            mMetrics.writeOnImsCallHeld(mPhone.getPhoneId(), imsCall.getCallSession());
        }

        @Override
        public void onCallHoldFailed(ImsCall imsCall, ImsReasonInfo reasonInfo) {
            if (DBG) log("onCallHoldFailed reasonCode=" + reasonInfo.getCode());

            synchronized (mSyncHold) {
                ImsPhoneCall.State bgState = mBackgroundCall.getState();
                if (reasonInfo.getCode() == ImsReasonInfo.CODE_LOCAL_CALL_TERMINATED) {
                    // disconnected while processing hold
                    if (mPendingMO != null) {
                        dialPendingMO();
                    }
                } else if (bgState == ImsPhoneCall.State.ACTIVE) {
                    mForegroundCall.switchWith(mBackgroundCall);

                    if (mPendingMO != null) {
                        mPendingMO.setDisconnectCause(DisconnectCause.ERROR_UNSPECIFIED);
                        sendEmptyMessageDelayed(EVENT_HANGUP_PENDINGMO, TIMEOUT_HANGUP_PENDINGMO);
                    }
                    if (imsCall != mCallExpectedToResume) {
                        mCallExpectedToResume = null;
                    }
                }
                mPhone.notifySuppServiceFailed(Phone.SuppService.HOLD);
            }
            mMetrics.writeOnImsCallHoldFailed(mPhone.getPhoneId(), imsCall.getCallSession(),
                    reasonInfo);
        }

        @Override
        public void onCallResumed(ImsCall imsCall) {
            if (DBG) log("onCallResumed");

            // If we are the in midst of swapping FG and BG calls and the call we end up resuming
            // is not the one we expected, we likely had a resume failure and we need to swap the
            // FG and BG calls back.
            if (mSwitchingFgAndBgCalls) {
                if (imsCall != mCallExpectedToResume) {
                    // If the call which resumed isn't as expected, we need to swap back to the
                    // previous configuration; the swap has failed.
                    if (DBG) {
                        log("onCallResumed : switching " + mForegroundCall + " with "
                                + mBackgroundCall);
                    }
                    mForegroundCall.switchWith(mBackgroundCall);
                } else {
                    // The call which resumed is the one we expected to resume, so we can clear out
                    // the mSwitchingFgAndBgCalls flag.
                    if (DBG) {
                        log("onCallResumed : expected call resumed.");
                    }
                }
                mSwitchingFgAndBgCalls = false;
                mCallExpectedToResume = null;
            }
            processCallStateChange(imsCall, ImsPhoneCall.State.ACTIVE,
                    DisconnectCause.NOT_DISCONNECTED);
            mMetrics.writeOnImsCallResumed(mPhone.getPhoneId(), imsCall.getCallSession());
        }

        @Override
        public void onCallResumeFailed(ImsCall imsCall, ImsReasonInfo reasonInfo) {
            if (mSwitchingFgAndBgCalls) {
                // If we are in the midst of swapping the FG and BG calls and
                // we got a resume fail, we need to swap back the FG and BG calls.
                // Since the FG call was held, will also try to resume the same.
                if (imsCall == mCallExpectedToResume) {
                    if (DBG) {
                        log("onCallResumeFailed : switching " + mForegroundCall + " with "
                                + mBackgroundCall);
                    }
                    mForegroundCall.switchWith(mBackgroundCall);
                    if (mForegroundCall.getState() == ImsPhoneCall.State.HOLDING) {
                            sendEmptyMessage(EVENT_RESUME_BACKGROUND);
                    }
                }

                //Call swap is done, reset the relevant variables
                mCallExpectedToResume = null;
                mSwitchingFgAndBgCalls = false;
            }
            mPhone.notifySuppServiceFailed(Phone.SuppService.RESUME);
            mMetrics.writeOnImsCallResumeFailed(mPhone.getPhoneId(), imsCall.getCallSession(),
                    reasonInfo);
        }

        @Override
        public void onCallResumeReceived(ImsCall imsCall) {
            if (DBG) log("onCallResumeReceived");
            ImsPhoneConnection conn = findConnection(imsCall);
            if (conn != null) {
                if (mOnHoldToneStarted) {
                    mPhone.stopOnHoldTone(conn);
                    mOnHoldToneStarted = false;
                }
                conn.onConnectionEvent(android.telecom.Connection.EVENT_CALL_REMOTELY_UNHELD, null);
            }

            boolean useVideoPauseWorkaround = mPhone.getContext().getResources().getBoolean(
                    com.android.internal.R.bool.config_useVideoPauseWorkaround);
            if (useVideoPauseWorkaround && mSupportPauseVideo &&
                    VideoProfile.isVideo(conn.getVideoState())) {
                // If we are using the video pause workaround, the vendor IMS code has issues
                // with video pause signalling.  In this case, when a call is remotely
                // held, the modem does not reliably change the video state of the call to be
                // paused.
                // As a workaround, we will turn on that bit now.
                conn.changeToUnPausedState();
            }

            SuppServiceNotification supp = new SuppServiceNotification();
            // Type of notification: 0 = MO; 1 = MT
            // Refer SuppServiceNotification class documentation.
            supp.notificationType = 1;
            supp.code = SuppServiceNotification.MT_CODE_CALL_RETRIEVED;
            mPhone.notifySuppSvcNotification(supp);
            mMetrics.writeOnImsCallResumeReceived(mPhone.getPhoneId(), imsCall.getCallSession());
        }

        @Override
        public void onCallHoldReceived(ImsCall imsCall) {
            if (DBG) log("onCallHoldReceived");

            ImsPhoneConnection conn = findConnection(imsCall);
            if (conn != null) {
                if (!mOnHoldToneStarted && ImsPhoneCall.isLocalTone(imsCall) &&
                        conn.getState() == ImsPhoneCall.State.ACTIVE) {
                    mPhone.startOnHoldTone(conn);
                    mOnHoldToneStarted = true;
                    mOnHoldToneId = System.identityHashCode(conn);
                }
                conn.onConnectionEvent(android.telecom.Connection.EVENT_CALL_REMOTELY_HELD, null);

                boolean useVideoPauseWorkaround = mPhone.getContext().getResources().getBoolean(
                        com.android.internal.R.bool.config_useVideoPauseWorkaround);
                if (useVideoPauseWorkaround && mSupportPauseVideo &&
                        VideoProfile.isVideo(conn.getVideoState())) {
                    // If we are using the video pause workaround, the vendor IMS code has issues
                    // with video pause signalling.  In this case, when a call is remotely
                    // held, the modem does not reliably change the video state of the call to be
                    // paused.
                    // As a workaround, we will turn on that bit now.
                    conn.changeToPausedState();
                }
            }

            SuppServiceNotification supp = new SuppServiceNotification();
            // Type of notification: 0 = MO; 1 = MT
            // Refer SuppServiceNotification class documentation.
            supp.notificationType = 1;
            supp.code = SuppServiceNotification.MT_CODE_CALL_ON_HOLD;
            mPhone.notifySuppSvcNotification(supp);
            mMetrics.writeOnImsCallHoldReceived(mPhone.getPhoneId(), imsCall.getCallSession());
        }

        @Override
        public void onCallSuppServiceReceived(ImsCall call,
                ImsSuppServiceNotification suppServiceInfo) {
            if (DBG) log("onCallSuppServiceReceived: suppServiceInfo=" + suppServiceInfo);

            SuppServiceNotification supp = new SuppServiceNotification();
            supp.notificationType = suppServiceInfo.notificationType;
            supp.code = suppServiceInfo.code;
            supp.index = suppServiceInfo.index;
            supp.number = suppServiceInfo.number;
            supp.history = suppServiceInfo.history;

            mPhone.notifySuppSvcNotification(supp);
        }

        @Override
        public void onCallMerged(final ImsCall call, final ImsCall peerCall, boolean swapCalls) {
            if (DBG) log("onCallMerged");

            ImsPhoneCall foregroundImsPhoneCall = findConnection(call).getCall();
            ImsPhoneConnection peerConnection = findConnection(peerCall);
            ImsPhoneCall peerImsPhoneCall = peerConnection == null ? null
                    : peerConnection.getCall();

            if (swapCalls) {
                switchAfterConferenceSuccess();
            }
            foregroundImsPhoneCall.merge(peerImsPhoneCall, ImsPhoneCall.State.ACTIVE);

            try {
                final ImsPhoneConnection conn = findConnection(call);
                log("onCallMerged: ImsPhoneConnection=" + conn);
                log("onCallMerged: CurrentVideoProvider=" + conn.getVideoProvider());
                setVideoCallProvider(conn, call);
                log("onCallMerged: CurrentVideoProvider=" + conn.getVideoProvider());
            } catch (Exception e) {
                loge("onCallMerged: exception " + e);
            }

            // After merge complete, update foreground as Active
            // and background call as Held, if background call exists
            processCallStateChange(mForegroundCall.getImsCall(), ImsPhoneCall.State.ACTIVE,
                    DisconnectCause.NOT_DISCONNECTED);
            if (peerConnection != null) {
                processCallStateChange(mBackgroundCall.getImsCall(), ImsPhoneCall.State.HOLDING,
                    DisconnectCause.NOT_DISCONNECTED);
            }

            // Check if the merge was requested by an existing conference call. In that
            // case, no further action is required.
            if (!call.isMergeRequestedByConf()) {
                log("onCallMerged :: calling onMultipartyStateChanged()");
                onMultipartyStateChanged(call, true);
            } else {
                log("onCallMerged :: Merge requested by existing conference.");
                // Reset the flag.
                call.resetIsMergeRequestedByConf(false);
            }
            logState();
        }

        @Override
        public void onCallMergeFailed(ImsCall call, ImsReasonInfo reasonInfo) {
            if (DBG) log("onCallMergeFailed reasonInfo=" + reasonInfo);

            // TODO: the call to notifySuppServiceFailed throws up the "merge failed" dialog
            // We should move this into the InCallService so that it is handled appropriately
            // based on the user facing UI.
            mPhone.notifySuppServiceFailed(Phone.SuppService.CONFERENCE);

            call.resetIsMergeRequestedByConf(false);

            // Start plumbing this even through Telecom so other components can take
            // appropriate action.
            ImsPhoneConnection conn = findConnection(call);
            if (conn != null) {
                conn.onConferenceMergeFailed();
                conn.handleMergeComplete();
            }
        }

        /**
         * Called when the state of IMS conference participant(s) has changed.
         *
         * @param call the call object that carries out the IMS call.
         * @param participants the participant(s) and their new state information.
         */
        @Override
        public void onConferenceParticipantsStateChanged(ImsCall call,
                List<ConferenceParticipant> participants) {
            if (DBG) log("onConferenceParticipantsStateChanged");

            ImsPhoneConnection conn = findConnection(call);
            if (conn != null) {
                conn.updateConferenceParticipants(participants);
            }
        }

        @Override
        public void onCallSessionTtyModeReceived(ImsCall call, int mode) {
            mPhone.onTtyModeReceived(mode);
        }

        @Override
        public void onCallHandover(ImsCall imsCall, int srcAccessTech, int targetAccessTech,
            ImsReasonInfo reasonInfo) {
            if (DBG) {
                log("onCallHandover ::  srcAccessTech=" + srcAccessTech + ", targetAccessTech=" +
                        targetAccessTech + ", reasonInfo=" + reasonInfo);
            }

            // Only consider it a valid handover to WIFI if the source radio tech is known.
            boolean isHandoverToWifi = srcAccessTech != ServiceState.RIL_RADIO_TECHNOLOGY_UNKNOWN
                    && srcAccessTech != ServiceState.RIL_RADIO_TECHNOLOGY_IWLAN
                    && targetAccessTech == ServiceState.RIL_RADIO_TECHNOLOGY_IWLAN;
            // Only consider it a handover from WIFI if the source and target radio tech is known.
            boolean isHandoverFromWifi =
                    srcAccessTech == ServiceState.RIL_RADIO_TECHNOLOGY_IWLAN
                            && targetAccessTech != ServiceState.RIL_RADIO_TECHNOLOGY_UNKNOWN
                            && targetAccessTech != ServiceState.RIL_RADIO_TECHNOLOGY_IWLAN;

            ImsPhoneConnection conn = findConnection(imsCall);
            if (conn != null) {
<<<<<<< HEAD
                if (isHandoverToWifi && mIsViLteDataMetered) {
                    conn.setVideoEnabled(true);
                }

                // Only consider it a handover from WIFI if the source and target radio tech is known.
                boolean isHandoverFromWifi =
                        srcAccessTech == ServiceState.RIL_RADIO_TECHNOLOGY_IWLAN
                                && targetAccessTech != ServiceState.RIL_RADIO_TECHNOLOGY_UNKNOWN
                                && targetAccessTech != ServiceState.RIL_RADIO_TECHNOLOGY_IWLAN;
=======
                if (conn.getDisconnectCause() == DisconnectCause.NOT_DISCONNECTED) {
                    if (isHandoverToWifi) {
                        removeMessages(EVENT_CHECK_FOR_WIFI_HANDOVER);

                        if (mNotifyHandoverVideoFromLTEToWifi && mHasPerformedStartOfCallHandover) {
                            // This is a handover which happened mid-call (ie not the start of call
                            // handover from LTE to WIFI), so we'll notify the InCall UI.
                            conn.onConnectionEvent(
                                    TelephonyManager.EVENT_HANDOVER_VIDEO_FROM_LTE_TO_WIFI, null);
                        }

                        // We are on WIFI now so no need to get notified of network availability.
                        unregisterForConnectivityChanges();
                    } else if (isHandoverFromWifi && imsCall.isVideoCall()) {
                        // A video call just dropped from WIFI to LTE; we want to be informed if a
                        // new WIFI
                        // network comes into range.
                        registerForConnectivityChanges();
                    }
                }

>>>>>>> af698d7b
                if (isHandoverFromWifi && imsCall.isVideoCall()) {
                    if (mIsViLteDataMetered) {
                        conn.setVideoEnabled(mIsDataEnabled);
                    }

                    if (mNotifyHandoverVideoFromWifiToLTE && mIsDataEnabled) {
                        if (conn.getDisconnectCause() == DisconnectCause.NOT_DISCONNECTED) {
                            log("onCallHandover :: notifying of WIFI to LTE handover.");
                            conn.onConnectionEvent(
                                    TelephonyManager.EVENT_HANDOVER_VIDEO_FROM_WIFI_TO_LTE, null);
                        } else {
                            // Call has already had a disconnect request issued by the user or is
                            // in the process of disconnecting; do not inform the UI of this as it
                            // is not relevant.
                            log("onCallHandover :: skip notify of WIFI to LTE handover for "
                                    + "disconnected call.");
                        }
                    }

                    if (!mIsDataEnabled && mIsViLteDataMetered) {
                        // Call was downgraded from WIFI to LTE and data is metered; downgrade the
                        // call now.
                        downgradeVideoCall(ImsReasonInfo.CODE_WIFI_LOST, conn);
                    }
                }
            } else {
                loge("onCallHandover :: connection null.");
            }

            if (!mHasPerformedStartOfCallHandover) {
                mHasPerformedStartOfCallHandover = true;
            }
            mMetrics.writeOnImsCallHandoverEvent(mPhone.getPhoneId(),
                    TelephonyCallSession.Event.Type.IMS_CALL_HANDOVER, imsCall.getCallSession(),
                    srcAccessTech, targetAccessTech, reasonInfo);
        }

        @Override
        public void onCallHandoverFailed(ImsCall imsCall, int srcAccessTech, int targetAccessTech,
            ImsReasonInfo reasonInfo) {
            if (DBG) {
                log("onCallHandoverFailed :: srcAccessTech=" + srcAccessTech +
                    ", targetAccessTech=" + targetAccessTech + ", reasonInfo=" + reasonInfo);
            }
            mMetrics.writeOnImsCallHandoverEvent(mPhone.getPhoneId(),
                    TelephonyCallSession.Event.Type.IMS_CALL_HANDOVER_FAILED,
                    imsCall.getCallSession(), srcAccessTech, targetAccessTech, reasonInfo);

            boolean isHandoverToWifi = srcAccessTech != ServiceState.RIL_RADIO_TECHNOLOGY_IWLAN &&
                    targetAccessTech == ServiceState.RIL_RADIO_TECHNOLOGY_IWLAN;
            ImsPhoneConnection conn = findConnection(imsCall);
            if (conn != null && isHandoverToWifi) {
                log("onCallHandoverFailed - handover to WIFI Failed");

                // If we know we failed to handover, don't check for failure in the future.
                removeMessages(EVENT_CHECK_FOR_WIFI_HANDOVER);

                if (imsCall.isVideoCall()
                        && conn.getDisconnectCause() == DisconnectCause.NOT_DISCONNECTED) {
                    // Start listening for a WIFI network to come into range for potential handover.
                    registerForConnectivityChanges();
                }

                if (mNotifyVtHandoverToWifiFail) {
                    // Only notify others if carrier config indicates to do so.
                    conn.onHandoverToWifiFailed();
                }
            }
            if (!mHasPerformedStartOfCallHandover) {
                mHasPerformedStartOfCallHandover = true;
            }
        }

        @Override
        public void onCallSessionMayHandover(ImsCall imsCall, int srcAccessTech,
            int targetAccessTech) {
            if (DBG) {
                log("callSessionMayHandover ::  srcAccessTech="
                        + srcAccessTech + ", targetAccessTech=" + targetAccessTech );
            }
        }
        @Override
        public void onRttModifyRequestReceived(ImsCall imsCall) {
            ImsPhoneConnection conn = findConnection(imsCall);
            if (conn != null) {
                conn.onRttModifyRequestReceived();
            }
        }

        @Override
        public void onRttModifyResponseReceived(ImsCall imsCall, int status) {
            ImsPhoneConnection conn = findConnection(imsCall);
            if (conn != null) {
                conn.onRttModifyResponseReceived(status);
                if (status ==
                        android.telecom.Connection.RttModifyStatus.SESSION_MODIFY_REQUEST_SUCCESS) {
                    conn.startRttTextProcessing();
                }
            }
        }

        @Override
        public void onRttMessageReceived(ImsCall imsCall, String message) {
            ImsPhoneConnection conn = findConnection(imsCall);
            if (conn != null) {
                conn.onRttMessageReceived(message);
            }
        }

        /**
         * Handles a change to the multiparty state for an {@code ImsCall}.  Notifies the associated
         * {@link ImsPhoneConnection} of the change.
         *
         * @param imsCall The IMS call.
         * @param isMultiParty {@code true} if the call became multiparty, {@code false}
         *      otherwise.
         */
        @Override
        public void onMultipartyStateChanged(ImsCall imsCall, boolean isMultiParty) {
            if (DBG) log("onMultipartyStateChanged to " + (isMultiParty ? "Y" : "N"));

            ImsPhoneConnection conn = findConnection(imsCall);
            if (conn != null) {
                conn.updateMultipartyState(isMultiParty);
            }
        }

        public void onCallInviteParticipantsRequestDelivered(ImsCall call) {
            if (DBG) log("invite participants delivered");
            synchronized(mAddParticipantLock) {
                sendAddParticipantResponse(true, mAddPartResp);
                mAddPartResp = null;
            }
        }

        @Override
        public void onCallInviteParticipantsRequestFailed(ImsCall call,
                ImsReasonInfo reasonInfo) {
            if (DBG) log("invite participants failed.");
            synchronized(mAddParticipantLock) {
                sendAddParticipantResponse(false, mAddPartResp);
                mAddPartResp = null;
            }
        }

        @Override
        public void onCallSessionRttMessageReceived(String rttMessage) {
            if (DBG) log("onCallSessionRttMessageReceived");
        }

        @Override
        public void onCallSessionRttModifyReceived(ImsCall call, ImsCallProfile profile) {
            if (DBG) log("onCallSessionRttModifyReceived");
        }

        @Override
        public void onCallSessionRttModifyResponseReceived(int status) {
            if (DBG) log("onCallSessionRttModifyResponseReceived");
        }
    };

    /**
     * Listen to the IMS call state change
     */
    private ImsCall.Listener mImsUssdListener = new ImsCall.Listener() {
        @Override
        public void onCallStarted(ImsCall imsCall) {
            if (DBG) log("mImsUssdListener onCallStarted");

            if (imsCall == mUssdSession) {
                if (mPendingUssd != null) {
                    AsyncResult.forMessage(mPendingUssd);
                    mPendingUssd.sendToTarget();
                    mPendingUssd = null;
                }
            }
        }

        @Override
        public void onCallStartFailed(ImsCall imsCall, ImsReasonInfo reasonInfo) {
            if (DBG) log("mImsUssdListener onCallStartFailed reasonCode=" + reasonInfo.getCode());

            onCallTerminated(imsCall, reasonInfo);
        }

        @Override
        public void onCallTerminated(ImsCall imsCall, ImsReasonInfo reasonInfo) {
            if (DBG) log("mImsUssdListener onCallTerminated reasonCode=" + reasonInfo.getCode());
            removeMessages(EVENT_CHECK_FOR_WIFI_HANDOVER);
            mHasPerformedStartOfCallHandover = false;
            unregisterForConnectivityChanges();

            if (imsCall == mUssdSession) {
                mUssdSession = null;
                if (mPendingUssd != null) {
                    CommandException ex =
                            new CommandException(CommandException.Error.GENERIC_FAILURE);
                    AsyncResult.forMessage(mPendingUssd, null, ex);
                    mPendingUssd.sendToTarget();
                    mPendingUssd = null;
                }
            }
            imsCall.close();
        }

        @Override
        public void onCallUssdMessageReceived(ImsCall call,
                int mode, String ussdMessage) {
            if (DBG) log("mImsUssdListener onCallUssdMessageReceived mode=" + mode);

            int ussdMode = -1;

            switch(mode) {
                case ImsCall.USSD_MODE_REQUEST:
                    ussdMode = CommandsInterface.USSD_MODE_REQUEST;
                    break;

                case ImsCall.USSD_MODE_NOTIFY:
                    ussdMode = CommandsInterface.USSD_MODE_NOTIFY;
                    break;
            }

            mPhone.onIncomingUSSD(ussdMode, ussdMessage);
        }
    };

    /**
     * Listen to the IMS service state change
     *
     */
    private ImsConnectionStateListener mImsConnectionStateListener =
        new ImsConnectionStateListener() {
        @Override
        public void onImsConnected(int imsRadioTech) {
            if (DBG) log("onImsConnected imsRadioTech=" + imsRadioTech);
            mPhone.setServiceState(ServiceState.STATE_IN_SERVICE);
            mPhone.setImsRegistered(true);
            mMetrics.writeOnImsConnectionState(mPhone.getPhoneId(),
                    ImsConnectionState.State.CONNECTED, null);
        }

        @Override
        public void onImsDisconnected(ImsReasonInfo imsReasonInfo) {
            if (DBG) log("onImsDisconnected imsReasonInfo=" + imsReasonInfo);
            resetImsCapabilities();
            mPhone.setServiceState(ServiceState.STATE_OUT_OF_SERVICE);
            mPhone.setImsRegistered(false);
            mPhone.processDisconnectReason(imsReasonInfo);
            mMetrics.writeOnImsConnectionState(mPhone.getPhoneId(),
                    ImsConnectionState.State.DISCONNECTED, imsReasonInfo);
        }

        @Override
        public void onImsProgressing(int imsRadioTech) {
            if (DBG) log("onImsProgressing imsRadioTech=" + imsRadioTech);
            mPhone.setServiceState(ServiceState.STATE_OUT_OF_SERVICE);
            mPhone.setImsRegistered(false);
            mMetrics.writeOnImsConnectionState(mPhone.getPhoneId(),
                    ImsConnectionState.State.PROGRESSING, null);
        }

        @Override
        public void onImsResumed() {
            if (DBG) log("onImsResumed");
            mPhone.setServiceState(ServiceState.STATE_IN_SERVICE);
            mMetrics.writeOnImsConnectionState(mPhone.getPhoneId(),
                    ImsConnectionState.State.RESUMED, null);
        }

        @Override
        public void onImsSuspended() {
            if (DBG) log("onImsSuspended");
            mPhone.setServiceState(ServiceState.STATE_OUT_OF_SERVICE);
            mMetrics.writeOnImsConnectionState(mPhone.getPhoneId(),
                    ImsConnectionState.State.SUSPENDED, null);

        }

        @Override
        public void onFeatureCapabilityChanged(int serviceClass,
                int[] enabledFeatures, int[] disabledFeatures) {
            if (DBG) log("onFeatureCapabilityChanged");
            SomeArgs args = SomeArgs.obtain();
            args.argi1 = serviceClass;
            args.arg1 = enabledFeatures;
            args.arg2 = disabledFeatures;
            // Remove any pending updates; they're already stale, so no need to process them.
            removeMessages(EVENT_ON_FEATURE_CAPABILITY_CHANGED);
            obtainMessage(EVENT_ON_FEATURE_CAPABILITY_CHANGED, args).sendToTarget();
        }

        @Override
        public void onVoiceMessageCountChanged(int count) {
            if (DBG) log("onVoiceMessageCountChanged :: count=" + count);
            mPhone.mDefaultPhone.setVoiceMessageCount(count);
        }

        @Override
        public void registrationAssociatedUriChanged(Uri[] uris) {
            if (DBG) log("registrationAssociatedUriChanged");
            mPhone.setCurrentSubscriberUris(uris);
        }
    };

    private ImsConfigListener.Stub mImsConfigListener = new ImsConfigListener.Stub() {
        @Override
        public void onGetFeatureResponse(int feature, int network, int value, int status) {}

        @Override
        public void onSetFeatureResponse(int feature, int network, int value, int status) {
            mMetrics.writeImsSetFeatureValue(
                    mPhone.getPhoneId(), feature, network, value, status);
        }

        @Override
        public void onGetVideoQuality(int status, int quality) {}

        @Override
        public void onSetVideoQuality(int status) {}

    };

    public ImsUtInterface getUtInterface() throws ImsException {
        if (mImsManager == null) {
            throw getImsManagerIsNullException();
        }

        ImsUtInterface ut = mImsManager.getSupplementaryServiceConfiguration();
        return ut;
    }

    private void transferHandoverConnections(ImsPhoneCall call) {
        if (call.mConnections != null) {
            for (Connection c : call.mConnections) {
                c.mPreHandoverState = call.mState;
                log ("Connection state before handover is " + c.getStateBeforeHandover());
            }
        }
        if (mHandoverCall.mConnections == null ) {
            mHandoverCall.mConnections = call.mConnections;
        } else { // Multi-call SRVCC
            mHandoverCall.mConnections.addAll(call.mConnections);
        }
        if (mHandoverCall.mConnections != null) {
            if (call.getImsCall() != null) {
                call.getImsCall().close();
            }
            for (Connection c : mHandoverCall.mConnections) {
                ((ImsPhoneConnection)c).changeParent(mHandoverCall);
                ((ImsPhoneConnection)c).releaseWakeLock();
            }
        }
        if (call.getState().isAlive()) {
            log ("Call is alive and state is " + call.mState);
            mHandoverCall.mState = call.mState;
        }
        call.mConnections.clear();
        call.mState = ImsPhoneCall.State.IDLE;
    }

    /* package */
    void notifySrvccState(Call.SrvccState state) {
        if (DBG) log("notifySrvccState state=" + state);

        mSrvccState = state;

        if (mSrvccState == Call.SrvccState.COMPLETED) {
            transferHandoverConnections(mForegroundCall);
            transferHandoverConnections(mBackgroundCall);
            transferHandoverConnections(mRingingCall);
        }
    }

    //****** Overridden from Handler

    @Override
    public void
    handleMessage (Message msg) {
        AsyncResult ar;
        if (DBG) log("handleMessage what=" + msg.what);

        switch (msg.what) {
            case EVENT_HANGUP_PENDINGMO:
                if (mPendingMO != null) {
                    mPendingMO.onDisconnect();
                    removeConnection(mPendingMO);
                    mPendingMO = null;
                }
                mPendingIntentExtras = null;
                updatePhoneState();
                mPhone.notifyPreciseCallStateChanged();
                break;
            case EVENT_RESUME_BACKGROUND:
                try {
                    resumeWaitingOrHolding();
                } catch (CallStateException e) {
                    if (Phone.DEBUG_PHONE) {
                        loge("handleMessage EVENT_RESUME_BACKGROUND exception=" + e);
                    }
                }
                break;
            case EVENT_DIAL_PENDINGMO:
                dialInternal(mPendingMO, mClirMode, mPendingCallVideoState, mPendingIntentExtras);
                mPendingIntentExtras = null;
                break;

            case EVENT_EXIT_ECBM_BEFORE_PENDINGMO:
                if (mPendingMO != null) {
                    //Send ECBM exit request
                    try {
                        getEcbmInterface().exitEmergencyCallbackMode();
                        mPhone.setOnEcbModeExitResponse(this, EVENT_EXIT_ECM_RESPONSE_CDMA, null);
                        pendingCallClirMode = mClirMode;
                        pendingCallInEcm = true;
                    } catch (ImsException e) {
                        e.printStackTrace();
                        mPendingMO.setDisconnectCause(DisconnectCause.ERROR_UNSPECIFIED);
                        sendEmptyMessageDelayed(EVENT_HANGUP_PENDINGMO, TIMEOUT_HANGUP_PENDINGMO);
                    }
                }
                break;

            case EVENT_EXIT_ECM_RESPONSE_CDMA:
                // no matter the result, we still do the same here
                if (pendingCallInEcm) {
                    dialInternal(mPendingMO, pendingCallClirMode,
                            mPendingCallVideoState, mPendingIntentExtras);
                    mPendingIntentExtras = null;
                    pendingCallInEcm = false;
                }
                mPhone.unsetOnEcbModeExitResponse(this);
                break;
            case EVENT_VT_DATA_USAGE_UPDATE:
                ar = (AsyncResult) msg.obj;
                ImsCall call = (ImsCall) ar.userObj;
                Long usage = (long) ar.result;
                log("VT data usage update. usage = " + usage + ", imsCall = " + call);
                if (usage > 0) {
                    updateVtDataUsage(call, usage);
                }
                break;
            case EVENT_DATA_ENABLED_CHANGED:
                ar = (AsyncResult) msg.obj;
                if (ar.result instanceof Pair) {
                    Pair<Boolean, Integer> p = (Pair<Boolean, Integer>) ar.result;
                    onDataEnabledChanged(p.first, p.second);
                }
                break;
            case EVENT_GET_IMS_SERVICE:
                try {
                    getImsService();
                } catch (ImsException e) {
                    loge("getImsService: " + e);
                    retryGetImsService();
                }
                break;
            case EVENT_CHECK_FOR_WIFI_HANDOVER:
                if (msg.obj instanceof ImsCall) {
                    ImsCall imsCall = (ImsCall) msg.obj;
                    if (imsCall != mForegroundCall.getImsCall()) {
                        Rlog.i(LOG_TAG, "handoverCheck: no longer FG; check skipped.");
                        unregisterForConnectivityChanges();
                        // Handover check and its not the foreground call any more.
                        return;
                    }
                    if (!imsCall.isWifiCall()) {
                        // Call did not handover to wifi, notify of handover failure.
                        ImsPhoneConnection conn = findConnection(imsCall);
                        if (conn != null) {
                            Rlog.i(LOG_TAG, "handoverCheck: handover failed.");
                            conn.onHandoverToWifiFailed();
                        }

                        if (imsCall.isVideoCall()
                                && conn.getDisconnectCause() == DisconnectCause.NOT_DISCONNECTED) {
                            registerForConnectivityChanges();
                        }
                    }
                }
                break;
            case EVENT_ON_FEATURE_CAPABILITY_CHANGED: {
                SomeArgs args = (SomeArgs) msg.obj;
                try {
                    int serviceClass = args.argi1;
                    int[] enabledFeatures = (int[]) args.arg1;
                    int[] disabledFeatures = (int[]) args.arg2;
                    handleFeatureCapabilityChanged(serviceClass, enabledFeatures, disabledFeatures);
                } finally {
                    args.recycle();
                }
                break;
            }
            case EVENT_SUPP_SERVICE_INDICATION: {
                ar = (AsyncResult) msg.obj;
                new ImsPhoneMmiCode(mPhone).processImsSsData(ar);
                break;
            }
        }
    }

    /**
     * Update video call data usage
     *
     * @param call The IMS call
     * @param dataUsage The aggregated data usage for the call
     */
    private void updateVtDataUsage(ImsCall call, long dataUsage) {
        long oldUsage = 0L;
        if (mVtDataUsageMap.containsKey(call.uniqueId)) {
            oldUsage = mVtDataUsageMap.get(call.uniqueId);
        }

        long delta = dataUsage - oldUsage;
        mVtDataUsageMap.put(call.uniqueId, dataUsage);

        log("updateVtDataUsage: call=" + call + ", delta=" + delta);

        long currentTime = SystemClock.elapsedRealtime();
        int isRoaming = mPhone.getServiceState().getDataRoaming() ? 1 : 0;

        // Create the snapshot of total video call data usage.
        NetworkStats vtDataUsageSnapshot = new NetworkStats(currentTime, 1);
        vtDataUsageSnapshot.combineAllValues(mVtDataUsageSnapshot);
        // Since the modem only reports the total vt data usage rather than rx/tx separately,
        // the only thing we can do here is splitting the usage into half rx and half tx.
        // Uid -1 indicates this is for the overall device data usage.
        vtDataUsageSnapshot.combineValues(new NetworkStats.Entry(
                NetworkStatsService.VT_INTERFACE, -1, NetworkStats.SET_FOREGROUND,
                NetworkStats.TAG_NONE, 1, isRoaming, delta / 2, 0, delta / 2, 0, 0));
        mVtDataUsageSnapshot = vtDataUsageSnapshot;

        // Create the snapshot of video call data usage per dialer. combineValues will create
        // a separate entry if uid is different from the previous snapshot.
        NetworkStats vtDataUsageUidSnapshot = new NetworkStats(currentTime, 1);
        vtDataUsageUidSnapshot.combineAllValues(mVtDataUsageUidSnapshot);

        // The dialer uid might not be initialized correctly during boot up due to telecom service
        // not ready or its default dialer cache not ready. So we double check again here to see if
        // default dialer uid is really not available.
        if (mDefaultDialerUid.get() == NetworkStats.UID_ALL) {
            final TelecomManager telecomManager =
                    (TelecomManager) mPhone.getContext().getSystemService(Context.TELECOM_SERVICE);
            mDefaultDialerUid.set(
                    getPackageUid(mPhone.getContext(), telecomManager.getDefaultDialerPackage()));
        }

        // Since the modem only reports the total vt data usage rather than rx/tx separately,
        // the only thing we can do here is splitting the usage into half rx and half tx.
        vtDataUsageUidSnapshot.combineValues(new NetworkStats.Entry(
                NetworkStatsService.VT_INTERFACE, mDefaultDialerUid.get(),
                NetworkStats.SET_FOREGROUND, NetworkStats.TAG_NONE, 1, isRoaming, delta / 2,
                0, delta / 2, 0, 0));
        mVtDataUsageUidSnapshot = vtDataUsageUidSnapshot;
    }

    @Override
    protected void log(String msg) {
        Rlog.d(LOG_TAG, "[ImsPhoneCallTracker] " + msg);
    }

    protected void loge(String msg) {
        Rlog.e(LOG_TAG, "[ImsPhoneCallTracker] " + msg);
    }

    /**
     * Logs the current state of the ImsPhoneCallTracker.  Useful for debugging issues with
     * call tracking.
     */
    /* package */
    void logState() {
        if (!VERBOSE_STATE_LOGGING) {
            return;
        }

        StringBuilder sb = new StringBuilder();
        sb.append("Current IMS PhoneCall State:\n");
        sb.append(" Foreground: ");
        sb.append(mForegroundCall);
        sb.append("\n");
        sb.append(" Background: ");
        sb.append(mBackgroundCall);
        sb.append("\n");
        sb.append(" Ringing: ");
        sb.append(mRingingCall);
        sb.append("\n");
        sb.append(" Handover: ");
        sb.append(mHandoverCall);
        sb.append("\n");
        Rlog.v(LOG_TAG, sb.toString());
    }

    @Override
    public void dump(FileDescriptor fd, PrintWriter pw, String[] args) {
        pw.println("ImsPhoneCallTracker extends:");
        super.dump(fd, pw, args);
        pw.println(" mVoiceCallEndedRegistrants=" + mVoiceCallEndedRegistrants);
        pw.println(" mVoiceCallStartedRegistrants=" + mVoiceCallStartedRegistrants);
        pw.println(" mRingingCall=" + mRingingCall);
        pw.println(" mForegroundCall=" + mForegroundCall);
        pw.println(" mBackgroundCall=" + mBackgroundCall);
        pw.println(" mHandoverCall=" + mHandoverCall);
        pw.println(" mPendingMO=" + mPendingMO);
        //pw.println(" mHangupPendingMO=" + mHangupPendingMO);
        pw.println(" mPhone=" + mPhone);
        pw.println(" mDesiredMute=" + mDesiredMute);
        pw.println(" mState=" + mState);
        for (int i = 0; i < mImsFeatureEnabled.length; i++) {
            pw.println(" " + mImsFeatureStrings[i] + ": "
                    + ((mImsFeatureEnabled[i]) ? "enabled" : "disabled"));
        }
        pw.println(" mDefaultDialerUid=" + mDefaultDialerUid.get());
        pw.println(" mVtDataUsageSnapshot=" + mVtDataUsageSnapshot);
        pw.println(" mVtDataUsageUidSnapshot=" + mVtDataUsageUidSnapshot);

        pw.flush();
        pw.println("++++++++++++++++++++++++++++++++");

        try {
            if (mImsManager != null) {
                mImsManager.dump(fd, pw, args);
            }
        } catch (Exception e) {
            e.printStackTrace();
        }

        if (mConnections != null && mConnections.size() > 0) {
            pw.println("mConnections:");
            for (int i = 0; i < mConnections.size(); i++) {
                pw.println("  [" + i + "]: " + mConnections.get(i));
            }
        }
    }

    @Override
    protected void handlePollCalls(AsyncResult ar) {
    }

    /* package */
    ImsEcbm getEcbmInterface() throws ImsException {
        if (mImsManager == null) {
            throw getImsManagerIsNullException();
        }

        ImsEcbm ecbm = mImsManager.getEcbmInterface(mServiceId);
        return ecbm;
    }

    /* package */
    ImsMultiEndpoint getMultiEndpointInterface() throws ImsException {
        if (mImsManager == null) {
            throw getImsManagerIsNullException();
        }

        try {
            return mImsManager.getMultiEndpointInterface(mServiceId);
        } catch (ImsException e) {
            if (e.getCode() == ImsReasonInfo.CODE_MULTIENDPOINT_NOT_SUPPORTED) {
                return null;
            } else {
                throw e;
            }

        }
    }

    public boolean isInEmergencyCall() {
        return mIsInEmergencyCall;
    }

    public boolean isVolteEnabled() {
        return mImsFeatureEnabled[ImsConfig.FeatureConstants.FEATURE_TYPE_VOICE_OVER_LTE];
    }

    public boolean isVowifiEnabled() {
        return mImsFeatureEnabled[ImsConfig.FeatureConstants.FEATURE_TYPE_VOICE_OVER_WIFI];
    }

    public boolean isVideoCallEnabled() {
        return (mImsFeatureEnabled[ImsConfig.FeatureConstants.FEATURE_TYPE_VIDEO_OVER_LTE]
                || mImsFeatureEnabled[ImsConfig.FeatureConstants.FEATURE_TYPE_VIDEO_OVER_WIFI]);
    }

    @Override
    public PhoneConstants.State getState() {
        return mState;
    }

    private void retryGetImsService() {
        // The binder connection is already up. Do not try to get it again.
        if (mImsManager.isServiceAvailable()) {
            return;
        }
        //Leave mImsManager as null, then CallStateException will be thrown when dialing
        mImsManager = null;
        // Exponential backoff during retry, limited to 32 seconds.
        loge("getImsService: Retrying getting ImsService...");
        removeMessages(EVENT_GET_IMS_SERVICE);
        sendEmptyMessageDelayed(EVENT_GET_IMS_SERVICE, mRetryTimeout.get());
    }

    private void setVideoCallProvider(ImsPhoneConnection conn, ImsCall imsCall)
            throws RemoteException {
        IImsVideoCallProvider imsVideoCallProvider =
                imsCall.getCallSession().getVideoCallProvider();
        if (imsVideoCallProvider != null) {
            // TODO: Remove this when we can better formalize the format of session modify requests.
            boolean useVideoPauseWorkaround = mPhone.getContext().getResources().getBoolean(
                    com.android.internal.R.bool.config_useVideoPauseWorkaround);

            ImsVideoCallProviderWrapper imsVideoCallProviderWrapper =
                    new ImsVideoCallProviderWrapper(imsVideoCallProvider);
            if (useVideoPauseWorkaround) {
                imsVideoCallProviderWrapper.setUseVideoPauseWorkaround(useVideoPauseWorkaround);
            }
            conn.setVideoProvider(imsVideoCallProviderWrapper);
            imsVideoCallProviderWrapper.registerForDataUsageUpdate
                    (this, EVENT_VT_DATA_USAGE_UPDATE, imsCall);
            imsVideoCallProviderWrapper.addImsVideoProviderCallback(conn);
        }
    }

    public boolean isUtEnabled() {
        return (mImsFeatureEnabled[ImsConfig.FeatureConstants.FEATURE_TYPE_UT_OVER_LTE]
            || mImsFeatureEnabled[ImsConfig.FeatureConstants.FEATURE_TYPE_UT_OVER_WIFI]);
    }

    /**
     * Given a call subject, removes any characters considered by the current carrier to be
     * invalid, as well as escaping (using \) any characters which the carrier requires to be
     * escaped.
     *
     * @param callSubject The call subject.
     * @return The call subject with invalid characters removed and escaping applied as required.
     */
    private String cleanseInstantLetteringMessage(String callSubject) {
        if (TextUtils.isEmpty(callSubject)) {
            return callSubject;
        }

        // Get the carrier config for the current sub.
        CarrierConfigManager configMgr = (CarrierConfigManager)
                mPhone.getContext().getSystemService(Context.CARRIER_CONFIG_SERVICE);
        // Bail if we can't find the carrier config service.
        if (configMgr == null) {
            return callSubject;
        }

        PersistableBundle carrierConfig = configMgr.getConfigForSubId(mPhone.getSubId());
        // Bail if no carrier config found.
        if (carrierConfig == null) {
            return callSubject;
        }

        // Try to replace invalid characters
        String invalidCharacters = carrierConfig.getString(
                CarrierConfigManager.KEY_CARRIER_INSTANT_LETTERING_INVALID_CHARS_STRING);
        if (!TextUtils.isEmpty(invalidCharacters)) {
            callSubject = callSubject.replaceAll(invalidCharacters, "");
        }

        // Try to escape characters which need to be escaped.
        String escapedCharacters = carrierConfig.getString(
                CarrierConfigManager.KEY_CARRIER_INSTANT_LETTERING_ESCAPED_CHARS_STRING);
        if (!TextUtils.isEmpty(escapedCharacters)) {
            callSubject = escapeChars(escapedCharacters, callSubject);
        }
        return callSubject;
    }

    /**
     * Given a source string, return a string where a set of characters are escaped using the
     * backslash character.
     *
     * @param toEscape The characters to escape with a backslash.
     * @param source The source string.
     * @return The source string with characters escaped.
     */
    private String escapeChars(String toEscape, String source) {
        StringBuilder escaped = new StringBuilder();
        for (char c : source.toCharArray()) {
            if (toEscape.contains(Character.toString(c))) {
                escaped.append("\\");
            }
            escaped.append(c);
        }

        return escaped.toString();
    }

    /**
     * Initiates a pull of an external call.
     *
     * Initiates a pull by making a dial request with the {@link ImsCallProfile#EXTRA_IS_CALL_PULL}
     * extra specified.  We call {@link ImsPhone#notifyUnknownConnection(Connection)} which notifies
     * Telecom of the new dialed connection.  The
     * {@code PstnIncomingCallNotifier#maybeSwapWithUnknownConnection} logic ensures that the new
     * {@link ImsPhoneConnection} resulting from the dial gets swapped with the
     * {@link ImsExternalConnection}, which effectively makes the external call become a regular
     * call.  Magic!
     *
     * @param number The phone number of the call to be pulled.
     * @param videoState The desired video state of the pulled call.
     * @param dialogId The {@link ImsExternalConnection#getCallId()} dialog id associated with the
     *                 call which is being pulled.
     */
    @Override
    public void pullExternalCall(String number, int videoState, int dialogId) {
        Bundle extras = new Bundle();
        extras.putBoolean(ImsCallProfile.EXTRA_IS_CALL_PULL, true);
        extras.putInt(ImsExternalCallTracker.EXTRA_IMS_EXTERNAL_CALL_ID, dialogId);
        try {
            Connection connection = dial(number, videoState, extras);
            mPhone.notifyUnknownConnection(connection);
        } catch (CallStateException e) {
            loge("pullExternalCall failed - " + e);
        }
    }

    private ImsException getImsManagerIsNullException() {
        return new ImsException("no ims manager", ImsReasonInfo.CODE_LOCAL_ILLEGAL_STATE);
    }

    private boolean shouldDisconnectActiveCallOnDial(boolean isEmergencyNumber) {
        if (mAllowHoldingVideoCall) {
            return false;
        }

        boolean isActiveVideoCall = false;
        if (mForegroundCall.getState() == ImsPhoneCall.State.ACTIVE) {
            ImsCall activeImsCall = mForegroundCall.getImsCall();
            if (activeImsCall != null) {
                isActiveVideoCall = activeImsCall.isVideoCall();
            }
        }

       return (isActiveVideoCall && isEmergencyNumber);
    }

    /**
     * Determines if answering an incoming call will cause the active call to be disconnected.
     * <p>
     * This will be the case if
     * {@link CarrierConfigManager#KEY_DROP_VIDEO_CALL_WHEN_ANSWERING_AUDIO_CALL_BOOL} is
     * {@code true} for the carrier, the active call is a video call over WIFI, and the incoming
     * call is an audio call.
     *
     * @param activeCall The active call.
     * @param incomingCall The incoming call.
     * @return {@code true} if answering the incoming call will cause the active call to be
     *      disconnected, {@code false} otherwise.
     */
    private boolean shouldDisconnectActiveCallOnAnswer(ImsCall activeCall,
            ImsCall incomingCall) {

        if (activeCall == null || incomingCall == null) {
            return false;
        }

        if (!mDropVideoCallWhenAnsweringAudioCall) {
            return false;
        }

        boolean isActiveCallVideo = activeCall.isVideoCall() ||
                (mTreatDowngradedVideoCallsAsVideoCalls && activeCall.wasVideoCall());
        boolean isActiveCallOnWifi = activeCall.isWifiCall();
        boolean isVoWifiEnabled = mImsManager.isWfcEnabledByPlatformForSlot() &&
                mImsManager.isWfcEnabledByUserForSlot();
        boolean isIncomingCallAudio = !incomingCall.isVideoCall();
        log("shouldDisconnectActiveCallOnAnswer : isActiveCallVideo=" + isActiveCallVideo +
                " isActiveCallOnWifi=" + isActiveCallOnWifi + " isIncomingCallAudio=" +
                isIncomingCallAudio + " isVowifiEnabled=" + isVoWifiEnabled);

        return isActiveCallVideo && isActiveCallOnWifi && isIncomingCallAudio && !isVoWifiEnabled;
    }

    /**
     * Get aggregated video call data usage since boot.
     *
     * @param perUidStats True if requesting data usage per uid, otherwise overall usage.
     * @return Snapshot of video call data usage
     */
    public NetworkStats getVtDataUsage(boolean perUidStats) {

        // If there is an ongoing VT call, request the latest VT usage from the modem. The latest
        // usage will return asynchronously so it won't be counted in this round, but it will be
        // eventually counted when next getVtDataUsage is called.
        if (mState != PhoneConstants.State.IDLE) {
            for (ImsPhoneConnection conn : mConnections) {
                android.telecom.Connection.VideoProvider videoProvider = conn.getVideoProvider();
                if (videoProvider != null) {
                    videoProvider.onRequestConnectionDataUsage();
                }
            }
        }

        return perUidStats ? mVtDataUsageUidSnapshot : mVtDataUsageSnapshot;
    }

    public void registerPhoneStateListener(PhoneStateListener listener) {
        mPhoneStateListeners.add(listener);
    }

    public void unregisterPhoneStateListener(PhoneStateListener listener) {
        mPhoneStateListeners.remove(listener);
    }

    /**
     * Notifies local telephony listeners of changes to the IMS phone state.
     *
     * @param oldState The old state.
     * @param newState The new state.
     */
    private void notifyPhoneStateChanged(PhoneConstants.State oldState,
            PhoneConstants.State newState) {

        for (PhoneStateListener listener : mPhoneStateListeners) {
            listener.onPhoneStateChanged(oldState, newState);
        }
    }

    /** Modify video call to a new video state.
     *
     * @param imsCall IMS call to be modified
     * @param newVideoState New video state. (Refer to VideoProfile)
     */
    private void modifyVideoCall(ImsCall imsCall, int newVideoState) {
        ImsPhoneConnection conn = findConnection(imsCall);
        if (conn != null) {
            int oldVideoState = conn.getVideoState();
            if (conn.getVideoProvider() != null) {
                conn.getVideoProvider().onSendSessionModifyRequest(
                        new VideoProfile(oldVideoState), new VideoProfile(newVideoState));
            }
        }
    }

    public boolean isViLteDataMetered() {
        return mIsViLteDataMetered;
    }

    /**
     * Handler of data enabled changed event
     * @param enabled True if data is enabled, otherwise disabled.
     * @param reason Reason for data enabled/disabled (see {@code REASON_*} in
     *      {@link DataEnabledSettings}.
     */
    private void onDataEnabledChanged(boolean enabled, int reason) {

        log("onDataEnabledChanged: enabled=" + enabled + ", reason=" + reason);

        ImsManager.getInstance(mPhone.getContext(), mPhone.getPhoneId()).setDataEnabled(enabled);
        mIsDataEnabled = enabled;

        if (!mIsViLteDataMetered) {
            log("Ignore data " + ((enabled) ? "enabled" : "disabled") + " - carrier policy "
                    + "indicates that data is not metered for ViLTE calls.");
            return;
        }

        // Inform connections that data has been disabled to ensure we turn off video capability
        // if this is an LTE call.
        for (ImsPhoneConnection conn : mConnections) {
            ImsCall imsCall = conn.getImsCall();
            boolean isVideoEnabled = enabled || (imsCall != null && imsCall.isWifiCall());
            conn.setVideoEnabled(isVideoEnabled);
        }

        int reasonCode;
        if (reason == DataEnabledSettings.REASON_POLICY_DATA_ENABLED) {
            reasonCode = ImsReasonInfo.CODE_DATA_LIMIT_REACHED;
        } else if (reason == DataEnabledSettings.REASON_USER_DATA_ENABLED) {
            reasonCode = ImsReasonInfo.CODE_DATA_DISABLED;
        } else {
            // Unexpected code, default to data disabled.
            reasonCode = ImsReasonInfo.CODE_DATA_DISABLED;
        }

        // Potentially send connection events so the InCall UI knows that video calls are being
        // downgraded due to data being enabled/disabled.
        maybeNotifyDataDisabled(enabled, reasonCode);
        // Handle video state changes required as a result of data being enabled/disabled.
        handleDataEnabledChange(enabled, reasonCode);

        // We do not want to update the ImsConfig for REASON_REGISTERED, since it can happen before
        // the carrier config has loaded and will deregister IMS.
        if (!mShouldUpdateImsConfigOnDisconnect && mImsManager != null
                && reason != DataEnabledSettings.REASON_REGISTERED && mCarrierConfigLoaded) {
            // This will call into updateVideoCallFeatureValue and eventually all clients will be
            // asynchronously notified that the availability of VT over LTE has changed.
            mImsManager.updateImsServiceConfigForSlot(true);
        }
    }

    private void maybeNotifyDataDisabled(boolean enabled, int reasonCode) {
        if (!enabled) {
            // If data is disabled while there are ongoing VT calls which are not taking place over
            // wifi, then they should be disconnected to prevent the user from incurring further
            // data charges.
            for (ImsPhoneConnection conn : mConnections) {
                ImsCall imsCall = conn.getImsCall();
                if (imsCall != null && imsCall.isVideoCall() && !imsCall.isWifiCall()) {
                    if (conn.hasCapabilities(
                            Connection.Capability.SUPPORTS_DOWNGRADE_TO_VOICE_LOCAL |
                                    Connection.Capability.SUPPORTS_DOWNGRADE_TO_VOICE_REMOTE)) {

                        // If the carrier supports downgrading to voice, then we can simply issue a
                        // downgrade to voice instead of terminating the call.
                        if (reasonCode == ImsReasonInfo.CODE_DATA_DISABLED) {
                            conn.onConnectionEvent(TelephonyManager.EVENT_DOWNGRADE_DATA_DISABLED,
                                    null);
                        } else if (reasonCode == ImsReasonInfo.CODE_DATA_LIMIT_REACHED) {
                            conn.onConnectionEvent(
                                    TelephonyManager.EVENT_DOWNGRADE_DATA_LIMIT_REACHED, null);
                        }
                    }
                }
            }
        }
    }

    /**
     * Handles changes to the enabled state of mobile data.
     * When data is disabled, handles auto-downgrade of video calls over LTE.
     * When data is enabled, handled resuming of video calls paused when data was disabled.
     * @param enabled {@code true} if mobile data is enabled, {@code false} if mobile data is
     *                            disabled.
     * @param reasonCode The {@link ImsReasonInfo} code for the data enabled state change.
     */
    private void handleDataEnabledChange(boolean enabled, int reasonCode) {
        if (!enabled) {
            // If data is disabled while there are ongoing VT calls which are not taking place over
            // wifi, then they should be disconnected to prevent the user from incurring further
            // data charges.
            for (ImsPhoneConnection conn : mConnections) {
                ImsCall imsCall = conn.getImsCall();
                if (imsCall != null && imsCall.isVideoCall() && !imsCall.isWifiCall()) {
                    log("handleDataEnabledChange - downgrading " + conn);
                    downgradeVideoCall(reasonCode, conn);
                }
            }
        } else if (mSupportPauseVideo) {
            // Data was re-enabled, so un-pause previously paused video calls.
            for (ImsPhoneConnection conn : mConnections) {
                // If video is paused, check to see if there are any pending pauses due to enabled
                // state of data changing.
                log("handleDataEnabledChange - resuming " + conn);
                if (VideoProfile.isPaused(conn.getVideoState()) &&
                        conn.wasVideoPausedFromSource(VideoPauseTracker.SOURCE_DATA_ENABLED)) {
                    // The data enabled state was a cause of a pending pause, so potentially
                    // resume the video now.
                    conn.resumeVideo(VideoPauseTracker.SOURCE_DATA_ENABLED);
                }
            }
            mShouldUpdateImsConfigOnDisconnect = false;
        }
    }

    /**
     * Handles downgrading a video call.  The behavior depends on carrier capabilities; we will
     * attempt to take one of the following actions (in order of precedence):
     * 1. If supported by the carrier, the call will be downgraded to an audio-only call.
     * 2. If the carrier supports video pause signalling, the video will be paused.
     * 3. The call will be disconnected.
     * @param reasonCode The {@link ImsReasonInfo} reason code for the downgrade.
     * @param conn The {@link ImsPhoneConnection} to downgrade.
     */
    private void downgradeVideoCall(int reasonCode, ImsPhoneConnection conn) {
        ImsCall imsCall = conn.getImsCall();
        if (imsCall != null) {
            if (conn.hasCapabilities(
                    Connection.Capability.SUPPORTS_DOWNGRADE_TO_VOICE_LOCAL |
                            Connection.Capability.SUPPORTS_DOWNGRADE_TO_VOICE_REMOTE)) {

                // If the carrier supports downgrading to voice, then we can simply issue a
                // downgrade to voice instead of terminating the call.
                modifyVideoCall(imsCall, VideoProfile.STATE_AUDIO_ONLY);
            } else if (mSupportPauseVideo && reasonCode != ImsReasonInfo.CODE_WIFI_LOST) {
                // The carrier supports video pause signalling, so pause the video if we didn't just
                // lose wifi; in that case just disconnect.
                mShouldUpdateImsConfigOnDisconnect = true;
                conn.pauseVideo(VideoPauseTracker.SOURCE_DATA_ENABLED);
            } else {
                // At this point the only choice we have is to terminate the call.
                try {
                    imsCall.terminate(ImsReasonInfo.CODE_USER_TERMINATED, reasonCode);
                } catch (ImsException ie) {
                    loge("Couldn't terminate call " + imsCall);
                }
            }
       }
    }

    private void resetImsCapabilities() {
        log("Resetting Capabilities...");
        boolean tmpIsVideoCallEnabled = isVideoCallEnabled();
        for (int i = 0; i < mImsFeatureEnabled.length; i++) {
            //UT capability should not be reset (for IMS deregistration and for IMS feature state
            //not ready) and it should always depend on the modem indication for UT capability
            if (mIgnoreResetUtCapability
                    && (i == ImsConfig.FeatureConstants.FEATURE_TYPE_UT_OVER_LTE
                        || i == ImsConfig.FeatureConstants.FEATURE_TYPE_UT_OVER_WIFI)) {
                continue;
            }
            mImsFeatureEnabled[i] = false;
        }

        if (tmpIsVideoCallEnabled != isVideoCallEnabled()) {
            mPhone.notifyForVideoCapabilityChanged(isVideoCallEnabled());
        }
    }

    /**
     * @return {@code true} if the device is connected to a WIFI network, {@code false} otherwise.
     */
    private boolean isWifiConnected() {
        ConnectivityManager cm = (ConnectivityManager) mPhone.getContext()
                .getSystemService(Context.CONNECTIVITY_SERVICE);
        if (cm != null) {
            NetworkInfo ni = cm.getActiveNetworkInfo();
            if (ni != null && ni.isConnected()) {
                return ni.getType() == ConnectivityManager.TYPE_WIFI;
            }
        }
        return false;
    }

    /**
     * Registers for changes to network connectivity.  Specifically requests the availability of new
     * WIFI networks which an IMS video call could potentially hand over to.
     */
    private void registerForConnectivityChanges() {
        if (mIsMonitoringConnectivity || !mNotifyVtHandoverToWifiFail) {
            return;
        }
        ConnectivityManager cm = (ConnectivityManager) mPhone.getContext()
                .getSystemService(Context.CONNECTIVITY_SERVICE);
        if (cm != null) {
            Rlog.i(LOG_TAG, "registerForConnectivityChanges");
            NetworkCapabilities capabilities = new NetworkCapabilities();
            capabilities.addTransportType(NetworkCapabilities.TRANSPORT_WIFI);
            NetworkRequest.Builder builder = new NetworkRequest.Builder();
            builder.setCapabilities(capabilities);
            cm.registerNetworkCallback(builder.build(), mNetworkCallback);
            mIsMonitoringConnectivity = true;
        }
    }

    /**
     * Unregister for connectivity changes.  Will be called when a call disconnects or if the call
     * ends up handing over to WIFI.
     */
    private void unregisterForConnectivityChanges() {
        if (!mIsMonitoringConnectivity || !mNotifyVtHandoverToWifiFail) {
            return;
        }
        ConnectivityManager cm = (ConnectivityManager) mPhone.getContext()
                .getSystemService(Context.CONNECTIVITY_SERVICE);
        if (cm != null) {
            Rlog.i(LOG_TAG, "unregisterForConnectivityChanges");
            cm.unregisterNetworkCallback(mNetworkCallback);
            mIsMonitoringConnectivity = false;
        }
    }

    /**
     * If the foreground call is a video call, schedule a handover check if one is not already
     * scheduled.  This method is intended ONLY for use when scheduling to watch for mid-call
     * handovers.
     */
    private void scheduleHandoverCheck() {
        ImsCall fgCall = mForegroundCall.getImsCall();
        ImsPhoneConnection conn = mForegroundCall.getFirstConnection();
        if (!mNotifyVtHandoverToWifiFail || fgCall == null || !fgCall.isVideoCall() || conn == null
                || conn.getDisconnectCause() != DisconnectCause.NOT_DISCONNECTED) {
            return;
        }

        if (!hasMessages(EVENT_CHECK_FOR_WIFI_HANDOVER)) {
            Rlog.i(LOG_TAG, "scheduleHandoverCheck: schedule");
            sendMessageDelayed(obtainMessage(EVENT_CHECK_FOR_WIFI_HANDOVER, fgCall),
                    HANDOVER_TO_WIFI_TIMEOUT_MS);
        }
    }

    /**
     * @return {@code true} if downgrading of a video call to audio is supported.
     */
    public boolean isCarrierDowngradeOfVtCallSupported() {
        return mSupportDowngradeVtToAudio;
    }

    @VisibleForTesting
    public void setDataEnabled(boolean isDataEnabled) {
        mIsDataEnabled = isDataEnabled;
    }

    private void handleFeatureCapabilityChanged(int serviceClass,
            int[] enabledFeatures, int[] disabledFeatures) {
        if (serviceClass == ImsServiceClass.MMTEL) {
            boolean tmpIsVideoCallEnabled = isVideoCallEnabled();
            // Check enabledFeatures to determine capabilities. We ignore disabledFeatures.
            StringBuilder sb;
            if (DBG) {
                sb = new StringBuilder(120);
                sb.append("handleFeatureCapabilityChanged: ");
            }
            for (int  i = ImsConfig.FeatureConstants.FEATURE_TYPE_VOICE_OVER_LTE;
                    i <= ImsConfig.FeatureConstants.FEATURE_TYPE_UT_OVER_WIFI &&
                            i < enabledFeatures.length; i++) {
                if (enabledFeatures[i] == i) {
                    // If the feature is set to its own integer value it is enabled.
                    if (DBG) {
                        sb.append(mImsFeatureStrings[i]);
                        sb.append(":true ");
                    }

                    mImsFeatureEnabled[i] = true;
                } else if (enabledFeatures[i]
                        == ImsConfig.FeatureConstants.FEATURE_TYPE_UNKNOWN) {
                    // FEATURE_TYPE_UNKNOWN indicates that a feature is disabled.
                    if (DBG) {
                        sb.append(mImsFeatureStrings[i]);
                        sb.append(":false ");
                    }

                    mImsFeatureEnabled[i] = false;
                } else {
                    // Feature has unknown state; it is not its own value or -1.
                    if (DBG) {
                        loge("handleFeatureCapabilityChanged(" + i + ", " + mImsFeatureStrings[i]
                                + "): unexpectedValue=" + enabledFeatures[i]);
                    }
                }
            }
            boolean isVideoEnabled = isVideoCallEnabled();
            boolean isVideoEnabledStatechanged = tmpIsVideoCallEnabled != isVideoEnabled;
            if (DBG) {
                sb.append(" isVideoEnabledStateChanged=");
                sb.append(isVideoEnabledStatechanged);
            }

            if (isVideoEnabledStatechanged) {
                log("handleFeatureCapabilityChanged - notifyForVideoCapabilityChanged=" +
                        isVideoEnabled);
                mPhone.notifyForVideoCapabilityChanged(isVideoEnabled);
            }

            if (DBG) {
                log(sb.toString());
            }

            if (DBG) log("handleFeatureCapabilityChanged: isVolteEnabled=" + isVolteEnabled()
                    + ", isVideoCallEnabled=" + isVideoCallEnabled()
                    + ", isVowifiEnabled=" + isVowifiEnabled()
                    + ", isUtEnabled=" + isUtEnabled());

            mPhone.onFeatureCapabilityChanged();

            mMetrics.writeOnImsCapabilities(
                    mPhone.getPhoneId(), mImsFeatureEnabled);
        }
    }

    // Update the Rtt attribute
    private ImsCallProfile setRttModeBasedOnOperator(ImsCallProfile profile) {
        if (!mPhone.canProcessRttReqest()) {
            return profile;
        }

        int mode = QtiImsExtUtils.getRttOperatingMode(mPhone.getContext());

        if (DBG) log("RTT: setRttModeBasedOnOperator mode = " + mode);

        if (!QtiImsExtUtils.isRttSupportedOnVtCalls(mPhone.getPhoneId(), mPhone.getContext())
                && profile.isVideoCall()) {
            return profile;
        }

        if (QtiImsExtUtils.isRttSupported(mPhone.getPhoneId(), mPhone.getContext())) {
            profile.mMediaProfile.setRttMode(mode);
        }
        return profile;
    }

    // Accept the call as RTT if incoming call as RTT attribute set
    private ImsStreamMediaProfile addRttAttributeIfRequired(ImsCall call,
            ImsStreamMediaProfile mediaProfile) {

        if (!mPhone.canProcessRttReqest()) {
            return mediaProfile;
        }

        ImsCallProfile profile = call.getCallProfile();
        if (profile.mMediaProfile != null && profile.mMediaProfile.isRttCall() &&
                (mPhone.isRttVtCallAllowed(call))) {
            if (DBG) log("RTT: addRttAttributeIfRequired = " +
                    profile.mMediaProfile.isRttCall());
            // If RTT UI option is on, then incoming RTT call should always be accepted
            // as RTT, irrespective of Modes
            mediaProfile.setRttMode(ImsStreamMediaProfile.RTT_MODE_FULL);
        }
        return mediaProfile;
    }
}<|MERGE_RESOLUTION|>--- conflicted
+++ resolved
@@ -2790,17 +2790,10 @@
 
             ImsPhoneConnection conn = findConnection(imsCall);
             if (conn != null) {
-<<<<<<< HEAD
                 if (isHandoverToWifi && mIsViLteDataMetered) {
                     conn.setVideoEnabled(true);
                 }
 
-                // Only consider it a handover from WIFI if the source and target radio tech is known.
-                boolean isHandoverFromWifi =
-                        srcAccessTech == ServiceState.RIL_RADIO_TECHNOLOGY_IWLAN
-                                && targetAccessTech != ServiceState.RIL_RADIO_TECHNOLOGY_UNKNOWN
-                                && targetAccessTech != ServiceState.RIL_RADIO_TECHNOLOGY_IWLAN;
-=======
                 if (conn.getDisconnectCause() == DisconnectCause.NOT_DISCONNECTED) {
                     if (isHandoverToWifi) {
                         removeMessages(EVENT_CHECK_FOR_WIFI_HANDOVER);
@@ -2822,7 +2815,6 @@
                     }
                 }
 
->>>>>>> af698d7b
                 if (isHandoverFromWifi && imsCall.isVideoCall()) {
                     if (mIsViLteDataMetered) {
                         conn.setVideoEnabled(mIsDataEnabled);
