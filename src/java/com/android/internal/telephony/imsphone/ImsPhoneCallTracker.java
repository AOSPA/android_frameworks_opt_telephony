/*
 * Copyright (C) 2013 The Android Open Source Project
 *
 * Licensed under the Apache License, Version 2.0 (the "License");
 * you may not use this file except in compliance with the License.
 * You may obtain a copy of the License at
 *
 *      http://www.apache.org/licenses/LICENSE-2.0
 *
 * Unless required by applicable law or agreed to in writing, software
 * distributed under the License is distributed on an "AS IS" BASIS,
 * WITHOUT WARRANTIES OR CONDITIONS OF ANY KIND, either express or implied.
 * See the License for the specific language governing permissions and
 * limitations under the License.
 */

package com.android.internal.telephony.imsphone;

import static android.telephony.CarrierConfigManager.USSD_OVER_CS_PREFERRED;
import static android.telephony.CarrierConfigManager.USSD_OVER_IMS_ONLY;
import static android.telephony.ims.ImsService.CAPABILITY_TERMINAL_BASED_CALL_WAITING;

import static com.android.internal.annotations.VisibleForTesting.Visibility.PRIVATE;
import static com.android.internal.telephony.CallWaitingController.TERMINAL_BASED_ACTIVATED;
import static com.android.internal.telephony.CallWaitingController.TERMINAL_BASED_NOT_SUPPORTED;
import static com.android.internal.telephony.Phone.CS_FALLBACK;

import android.Manifest;
import android.annotation.NonNull;
import android.app.usage.NetworkStatsManager;
import android.compat.annotation.UnsupportedAppUsage;
import android.content.BroadcastReceiver;
import android.content.Context;
import android.content.Intent;
import android.content.IntentFilter;
import android.content.SharedPreferences;
import android.content.pm.PackageManager;
import android.net.ConnectivityManager;
import android.net.Network;
import android.net.NetworkCapabilities;
import android.net.NetworkInfo;
import android.net.NetworkRequest;
import android.net.NetworkStats;
import android.net.netstats.provider.NetworkStatsProvider;
import android.os.AsyncResult;
import android.os.Build;
import android.os.Bundle;
import android.os.Handler;
import android.os.Message;
import android.os.ParcelUuid;
import android.os.PersistableBundle;
import android.os.Registrant;
import android.os.RegistrantList;
import android.os.RemoteException;
import android.os.SystemClock;
import android.preference.PreferenceManager;
import android.provider.Settings;
import android.sysprop.TelephonyProperties;
import android.telecom.Connection.VideoProvider;
import android.telecom.TelecomManager;
import android.telecom.VideoProfile;
import android.telephony.CallQuality;
import android.telephony.CarrierConfigManager;
import android.telephony.DisconnectCause;
import android.telephony.PhoneNumberUtils;
import android.telephony.ServiceState;
import android.telephony.SubscriptionInfo;
import android.telephony.SubscriptionManager;
import android.telephony.TelephonyLocalConnection;
import android.telephony.TelephonyManager;
import android.telephony.emergency.EmergencyNumber;
import android.telephony.ims.ImsCallProfile;
import android.telephony.ims.ImsCallSession;
import android.telephony.ims.ImsConferenceState;
import android.telephony.ims.ImsMmTelManager;
import android.telephony.ims.ImsReasonInfo;
import android.telephony.ims.ImsStreamMediaProfile;
import android.telephony.ims.ImsSuppServiceNotification;
import android.telephony.ims.ProvisioningManager;
import android.telephony.ims.RtpHeaderExtension;
import android.telephony.ims.RtpHeaderExtensionType;
import android.telephony.ims.feature.ImsFeature;
import android.telephony.ims.feature.MmTelFeature;
import android.telephony.ims.stub.ImsRegistrationImplBase;
import android.text.TextUtils;
import android.util.ArrayMap;
import android.util.ArraySet;
import android.util.LocalLog;
import android.util.Log;
import android.util.Pair;
import android.util.SparseIntArray;

import com.android.ims.FeatureConnector;
import com.android.ims.ImsCall;
import com.android.ims.ImsConfig;
import com.android.ims.ImsEcbm;
import com.android.ims.ImsException;
import com.android.ims.ImsManager;
import com.android.ims.ImsUtInterface;
import com.android.ims.internal.ConferenceParticipant;
import com.android.ims.internal.IImsCallSession;
import com.android.ims.internal.IImsVideoCallProvider;
import com.android.ims.internal.ImsVideoCallProviderWrapper;
import com.android.ims.internal.VideoPauseTracker;
import com.android.internal.annotations.VisibleForTesting;
import com.android.internal.os.SomeArgs;
import com.android.internal.telephony.Call;
import com.android.internal.telephony.CallFailCause;
import com.android.internal.telephony.CallStateException;
import com.android.internal.telephony.CallTracker;
import com.android.internal.telephony.CommandException;
import com.android.internal.telephony.CommandsInterface;
import com.android.internal.telephony.Connection;
import com.android.internal.telephony.EcbmHandler;
import com.android.internal.telephony.IccCardConstants;
import com.android.internal.telephony.LocaleTracker;
import com.android.internal.telephony.Phone;
import com.android.internal.telephony.PhoneConstants;
import com.android.internal.telephony.ServiceStateTracker;
import com.android.internal.telephony.SubscriptionController;
import com.android.internal.telephony.d2d.RtpTransport;
import com.android.internal.telephony.data.DataSettingsManager;
import com.android.internal.telephony.dataconnection.DataEnabledSettings;
import com.android.internal.telephony.dataconnection.DataEnabledSettings.DataEnabledChangedReason;
import com.android.internal.telephony.emergency.EmergencyNumberTracker;
import com.android.internal.telephony.gsm.SuppServiceNotification;
import com.android.internal.telephony.imsphone.ImsPhone.ImsDialArgs;
import com.android.internal.telephony.imsphone.ImsPhone.ImsDialArgs.DeferDial;
import com.android.internal.telephony.metrics.CallQualityMetrics;
import com.android.internal.telephony.metrics.TelephonyMetrics;
import com.android.internal.telephony.nano.TelephonyProto.TelephonyCallSession;
import com.android.internal.telephony.nano.TelephonyProto.TelephonyCallSession.Event.ImsCommand;
import com.android.internal.telephony.util.QtiImsUtils;
import com.android.internal.telephony.util.TelephonyUtils;
import com.android.internal.util.IndentingPrintWriter;
import com.android.telephony.Rlog;

import java.io.FileDescriptor;
import java.io.PrintWriter;
import java.util.ArrayList;
import java.util.HashMap;
import java.util.List;
import java.util.Map;
import java.util.Objects;
import java.util.Optional;
import java.util.Queue;
import java.util.Set;
import java.util.concurrent.CancellationException;
import java.util.concurrent.CompletableFuture;
import java.util.concurrent.CompletionException;
import java.util.concurrent.ConcurrentHashMap;
import java.util.concurrent.ConcurrentLinkedQueue;
import java.util.concurrent.Executor;
import java.util.concurrent.LinkedBlockingQueue;
import java.util.concurrent.atomic.AtomicInteger;
import java.util.function.Consumer;
import java.util.regex.Pattern;

/**
 * {@hide}
 */
public class ImsPhoneCallTracker extends CallTracker implements ImsPullCall {
    static final String LOG_TAG = "ImsPhoneCallTracker";
    static final String VERBOSE_STATE_TAG = "IPCTState";

    /**
     * Class which contains configuration items obtained from the config.xml in
     * packages/services/Telephony which are injected in the ImsPhoneCallTracker at phone creation
     * time.
     */
    public static class Config {
        /**
         * The value for config.xml/config_use_device_to_device_communication.
         * When {@code true}, the device supports device to device communication using both DTMF
         * and RTP header extensions.
         */
        public boolean isD2DCommunicationSupported;
    }

    public interface PhoneStateListener {
        void onPhoneStateChanged(PhoneConstants.State oldState, PhoneConstants.State newState);
    }

    public interface SharedPreferenceProxy {
        SharedPreferences getDefaultSharedPreferences(Context context);
    }

    private static final boolean DBG = true;

    // When true, dumps the state of ImsPhoneCallTracker after changes to foreground and background
    // calls.  This is helpful for debugging.  It is also possible to enable this at runtime by
    // setting the IPCTState log tag to VERBOSE.
    private static final boolean FORCE_VERBOSE_STATE_LOGGING = false; /* stopship if true */
    private static final boolean VERBOSE_STATE_LOGGING = FORCE_VERBOSE_STATE_LOGGING ||
            Rlog.isLoggable(VERBOSE_STATE_TAG, Log.VERBOSE);
    private static final int CONNECTOR_RETRY_DELAY_MS = 5000; // 5 seconds.

    private static final int MAX_BACKGROUND_CALLS_DSDA = 2;

    private MmTelFeature.MmTelCapabilities mMmTelCapabilities =
            new MmTelFeature.MmTelCapabilities();

    private TelephonyMetrics mMetrics;
    private final Map<String, CallQualityMetrics> mCallQualityMetrics = new ConcurrentHashMap<>();
    private final ConcurrentLinkedQueue<CallQualityMetrics> mCallQualityMetricsHistory =
            new ConcurrentLinkedQueue<>();
    // True if there is a carrier config loaded for a specific subscription (and not the default
    // configuration).
    private boolean mCarrierConfigLoadedForSubscription = false;
    // Cache the latest carrier config received for a subscription. The configuration will be
    // applied to the ImsService when startListeningForCalls is called.
    private Pair<Integer, PersistableBundle> mCarrierConfigForSubId = null;
    // The subId of the last ImsService attached to this tracker or empty if there has not been
    // an attached ImsService yet.
    private Optional<Integer> mCurrentlyConnectedSubId = Optional.empty();

    private final MmTelFeatureListener mMmTelFeatureListener = new MmTelFeatureListener();
    private class MmTelFeatureListener extends MmTelFeature.Listener {

        private void processIncomingCall(IImsCallSession c, Bundle extras) {
            if (DBG) log("processIncomingCall: incoming call intent");

            if (extras == null) extras = new Bundle();
            if (mImsManager == null) return;

            try {
                // Network initiated USSD will be treated by mImsUssdListener
                boolean isUssd = extras.getBoolean(MmTelFeature.EXTRA_IS_USSD, false);
                // For compatibility purposes with older vendor implmentations.
                isUssd |= extras.getBoolean(ImsManager.EXTRA_USSD, false);
                if (isUssd) {
                    if (DBG) log("processIncomingCall: USSD");
                    mOperationLocalLog.log("processIncomingCall: USSD");
                    mUssdSession = mImsManager.takeCall(c, mImsUssdListener);
                    if (mUssdSession != null) {
                        mUssdSession.accept(ImsCallProfile.CALL_TYPE_VOICE);
                    }
                    return;
                }

                boolean isUnknown = extras.getBoolean(MmTelFeature.EXTRA_IS_UNKNOWN_CALL, false);
                // For compatibility purposes with older vendor implmentations.
                isUnknown |= extras.getBoolean(ImsManager.EXTRA_IS_UNKNOWN_CALL, false);
                if (DBG) {
                    log("processIncomingCall: isUnknown = " + isUnknown
                            + " fg = " + mForegroundCall.getState()
                            + " bg = " + mBackgroundCall.getState());
                }

                // Normal MT/Unknown call
                ImsCall imsCall = mImsManager.takeCall(c, mImsCallListener);
                ImsPhoneConnection conn = new ImsPhoneConnection(mPhone, imsCall,
                        ImsPhoneCallTracker.this,
                        (isUnknown ? mForegroundCall : mRingingCall), isUnknown);

                boolean isPseudoDsdaCall = isPseudoDsdaCall();
                conn.setActiveCallDisconnectedOnAnswer(isPseudoDsdaCall);
                // If there is an active call and incoming call is not a Psuedo Dsda call.
                if (mForegroundCall.hasConnections() && !isPseudoDsdaCall) {
                    ImsCall activeCall = mForegroundCall.getFirstConnection().getImsCall();
                    if (activeCall != null && imsCall != null) {
                        // activeCall could be null if the foreground call is in a disconnected
                        // state.  If either of the calls is null there is no need to check if
                        // one will be disconnected on answer.
                        boolean answeringWillDisconnect =
                                shouldDisconnectActiveCallOnAnswer(activeCall, imsCall);
                        conn.setActiveCallDisconnectedOnAnswer(answeringWillDisconnect);
                    }
                }
                conn.setAllowAddCallDuringVideoCall(mAllowAddCallDuringVideoCall);
                conn.setAllowHoldingVideoCall(mAllowHoldingVideoCall);

                if ((c != null) && (c.getCallProfile() != null)
                        && (c.getCallProfile().getCallExtras() != null)
                        && (c.getCallProfile().getCallExtras()
                          .containsKey(ImsCallProfile.EXTRA_CALL_DISCONNECT_CAUSE))) {
                    String error = c.getCallProfile()
                            .getCallExtra(ImsCallProfile.EXTRA_CALL_DISCONNECT_CAUSE, null);
                    if (error != null) {
                        try {
                            int cause = getDisconnectCauseFromReasonInfo(
                                        new ImsReasonInfo(Integer.parseInt(error), 0, null),
                                    conn.getState());
                            if (cause == DisconnectCause.INCOMING_AUTO_REJECTED) {
                                conn.setDisconnectCause(cause);
                                if (DBG) log("onIncomingCall : incoming call auto rejected");
                                mOperationLocalLog.log("processIncomingCall: auto rejected");
                            }
                        } catch (NumberFormatException e) {
                            Rlog.e(LOG_TAG, "Exception in parsing Integer Data: " + e);
                        }
                    }
                }

                mOperationLocalLog.log("onIncomingCall: isUnknown=" + isUnknown + ", connId="
                        + System.identityHashCode(conn));

                addConnection(conn);

                setVideoCallProvider(conn, imsCall);

                TelephonyMetrics.getInstance().writeOnImsCallReceive(mPhone.getPhoneId(),
                        imsCall.getSession());
                mPhone.getVoiceCallSessionStats().onImsCallReceived(conn);

                if (isUnknown) {
                    // Check for condition where an unknown connection replaces a pending
                    // MO call.  This will cause problems later in all likelihood.
                    if (mPendingMO != null
                            && Objects.equals(mPendingMO.getAddress(), conn.getAddress())) {
                        mOperationLocalLog.log("onIncomingCall: unknown call " + conn
                                + " replaces " + mPendingMO);
                    }
                    mPhone.notifyUnknownConnection(conn);
                } else {
                    if ((mForegroundCall.getState() != ImsPhoneCall.State.IDLE)
                            || (mBackgroundCall.getState() != ImsPhoneCall.State.IDLE)) {
                        conn.update(imsCall, ImsPhoneCall.State.WAITING);
                    }

                    mPhone.notifyNewRingingConnection(conn);
                    mPhone.notifyIncomingRing();
                }

                updatePhoneState();
                mPhone.notifyPreciseCallStateChanged();
            } catch (ImsException | RemoteException e) {
                loge("processIncomingCall: exception " + e);
                mOperationLocalLog.log("onIncomingCall: exception processing: "  + e);
            }
        }

        @Override
        public void onIncomingCall(IImsCallSession c, Bundle extras) {
            // we want to ensure we block this binder thread until incoming call setup completes
            // as to avoid race conditions where the ImsService tries to update the state of the
            // call before the listeners have been attached.
            executeAndWait(()-> processIncomingCall(c, extras));
        }

        @Override
        public void onVoiceMessageCountUpdate(int count) {
            TelephonyUtils.runWithCleanCallingIdentity(()-> {
                if (mPhone != null && mPhone.mDefaultPhone != null) {
                    if (DBG) log("onVoiceMessageCountChanged :: count=" + count);
                    mPhone.mDefaultPhone.setVoiceMessageCount(count);
                } else {
                    loge("onVoiceMessageCountUpdate: null phone");
                }
            }, mExecutor);
        }

        /**
         * Schedule the given Runnable on mExecutor and block this thread until it finishes.
         * @param r The Runnable to run.
         */
        private void executeAndWait(Runnable r) {
            try {
                CompletableFuture.runAsync(
                        () -> TelephonyUtils.runWithCleanCallingIdentity(r), mExecutor).join();
            } catch (CancellationException | CompletionException e) {
                logw("Binder - exception: " + e.getMessage());
            }
        }
    }

    /**
     * A class implementing {@link NetworkStatsProvider} to report VT data usage to system.
     */
    // TODO: Directly reports diff in updateVtDataUsage.
    @VisibleForTesting(visibility = PRIVATE)
    public class VtDataUsageProvider extends NetworkStatsProvider {
        private int mToken = 0;
        private NetworkStats mIfaceSnapshot = new NetworkStats(0L, 0);
        private NetworkStats mUidSnapshot = new NetworkStats(0L, 0);
        @Override
        public void onRequestStatsUpdate(int token) {
            // If there is an ongoing VT call, request the latest VT usage from the modem. The
            // latest usage will return asynchronously so it won't be counted in this round, but it
            // will be eventually counted when next requestStatsUpdate is called.
            if (mState != PhoneConstants.State.IDLE) {
                for (ImsPhoneConnection conn : mConnections) {
                    final VideoProvider videoProvider = conn.getVideoProvider();
                    if (videoProvider != null) {
                        videoProvider.onRequestConnectionDataUsage();
                    }
                }
            }

            final NetworkStats ifaceDiff = mVtDataUsageSnapshot.subtract(mIfaceSnapshot);
            final NetworkStats uidDiff = mVtDataUsageUidSnapshot.subtract(mUidSnapshot);
            mVtDataUsageProvider.notifyStatsUpdated(mToken, ifaceDiff, uidDiff);
            mIfaceSnapshot = mIfaceSnapshot.add(ifaceDiff);
            mUidSnapshot = mUidSnapshot.add(uidDiff);
            mToken = token;
        }

        @Override
        public void onSetLimit(String iface, long quotaBytes) {
            // No-op
        }

        @Override
        public void onSetAlert(long quotaBytes) {
            // No-op
        }
    }

    private final BroadcastReceiver mReceiver = new BroadcastReceiver() {
        @Override
        public void onReceive(Context context, Intent intent) {
            if (intent.getAction().equals(CarrierConfigManager.ACTION_CARRIER_CONFIG_CHANGED)) {
                int subId = intent.getIntExtra(CarrierConfigManager.EXTRA_SUBSCRIPTION_INDEX,
                        SubscriptionManager.INVALID_SUBSCRIPTION_ID);
                int phoneId = intent.getIntExtra(CarrierConfigManager.EXTRA_SLOT_INDEX,
                        SubscriptionManager.INVALID_PHONE_INDEX);
                if (mPhone.getPhoneId() != phoneId) {
                    log("onReceive: Skipping indication for other phoneId: " + phoneId);
                    return;
                }
                PersistableBundle carrierConfig = getCarrierConfigBundle(subId);
                mCarrierConfigForSubId = new Pair<>(subId, carrierConfig);
                if (!mCurrentlyConnectedSubId.isEmpty()
                        && subId == mCurrentlyConnectedSubId.get()) {
                    log("onReceive: Applying carrier config for subId: " + subId);
                    updateCarrierConfiguration(subId, carrierConfig);
                } else {
                    // cache the latest config update until ImsService connects for this subId.
                    // Once it has connected, startListeningForCalls will apply the config.
                    log("onReceive: caching carrier config until ImsService connects for subId: "
                            + subId);
                }
            } else if (TelecomManager.ACTION_DEFAULT_DIALER_CHANGED.equals(intent.getAction())) {
                mDefaultDialerUid.set(getPackageUid(context, intent.getStringExtra(
                        TelecomManager.EXTRA_CHANGE_DEFAULT_DIALER_PACKAGE_NAME)));
            }
        }
    };

    /**
     * Tracks whether we are currently monitoring network connectivity for the purpose of warning
     * the user of an inability to handover from LTE to WIFI for video calls.
     */
    private boolean mIsMonitoringConnectivity = false;

    /**
     * A test flag which can be used to disable processing of the conference event package data
     * received from the network.
     */
    private boolean mIsConferenceEventPackageEnabled = true;

    /**
     * The Telephony config.xml values pertinent to ImsPhoneCallTracker.
     */
    private Config mConfig = null;

    /**
     * Whether D2D has been force enabled via the d2d telephony command.
     */
    private boolean mDeviceToDeviceForceEnabled = false;

    /**
     * Network callback used to schedule the handover check when a wireless network connects.
     */
    private ConnectivityManager.NetworkCallback mNetworkCallback =
            new ConnectivityManager.NetworkCallback() {
                @Override
                public void onAvailable(Network network) {
                    Rlog.i(LOG_TAG, "Network available: " + network);
                    scheduleHandoverCheck();
                }
            };

    //***** Constants

    static final int MAX_CONNECTIONS = 7;
    static final int MAX_CONNECTIONS_PER_CALL = 5;

    // Max number of calls we will keep call quality history for (the history is saved in-memory and
    // included in bug reports).
    private static final int MAX_CALL_QUALITY_HISTORY = 10;

    private static final int EVENT_HANGUP_PENDINGMO = 18;
    private static final int EVENT_DIAL_PENDINGMO = 20;
    private static final int EVENT_EXIT_ECBM_BEFORE_PENDINGMO = 21;
    private static final int EVENT_VT_DATA_USAGE_UPDATE = 22;
    private static final int EVENT_DATA_ENABLED_CHANGED = 23;
    private static final int EVENT_CHECK_FOR_WIFI_HANDOVER = 25;
    private static final int EVENT_ON_FEATURE_CAPABILITY_CHANGED = 26;
    private static final int EVENT_SUPP_SERVICE_INDICATION = 27;
    private static final int EVENT_REDIAL_WIFI_E911_CALL = 28;
    private static final int EVENT_REDIAL_WIFI_E911_TIMEOUT = 29;
    private static final int EVENT_ANSWER_WAITING_CALL = 30;
    private static final int EVENT_RESUME_NOW_FOREGROUND_CALL = 31;
    private static final int EVENT_REDIAL_WITHOUT_RTT = 32;

    private static final int TIMEOUT_HANGUP_PENDINGMO = 500;

    private static final int HANDOVER_TO_WIFI_TIMEOUT_MS = 60000; // ms

    private static final int TIMEOUT_REDIAL_WIFI_E911_MS = 20000;

    private static final int TIMEOUT_PARTICIPANT_CONNECT_TIME_CACHE_MS = 60000; //ms

    // Following values are for mHoldSwitchingState
    private enum HoldSwapState {
        // Not in the middle of a hold/swap operation
        INACTIVE,
        // Pending a single call getting held
        PENDING_SINGLE_CALL_HOLD,
        // Pending a single call getting unheld
        PENDING_SINGLE_CALL_UNHOLD,
        // Pending swapping a active and a held call
        SWAPPING_ACTIVE_AND_HELD,
        // Pending holding a call to answer a call-waiting call
        HOLDING_TO_ANSWER_INCOMING,
        // Pending resuming the foreground call after some kind of failure
        PENDING_RESUME_FOREGROUND_AFTER_FAILURE,
        // Pending holding a call to dial another outgoing call
        HOLDING_TO_DIAL_OUTGOING,
<<<<<<< HEAD
        // Pending ending a call to dial another outgoing call (possibly emergency call)
        ENDING_TO_DIAL_OUTGOING,
        // Pending 2nd call getting held, when one is already HELD
        PENDING_DOUBLE_CALL_HOLD,
        // Pending call getting unheld, when 2 calls are HELD
        PENDING_DOUBLE_CALL_UNHOLD,
=======
        // Pending resuming the foreground call after it has completed an ongoing hold operation.
        PENDING_RESUME_FOREGROUND_AFTER_HOLD
>>>>>>> 89b29d85
    }

    //***** Instance Variables
    @UnsupportedAppUsage(maxTargetSdk = Build.VERSION_CODES.R, trackingBug = 170729553)
    private ArrayList<ImsPhoneConnection> mConnections = new ArrayList<ImsPhoneConnection>();
    private RegistrantList mVoiceCallEndedRegistrants = new RegistrantList();
    private RegistrantList mVoiceCallStartedRegistrants = new RegistrantList();

    @UnsupportedAppUsage(maxTargetSdk = Build.VERSION_CODES.R, trackingBug = 170729553)
    public ImsPhoneCall mRingingCall = new ImsPhoneCall(this, ImsPhoneCall.CONTEXT_RINGING);
    @UnsupportedAppUsage(maxTargetSdk = Build.VERSION_CODES.R, trackingBug = 170729553)
    public ImsPhoneCall mForegroundCall = new ImsPhoneCall(this,
            ImsPhoneCall.CONTEXT_FOREGROUND);
    @UnsupportedAppUsage(maxTargetSdk = Build.VERSION_CODES.R, trackingBug = 170729553)
    public ImsPhoneCall mBackgroundCall = new ImsPhoneCall(this,
            ImsPhoneCall.CONTEXT_BACKGROUND);
    @UnsupportedAppUsage(maxTargetSdk = Build.VERSION_CODES.R, trackingBug = 170729553)
    public ImsPhoneCall mHandoverCall = new ImsPhoneCall(this, ImsPhoneCall.CONTEXT_HANDOVER);

    // Hold aggregated video call data usage for each video call since boot.
    // The ImsCall's call id is the key of the map.
    private final HashMap<Integer, Long> mVtDataUsageMap = new HashMap<>();
    private final Map<String, CacheEntry> mPhoneNumAndConnTime = new ConcurrentHashMap<>();
    private final Queue<CacheEntry> mUnknownPeerConnTime = new LinkedBlockingQueue<>();

    private static class CacheEntry {
        private long mCachedTime;
        private long mConnectTime;
        private long mConnectElapsedTime;
        /**
         * The direction of the call;
         * {@link android.telecom.Call.Details#DIRECTION_INCOMING} for incoming calls, or
         * {@link android.telecom.Call.Details#DIRECTION_OUTGOING} for outgoing calls.
         */
        private int mCallDirection;

        CacheEntry(long cachedTime, long connectTime, long connectElapsedTime, int callDirection) {
            mCachedTime = cachedTime;
            mConnectTime = connectTime;
            mConnectElapsedTime = connectElapsedTime;
            mCallDirection = callDirection;
        }
    }

    private volatile NetworkStats mVtDataUsageSnapshot = null;
    private volatile NetworkStats mVtDataUsageUidSnapshot = null;
    private final VtDataUsageProvider mVtDataUsageProvider = new VtDataUsageProvider();

    private final AtomicInteger mDefaultDialerUid = new AtomicInteger(NetworkStats.UID_ALL);

    @UnsupportedAppUsage(maxTargetSdk = Build.VERSION_CODES.R, trackingBug = 170729553)
    private ImsPhoneConnection mPendingMO;
    private int mClirMode = CommandsInterface.CLIR_DEFAULT;
    @UnsupportedAppUsage(maxTargetSdk = Build.VERSION_CODES.R, trackingBug = 170729553)
    private Object mSyncHold = new Object();

    @UnsupportedAppUsage(maxTargetSdk = Build.VERSION_CODES.R, trackingBug = 170729553)
    private ImsCall mUssdSession = null;
    @UnsupportedAppUsage(maxTargetSdk = Build.VERSION_CODES.R, trackingBug = 170729553)
    private Message mPendingUssd = null;

    @UnsupportedAppUsage(maxTargetSdk = Build.VERSION_CODES.R, trackingBug = 170729553)
    ImsPhone mPhone;

    private boolean mDesiredMute = false;    // false = mute off
    @UnsupportedAppUsage(maxTargetSdk = Build.VERSION_CODES.R, trackingBug = 170729553)
    private boolean mOnHoldToneStarted = false;
    @UnsupportedAppUsage(maxTargetSdk = Build.VERSION_CODES.R, trackingBug = 170729553)
    private int mOnHoldToneId = -1;

    private PhoneConstants.State mState = PhoneConstants.State.IDLE;

    @UnsupportedAppUsage(maxTargetSdk = Build.VERSION_CODES.R, trackingBug = 170729553)
    private ImsManager mImsManager;
    private ImsUtInterface mUtInterface;

    private Call.SrvccState mSrvccState = Call.SrvccState.NONE;

    private boolean mIsInEmergencyCall = false;
    private boolean mIsDataEnabled = false;

    private int pendingCallClirMode;
    private int mPendingCallVideoState;
    private Bundle mPendingIntentExtras;
    private boolean pendingCallInEcm = false;
    @UnsupportedAppUsage(maxTargetSdk = Build.VERSION_CODES.R, trackingBug = 170729553)
    private boolean mSwitchingFgAndBgCalls = false;
    @UnsupportedAppUsage(maxTargetSdk = Build.VERSION_CODES.R, trackingBug = 170729553)
    private ImsCall mCallExpectedToResume = null;
    @UnsupportedAppUsage(maxTargetSdk = Build.VERSION_CODES.R, trackingBug = 170729553)
    private boolean mAllowEmergencyVideoCalls = false;
    private boolean mIgnoreDataEnabledChangedForVideoCalls = false;
    private boolean mIsViLteDataMetered = false;
    private boolean mAlwaysPlayRemoteHoldTone = false;
    private boolean mAutoRetryFailedWifiEmergencyCall = false;
    private boolean mSupportCepOnPeer = true;
    private boolean mSupportD2DUsingRtp = false;
    private boolean mSupportSdpForRtpHeaderExtensions = false;
    private boolean mIgnoreResetUtCapability = false;
    // Tracks the state of our background/foreground calls while a call hold/swap operation is
    // in progress. Values listed above.
    private HoldSwapState mHoldSwitchingState = HoldSwapState.INACTIVE;

    private String mLastDialString = null;
    private ImsDialArgs mLastDialArgs = null;
    private Executor mExecutor = Runnable::run;

    private boolean mPendingExitEcbmReq;
    private boolean mPendingExitScbmReq;

    /**
     * Listeners to changes in the phone state.  Intended for use by other interested IMS components
     * without the need to register a full blown {@link android.telephony.PhoneStateListener}.
     */
    private List<PhoneStateListener> mPhoneStateListeners = new ArrayList<>();

    /**
     * Carrier configuration option which determines if video calls which have been downgraded to an
     * audio call should be treated as if they are still video calls.
     */
    private boolean mTreatDowngradedVideoCallsAsVideoCalls = false;

    /**
     * Carrier configuration option which determines if an ongoing video call over wifi should be
     * dropped when an audio call is answered.
     */
    private boolean mDropVideoCallWhenAnsweringAudioCall = false;

    /**
     * Carrier configuration option which determines whether adding a call during a video call
     * should be allowed.
     */
    private boolean mAllowAddCallDuringVideoCall = true;

    /**
     * Carrier configuration option which determines whether holding a video call
     * should be allowed.
     */
    private boolean mAllowHoldingVideoCall = true;

    /**
     * Carrier configuration option which determines whether to notify the connection if a handover
     * to wifi fails.
     */
    private boolean mNotifyVtHandoverToWifiFail = false;

    /**
     * Carrier configuration option which determines whether the carrier supports downgrading a
     * TX/RX/TX-RX video call directly to an audio-only call.
     */
    private boolean mSupportDowngradeVtToAudio = false;

    /**
     * Stores the mapping of {@code ImsReasonInfo#CODE_*} to {@code CallFailCause#*}
     */
    private static final SparseIntArray PRECISE_CAUSE_MAP = new SparseIntArray();
    static {
        PRECISE_CAUSE_MAP.append(ImsReasonInfo.CODE_LOCAL_ILLEGAL_ARGUMENT,
                CallFailCause.LOCAL_ILLEGAL_ARGUMENT);
        PRECISE_CAUSE_MAP.append(ImsReasonInfo.CODE_LOCAL_ILLEGAL_STATE,
                CallFailCause.LOCAL_ILLEGAL_STATE);
        PRECISE_CAUSE_MAP.append(ImsReasonInfo.CODE_LOCAL_INTERNAL_ERROR,
                CallFailCause.LOCAL_INTERNAL_ERROR);
        PRECISE_CAUSE_MAP.append(ImsReasonInfo.CODE_LOCAL_IMS_SERVICE_DOWN,
                CallFailCause.LOCAL_IMS_SERVICE_DOWN);
        PRECISE_CAUSE_MAP.append(ImsReasonInfo.CODE_LOCAL_NO_PENDING_CALL,
                CallFailCause.LOCAL_NO_PENDING_CALL);
        PRECISE_CAUSE_MAP.append(ImsReasonInfo.CODE_LOCAL_ENDED_BY_CONFERENCE_MERGE,
                CallFailCause.NORMAL_CLEARING);
        PRECISE_CAUSE_MAP.append(ImsReasonInfo.CODE_LOCAL_POWER_OFF,
                CallFailCause.LOCAL_POWER_OFF);
        PRECISE_CAUSE_MAP.append(ImsReasonInfo.CODE_LOCAL_LOW_BATTERY,
                CallFailCause.LOCAL_LOW_BATTERY);
        PRECISE_CAUSE_MAP.append(ImsReasonInfo.CODE_LOCAL_NETWORK_NO_SERVICE,
                CallFailCause.LOCAL_NETWORK_NO_SERVICE);
        PRECISE_CAUSE_MAP.append(ImsReasonInfo.CODE_LOCAL_NETWORK_NO_LTE_COVERAGE,
                CallFailCause.LOCAL_NETWORK_NO_LTE_COVERAGE);
        PRECISE_CAUSE_MAP.append(ImsReasonInfo.CODE_LOCAL_NETWORK_ROAMING,
                CallFailCause.LOCAL_NETWORK_ROAMING);
        PRECISE_CAUSE_MAP.append(ImsReasonInfo.CODE_LOCAL_NETWORK_IP_CHANGED,
                CallFailCause.LOCAL_NETWORK_IP_CHANGED);
        PRECISE_CAUSE_MAP.append(ImsReasonInfo.CODE_LOCAL_SERVICE_UNAVAILABLE,
                CallFailCause.LOCAL_SERVICE_UNAVAILABLE);
        PRECISE_CAUSE_MAP.append(ImsReasonInfo.CODE_LOCAL_NOT_REGISTERED,
                CallFailCause.LOCAL_NOT_REGISTERED);
        PRECISE_CAUSE_MAP.append(ImsReasonInfo.CODE_LOCAL_CALL_EXCEEDED,
                CallFailCause.LOCAL_MAX_CALL_EXCEEDED);
        PRECISE_CAUSE_MAP.append(ImsReasonInfo.CODE_LOCAL_CALL_DECLINE,
                CallFailCause.LOCAL_CALL_DECLINE);
        PRECISE_CAUSE_MAP.append(ImsReasonInfo.CODE_LOCAL_CALL_VCC_ON_PROGRESSING,
                CallFailCause.LOCAL_CALL_VCC_ON_PROGRESSING);
        PRECISE_CAUSE_MAP.append(ImsReasonInfo.CODE_LOCAL_CALL_RESOURCE_RESERVATION_FAILED,
                CallFailCause.LOCAL_CALL_RESOURCE_RESERVATION_FAILED);
        PRECISE_CAUSE_MAP.append(ImsReasonInfo.CODE_LOCAL_CALL_CS_RETRY_REQUIRED,
                CallFailCause.LOCAL_CALL_CS_RETRY_REQUIRED);
        PRECISE_CAUSE_MAP.append(ImsReasonInfo.CODE_LOCAL_CALL_VOLTE_RETRY_REQUIRED,
                CallFailCause.LOCAL_CALL_VOLTE_RETRY_REQUIRED);
        PRECISE_CAUSE_MAP.append(ImsReasonInfo.CODE_LOCAL_CALL_TERMINATED,
                CallFailCause.LOCAL_CALL_TERMINATED);
        PRECISE_CAUSE_MAP.append(ImsReasonInfo.CODE_LOCAL_HO_NOT_FEASIBLE,
                CallFailCause.LOCAL_HO_NOT_FEASIBLE);
        PRECISE_CAUSE_MAP.append(ImsReasonInfo.CODE_TIMEOUT_1XX_WAITING,
                CallFailCause.TIMEOUT_1XX_WAITING);
        PRECISE_CAUSE_MAP.append(ImsReasonInfo.CODE_TIMEOUT_NO_ANSWER,
                CallFailCause.TIMEOUT_NO_ANSWER);
        PRECISE_CAUSE_MAP.append(ImsReasonInfo.CODE_TIMEOUT_NO_ANSWER_CALL_UPDATE,
                CallFailCause.TIMEOUT_NO_ANSWER_CALL_UPDATE);
        PRECISE_CAUSE_MAP.append(ImsReasonInfo.CODE_FDN_BLOCKED,
                CallFailCause.FDN_BLOCKED);
        PRECISE_CAUSE_MAP.append(ImsReasonInfo.CODE_SIP_REDIRECTED,
                CallFailCause.SIP_REDIRECTED);
        PRECISE_CAUSE_MAP.append(ImsReasonInfo.CODE_SIP_BAD_REQUEST,
                CallFailCause.SIP_BAD_REQUEST);
        PRECISE_CAUSE_MAP.append(ImsReasonInfo.CODE_SIP_FORBIDDEN,
                CallFailCause.SIP_FORBIDDEN);
        PRECISE_CAUSE_MAP.append(ImsReasonInfo.CODE_SIP_NOT_FOUND,
                CallFailCause.SIP_NOT_FOUND);
        PRECISE_CAUSE_MAP.append(ImsReasonInfo.CODE_SIP_NOT_SUPPORTED,
                CallFailCause.SIP_NOT_SUPPORTED);
        PRECISE_CAUSE_MAP.append(ImsReasonInfo.CODE_SIP_REQUEST_TIMEOUT,
                CallFailCause.SIP_REQUEST_TIMEOUT);
        PRECISE_CAUSE_MAP.append(ImsReasonInfo.CODE_SIP_TEMPRARILY_UNAVAILABLE,
                CallFailCause.SIP_TEMPRARILY_UNAVAILABLE);
        PRECISE_CAUSE_MAP.append(ImsReasonInfo.CODE_SIP_BAD_ADDRESS,
                CallFailCause.SIP_BAD_ADDRESS);
        PRECISE_CAUSE_MAP.append(ImsReasonInfo.CODE_SIP_BUSY,
                CallFailCause.SIP_BUSY);
        PRECISE_CAUSE_MAP.append(ImsReasonInfo.CODE_SIP_REQUEST_CANCELLED,
                CallFailCause.SIP_REQUEST_CANCELLED);
        PRECISE_CAUSE_MAP.append(ImsReasonInfo.CODE_SIP_NOT_ACCEPTABLE,
                CallFailCause.SIP_NOT_ACCEPTABLE);
        PRECISE_CAUSE_MAP.append(ImsReasonInfo.CODE_SIP_NOT_REACHABLE,
                CallFailCause.SIP_NOT_REACHABLE);
        PRECISE_CAUSE_MAP.append(ImsReasonInfo.CODE_SIP_CLIENT_ERROR,
                CallFailCause.SIP_CLIENT_ERROR);
        PRECISE_CAUSE_MAP.append(ImsReasonInfo.CODE_SIP_TRANSACTION_DOES_NOT_EXIST,
                CallFailCause.SIP_TRANSACTION_DOES_NOT_EXIST);
        PRECISE_CAUSE_MAP.append(ImsReasonInfo.CODE_SIP_SERVER_INTERNAL_ERROR,
                CallFailCause.SIP_SERVER_INTERNAL_ERROR);
        PRECISE_CAUSE_MAP.append(ImsReasonInfo.CODE_SIP_SERVICE_UNAVAILABLE,
                CallFailCause.SIP_SERVICE_UNAVAILABLE);
        PRECISE_CAUSE_MAP.append(ImsReasonInfo.CODE_SIP_SERVER_TIMEOUT,
                CallFailCause.SIP_SERVER_TIMEOUT);
        PRECISE_CAUSE_MAP.append(ImsReasonInfo.CODE_SIP_SERVER_ERROR,
                CallFailCause.SIP_SERVER_ERROR);
        PRECISE_CAUSE_MAP.append(ImsReasonInfo.CODE_SIP_USER_REJECTED,
                CallFailCause.SIP_USER_REJECTED);
        PRECISE_CAUSE_MAP.append(ImsReasonInfo.CODE_SIP_GLOBAL_ERROR,
                CallFailCause.SIP_GLOBAL_ERROR);
        PRECISE_CAUSE_MAP.append(ImsReasonInfo.CODE_EMERGENCY_TEMP_FAILURE,
                CallFailCause.IMS_EMERGENCY_TEMP_FAILURE);
        PRECISE_CAUSE_MAP.append(ImsReasonInfo.CODE_EMERGENCY_PERM_FAILURE,
                CallFailCause.IMS_EMERGENCY_PERM_FAILURE);
        PRECISE_CAUSE_MAP.append(ImsReasonInfo.CODE_MEDIA_INIT_FAILED,
                CallFailCause.MEDIA_INIT_FAILED);
        PRECISE_CAUSE_MAP.append(ImsReasonInfo.CODE_MEDIA_NO_DATA,
                CallFailCause.MEDIA_NO_DATA);
        PRECISE_CAUSE_MAP.append(ImsReasonInfo.CODE_MEDIA_NOT_ACCEPTABLE,
                CallFailCause.MEDIA_NOT_ACCEPTABLE);
        PRECISE_CAUSE_MAP.append(ImsReasonInfo.CODE_MEDIA_UNSPECIFIED,
                CallFailCause.MEDIA_UNSPECIFIED);
        PRECISE_CAUSE_MAP.append(ImsReasonInfo.CODE_USER_TERMINATED,
                CallFailCause.USER_TERMINATED);
        PRECISE_CAUSE_MAP.append(ImsReasonInfo.CODE_USER_NOANSWER,
                CallFailCause.USER_NOANSWER);
        PRECISE_CAUSE_MAP.append(ImsReasonInfo.CODE_USER_IGNORE,
                CallFailCause.USER_IGNORE);
        PRECISE_CAUSE_MAP.append(ImsReasonInfo.CODE_USER_DECLINE,
                CallFailCause.USER_DECLINE);
        PRECISE_CAUSE_MAP.append(ImsReasonInfo.CODE_LOW_BATTERY,
                CallFailCause.LOW_BATTERY);
        PRECISE_CAUSE_MAP.append(ImsReasonInfo.CODE_BLACKLISTED_CALL_ID,
                CallFailCause.BLACKLISTED_CALL_ID);
        PRECISE_CAUSE_MAP.append(ImsReasonInfo.CODE_USER_TERMINATED_BY_REMOTE,
                CallFailCause.USER_TERMINATED_BY_REMOTE);
        PRECISE_CAUSE_MAP.append(ImsReasonInfo.CODE_UT_NOT_SUPPORTED,
                CallFailCause.UT_NOT_SUPPORTED);
        PRECISE_CAUSE_MAP.append(ImsReasonInfo.CODE_UT_SERVICE_UNAVAILABLE,
                CallFailCause.UT_SERVICE_UNAVAILABLE);
        PRECISE_CAUSE_MAP.append(ImsReasonInfo.CODE_UT_OPERATION_NOT_ALLOWED,
                CallFailCause.UT_OPERATION_NOT_ALLOWED);
        PRECISE_CAUSE_MAP.append(ImsReasonInfo.CODE_UT_NETWORK_ERROR,
                CallFailCause.UT_NETWORK_ERROR);
        PRECISE_CAUSE_MAP.append(ImsReasonInfo.CODE_UT_CB_PASSWORD_MISMATCH,
                CallFailCause.UT_CB_PASSWORD_MISMATCH);
        PRECISE_CAUSE_MAP.append(ImsReasonInfo.CODE_ECBM_NOT_SUPPORTED,
                CallFailCause.ECBM_NOT_SUPPORTED);
        PRECISE_CAUSE_MAP.append(ImsReasonInfo.CODE_MULTIENDPOINT_NOT_SUPPORTED,
                CallFailCause.MULTIENDPOINT_NOT_SUPPORTED);
        PRECISE_CAUSE_MAP.append(ImsReasonInfo.CODE_CALL_DROP_IWLAN_TO_LTE_UNAVAILABLE,
                CallFailCause.CALL_DROP_IWLAN_TO_LTE_UNAVAILABLE);
        PRECISE_CAUSE_MAP.append(ImsReasonInfo.CODE_ANSWERED_ELSEWHERE,
                CallFailCause.ANSWERED_ELSEWHERE);
        PRECISE_CAUSE_MAP.append(ImsReasonInfo.CODE_CALL_PULL_OUT_OF_SYNC,
                CallFailCause.CALL_PULL_OUT_OF_SYNC);
        PRECISE_CAUSE_MAP.append(ImsReasonInfo.CODE_CALL_END_CAUSE_CALL_PULL,
                CallFailCause.CALL_PULLED);
        PRECISE_CAUSE_MAP.append(ImsReasonInfo.CODE_SUPP_SVC_FAILED,
                CallFailCause.SUPP_SVC_FAILED);
        PRECISE_CAUSE_MAP.append(ImsReasonInfo.CODE_SUPP_SVC_CANCELLED,
                CallFailCause.SUPP_SVC_CANCELLED);
        PRECISE_CAUSE_MAP.append(ImsReasonInfo.CODE_SUPP_SVC_REINVITE_COLLISION,
                CallFailCause.SUPP_SVC_REINVITE_COLLISION);
        PRECISE_CAUSE_MAP.append(ImsReasonInfo.CODE_IWLAN_DPD_FAILURE,
                CallFailCause.IWLAN_DPD_FAILURE);
        PRECISE_CAUSE_MAP.append(ImsReasonInfo.CODE_EPDG_TUNNEL_ESTABLISH_FAILURE,
                CallFailCause.EPDG_TUNNEL_ESTABLISH_FAILURE);
        PRECISE_CAUSE_MAP.append(ImsReasonInfo.CODE_EPDG_TUNNEL_REKEY_FAILURE,
                CallFailCause.EPDG_TUNNEL_REKEY_FAILURE);
        PRECISE_CAUSE_MAP.append(ImsReasonInfo.CODE_EPDG_TUNNEL_LOST_CONNECTION,
                CallFailCause.EPDG_TUNNEL_LOST_CONNECTION);
        PRECISE_CAUSE_MAP.append(ImsReasonInfo.CODE_MAXIMUM_NUMBER_OF_CALLS_REACHED,
                CallFailCause.MAXIMUM_NUMBER_OF_CALLS_REACHED);
        PRECISE_CAUSE_MAP.append(ImsReasonInfo.CODE_REMOTE_CALL_DECLINE,
                CallFailCause.REMOTE_CALL_DECLINE);
        PRECISE_CAUSE_MAP.append(ImsReasonInfo.CODE_DATA_LIMIT_REACHED,
                CallFailCause.DATA_LIMIT_REACHED);
        PRECISE_CAUSE_MAP.append(ImsReasonInfo.CODE_DATA_DISABLED,
                CallFailCause.DATA_DISABLED);
        PRECISE_CAUSE_MAP.append(ImsReasonInfo.CODE_WIFI_LOST,
                CallFailCause.WIFI_LOST);
        PRECISE_CAUSE_MAP.append(ImsReasonInfo.CODE_RADIO_OFF,
                CallFailCause.RADIO_OFF);
        PRECISE_CAUSE_MAP.append(ImsReasonInfo.CODE_NO_VALID_SIM,
                CallFailCause.NO_VALID_SIM);
        PRECISE_CAUSE_MAP.append(ImsReasonInfo.CODE_RADIO_INTERNAL_ERROR,
                CallFailCause.RADIO_INTERNAL_ERROR);
        PRECISE_CAUSE_MAP.append(ImsReasonInfo.CODE_NETWORK_RESP_TIMEOUT,
                CallFailCause.NETWORK_RESP_TIMEOUT);
        PRECISE_CAUSE_MAP.append(ImsReasonInfo.CODE_NETWORK_REJECT,
                CallFailCause.NETWORK_REJECT);
        PRECISE_CAUSE_MAP.append(ImsReasonInfo.CODE_RADIO_ACCESS_FAILURE,
                CallFailCause.RADIO_ACCESS_FAILURE);
        PRECISE_CAUSE_MAP.append(ImsReasonInfo.CODE_RADIO_LINK_FAILURE,
                CallFailCause.RADIO_LINK_FAILURE);
        PRECISE_CAUSE_MAP.append(ImsReasonInfo.CODE_RADIO_LINK_LOST,
                CallFailCause.RADIO_LINK_LOST);
        PRECISE_CAUSE_MAP.append(ImsReasonInfo.CODE_RADIO_UPLINK_FAILURE,
                CallFailCause.RADIO_UPLINK_FAILURE);
        PRECISE_CAUSE_MAP.append(ImsReasonInfo.CODE_RADIO_SETUP_FAILURE,
                CallFailCause.RADIO_SETUP_FAILURE);
        PRECISE_CAUSE_MAP.append(ImsReasonInfo.CODE_RADIO_RELEASE_NORMAL,
                CallFailCause.RADIO_RELEASE_NORMAL);
        PRECISE_CAUSE_MAP.append(ImsReasonInfo.CODE_RADIO_RELEASE_ABNORMAL,
                CallFailCause.RADIO_RELEASE_ABNORMAL);
        PRECISE_CAUSE_MAP.append(ImsReasonInfo.CODE_ACCESS_CLASS_BLOCKED,
                CallFailCause.ACCESS_CLASS_BLOCKED);
        PRECISE_CAUSE_MAP.append(ImsReasonInfo.CODE_NETWORK_DETACH,
                CallFailCause.NETWORK_DETACH);
        PRECISE_CAUSE_MAP.append(ImsReasonInfo.CODE_UNOBTAINABLE_NUMBER,
                CallFailCause.UNOBTAINABLE_NUMBER);
        PRECISE_CAUSE_MAP.append(ImsReasonInfo.CODE_OEM_CAUSE_1,
                CallFailCause.OEM_CAUSE_1);
        PRECISE_CAUSE_MAP.append(ImsReasonInfo.CODE_OEM_CAUSE_2,
                CallFailCause.OEM_CAUSE_2);
        PRECISE_CAUSE_MAP.append(ImsReasonInfo.CODE_OEM_CAUSE_3,
                CallFailCause.OEM_CAUSE_3);
        PRECISE_CAUSE_MAP.append(ImsReasonInfo.CODE_OEM_CAUSE_4,
                CallFailCause.OEM_CAUSE_4);
        PRECISE_CAUSE_MAP.append(ImsReasonInfo.CODE_OEM_CAUSE_5,
                CallFailCause.OEM_CAUSE_5);
        PRECISE_CAUSE_MAP.append(ImsReasonInfo.CODE_OEM_CAUSE_6,
                CallFailCause.OEM_CAUSE_6);
        PRECISE_CAUSE_MAP.append(ImsReasonInfo.CODE_OEM_CAUSE_7,
                CallFailCause.OEM_CAUSE_7);
        PRECISE_CAUSE_MAP.append(ImsReasonInfo.CODE_OEM_CAUSE_8,
                CallFailCause.OEM_CAUSE_8);
        PRECISE_CAUSE_MAP.append(ImsReasonInfo.CODE_OEM_CAUSE_9,
                CallFailCause.OEM_CAUSE_9);
        PRECISE_CAUSE_MAP.append(ImsReasonInfo.CODE_OEM_CAUSE_10,
                CallFailCause.OEM_CAUSE_10);
        PRECISE_CAUSE_MAP.append(ImsReasonInfo.CODE_OEM_CAUSE_11,
                CallFailCause.OEM_CAUSE_11);
        PRECISE_CAUSE_MAP.append(ImsReasonInfo.CODE_OEM_CAUSE_12,
                CallFailCause.OEM_CAUSE_12);
        PRECISE_CAUSE_MAP.append(ImsReasonInfo.CODE_OEM_CAUSE_13,
                CallFailCause.OEM_CAUSE_13);
        PRECISE_CAUSE_MAP.append(ImsReasonInfo.CODE_OEM_CAUSE_14,
                CallFailCause.OEM_CAUSE_14);
        PRECISE_CAUSE_MAP.append(ImsReasonInfo.CODE_OEM_CAUSE_15,
                CallFailCause.OEM_CAUSE_15);
    }

    /**
     * Carrier configuration option which determines whether the carrier wants to inform the user
     * when a video call is handed over from WIFI to LTE.
     * See {@link CarrierConfigManager#KEY_NOTIFY_HANDOVER_VIDEO_FROM_WIFI_TO_LTE_BOOL} for more
     * information.
     */
    private boolean mNotifyHandoverVideoFromWifiToLTE = false;

    /**
     * Carrier configuration option which determines whether the carrier wants to inform the user
     * when a video call is handed over from LTE to WIFI.
     * See {@link CarrierConfigManager#KEY_NOTIFY_HANDOVER_VIDEO_FROM_LTE_TO_WIFI_BOOL} for more
     * information.
     */
    private boolean mNotifyHandoverVideoFromLTEToWifi = false;

    /**
     * When {@code} false, indicates that no handover from LTE to WIFI has been attempted during the
     * start of the call.
     * When {@code true}, indicates that the start of call handover from LTE to WIFI has been
     * attempted (it may have succeeded or failed).
     */
    private boolean mHasAttemptedStartOfCallHandover = false;

    /**
     * Carrier configuration option which determines whether the carrier supports the
     * {@link VideoProfile#STATE_PAUSED} signalling.
     * See {@link CarrierConfigManager#KEY_SUPPORT_PAUSE_IMS_VIDEO_CALLS_BOOL} for more information.
     */
    private boolean mSupportPauseVideo = false;

    /**
     * Carrier configuration option which defines a mapping from pairs of
     * {@link ImsReasonInfo#getCode()} and {@link ImsReasonInfo#getExtraMessage()} values to a new
     * {@code ImsReasonInfo#CODE_*} value.
     *
     * See {@link CarrierConfigManager#KEY_IMS_REASONINFO_MAPPING_STRING_ARRAY}.
     */
    private Map<Pair<Integer, String>, Integer> mImsReasonCodeMap = new ArrayMap<>();

     /**
     * Carrier configuration option which indicates whether the carrier supports the hold
     * command while in an IMS call
     */
    private boolean mAllowHoldingCall = true;

    /**
      * Carrier configuration option which specifies how the carrier handles USSD request.
      * See {@link CarrierConfigManager#KEY_CARRIER_USSD_METHOD_INT} for more information.
      */
    private int mUssdMethod = USSD_OVER_CS_PREFERRED;

    /**
     * TODO: Remove this code; it is a workaround.
     * When {@code true}, forces {@link ImsManager#updateImsServiceConfig} to
     * be called when an ongoing video call is disconnected.  In some cases, where video pause is
     * supported by the carrier, when {@link #onDataEnabledChanged(boolean, int)} reports that data
     * has been disabled we will pause the video rather than disconnecting the call.  When this
     * happens we need to prevent the IMS service config from being updated, as this will cause VT
     * to be disabled mid-call, resulting in an inability to un-pause the video.
     */
    private boolean mShouldUpdateImsConfigOnDisconnect = false;

    private Pair<Boolean, Integer> mPendingSilentRedialInfo = null;

    /**
     * Carrier config which determines whether RTT is allowed while roaming.
     * See {@link CarrierConfigManager.KEY_RTT_SUPPORTED_WHILE_ROAMING_BOOL} for more information
     */
    private boolean mAllowRttWhileRoaming = false;

    /**
     * Default implementation for retrieving shared preferences; uses the actual PreferencesManager.
     */
    private SharedPreferenceProxy mSharedPreferenceProxy = (Context context) -> {
        return PreferenceManager.getDefaultSharedPreferences(context);
    };

    private Runnable mConnectorRunnable = new Runnable() {
        @Override
        public void run() {
            mImsManagerConnector.connect();
        }
    };

    // TODO: make @NonNull after removing DataEnabledSettings
    private DataSettingsManager.DataSettingsManagerCallback mSettingsCallback;

    /**
     * Allows the FeatureConnector used to be swapped for easier testing.
     */
    @VisibleForTesting
    public interface ConnectorFactory {
        /**
         * Create a FeatureConnector for this class to use to connect to an ImsManager.
         */
        FeatureConnector<ImsManager> create(Context context, int phoneId,
                String logPrefix, FeatureConnector.Listener<ImsManager> listener,
                Executor executor);
    }
    private final ConnectorFactory mConnectorFactory;
    private final FeatureConnector<ImsManager> mImsManagerConnector;

    // Used exclusively for IMS Registration related events for logging.
    private final LocalLog mRegLocalLog = new LocalLog(64);
    // Used for important operational related events for logging.
    private final LocalLog mOperationLocalLog = new LocalLog(64);

    //***** Events


    //***** Constructors
    public ImsPhoneCallTracker(ImsPhone phone, ConnectorFactory factory) {
        this(phone, factory, phone.getContext().getMainExecutor());
    }

    @VisibleForTesting
    public ImsPhoneCallTracker(ImsPhone phone, ConnectorFactory factory, Executor executor) {
        this.mPhone = phone;
        mConnectorFactory = factory;
        if (executor != null) {
            mExecutor = executor;
        }

        mMetrics = TelephonyMetrics.getInstance();

        IntentFilter intentfilter = new IntentFilter();
        intentfilter.addAction(CarrierConfigManager.ACTION_CARRIER_CONFIG_CHANGED);
        intentfilter.addAction(TelecomManager.ACTION_DEFAULT_DIALER_CHANGED);
        mPhone.getContext().registerReceiver(mReceiver, intentfilter);
        updateCarrierConfiguration(mPhone.getSubId(), getCarrierConfigBundle(mPhone.getSubId()));

        if (mPhone.getDefaultPhone().isUsingNewDataStack()) {
            mSettingsCallback = new DataSettingsManager.DataSettingsManagerCallback(this::post) {
                    @Override
                    public void onDataEnabledChanged(boolean enabled,
                            @TelephonyManager.DataEnabledChangedReason int reason,
                            @NonNull String callingPackage) {
                        int internalReason;
                        switch (reason) {
                            case TelephonyManager.DATA_ENABLED_REASON_USER:
                                internalReason = DataEnabledSettings.REASON_USER_DATA_ENABLED;
                                break;
                            case TelephonyManager.DATA_ENABLED_REASON_POLICY:
                                internalReason = DataEnabledSettings.REASON_POLICY_DATA_ENABLED;
                                break;
                            case TelephonyManager.DATA_ENABLED_REASON_CARRIER:
                                internalReason = DataEnabledSettings.REASON_DATA_ENABLED_BY_CARRIER;
                                break;
                            case TelephonyManager.DATA_ENABLED_REASON_THERMAL:
                                internalReason = DataEnabledSettings.REASON_THERMAL_DATA_ENABLED;
                                break;
                            case TelephonyManager.DATA_ENABLED_REASON_OVERRIDE:
                                internalReason = DataEnabledSettings.REASON_OVERRIDE_RULE_CHANGED;
                                break;
                            default:
                                internalReason = DataEnabledSettings.REASON_INTERNAL_DATA_ENABLED;
                        }
                        ImsPhoneCallTracker.this.onDataEnabledChanged(enabled, internalReason);
                    }};
            mPhone.getDefaultPhone().getDataSettingsManager().registerCallback(mSettingsCallback);
        } else {
            mPhone.getDefaultPhone().getDataEnabledSettings().registerForDataEnabledChanged(
                    this, EVENT_DATA_ENABLED_CHANGED, null);
        }

        final TelecomManager telecomManager =
                (TelecomManager) mPhone.getContext().getSystemService(Context.TELECOM_SERVICE);
        mDefaultDialerUid.set(
                getPackageUid(mPhone.getContext(), telecomManager.getDefaultDialerPackage()));

        long currentTime = SystemClock.elapsedRealtime();
        mVtDataUsageSnapshot = new NetworkStats(currentTime, 1);
        mVtDataUsageUidSnapshot = new NetworkStats(currentTime, 1);
        final NetworkStatsManager statsManager =
                (NetworkStatsManager) mPhone.getContext().getSystemService(
                        Context.NETWORK_STATS_SERVICE);
        statsManager.registerNetworkStatsProvider(LOG_TAG, mVtDataUsageProvider);

        mImsManagerConnector = mConnectorFactory.create(mPhone.getContext(), mPhone.getPhoneId(),
                LOG_TAG, new FeatureConnector.Listener<ImsManager>() {
                    public void connectionReady(ImsManager manager, int subId) throws ImsException {
                        mImsManager = manager;
                        log("connectionReady for subId = " + subId);
                        startListeningForCalls(subId);
                    }

                    @Override
                    public void connectionUnavailable(int reason) {
                        logi("connectionUnavailable: " + reason);
                        if (reason == FeatureConnector.UNAVAILABLE_REASON_SERVER_UNAVAILABLE) {
                            postDelayed(mConnectorRunnable, CONNECTOR_RETRY_DELAY_MS);
                        }
                        stopListeningForCalls();
                    }
                }, executor);
        // It can take some time for ITelephony to get published, so defer connecting.
        post(mConnectorRunnable);
    }

    /**
     * Test-only method used to mock out access to the shared preferences through the
     * {@link PreferenceManager}.
     * @param sharedPreferenceProxy
     */
    @VisibleForTesting
    public void setSharedPreferenceProxy(SharedPreferenceProxy sharedPreferenceProxy) {
        mSharedPreferenceProxy = sharedPreferenceProxy;
    }

    private int getPackageUid(Context context, String pkg) {
        if (pkg == null) {
            return NetworkStats.UID_ALL;
        }

        // Initialize to UID_ALL so at least it can be counted to overall data usage if
        // the dialer's package uid is not available.
        int uid = NetworkStats.UID_ALL;
        try {
            uid = context.getPackageManager().getPackageUid(pkg, 0);
        } catch (PackageManager.NameNotFoundException e) {
            loge("Cannot find package uid. pkg = " + pkg);
        }
        return uid;
    }

    @VisibleForTesting
    public void startListeningForCalls(int subId) throws ImsException {
        log("startListeningForCalls");
        mOperationLocalLog.log("startListeningForCalls - Connecting to ImsService");
        ImsExternalCallTracker externalCallTracker = mPhone.getExternalCallTracker();
        ImsExternalCallTracker.ExternalCallStateListener externalCallStateListener =
                externalCallTracker != null
                        ? externalCallTracker.getExternalCallStateListener() : null;

        EcbmHandler ecbmHandler = EcbmHandler.getInstance();

        mImsManager.open(mMmTelFeatureListener,
            ecbmHandler.getImsEcbmStateListener(mPhone.getPhoneId()),
            externalCallStateListener);
        mImsManager.addRegistrationCallback(mPhone.getImsMmTelRegistrationCallback(), this::post);
        mImsManager.addCapabilitiesCallback(mImsCapabilityCallback, this::post);

        ImsManager.setImsStatsCallback(mPhone.getPhoneId(), mImsStatsCallback);

        mImsManager.getConfigInterface().addConfigCallback(mConfigCallback);

        // Get the ECBM interface and set EcbmHandler's listener object for notifications
        if (ecbmHandler.isInEcm()) {
            // Call exit ECBM which will invoke onECBMExited
            try {
                ecbmHandler.exitEmergencyCallbackMode();
            } catch (Exception e) {
                    e.printStackTrace();
            }
        }
        if (canExitScbm()) {
             try {
                 mPhone.mDefaultPhone.exitScbm();
             } catch (Exception e) {
                 e.printStackTrace();
             }
         }

        int mPreferredTtyMode = Settings.Secure.getInt(
                mPhone.getContext().getContentResolver(),
                Settings.Secure.PREFERRED_TTY_MODE,
                Phone.TTY_MODE_OFF);
        mImsManager.setUiTTYMode(mPhone.getContext(), mPreferredTtyMode, null);

        // Set UT interface listener to receive UT indications & keep track of the interface so the
        // handler reference can be cleared.
        mUtInterface = getUtInterface();
        if (mUtInterface != null) {
            mUtInterface.registerForSuppServiceIndication(this, EVENT_SUPP_SERVICE_INDICATION,
                    null);
        }

        if (mCarrierConfigForSubId != null && mCarrierConfigForSubId.first == subId) {
            // The carrier configuration was received by CarrierConfigManager before the indication
            // that the ImsService was connected or ImsService has restarted and we need to re-apply
            // the configuration.
            updateCarrierConfiguration(subId, mCarrierConfigForSubId.second);
        } else {
            log("startListeningForCalls - waiting for the first carrier config indication for this "
                    + "subscription");
        }
        // For compatibility with apps that still use deprecated intent
        sendImsServiceStateIntent(ImsManager.ACTION_IMS_SERVICE_UP);
        mCurrentlyConnectedSubId = Optional.of(subId);

        initializeTerminalBasedCallWaiting();
    }

    /**
     * Configures RTP header extension types used during SDP negotiation.
     */
    private void maybeConfigureRtpHeaderExtensions() {
        // Where device to device communication is available, ensure that the
        // supported RTP header extension types defined in {@link RtpTransport} are
        // set as the offered RTP header extensions for this device.
        if (mDeviceToDeviceForceEnabled
                || (mConfig != null && mConfig.isD2DCommunicationSupported
                && mSupportD2DUsingRtp)) {
            ArraySet<RtpHeaderExtensionType> types = new ArraySet<>();
            if (mSupportSdpForRtpHeaderExtensions) {
                types.add(RtpTransport.CALL_STATE_RTP_HEADER_EXTENSION_TYPE);
                types.add(RtpTransport.DEVICE_STATE_RTP_HEADER_EXTENSION_TYPE);
                logi("maybeConfigureRtpHeaderExtensions: set offered RTP header extension types");

            } else {
                logi("maybeConfigureRtpHeaderExtensions: SDP negotiation not supported; not "
                        + "setting offered RTP header extension types");
            }
            try {
                mImsManager.setOfferedRtpHeaderExtensionTypes(types);
            } catch (ImsException e) {
                loge("maybeConfigureRtpHeaderExtensions: failed to set extensions; " + e);
            }
        }
    }

    /**
     * Used via the telephony shell command to force D2D to be enabled.
     * @param isEnabled {@code true} if D2D is force enabled.
     */
    public void setDeviceToDeviceForceEnabled(boolean isEnabled) {
        mDeviceToDeviceForceEnabled = isEnabled;
        maybeConfigureRtpHeaderExtensions();
    }

    private void stopListeningForCalls() {
        log("stopListeningForCalls");
        mOperationLocalLog.log("stopListeningForCalls - Disconnecting from ImsService");
        // Only close on valid session.
        if (mImsManager != null) {
            mImsManager.removeRegistrationListener(mPhone.getImsMmTelRegistrationCallback());
            mImsManager.removeCapabilitiesCallback(mImsCapabilityCallback);
            try {
                ImsManager.setImsStatsCallback(mPhone.getPhoneId(), null);
                mImsManager.getConfigInterface().removeConfigCallback(mConfigCallback.getBinder());
            } catch (ImsException e) {
                Log.w(LOG_TAG, "stopListeningForCalls: unable to remove config callback.");
            }
            // Will release other listeners for MMTEL/ECBM/UT/MultiEndpoint Indications set in #open
            mImsManager.close();
        }
        if (mUtInterface != null) {
            mUtInterface.unregisterForSuppServiceIndication(this);
            mUtInterface = null;
        }
        mCurrentlyConnectedSubId = Optional.empty();
        resetImsCapabilities();
        hangupAllOrphanedConnections(DisconnectCause.LOST_SIGNAL);
        // For compatibility with apps that still use deprecated intent
        sendImsServiceStateIntent(ImsManager.ACTION_IMS_SERVICE_DOWN);
    }

    /**
     * Hang up all ongoing connections in the case that the ImsService has been disconnected and the
     * existing calls have been orphaned. This method assumes that there is no connection to the
     * ImsService and DOES NOT try to terminate the connections on the service side before
     * disconnecting here, as it assumes they have already been disconnected when we lost the
     * connection to the ImsService.
     */
    @VisibleForTesting
    public void hangupAllOrphanedConnections(int disconnectCause) {
        Log.w(LOG_TAG, "hangupAllOngoingConnections called for cause " + disconnectCause);
        // Send a call terminate request to all available connections.
        // In the ImsPhoneCallTrackerTest, when the hangup() of the connection call,
        // onCallTerminated() is called immediately and the connection is removed.
        // As a result, an IndexOutOfBoundsException is thrown.
        // This is why it counts backwards.
        int size = getConnections().size();
        for (int index = size - 1; index > -1; index--) {
            try {
                getConnections().get(index).hangup();
            } catch (CallStateException e) {
                loge("Failed to disconnet call...");
            }
        }
        // Move connections to disconnected and notify the reason why.
        for (ImsPhoneConnection connection : mConnections) {
            connection.update(connection.getImsCall(), ImsPhoneCall.State.DISCONNECTED);
            connection.onDisconnect(disconnectCause);
            connection.getCall().detach(connection);
        }
        mConnections.clear();
        // Pending MO was added to mConnections previously, so it has already been disconnected
        // above. Remove all references to it.
        mPendingMO = null;
        updatePhoneState();
    }

    /**
     * Requests modem to hang up all connections.
     */
    public void hangupAllConnections() {
        getConnections().stream().forEach(c -> {
            logi("Disconnecting callId = " + c.getTelecomCallId());
            try {
                c.hangup();
            } catch (CallStateException e) {
                loge("Failed to disconnet call...");
            }
        });
    }

    /* Hang up all connections of the call
     * Throws CallStateException if hangup fails
     */
    public void hangupAllConnections(ImsPhoneCall call) throws CallStateException {
        List<Connection> connections = call.getConnections();
        for (Connection conn : connections) {
            conn.hangup();
        }
    }

    private void sendImsServiceStateIntent(String intentAction) {
        Intent intent = new Intent(intentAction);
        intent.putExtra(ImsManager.EXTRA_PHONE_ID, mPhone.getPhoneId());
        if (mPhone != null && mPhone.getContext() != null) {
            mPhone.getContext().sendBroadcast(intent);
        }
    }

    public void dispose() {
        if (DBG) log("dispose");
        mRingingCall.dispose();
        mBackgroundCall.dispose();
        mForegroundCall.dispose();
        mHandoverCall.dispose();

        clearDisconnected();
        mPhone.getContext().unregisterReceiver(mReceiver);
        if (mPhone.getDefaultPhone().isUsingNewDataStack()) {
            mPhone.getDefaultPhone().getDataSettingsManager().unregisterCallback(mSettingsCallback);
        } else {
            mPhone.getDefaultPhone().getDataEnabledSettings().unregisterForDataEnabledChanged(this);
        }
        mImsManagerConnector.disconnect();

        final NetworkStatsManager statsManager =
                (NetworkStatsManager) mPhone.getContext().getSystemService(
                        Context.NETWORK_STATS_SERVICE);
        statsManager.unregisterNetworkStatsProvider(mVtDataUsageProvider);
    }

    @Override
    protected void finalize() {
        log("ImsPhoneCallTracker finalized");
    }

    //***** Instance Methods

    //***** Public Methods
    @Override
    public void registerForVoiceCallStarted(Handler h, int what, Object obj) {
        Registrant r = new Registrant(h, what, obj);
        mVoiceCallStartedRegistrants.add(r);
    }

    @Override
    public void unregisterForVoiceCallStarted(Handler h) {
        mVoiceCallStartedRegistrants.remove(h);
    }

    @Override
    public void registerForVoiceCallEnded(Handler h, int what, Object obj) {
        Registrant r = new Registrant(h, what, obj);
        mVoiceCallEndedRegistrants.add(r);
    }

    @Override
    public void unregisterForVoiceCallEnded(Handler h) {
        mVoiceCallEndedRegistrants.remove(h);
    }

    public int getClirMode() {
        if (mSharedPreferenceProxy != null && mPhone.getDefaultPhone() != null) {
            SharedPreferences sp = mSharedPreferenceProxy.getDefaultSharedPreferences(
                    mPhone.getContext());
            return sp.getInt(Phone.CLIR_KEY + mPhone.getSubId(),
                    CommandsInterface.CLIR_DEFAULT);
        } else {
            loge("dial; could not get default CLIR mode.");
            return CommandsInterface.CLIR_DEFAULT;
        }
    }

    private boolean prepareForDialing(ImsPhone.ImsDialArgs dialArgs) throws CallStateException {
        boolean holdBeforeDial = false;
        boolean isEmergencyNumber = dialArgs.isEmergency;
        // note that this triggers call state changed notif
        clearDisconnected();
        if (mImsManager == null) {
            throw new CallStateException("service not available");
        }
        // If an emergency call, hang up the ringing call before checking for dial issues
        if (isEmergencyNumber && mRingingCall != null && mRingingCall.isRinging()) {
            rejectCall();
        }
        // Make room for emergency call
        if (isEmergencyNumber && hasMaximumLiveCalls()) {
            hangupFirstHeldCall();
        }
        // See if there are any issues which preclude placing a call; throw a CallStateException
        // if there is.
        checkForDialIssues();
        int videoState = dialArgs.videoState;
        if (!canAddVideoCallDuringImsAudioCall(videoState)) {
            throw new CallStateException("cannot dial in current state");
        }

        // The new call must be assigned to the foreground call.
        // That call must be idle, so place anything that's
        // there on hold
        if (mForegroundCall.getState() == ImsPhoneCall.State.ACTIVE) {
            if (mBackgroundCall.getState().isAlive()) {
                //we should have failed in checkForDialIssues above before we get here
                throw new CallStateException(CallStateException.ERROR_TOO_MANY_CALLS,
                        "Already too many ongoing calls.");
            }
            // foreground call is empty for the newly dialed connection
            holdBeforeDial = true;
            mPendingCallVideoState = videoState;
            mPendingIntentExtras = dialArgs.intentExtras;
            holdActiveCallForPendingMo();
        }

        ImsPhoneCall.State fgState = ImsPhoneCall.State.IDLE;
        ImsPhoneCall.State bgState = ImsPhoneCall.State.IDLE;

        synchronized (mSyncHold) {
            if (holdBeforeDial) {
                fgState = mForegroundCall.getState();
                bgState = mBackgroundCall.getState();
                //holding foreground call failed
                if (fgState == ImsPhoneCall.State.ACTIVE) {
                    throw new CallStateException("cannot dial in current state");
                }
                //holding foreground call succeeded
                if (bgState == ImsPhoneCall.State.HOLDING) {
                    holdBeforeDial = false;
                }
            }
        }
        return holdBeforeDial;
    }

    public Connection startConference(String[] participantsToDial, ImsPhone.ImsDialArgs dialArgs)
            throws CallStateException {

        int clirMode = dialArgs.clirMode;
        int videoState = dialArgs.videoState;
        DeferDial deferDial = dialArgs.deferDial;
        if (DBG) log("dial clirMode=" + clirMode + " deferDial =" + deferDial);
        boolean holdBeforeDial = prepareForDialing(dialArgs);

        mClirMode = clirMode;
        ImsPhoneConnection pendingConnection;
        synchronized (mSyncHold) {
            mLastDialArgs = dialArgs;
            if (deferDial == DeferDial.INVALID || deferDial == DeferDial.ENABLE) {
                // deferDial will be set to ENABLE if extra handling is required on the other sub,
                // ex:holding active call on the other sub, before dial request can be
                // instantiated. The flag tells ImsPhoneCallTracker to create the connection without
                // submitting the DIAL request to lower layers. Once extra handling has been
                // completed, deferDial will be set to DISABLE and DIAL request can be sent.
                // For legacy non DSDA use case, deferDial is INVALID
                pendingConnection = new ImsPhoneConnection(mPhone,
                        participantsToDial, this, mForegroundCall,
                        false);
                // Don't rely on the mPendingMO in this method; if the modem calls back through
                // onCallProgressing, we'll end up nulling out mPendingMO, which means that
                // TelephonyConnectionService would treat this call as an MMI code, which it is not,
                // which would mean that the MMI code dialog would error out.
                mPendingMO = pendingConnection;
                pendingConnection.setVideoState(videoState);
                if (dialArgs.rttTextStream != null) {
                    log("startConference: setting RTT stream on mPendingMO");
                    pendingConnection.setCurrentRttTextStream(dialArgs.rttTextStream);
                }
            } else {
                if (mPendingMO == null) {
                    // If deferDial is DISABLE, pendingMO should already have been created
                    throw new CallStateException("mPendingMo cannot be null. Incorrect dialargs");
                }
                // Reset DeferDial to default value INVALID and dial as usual
                deferDial = DeferDial.INVALID;
                pendingConnection = mPendingMO;
            }
        }
        pendingConnection.setDeferDialStatus(deferDial);

        if (deferDial == DeferDial.INVALID) {
            // mPendingMO needs to be added to the internal list of connections only once.For DSDA
            // across sub dial, this can be done at the time of creation of mPendingMO or when the
            // 2nd dial request comes. We are adding the connection when the 2nd dial request
            // comes as the defer flag gets reset to INVALID thus keeping legacy behavior the same
            addConnection(pendingConnection);
        }

        if (!holdBeforeDial) {
            dialInternal(pendingConnection, clirMode, videoState, dialArgs.intentExtras);
        }

        updatePhoneState();
        mPhone.notifyPreciseCallStateChanged();

        return pendingConnection;
    }

    @UnsupportedAppUsage(maxTargetSdk = Build.VERSION_CODES.R, trackingBug = 170729553)
    public Connection dial(String dialString, int videoState, Bundle intentExtras) throws
            CallStateException {
        ImsPhone.ImsDialArgs dialArgs =  new ImsPhone.ImsDialArgs.Builder()
                .setIntentExtras(intentExtras)
                .setVideoState(videoState)
                .setClirMode(getClirMode())
                .build();
        return dial(dialString, dialArgs);
    }

    public synchronized Connection dial(String dialString, ImsPhone.ImsDialArgs dialArgs)
            throws CallStateException {
        boolean isPhoneInEcmMode = isPhoneInEcbm();
        boolean isPhoneInEmergencyMode = isPhoneInEmergencyMode();
        boolean isEmergencyNumber = dialArgs.isEmergency;
        boolean isWpsCall = dialArgs.isWpsCall;

        if (!shouldNumberBePlacedOnIms(isEmergencyNumber, dialString)) {
            Rlog.i(LOG_TAG, "dial: shouldNumberBePlacedOnIms = false");
            mOperationLocalLog.log("dial: shouldNumberBePlacedOnIms = false");
            throw new CallStateException(CS_FALLBACK);
        }

        int clirMode = dialArgs.clirMode;
        int videoState = dialArgs.videoState;
        DeferDial deferDial = dialArgs.deferDial;

        if (DBG) log("dial clirMode=" + clirMode);
        String origNumber = dialString;
        if (isEmergencyNumber) {
            clirMode = CommandsInterface.CLIR_SUPPRESSION;
            if (DBG) log("dial emergency call, set clirModIe=" + clirMode);
        } else {
            dialString = convertNumberIfNecessary(mPhone, dialString);
        }

        mClirMode = clirMode;
        boolean holdBeforeDial = prepareForDialing(dialArgs);

        if (isPhoneInEcmMode && isEmergencyNumber) {
            EcbmHandler.getInstance().handleTimerInEmergencyCallbackMode(EcbmHandler.CANCEL_ECM_TIMER);
        }

        // If the call is to an emergency number and the carrier does not support video emergency
        // calls, dial as an audio-only call.
        if (isEmergencyNumber && VideoProfile.isVideo(videoState) &&
                !mAllowEmergencyVideoCalls) {
            loge("dial: carrier does not support video emergency calls; downgrade to audio-only");
            videoState = VideoProfile.STATE_AUDIO_ONLY;
        }

        // Cache the video state for pending MO call.
        mPendingCallVideoState = videoState;

        synchronized (mSyncHold) {
            mLastDialString = dialString;
            mLastDialArgs = dialArgs;
            log("dial: deferDial = " + deferDial);
            if (deferDial == DeferDial.INVALID || deferDial == DeferDial.ENABLE) {
                // deferDial will be set to ENABLE if extra handling is required on the other sub,
                // ex:holding active call on the other sub, before dial request can be
                // instantiated. The flag tells ImsPhoneCallTracker to create the connection without
                // submitting the DIAL request to lower layers. Once extra handling has been
                // completed, deferDial will be set to DISABLE and DIAL request can be sent.
                // For legacy non DSDA use case, deferDial is INVALID
                mPendingMO = new ImsPhoneConnection(mPhone, dialString, this, mForegroundCall,
                        isEmergencyNumber, isWpsCall);
                mOperationLocalLog.log("dial requested. connId="
                        + System.identityHashCode(mPendingMO));
            } else {
                if (mPendingMO == null) {
                    // If deferDial is DISABLE, pendingMO should already have been created
                    throw new CallStateException("mPendingMo cannot be null. Incorrect dialargs");
                }
                // Reset DeferDial to default value INVALID and dial as usual
                deferDial = DeferDial.INVALID;
            }
            mPendingMO.setDeferDialStatus(deferDial);
            if (isEmergencyNumber && dialArgs != null && dialArgs.intentExtras != null) {
                Rlog.i(LOG_TAG, "dial ims emergency dialer: " + dialArgs.intentExtras.getBoolean(
                        TelecomManager.EXTRA_IS_USER_INTENT_EMERGENCY_CALL));
                mPendingMO.setHasKnownUserIntentEmergency(dialArgs.intentExtras.getBoolean(
                        TelecomManager.EXTRA_IS_USER_INTENT_EMERGENCY_CALL));
            }
            mPendingMO.setVideoState(videoState);
            if (dialArgs.rttTextStream != null) {
                log("dial: setting RTT stream on mPendingMO");
                mPendingMO.setCurrentRttTextStream(dialArgs.rttTextStream);
            }
        }

        if (deferDial == DeferDial.INVALID) {
            // mPendingMO needs to be added to the internal list of connections only once.For DSDA
            // across sub dial, this can be done at the time of creation of mPendingMO or when the
            // 2nd dial request comes. We are adding the connection when the 2nd dial request
            // comes as the defer flag gets reset to INVALID thus keeping legacy behavior the same
            addConnection(mPendingMO);
        }

        if (!holdBeforeDial) {
            if ((!isPhoneInEmergencyMode) || (isPhoneInEmergencyMode && isEmergencyNumber)) {
                dialInternal(mPendingMO, clirMode, videoState, dialArgs.retryCallFailCause,
                        dialArgs.retryCallFailNetworkType, dialArgs.intentExtras);
            } else {
                try {
                    exitEmergencyMode();
                } catch (Exception e) {
                    e.printStackTrace();
                    throw new CallStateException("service not available");
                }
                EcbmHandler.getInstance().setOnEcbModeExitResponse(this,
                        EVENT_EXIT_ECM_RESPONSE_CDMA, null);
                pendingCallClirMode = clirMode;
                mPendingCallVideoState = videoState;
                mPendingIntentExtras = dialArgs.intentExtras;
                pendingCallInEcm = true;
            }
        }

        if (mNumberConverted) {
            mPendingMO.restoreDialedNumberAfterConversion(origNumber);
            mNumberConverted = false;
        }

        updatePhoneState();
        mPhone.notifyPreciseCallStateChanged();

        return mPendingMO;
    }

    boolean isImsServiceReady() {
        if (mImsManager == null) {
            return false;
        }

        return mImsManager.isServiceReady();
    }

    private boolean shouldNumberBePlacedOnIms(boolean isEmergency, String number) {
        int processCallResult;
        try {
            if (mImsManager != null) {
                processCallResult = mImsManager.shouldProcessCall(isEmergency,
                        new String[]{number});
                Rlog.i(LOG_TAG, "shouldProcessCall: number: " + Rlog.pii(LOG_TAG, number)
                        + ", result: " + processCallResult);
            } else {
                Rlog.w(LOG_TAG, "ImsManager unavailable, shouldProcessCall returning false.");
                return false;
            }
        } catch (ImsException e) {
            Rlog.w(LOG_TAG, "ImsService unavailable, shouldProcessCall returning false.");
            return false;
        }
        switch(processCallResult) {
            case MmTelFeature.PROCESS_CALL_IMS: {
                // The ImsService wishes to place the call over IMS
                return true;
            }
            case MmTelFeature.PROCESS_CALL_CSFB: {
                Rlog.i(LOG_TAG, "shouldProcessCall: place over CSFB instead.");
                return false;
            }
            default: {
                Rlog.w(LOG_TAG, "shouldProcessCall returned unknown result.");
                return false;
            }
        }
    }

    /**
     * Determines if the device will respect the value of the
     * {@link CarrierConfigManager#KEY_ALLOW_HOLD_IN_IMS_CALL_BOOL} configuration option.
     *
     * @return {@code false} if the device always supports holding IMS calls, {@code true} if it
     *      will use {@link CarrierConfigManager#KEY_ALLOW_HOLD_IN_IMS_CALL_BOOL} to determine if
     *      hold is supported.
     */
    private boolean doesDeviceRespectHoldCarrierConfig() {
        Phone phone = getPhone();
        if (phone == null) {
            return true;
        }
        return phone.getContext().getResources().getBoolean(
                com.android.internal.R.bool.config_device_respects_hold_carrier_config);
    }

    /**
     * Caches frequently used carrier configuration items locally and notifies ImsService of new
     * configuration if the subId is valid (there is an active sub ID loaded).
     *
     * @param subId The sub id to use to update configuration, may be invalid if a SIM has been
     *              removed.
     */
    private void updateCarrierConfiguration(int subId, PersistableBundle carrierConfig) {
        // start by assuming the carrier config is not loaded for the provided subscription.
        mCarrierConfigLoadedForSubscription = false;

        if (carrierConfig == null) {
            loge("updateCarrierConfiguration: carrier config is null, skipping.");
            return;
        }

        // Ensure the local cache is up to date first (including default config for no SIM case) in
        // ImsPhoneCallTracker to ensure we do not carry over settings from the previously inserted
        // SIM for things like emergency calling.
        updateCarrierConfigCache(carrierConfig);
        log("updateCarrierConfiguration: Updating mAllowEmergencyVideoCalls = "
                + mAllowEmergencyVideoCalls);
        // Check for changes due to carrier config.
        maybeConfigureRtpHeaderExtensions();

        if (!SubscriptionController.getInstance().isActiveSubId(subId)) {
            loge("updateCarrierConfiguration: skipping notification to ImsService, non"
                    + "active subId = " + subId);
            return;
        }

        Phone defaultPhone = getPhone().getDefaultPhone();
        if (defaultPhone != null && defaultPhone.getIccCard() != null) {
            IccCardConstants.State state = defaultPhone.getIccCard().getState();
            // Bypass until PIN/PUK lock is removed as to ensure that we do not push a config down
            // when the device is still locked. A CARRIER_CONFIG_CHANGED indication will be sent
            // once the device moves to ready.
            if (state != null && (!state.iccCardExist() || state.isPinLocked())) {
                loge("updateCarrierConfiguration: card state is not ready, skipping "
                        + "notification to ImsService. State= " + state);
                return;
            }
        }

        if (!CarrierConfigManager.isConfigForIdentifiedCarrier(carrierConfig)) {
            logi("updateCarrierConfiguration: Empty or default carrier config, skipping "
                    + "notification to ImsService.");
            return;
        }
        QtiImsUtils.updateRttConfigCache(mPhone.getContext(),mPhone.getPhoneId(), carrierConfig);

        // Only update the ImsService configurations for the case where a new subscription has been
        // loaded and is active.
        logi("updateCarrierConfiguration: Updating ImsService configs.");
        mCarrierConfigLoadedForSubscription = true;
        updateImsServiceConfig();
    }

    /**
     * Updates the local carrier config cache from a bundle obtained from the carrier config
     * manager.  Also supports unit testing by injecting configuration at test time.
     * @param carrierConfig The config bundle.
     */
    @VisibleForTesting
    public void updateCarrierConfigCache(PersistableBundle carrierConfig) {
        mAllowEmergencyVideoCalls =
                carrierConfig.getBoolean(CarrierConfigManager.KEY_ALLOW_EMERGENCY_VIDEO_CALLS_BOOL);
        mTreatDowngradedVideoCallsAsVideoCalls =
                carrierConfig.getBoolean(
                        CarrierConfigManager.KEY_TREAT_DOWNGRADED_VIDEO_CALLS_AS_VIDEO_CALLS_BOOL);
        mDropVideoCallWhenAnsweringAudioCall =
                carrierConfig.getBoolean(
                        CarrierConfigManager.KEY_DROP_VIDEO_CALL_WHEN_ANSWERING_AUDIO_CALL_BOOL);
        mAllowAddCallDuringVideoCall =
                carrierConfig.getBoolean(
                        CarrierConfigManager.KEY_ALLOW_ADD_CALL_DURING_VIDEO_CALL_BOOL);
        mAllowHoldingVideoCall =
                carrierConfig.getBoolean(
                        CarrierConfigManager.KEY_ALLOW_HOLD_VIDEO_CALL_BOOL);
        mNotifyVtHandoverToWifiFail = carrierConfig.getBoolean(
                CarrierConfigManager.KEY_NOTIFY_VT_HANDOVER_TO_WIFI_FAILURE_BOOL);
        mSupportDowngradeVtToAudio = carrierConfig.getBoolean(
                CarrierConfigManager.KEY_SUPPORT_DOWNGRADE_VT_TO_AUDIO_BOOL);
        mNotifyHandoverVideoFromWifiToLTE = carrierConfig.getBoolean(
                CarrierConfigManager.KEY_NOTIFY_HANDOVER_VIDEO_FROM_WIFI_TO_LTE_BOOL);
        mNotifyHandoverVideoFromLTEToWifi = carrierConfig.getBoolean(
                CarrierConfigManager.KEY_NOTIFY_HANDOVER_VIDEO_FROM_LTE_TO_WIFI_BOOL);
        mIgnoreDataEnabledChangedForVideoCalls = carrierConfig.getBoolean(
                CarrierConfigManager.KEY_IGNORE_DATA_ENABLED_CHANGED_FOR_VIDEO_CALLS);
        mIsViLteDataMetered = carrierConfig.getBoolean(
                CarrierConfigManager.KEY_VILTE_DATA_IS_METERED_BOOL);
        mSupportPauseVideo = carrierConfig.getBoolean(
                CarrierConfigManager.KEY_SUPPORT_PAUSE_IMS_VIDEO_CALLS_BOOL);
        mAlwaysPlayRemoteHoldTone = carrierConfig.getBoolean(
                CarrierConfigManager.KEY_ALWAYS_PLAY_REMOTE_HOLD_TONE_BOOL);
        mAutoRetryFailedWifiEmergencyCall = carrierConfig.getBoolean(
                CarrierConfigManager.KEY_AUTO_RETRY_FAILED_WIFI_EMERGENCY_CALL);
        mSupportCepOnPeer = carrierConfig.getBoolean(
                CarrierConfigManager.KEY_SUPPORT_IMS_CONFERENCE_EVENT_PACKAGE_ON_PEER_BOOL);
        mSupportD2DUsingRtp = carrierConfig.getBoolean(
                CarrierConfigManager.KEY_SUPPORTS_DEVICE_TO_DEVICE_COMMUNICATION_USING_RTP_BOOL);
        mSupportSdpForRtpHeaderExtensions = carrierConfig.getBoolean(
                CarrierConfigManager
                        .KEY_SUPPORTS_SDP_NEGOTIATION_OF_D2D_RTP_HEADER_EXTENSIONS_BOOL);
        mIgnoreResetUtCapability =  carrierConfig.getBoolean(
                CarrierConfigManager.KEY_IGNORE_RESET_UT_CAPABILITY_BOOL);
        mAllowHoldingCall = carrierConfig.getBoolean(
                CarrierConfigManager.KEY_ALLOW_HOLD_IN_IMS_CALL_BOOL);

        if (mPhone.getContext().getResources().getBoolean(
                com.android.internal.R.bool.config_allow_ussd_over_ims)) {
            mUssdMethod = carrierConfig.getInt(CarrierConfigManager.KEY_CARRIER_USSD_METHOD_INT);
        }

        if (!mImsReasonCodeMap.isEmpty()) {
            mImsReasonCodeMap.clear();
        }
        String[] mappings = carrierConfig
                .getStringArray(CarrierConfigManager.KEY_IMS_REASONINFO_MAPPING_STRING_ARRAY);
        if (mappings != null && mappings.length > 0) {
            for (String mapping : mappings) {
                String[] values = mapping.split(Pattern.quote("|"));
                if (values.length != 3) {
                    continue;
                }

                try {
                    Integer fromCode;
                    if (values[0].equals("*")) {
                        fromCode = null;
                    } else {
                        fromCode = Integer.parseInt(values[0]);
                    }
                    String message = values[1];
                    if (message == null) {
                        message = "";
                    }
                    else if (message.equals("*")) {
                        message = null;
                    }
                    int toCode = Integer.parseInt(values[2]);

                    addReasonCodeRemapping(fromCode, message, toCode);
                    log("Loaded ImsReasonInfo mapping :" +
                            " fromCode = " + (fromCode == null ? "any" : fromCode) +
                            " ; message = " + (message == null ? "any" : message) +
                            " ; toCode = " + toCode);
                } catch (NumberFormatException nfe) {
                    loge("Invalid ImsReasonInfo mapping found: " + mapping);
                }
            }
        } else {
            log("No carrier ImsReasonInfo mappings defined.");
        }

        mAllowRttWhileRoaming = carrierConfig.getBoolean
                (CarrierConfigManager.KEY_RTT_SUPPORTED_WHILE_ROAMING_BOOL);
    }

    @UnsupportedAppUsage(maxTargetSdk = Build.VERSION_CODES.R, trackingBug = 170729553)
    private void handleEcmTimer(int action) {
        EcbmHandler.getInstance().handleTimerInEmergencyCallbackMode(action);
    }

    private void dialInternal(ImsPhoneConnection conn, int clirMode, int videoState,
            Bundle intentExtras) {
        dialInternal(conn, clirMode, videoState, ImsReasonInfo.CODE_UNSPECIFIED,
                TelephonyManager.NETWORK_TYPE_UNKNOWN, intentExtras);
    }

    private void dialInternal(ImsPhoneConnection conn, int clirMode, int videoState,
            int retryCallFailCause, int retryCallFailNetworkType, Bundle intentExtras) {
        if (conn == null || conn.getDeferDialStatus() == DeferDial.ENABLE) {
            // do not dial if deferDial is enabled
            return;
        }
        log("dialInternal: conn.getDeferDialStatus " + conn.getDeferDialStatus());
        if (!conn.isAdhocConference() &&
                (conn.getAddress()== null || conn.getAddress().length() == 0
                || conn.getAddress().indexOf(PhoneNumberUtils.WILD) >= 0)) {
            // Phone number is invalid
            conn.setDisconnectCause(DisconnectCause.INVALID_NUMBER);
            sendEmptyMessageDelayed(EVENT_HANGUP_PENDINGMO, TIMEOUT_HANGUP_PENDINGMO);
            return;
        }

        // Always unmute when initiating a new call
        setMute(false);
        boolean isEmergencyCall = conn.isEmergency();
        int serviceType = isEmergencyCall
                ? ImsCallProfile.SERVICE_TYPE_EMERGENCY : ImsCallProfile.SERVICE_TYPE_NORMAL;
        int callType = ImsCallProfile.getCallTypeFromVideoState(videoState);
        //TODO(vt): Is this sufficient?  At what point do we know the video state of the call?
        conn.setVideoState(videoState);

        try {
            String[] callees = new String[] { conn.getAddress() };
            ImsCallProfile profile = mImsManager.createCallProfile(serviceType, callType);
            if (conn.isAdhocConference()) {
                profile.setCallExtraBoolean(ImsCallProfile.EXTRA_CONFERENCE, true);
                // Also set value for EXTRA_CONFERENCE_DEPRECATED in case receivers are using old
                // values.
                profile.setCallExtraBoolean(ImsCallProfile.EXTRA_CONFERENCE_DEPRECATED, true);
            }
            profile.setCallExtraInt(ImsCallProfile.EXTRA_OIR, clirMode);
            profile.setCallExtraInt(ImsCallProfile.EXTRA_RETRY_CALL_FAIL_REASON,
                    retryCallFailCause);
            profile.setCallExtraInt(ImsCallProfile.EXTRA_RETRY_CALL_FAIL_NETWORKTYPE,
                    retryCallFailNetworkType);

            if (isEmergencyCall) {
                // Set emergency call information in ImsCallProfile
                setEmergencyCallInfo(profile, conn);
            }

            boolean isStartRttCall = true;

            // Translate call subject intent-extra from Telecom-specific extra key to the
            // ImsCallProfile key.
            if (intentExtras != null) {
                if (intentExtras.containsKey(android.telecom.TelecomManager.EXTRA_CALL_SUBJECT)) {
                    intentExtras.putString(ImsCallProfile.EXTRA_DISPLAY_TEXT,
                            cleanseInstantLetteringMessage(intentExtras.getString(
                                    android.telecom.TelecomManager.EXTRA_CALL_SUBJECT))
                    );
                    profile.setCallExtra(ImsCallProfile.EXTRA_CALL_SUBJECT,
                            intentExtras.getString(TelecomManager.EXTRA_CALL_SUBJECT));
                }

                boolean isExtraStartRttCall = intentExtras.getBoolean(
                    android.telecom.TelecomManager.EXTRA_START_CALL_WITH_RTT, true);
                boolean isSettingStartRttCall = QtiImsUtils.canStartRttCall(mPhone.getPhoneId(),
                                                                            mPhone.getContext());
                isStartRttCall = isExtraStartRttCall && isSettingStartRttCall;
                if (DBG) log("dialInternal: isStartRttCall = " + isStartRttCall);

                if (intentExtras.containsKey(android.telecom.TelecomManager.EXTRA_PRIORITY)) {
                    profile.setCallExtraInt(ImsCallProfile.EXTRA_PRIORITY, intentExtras.getInt(
                            android.telecom.TelecomManager.EXTRA_PRIORITY));
                }

                if (intentExtras.containsKey(android.telecom.TelecomManager.EXTRA_LOCATION)) {
                    profile.setCallExtraParcelable(ImsCallProfile.EXTRA_LOCATION,
                            intentExtras.getParcelable(
                                    android.telecom.TelecomManager.EXTRA_LOCATION));
                }

                if (intentExtras.containsKey(
                        android.telecom.TelecomManager.EXTRA_OUTGOING_PICTURE)) {
                    String url = TelephonyLocalConnection.getCallComposerServerUrlForHandle(
                            mPhone.getSubId(), ((ParcelUuid) intentExtras.getParcelable(
                                    TelecomManager.EXTRA_OUTGOING_PICTURE)).getUuid());
                    profile.setCallExtra(ImsCallProfile.EXTRA_PICTURE_URL, url);
                }

                // Set the RTT mode to 1 if sim supports RTT and if the connection has
                // valid RTT text stream
                if (isRttSupported() && conn.hasRttTextStream() && isStartRttCall && isRttOn()) {
                    if (DBG) log("dialInternal: setting RTT mode to full");
                    profile.mMediaProfile.mRttMode = ImsStreamMediaProfile.RTT_MODE_FULL;
                }

                if (intentExtras.containsKey(ImsCallProfile.EXTRA_IS_CALL_PULL)) {
                    profile.mCallExtras.putBoolean(ImsCallProfile.EXTRA_IS_CALL_PULL,
                            intentExtras.getBoolean(ImsCallProfile.EXTRA_IS_CALL_PULL));
                    int dialogId = intentExtras.getInt(
                            ImsExternalCallTracker.EXTRA_IMS_EXTERNAL_CALL_ID);
                    conn.setIsPulledCall(true);
                    conn.setPulledDialogId(dialogId);
                }

                // Pack the OEM-specific call extras.
                profile.mCallExtras.putBundle(ImsCallProfile.EXTRA_OEM_EXTRAS, intentExtras);

                // NOTE: Extras to be sent over the network are packed into the
                // intentExtras individually, with uniquely defined keys.
                // These key-value pairs are processed by IMS Service before
                // being sent to the lower layers/to the network.
            }

            // Override RTT mode as per operator requirements not supported by AOSP
            if (isStartRttCall && canMakeRttCall(profile, isEmergencyCall)) {
                int mode = QtiImsUtils.getRttOperatingMode(
                        mPhone.getPhoneId(), mPhone.getContext());
                if (DBG) log("dialInternal: set RTT operation mode: " + mode);
                profile.getMediaProfile().setRttMode(mode);
            }

            mPhone.getVoiceCallSessionStats().onImsDial(conn);

            ImsCall imsCall = mImsManager.makeCall(profile,
                    conn.isAdhocConference() ? conn.getParticipantsToDial() : callees,
                    mImsCallListener);
            conn.setImsCall(imsCall);

            mMetrics.writeOnImsCallStart(mPhone.getPhoneId(), imsCall.getSession());

            setVideoCallProvider(conn, imsCall);
            conn.setAllowAddCallDuringVideoCall(mAllowAddCallDuringVideoCall);
            conn.setAllowHoldingVideoCall(mAllowHoldingVideoCall);
        } catch (ImsException e) {
            loge("dialInternal : " + e);
            mOperationLocalLog.log("dialInternal exception: " + e);
            conn.setDisconnectCause(DisconnectCause.ERROR_UNSPECIFIED);
            sendEmptyMessageDelayed(EVENT_HANGUP_PENDINGMO, TIMEOUT_HANGUP_PENDINGMO);
        } catch (RemoteException e) {
        }
    }

    /**
     * Accepts a call with the specified video state.  The video state is the video state that the
     * user has agreed upon in the InCall UI.
     *
     * @param videoState The video State
     * @throws CallStateException
     */
    public void acceptCall(int videoState) throws CallStateException {
        if (DBG) log("acceptCall");
        mOperationLocalLog.log("accepted incoming call");

        if (!isInDsdaMode() && (mForegroundCall.getState().isAlive()
                && mBackgroundCall.getState().isAlive())) {
            throw new CallStateException("cannot accept call");
        } else if (hasMaximumLiveCalls()) {
            // Scenario: ACTIVE + HELD or HELD + HELD
            // Create room to accept incoming call
            hangupFirstHeldCall();
        }

        ImsStreamMediaProfile mediaProfile = new ImsStreamMediaProfile();
        if ((mRingingCall.getState() == ImsPhoneCall.State.WAITING)
                && mForegroundCall.getState().isAlive()) {
            setMute(false);

            boolean answeringWillDisconnect = false;
            ImsCall activeCall = mForegroundCall.getImsCall();
            ImsCall ringingCall = mRingingCall.getImsCall();
            if (mForegroundCall.hasConnections() && mRingingCall.hasConnections()) {
                answeringWillDisconnect =
                        shouldDisconnectActiveCallOnAnswer(activeCall, ringingCall);
            }

            // Cache video state for pending MT call.
            mPendingCallVideoState = videoState;

            if (answeringWillDisconnect) {
                // We need to disconnect the foreground call before answering the background call.
                mForegroundCall.hangup();
                mPhone.getVoiceCallSessionStats().onImsAcceptCall(mRingingCall.getConnections());
                try {
                    mediaProfile = addRttAttributeIfRequired(ringingCall, mediaProfile);
                    ringingCall.accept(ImsCallProfile.getCallTypeFromVideoState(videoState),
                            mediaProfile);
                } catch (ImsException e) {
                    throw new CallStateException("cannot accept call");
                }
            } else {
                holdActiveCallForWaitingCall();
            }
        } else if (mRingingCall.getState().isRinging()) {
            if (DBG) log("acceptCall: incoming...");
            // Always unmute when answering a new call
            setMute(false);
            try {
                ImsCall imsCall = mRingingCall.getImsCall();
                if (imsCall != null) {
                    mPhone.getVoiceCallSessionStats().onImsAcceptCall(
                            mRingingCall.getConnections());
                    mediaProfile = addRttAttributeIfRequired(imsCall, mediaProfile);
                    imsCall.accept(ImsCallProfile.getCallTypeFromVideoState(videoState),
                            mediaProfile);
                    mMetrics.writeOnImsCommand(mPhone.getPhoneId(), imsCall.getSession(),
                            ImsCommand.IMS_CMD_ACCEPT);
                } else {
                    throw new CallStateException("no valid ims call");
                }
            } catch (ImsException e) {
                throw new CallStateException("cannot accept call");
            }
        } else {
            throw new CallStateException("phone not ringing");
        }
    }

    public void rejectCall () throws CallStateException {
        if (DBG) log("rejectCall");
        mOperationLocalLog.log("rejected incoming call");

        if (mRingingCall.getState().isRinging()) {
            hangup(mRingingCall);
        } else {
            throw new CallStateException("phone not ringing");
        }
    }

    /**
     * Set the emergency call information if it is an emergency call.
     */
    private void setEmergencyCallInfo(ImsCallProfile profile, Connection conn) {
        EmergencyNumber num = conn.getEmergencyNumberInfo();
        if (num != null) {
            profile.setEmergencyCallInfo(num, conn.hasKnownUserIntentEmergency());
        }
    }

    @UnsupportedAppUsage(maxTargetSdk = Build.VERSION_CODES.R, trackingBug = 170729553)
    private void switchAfterConferenceSuccess() {
        if (DBG) log("switchAfterConferenceSuccess fg =" + mForegroundCall.getState() +
                ", bg = " + mBackgroundCall.getState());

        if (mBackgroundCall.getState() == ImsPhoneCall.State.HOLDING) {
            log("switchAfterConferenceSuccess");
            mForegroundCall.switchWith(mBackgroundCall);
        }
    }

    private void holdActiveCallForPendingMo() throws CallStateException {
        if (mHoldSwitchingState == HoldSwapState.PENDING_SINGLE_CALL_HOLD
                || mHoldSwitchingState == HoldSwapState.SWAPPING_ACTIVE_AND_HELD
                || mHoldSwitchingState == HoldSwapState.PENDING_DOUBLE_CALL_HOLD) {
            logi("Ignoring hold request while already holding or swapping");
            return;
        }
        HoldSwapState oldHoldState = mHoldSwitchingState;
        ImsCall callToHold = mForegroundCall.getImsCall();

        mHoldSwitchingState = HoldSwapState.HOLDING_TO_DIAL_OUTGOING;
        logHoldSwapState("holdActiveCallForPendingMo");

        mForegroundCall.switchWith(mBackgroundCall);
        try {
            callToHold.hold();
            mMetrics.writeOnImsCommand(mPhone.getPhoneId(), callToHold.getSession(),
                    ImsCommand.IMS_CMD_HOLD);
        } catch (ImsException e) {
            mForegroundCall.switchWith(mBackgroundCall);
            mHoldSwitchingState = oldHoldState;
            logHoldSwapState("holdActiveCallForPendingMo - fail");
            throw new CallStateException(e.getMessage());
        }
    }

    /**
     * Holds the active call, possibly resuming the already-held background call if it exists.
     */
    public void holdActiveCall() throws CallStateException {
        if (mForegroundCall.getState() == ImsPhoneCall.State.ACTIVE) {
            if (mHoldSwitchingState == HoldSwapState.PENDING_SINGLE_CALL_HOLD
                    || mHoldSwitchingState == HoldSwapState.SWAPPING_ACTIVE_AND_HELD
                    || mHoldSwitchingState == HoldSwapState.PENDING_DOUBLE_CALL_HOLD) {
                logi("Ignoring hold request while already holding or swapping");
                return;
            }
            HoldSwapState oldHoldState = mHoldSwitchingState;
            ImsCall callToHold = mForegroundCall.getImsCall();
            if (mBackgroundCall.getState().isAlive()) {
                mCallExpectedToResume = mBackgroundCall.getImsCall();
                mHoldSwitchingState = HoldSwapState.SWAPPING_ACTIVE_AND_HELD;
            } else {
                mHoldSwitchingState = HoldSwapState.PENDING_SINGLE_CALL_HOLD;
            }
            logHoldSwapState("holdActiveCall");
            mForegroundCall.switchWith(mBackgroundCall);
            try {
                callToHold.hold();
                mMetrics.writeOnImsCommand(mPhone.getPhoneId(), callToHold.getSession(),
                        ImsCommand.IMS_CMD_HOLD);
            } catch (ImsException | NullPointerException e) {
                mForegroundCall.switchWith(mBackgroundCall);
                mHoldSwitchingState = oldHoldState;
                logHoldSwapState("holdActiveCall - fail");
                throw new CallStateException(e.getMessage());
            }
        }
    }

    /**
     * Holds the active call and does not perform swapping even if there is an ACTIVE call
     * @throws CallStateException
     */
    public void holdActiveCallOnly() throws CallStateException {
        if (mForegroundCall.getState() != ImsPhoneCall.State.ACTIVE) {
            return;
        }
        if (mHoldSwitchingState == HoldSwapState.PENDING_SINGLE_CALL_HOLD
                || mHoldSwitchingState == HoldSwapState.SWAPPING_ACTIVE_AND_HELD
                || mHoldSwitchingState == HoldSwapState.PENDING_DOUBLE_CALL_HOLD) {
            logi("Ignoring hold request while already holding or swapping");
            return;
        }
        if (!mBackgroundCall.getState().isAlive()) {
            // there is only one ACTIVE call, legacy single hold use case
            holdActiveCall();
            return;
        }
        // case: ACTIVE + HELD, trying to hold active call
        HoldSwapState oldHoldState = mHoldSwitchingState;
        ImsCall callToHold = mForegroundCall.getImsCall();
        mHoldSwitchingState = HoldSwapState.PENDING_DOUBLE_CALL_HOLD;
        logHoldSwapState("holdActiveCallOnly");
        try {
            callToHold.hold();
            mMetrics.writeOnImsCommand(mPhone.getPhoneId(), callToHold.getSession(),
                    ImsCommand.IMS_CMD_HOLD);
        } catch (ImsException e) {
            mHoldSwitchingState = oldHoldState;
            logHoldSwapState("holdActiveCall - fail");
            throw new CallStateException(e.getMessage());
        }
    }

    /**
     * Hold the currently active call in order to answer the waiting call.
     */
    public void holdActiveCallForWaitingCall() throws CallStateException {
        boolean switchingWithWaitingCall = !mBackgroundCall.getState().isAlive()
                && mRingingCall.getState() == ImsPhoneCall.State.WAITING;
        if (switchingWithWaitingCall) {
            ImsCall callToHold = mForegroundCall.getImsCall();
            mCallExpectedToResume = mRingingCall.getImsCall();
            HoldSwapState oldHoldState = mHoldSwitchingState;
            mHoldSwitchingState = HoldSwapState.HOLDING_TO_ANSWER_INCOMING;
            ImsCall callExpectedToResume = mCallExpectedToResume;
            mCallExpectedToResume = mRingingCall.getImsCall();
            mForegroundCall.switchWith(mBackgroundCall);
            logHoldSwapState("holdActiveCallForWaitingCall");
            try {
                callToHold.hold();
                mMetrics.writeOnImsCommand(mPhone.getPhoneId(), callToHold.getSession(),
                        ImsCommand.IMS_CMD_HOLD);
            } catch (ImsException e) {
                mForegroundCall.switchWith(mBackgroundCall);
                mHoldSwitchingState = oldHoldState;
                mCallExpectedToResume = callExpectedToResume;
                logHoldSwapState("holdActiveCallForWaitingCall - fail");
                throw new CallStateException(e.getMessage());
            }
        }
    }

    /**
     * Unhold the currently held call.
     */
    public void unholdHeldCall() throws CallStateException {
        ImsCall imsCall = mBackgroundCall.getImsCall();
        if (mHoldSwitchingState == HoldSwapState.PENDING_SINGLE_CALL_UNHOLD
                || mHoldSwitchingState == HoldSwapState.SWAPPING_ACTIVE_AND_HELD
                || mHoldSwitchingState == HoldSwapState.PENDING_DOUBLE_CALL_HOLD) {
            logi("Ignoring unhold request while already unholding or swapping");
            return;
        }
        if (imsCall != null) {
            mCallExpectedToResume = imsCall;
            HoldSwapState oldHoldState = mHoldSwitchingState;
            mHoldSwitchingState = HoldSwapState.PENDING_SINGLE_CALL_UNHOLD;
            mForegroundCall.switchWith(mBackgroundCall);
            logHoldSwapState("unholdCurrentCall");
            try {
                imsCall.resume();
                mMetrics.writeOnImsCommand(mPhone.getPhoneId(), imsCall.getSession(),
                        ImsCommand.IMS_CMD_RESUME);
            } catch (ImsException e) {
                mForegroundCall.switchWith(mBackgroundCall);
                mHoldSwitchingState = oldHoldState;
                logHoldSwapState("unholdCurrentCall - fail");
                throw new CallStateException(e.getMessage());
            }
        }
    }

    /**
     * Unhold a particular held connection in DSDA use case
     */
    public void unholdHeldCall(ImsPhoneConnection connection) throws CallStateException {
        if (mHoldSwitchingState == HoldSwapState.PENDING_SINGLE_CALL_UNHOLD
                || mHoldSwitchingState == HoldSwapState.SWAPPING_ACTIVE_AND_HELD
                || mHoldSwitchingState == HoldSwapState.PENDING_DOUBLE_CALL_HOLD) {
            logi("Ignoring unhold request while already unholding or swapping");
            return;
        }
        if (getBackgroundCallCount() < MAX_BACKGROUND_CALLS_DSDA) {
            // legacy use case where there is only one HELD call
            unholdHeldCall();
            return;
        }
        ImsCall imsCall = connection.getImsCall();
        if (imsCall != null) {
            mCallExpectedToResume = imsCall;
            // case: HELD + HELD, trying to unhold one of the calls
            HoldSwapState oldHoldState = mHoldSwitchingState;
            mHoldSwitchingState = HoldSwapState.PENDING_DOUBLE_CALL_UNHOLD;
            logHoldSwapState("unholdCurrentCall");
            try {
                imsCall.resume();
                mMetrics.writeOnImsCommand(mPhone.getPhoneId(), imsCall.getSession(),
                        ImsCommand.IMS_CMD_RESUME);
            } catch (ImsException e) {
                mHoldSwitchingState = oldHoldState;
                logHoldSwapState("unholdCurrentCall - fail");
                throw new CallStateException(e.getMessage());
            }
        }
    }

    private void resumeForegroundCall() throws ImsException {
        //resume foreground call after holding background call
        //they were switched before holding
        ImsCall imsCall = mForegroundCall.getImsCall();
        if (imsCall != null) {
            if (!imsCall.isPendingHold()) {
                imsCall.resume();
                mMetrics.writeOnImsCommand(mPhone.getPhoneId(), imsCall.getSession(),
                        ImsCommand.IMS_CMD_RESUME);
            } else {
                mHoldSwitchingState =
                        HoldSwapState.PENDING_RESUME_FOREGROUND_AFTER_HOLD;
                logHoldSwapState("resumeForegroundCall - unhold pending; resume request again");
            }
        }
    }

    private void answerWaitingCall() throws ImsException {
        //accept waiting call after holding background call
        ImsCall imsCall = mRingingCall.getImsCall();
        if (imsCall != null) {
            mPhone.getVoiceCallSessionStats().onImsAcceptCall(mRingingCall.getConnections());
            imsCall.accept(
                    ImsCallProfile.getCallTypeFromVideoState(mPendingCallVideoState));
            mMetrics.writeOnImsCommand(mPhone.getPhoneId(), imsCall.getSession(),
                    ImsCommand.IMS_CMD_ACCEPT);
        }
    }

    // Clean up expired cache entries.
    private void maintainConnectTimeCache() {
        long threshold = SystemClock.elapsedRealtime() - TIMEOUT_PARTICIPANT_CONNECT_TIME_CACHE_MS;
        // The cached time is the system elapsed millisecond when the CacheEntry is created.
        mPhoneNumAndConnTime.entrySet().removeIf(e -> e.getValue().mCachedTime < threshold);
        // Remove all the cached records which are older than current caching threshold. Since the
        // queue is FIFO, keep polling records until the queue is empty or the head of the queue is
        // fresh enough.
        while (!mUnknownPeerConnTime.isEmpty()
                && mUnknownPeerConnTime.peek().mCachedTime < threshold) {
            mUnknownPeerConnTime.poll();
        }
    }

    private void cacheConnectionTimeWithPhoneNumber(@NonNull ImsPhoneConnection connection) {
        int callDirection =
                connection.isIncoming() ? android.telecom.Call.Details.DIRECTION_INCOMING
                        : android.telecom.Call.Details.DIRECTION_OUTGOING;
        CacheEntry cachedConnectTime = new CacheEntry(SystemClock.elapsedRealtime(),
                connection.getConnectTime(), connection.getConnectTimeReal(), callDirection);
        maintainConnectTimeCache();
        if (PhoneConstants.PRESENTATION_ALLOWED == connection.getNumberPresentation()) {
            // In case of merging calls with the same number, use the latest connect time. Since
            // that call might be dropped and re-connected. So if the connectTime is earlier than
            // the cache, skip.
            String phoneNumber = getFormattedPhoneNumber(connection.getAddress());
            if (mPhoneNumAndConnTime.containsKey(phoneNumber)
                    && connection.getConnectTime()
                        <= mPhoneNumAndConnTime.get(phoneNumber).mConnectTime) {
                // Use the latest connect time.
                return;
            }
            mPhoneNumAndConnTime.put(phoneNumber, cachedConnectTime);
        } else {
            mUnknownPeerConnTime.add(cachedConnectTime);
        }
    }

    private CacheEntry findConnectionTimeUsePhoneNumber(
            @NonNull ConferenceParticipant participant) {
        maintainConnectTimeCache();
        if (PhoneConstants.PRESENTATION_ALLOWED == participant.getParticipantPresentation()) {
            if (participant.getHandle() == null
                    || participant.getHandle().getSchemeSpecificPart() == null) {
                return null;
            }

            String number = ConferenceParticipant.getParticipantAddress(participant.getHandle(),
                    getCountryIso()).getSchemeSpecificPart();
            if (TextUtils.isEmpty(number)) {
                return null;
            }
            String formattedNumber = getFormattedPhoneNumber(number);
            return mPhoneNumAndConnTime.get(formattedNumber);
        } else {
            return mUnknownPeerConnTime.poll();
        }
    }

    private String getFormattedPhoneNumber(String number) {
        String countryIso = getCountryIso();
        if (countryIso == null) {
            return number;
        }
        String phoneNumber = PhoneNumberUtils.formatNumberToE164(number, countryIso);
        return phoneNumber == null ? number : phoneNumber;
    }

    private String getCountryIso() {
        int subId = mPhone.getSubId();
        SubscriptionInfo info =
                SubscriptionManager.from(mPhone.getContext()).getActiveSubscriptionInfo(subId);
        return info == null ? null : info.getCountryIso();
    }

    public void
    conference() {
        ImsCall fgImsCall = mForegroundCall.getImsCall();
        if (fgImsCall == null) {
            log("conference no foreground ims call");
            return;
        }

        ImsCall bgImsCall = mBackgroundCall.getImsCall();
        if (bgImsCall == null) {
            log("conference no background ims call");
            return;
        }

        if (fgImsCall.isCallSessionMergePending()) {
            log("conference: skip; foreground call already in process of merging.");
            return;
        }

        if (bgImsCall.isCallSessionMergePending()) {
            log("conference: skip; background call already in process of merging.");
            return;
        }

        // Keep track of the connect time of the earliest call so that it can be set on the
        // {@code ImsConference} when it is created.
        long foregroundConnectTime = mForegroundCall.getEarliestConnectTime();
        long backgroundConnectTime = mBackgroundCall.getEarliestConnectTime();
        long conferenceConnectTime;
        if (foregroundConnectTime > 0 && backgroundConnectTime > 0) {
            conferenceConnectTime = Math.min(mForegroundCall.getEarliestConnectTime(),
                    mBackgroundCall.getEarliestConnectTime());
            log("conference - using connect time = " + conferenceConnectTime);
        } else if (foregroundConnectTime > 0) {
            log("conference - bg call connect time is 0; using fg = " + foregroundConnectTime);
            conferenceConnectTime = foregroundConnectTime;
        } else {
            log("conference - fg call connect time is 0; using bg = " + backgroundConnectTime);
            conferenceConnectTime = backgroundConnectTime;
        }

        String foregroundId = "";
        ImsPhoneConnection foregroundConnection = mForegroundCall.getFirstConnection();
        if (foregroundConnection != null) {
            foregroundConnection.setConferenceConnectTime(conferenceConnectTime);
            foregroundConnection.handleMergeStart();
            foregroundId = foregroundConnection.getTelecomCallId();
            cacheConnectionTimeWithPhoneNumber(foregroundConnection);
        }
        String backgroundId = "";
        ImsPhoneConnection backgroundConnection = findConnection(bgImsCall);
        if (backgroundConnection != null) {
            backgroundConnection.handleMergeStart();
            backgroundId = backgroundConnection.getTelecomCallId();
            cacheConnectionTimeWithPhoneNumber(backgroundConnection);
        }
        log("conference: fgCallId=" + foregroundId + ", bgCallId=" + backgroundId);
        mOperationLocalLog.log("conference: fgCallId=" + foregroundId + ", bgCallId="
                + backgroundId);

        try {
            fgImsCall.merge(bgImsCall);
        } catch (ImsException e) {
            log("conference " + e.getMessage());
            handleConferenceFailed(foregroundConnection, backgroundConnection);
        }
    }

    /**
     * Connects the two calls and disconnects the subscriber from both calls. Throws a
     * {@link CallStateException} if there is an issue.
     * @throws CallStateException
     */
    public void explicitCallTransfer() throws CallStateException {
        ImsCall fgImsCall = mForegroundCall.getImsCall();
        ImsCall bgImsCall = mBackgroundCall.getImsCall();
        if ((fgImsCall == null) || (bgImsCall == null) || !canTransfer()) {
            throw new CallStateException("cannot transfer");
        }

        try {
            // Per 3GPP TS 24.629 - A.2, the signalling for a consultative transfer should send the
            // REFER on the background held call with the foreground call specified as the
            // destination.
            bgImsCall.consultativeTransfer(fgImsCall);
        } catch (ImsException e) {
            throw new CallStateException(e.getMessage());
        }
    }

    @UnsupportedAppUsage(maxTargetSdk = Build.VERSION_CODES.R, trackingBug = 170729553)
    public void
    clearDisconnected() {
        if (DBG) log("clearDisconnected");

        internalClearDisconnected();

        updatePhoneState();
        mPhone.notifyPreciseCallStateChanged();
    }

    public boolean
    canConference() {
        return mForegroundCall.getState() == ImsPhoneCall.State.ACTIVE
            && mBackgroundCall.getState() == ImsPhoneCall.State.HOLDING
            && !mBackgroundCall.isFull()
            && !mForegroundCall.isFull();
    }

    private boolean canAddVideoCallDuringImsAudioCall(int videoState) {
        if (mAllowHoldingVideoCall) {
            return true;
        }

        ImsCall call = mForegroundCall.getImsCall();
        if (call == null) {
            call = mBackgroundCall.getImsCall();
        }

        boolean isImsAudioCallActiveOrHolding = (mForegroundCall.getState() == Call.State.ACTIVE ||
               mBackgroundCall.getState() == Call.State.HOLDING) && call != null &&
               !call.isVideoCall();

        /* return TRUE if there doesn't exist ims audio call in either active
           or hold states */
        return !isImsAudioCallActiveOrHolding || !VideoProfile.isVideo(videoState);
    }


    /**
     * Determines if there are issues which would preclude dialing an outgoing call.  Throws a
     * {@link CallStateException} if there is an issue.
     * @throws CallStateException
     */
    public void checkForDialIssues() throws CallStateException {
        boolean disableCall = TelephonyProperties.disable_call().orElse(false);
        if (disableCall) {
            throw new CallStateException(CallStateException.ERROR_CALLING_DISABLED,
                    "ro.telephony.disable-call has been used to disable calling.");
        }
        if (mPendingMO != null && mPendingMO.getDeferDialStatus() != DeferDial.ENABLE) {
            throw new CallStateException(CallStateException.ERROR_ALREADY_DIALING,
                    "Another outgoing call is already being dialed.");
        }
        if (mRingingCall.isRinging()) {
            throw new CallStateException(CallStateException.ERROR_CALL_RINGING,
                    "Can't place a call while another is ringing.");
        }
        if (hasMaximumLiveCalls()) {
            throw new CallStateException(CallStateException.ERROR_TOO_MANY_CALLS,
                    "Already an active foreground and background call.");
        }
    }

    public boolean
    canTransfer() {
        return mForegroundCall.getState() == ImsPhoneCall.State.ACTIVE
            && mBackgroundCall.getState() == ImsPhoneCall.State.HOLDING;
    }

    //***** Private Instance Methods

    private void
    internalClearDisconnected() {
        mRingingCall.clearDisconnected();
        mForegroundCall.clearDisconnected();
        mBackgroundCall.clearDisconnected();
        mHandoverCall.clearDisconnected();
    }

    @UnsupportedAppUsage(maxTargetSdk = Build.VERSION_CODES.R, trackingBug = 170729553)
    private void
    updatePhoneState() {
        PhoneConstants.State oldState = mState;

        boolean isPendingMOIdle = mPendingMO == null || !mPendingMO.getState().isAlive();

        if (mRingingCall.isRinging()) {
            mState = PhoneConstants.State.RINGING;
        } else if (!isPendingMOIdle || !mForegroundCall.isIdle() || !mBackgroundCall.isIdle()) {
            // There is a non-idle call, so we're off the hook.
            mState = PhoneConstants.State.OFFHOOK;
        } else {
            mState = PhoneConstants.State.IDLE;
        }

        if (mState == PhoneConstants.State.IDLE && oldState != mState) {
            mVoiceCallEndedRegistrants.notifyRegistrants(
                    new AsyncResult(null, null, null));
        } else if (oldState == PhoneConstants.State.IDLE && oldState != mState) {
            mVoiceCallStartedRegistrants.notifyRegistrants (
                    new AsyncResult(null, null, null));
        }

        if (DBG) {
            log("updatePhoneState pendingMo = " + (mPendingMO == null ? "null"
                    : mPendingMO.getState() + "(" + mPendingMO.getTelecomCallId() + "/objId:"
                            + System.identityHashCode(mPendingMO) + ")")
                    + ", rng= " + mRingingCall.getState() + "("
                    + mRingingCall.getConnectionSummary()
                    + "), fg= " + mForegroundCall.getState() + "("
                    + mForegroundCall.getConnectionSummary()
                    + "), bg= " + mBackgroundCall.getState()
                    + "(" + mBackgroundCall.getConnectionSummary() + ")");
            log("updatePhoneState oldState=" + oldState + ", newState=" + mState);
        }

        if (mState != oldState) {
            mPhone.notifyPhoneStateChanged();
            mMetrics.writePhoneState(mPhone.getPhoneId(), mState);
            notifyPhoneStateChanged(oldState, mState);
        }
    }

    private void
    handleRadioNotAvailable() {
        // handlePollCalls will clear out its
        // call list when it gets the CommandException
        // error result from this
        pollCallsWhenSafe();
    }

    private void
    dumpState() {
        List l;

        log("Phone State:" + mState);

        log("Ringing call: " + mRingingCall.toString());

        l = mRingingCall.getConnections();
        for (int i = 0, s = l.size(); i < s; i++) {
            log(l.get(i).toString());
        }

        log("Foreground call: " + mForegroundCall.toString());

        l = mForegroundCall.getConnections();
        for (int i = 0, s = l.size(); i < s; i++) {
            log(l.get(i).toString());
        }

        log("Background call: " + mBackgroundCall.toString());

        l = mBackgroundCall.getConnections();
        for (int i = 0, s = l.size(); i < s; i++) {
            log(l.get(i).toString());
        }

    }

    //***** Called from ImsPhone
    /**
     * Set the TTY mode. This is the actual tty mode (varies depending on peripheral status)
     */
    public void setTtyMode(int ttyMode) {
        if (mImsManager == null) {
            Log.w(LOG_TAG, "ImsManager is null when setting TTY mode");
            return;
        }

        try {
            mImsManager.setTtyMode(ttyMode);
        } catch (ImsException e) {
            loge("setTtyMode : " + e);
        }
    }

    /**
     * Sets the UI TTY mode. This is the preferred TTY mode that the user sets in the call
     * settings screen.
     */
    public void setUiTTYMode(int uiTtyMode, Message onComplete) {
        if (mImsManager == null) {
            mPhone.sendErrorResponse(onComplete, getImsManagerIsNullException());
            return;
        }

        try {
            mImsManager.setUiTTYMode(mPhone.getContext(), uiTtyMode, onComplete);
        } catch (ImsException e) {
            loge("setUITTYMode : " + e);
            mPhone.sendErrorResponse(onComplete, e);
        }
    }

    public void setMute(boolean mute) {
        mDesiredMute = mute;
        mForegroundCall.setMute(mute);
    }

    public boolean getMute() {
        return mDesiredMute;
    }

    /**
     * Sends a DTMF code. According to <a href="http://tools.ietf.org/html/rfc2833">RFC 2833</a>,
     * event 0 ~ 9 maps to decimal value 0 ~ 9, '*' to 10, '#' to 11, event 'A' ~ 'D' to 12 ~ 15,
     * and event flash to 16. Currently, event flash is not supported.
     *
     * @param c that represents the DTMF to send. '0' ~ '9', 'A' ~ 'D', '*', '#' are valid inputs.
     * @param result the result message to send when done. If non-null, the {@link Message} must
     *         contain a valid {@link android.os.Messenger} in the {@link Message#replyTo} field,
     *         since this can be used across IPC boundaries.
     */
    public void sendDtmf(char c, Message result) {
        if (DBG) log("sendDtmf");

        ImsCall imscall = mForegroundCall.getImsCall();
        if (imscall == null) {
            log("sendDtmf : ring call");
            imscall =  mRingingCall.getImsCall();
        }
        if (imscall != null) {
            imscall.sendDtmf(c, result);
        }
    }

    public void
    startDtmf(char c) {
        if (DBG) log("startDtmf");

        ImsCall imscall = mForegroundCall.getImsCall();
        if (imscall == null) {
            log("startDtmf : ring call");
            imscall =  mRingingCall.getImsCall();
        }
        if (imscall != null) {
            imscall.startDtmf(c);
        } else {
            loge("startDtmf : no foreground or ringing call");
        }
    }

    public void
    stopDtmf() {
        if (DBG) log("stopDtmf");

        ImsCall imscall = mForegroundCall.getImsCall();
        if (imscall == null) {
            log("stopDtmf : ring call");
            imscall =  mRingingCall.getImsCall();
        }
        if (imscall != null) {
            imscall.stopDtmf();
        } else {
            loge("stopDtmf : no foreground or ringing call");
        }
    }

    //***** Called from ImsPhoneConnection

    public void hangup (ImsPhoneConnection conn) throws CallStateException {
        if (DBG) log("hangup connection" + conn.getImsCall());

        if (conn.getOwner() != this) {
            throw new CallStateException ("ImsPhoneConnection " + conn
                    + "does not belong to ImsPhoneCallTracker " + this);
        }
        hangup(conn, android.telecom.Call.REJECT_REASON_DECLINED);
    }

    //***** Called from ImsPhoneCall

    public void hangup (ImsPhoneCall call) throws CallStateException {
        hangup(call, android.telecom.Call.REJECT_REASON_DECLINED);
    }

    public void hangup (ImsPhoneCall call, @android.telecom.Call.RejectReason int rejectReason)
            throws CallStateException {
        hangup(call.getFirstConnection(), rejectReason);
    }

    private void hangup (ImsPhoneConnection conn,
            @android.telecom.Call.RejectReason int rejectReason) throws CallStateException {
        if (DBG) log("hangup call - reason=" + rejectReason);

        ImsPhoneCall call = conn.getCall();
        if (call.getConnectionsCount() == 0) {
            throw new CallStateException("no connections");
        }
        boolean rejectCall = false;

        String logResult = "(undefined)";
        if (call == mRingingCall) {
            logResult = "(ringing) hangup incoming";
            rejectCall = true;
        } else if (call == mForegroundCall) {
            if (call.isDialingOrAlerting()) {
                logResult = "(foregnd) hangup dialing or alerting...";
            } else {
                logResult = "(foregnd) hangup foreground";
                //held call will be resumed by onCallTerminated
            }
        } else if (call == mBackgroundCall) {
            logResult = "(backgnd) hangup waiting or background";
        } else if (call == mHandoverCall) {
            logResult = "(handover) hangup handover (SRVCC) call";
        } else {
            mOperationLocalLog.log("hangup: ImsPhoneCall " + System.identityHashCode(conn)
                    + " does not belong to ImsPhoneCallTracker " + this);
            throw new CallStateException ("ImsPhoneCall " + call +
                    "does not belong to ImsPhoneCallTracker " + this);
        }
        if (Phone.DEBUG_PHONE) log(logResult);
        mOperationLocalLog.log("hangup: " + logResult + ", connId="
                + System.identityHashCode(conn));

        if (call.getConnections().size() > 1 && call == mBackgroundCall) {
            // separate two connections from same imsphonecall object
            mBackgroundCall.detach(conn);
            mForegroundCall.attach(conn);
            conn.changeParent(mForegroundCall);
            mForegroundCall.onHangupLocal();
        } else {
            call.onHangupLocal();
        }
        ImsCall imsCall = conn.getImsCall();

        try {
            if (imsCall != null) {
                if (rejectCall) {
                    if (rejectReason == android.telecom.Call.REJECT_REASON_UNWANTED) {
                        imsCall.reject(ImsReasonInfo.CODE_SIP_USER_MARKED_UNWANTED);
                    } else {
                        imsCall.reject(ImsReasonInfo.CODE_USER_DECLINE);
                    }
                    mMetrics.writeOnImsCommand(mPhone.getPhoneId(), imsCall.getSession(),
                            ImsCommand.IMS_CMD_REJECT);
                } else {
                    imsCall.terminate(ImsReasonInfo.CODE_USER_TERMINATED);
                    mMetrics.writeOnImsCommand(mPhone.getPhoneId(), imsCall.getSession(),
                            ImsCommand.IMS_CMD_TERMINATE);
                }
            } else if (mPendingMO != null && call == mForegroundCall) {
                // is holding a foreground call
                mPendingMO.update(null, ImsPhoneCall.State.DISCONNECTED);
                mPendingMO.onDisconnect();
                removeConnection(mPendingMO);
                mPendingMO = null;
                updatePhoneState();
                removeMessages(EVENT_DIAL_PENDINGMO);
            }
        } catch (ImsException e) {
            mOperationLocalLog.log("hangup: ImsException=" + e);
            throw new CallStateException(e.getMessage());
        }

        mPhone.notifyPreciseCallStateChanged();

    }

    void callEndCleanupHandOverCallIfAny() {
        List<Connection> connections = mHandoverCall.getConnections();
        if (connections.size() > 0) {
            if (DBG) log("callEndCleanupHandOverCallIfAny, mHandoverCall.mConnections="
                    + mHandoverCall.getConnections());
            mHandoverCall.clearConnections();
            mConnections.clear();
            mState = PhoneConstants.State.IDLE;
        }
    }


    public void sendUSSD (String ussdString, Message response) {
        if (DBG) log("sendUSSD");

        try {
            if (mUssdSession != null) {
                // Doesn't need mPendingUssd here. Listeners would use it if not null.
                mPendingUssd = null;
                mUssdSession.sendUssd(ussdString);
                AsyncResult.forMessage(response, null, null);
                response.sendToTarget();
                return;
            }

            if (mImsManager == null) {
                mPhone.sendErrorResponse(response, getImsManagerIsNullException());
                return;
            }

            String[] callees = new String[] { ussdString };
            ImsCallProfile profile = mImsManager.createCallProfile(
                    ImsCallProfile.SERVICE_TYPE_NORMAL, ImsCallProfile.CALL_TYPE_VOICE);
            profile.setCallExtraInt(ImsCallProfile.EXTRA_DIALSTRING,
                    ImsCallProfile.DIALSTRING_USSD);

            mUssdSession = mImsManager.makeCall(profile, callees, mImsUssdListener);
            mPendingUssd = response;
            if (DBG) log("pending ussd updated, " + mPendingUssd);
        } catch (ImsException e) {
            loge("sendUSSD : " + e);
            mPhone.sendErrorResponse(response, e);
        }
    }

    /**
     * Cancel USSD session.
     *
     * @param msg The message to dispatch when the USSD session terminated.
     */
    public void cancelUSSD(Message msg) {
        if (mUssdSession == null) return;
        mPendingUssd = msg;
        mUssdSession.terminate(ImsReasonInfo.CODE_USER_TERMINATED);
    }

    @UnsupportedAppUsage(maxTargetSdk = Build.VERSION_CODES.R, trackingBug = 170729553)
    private synchronized ImsPhoneConnection findConnection(final ImsCall imsCall) {
        for (ImsPhoneConnection conn : mConnections) {
            if (conn.getImsCall() == imsCall) {
                return conn;
            }
        }
        return null;
    }

    /**
     * Given a connection, detach it from any {@link ImsPhoneCall} it is associated with, remove it
     * from the connections lists, and ensure if it was the pending MO connection it gets removed
     * from there as well.
     * @param conn The connection to cleanup and remove.
     */
    public synchronized void cleanupAndRemoveConnection(ImsPhoneConnection conn) {
        mOperationLocalLog.log("cleanupAndRemoveConnection: " + conn);
        // If the connection is attached to a call, detach it.
        if (conn.getCall() != null) {
            conn.getCall().detach(conn);
        }
        // Remove it from the connection list.
        removeConnection(conn);

        // Finally, if it was the pending MO, then ensure that connection gets cleaned up as well.
        if (conn == mPendingMO) {
            mPendingMO.finalize();
            mPendingMO = null;
        }
        // Ensure aggregate state for this tracker is also updated to reflect the new state.
        updatePhoneState();
        mPhone.notifyPreciseCallStateChanged();
    }

    @UnsupportedAppUsage(maxTargetSdk = Build.VERSION_CODES.R, trackingBug = 170729553)
    public synchronized void removeConnection(ImsPhoneConnection conn) {
        mConnections.remove(conn);

        // If not emergency call is remaining, notify emergency call registrants
        if (mIsInEmergencyCall) {
            boolean isEmergencyCallInList = false;
            // if no emergency calls pending, set this to false
            for (ImsPhoneConnection imsPhoneConnection : mConnections) {
                if (imsPhoneConnection != null && imsPhoneConnection.isEmergency() == true) {
                    isEmergencyCallInList = true;
                    break;
                }
            }

            if (!isEmergencyCallInList) {
                if (mPhone.isEcmCanceledForEmergency()) {
                    EcbmHandler.getInstance().handleTimerInEmergencyCallbackMode(EcbmHandler.RESTART_ECM_TIMER);
                }
                mIsInEmergencyCall = false;
                mPhone.sendEmergencyCallStateChange(false);
            }
        }
    }

    @UnsupportedAppUsage(maxTargetSdk = Build.VERSION_CODES.R, trackingBug = 170729553)
    private synchronized void addConnection(ImsPhoneConnection conn) {
        mConnections.add(conn);
        if (conn.isEmergency()) {
            mIsInEmergencyCall = true;
            mPhone.sendEmergencyCallStateChange(true);
        }
    }

    @UnsupportedAppUsage(maxTargetSdk = Build.VERSION_CODES.R, trackingBug = 170729553)
    private void processCallStateChange(ImsCall imsCall, ImsPhoneCall.State state, int cause) {
        if (DBG) log("processCallStateChange " + imsCall + " state=" + state + " cause=" + cause);
        // This method is called on onCallUpdate() where there is not necessarily a call state
        // change. In these situations, we'll ignore the state related updates and only process
        // the change in media capabilities (as expected).  The default is to not ignore state
        // changes so we do not change existing behavior.
        processCallStateChange(imsCall, state, cause, false /* do not ignore state update */);
    }

    @UnsupportedAppUsage(maxTargetSdk = Build.VERSION_CODES.R, trackingBug = 170729553)
    private void processCallStateChange(ImsCall imsCall, ImsPhoneCall.State state, int cause,
            boolean ignoreState) {
        if (DBG) {
            log("processCallStateChange state=" + state + " cause=" + cause
                    + " ignoreState=" + ignoreState);
        }

        if (imsCall == null) return;

        boolean changed = false;
        ImsPhoneConnection conn = findConnection(imsCall);

        if (conn == null) {
            // TODO : what should be done?
            return;
        }

        // processCallStateChange is triggered for onCallUpdated as well.
        // onCallUpdated should not modify the state of the call
        // It should modify only other capabilities of call through updateMediaCapabilities
        // State updates will be triggered through individual callbacks
        // i.e. onCallHeld, onCallResume, etc and conn.update will be responsible for the update
        conn.updateMediaCapabilities(imsCall);
        if (ignoreState) {
            conn.updateAddressDisplay(imsCall);
            conn.updateExtras(imsCall);
            // Some devices will change the audio direction between major call state changes, so we
            // need to check whether to start or stop ringback
            conn.maybeChangeRingbackState();

            maybeSetVideoCallProvider(conn, imsCall);
            return;
        }

        // Do not log operations that do not change the state
        mOperationLocalLog.log("processCallStateChange: state=" + state + " cause=" + cause
                + " connId=" + System.identityHashCode(conn));

        changed = conn.update(imsCall, state);
        if (state == ImsPhoneCall.State.DISCONNECTED) {
            changed = conn.onDisconnect(cause) || changed;
            //detach the disconnected connections
            conn.getCall().detach(conn);
            removeConnection(conn);

            // remove conference participants from the cached list when call is disconnected
            List<ConferenceParticipant> cpList = imsCall.getConferenceParticipants();
            if (cpList != null) {
                for (ConferenceParticipant cp : cpList) {
                    String number = ConferenceParticipant.getParticipantAddress(cp.getHandle(),
                            getCountryIso()).getSchemeSpecificPart();
                    if (!TextUtils.isEmpty(number)) {
                        String formattedNumber = getFormattedPhoneNumber(number);
                        mPhoneNumAndConnTime.remove(formattedNumber);
                    }
                }
            }
        }

        if (changed) {
            if (conn.getCall() == mHandoverCall) return;
            updatePhoneState();
            mPhone.notifyPreciseCallStateChanged();
        }
    }

    private void maybeSetVideoCallProvider(ImsPhoneConnection conn, ImsCall imsCall) {
        android.telecom.Connection.VideoProvider connVideoProvider = conn.getVideoProvider();
        ImsCallSession callSession = imsCall.getCallSession(); 
        if (connVideoProvider != null || callSession == null
            || callSession.getVideoCallProvider() == null) {
            return;
        }

        try {
            setVideoCallProvider(conn, imsCall);
        } catch (RemoteException e) {
            loge("maybeSetVideoCallProvider: exception " + e);
        }
    }

    /**
     * Adds a reason code remapping, for test purposes.
     *
     * @param fromCode The from code, or {@code null} if all.
     * @param message The message to map.
     * @param toCode The code to remap to.
     */
    @VisibleForTesting
    public void addReasonCodeRemapping(Integer fromCode, String message, Integer toCode) {
        if (message != null) {
            message = message.toLowerCase();
        }
        mImsReasonCodeMap.put(new Pair<>(fromCode, message), toCode);
    }

    /**
     * Returns the {@link ImsReasonInfo#getCode()}, potentially remapping to a new value based on
     * the {@link ImsReasonInfo#getCode()} and {@link ImsReasonInfo#getExtraMessage()}.
     *
     * See {@link #mImsReasonCodeMap}.
     *
     * @param reasonInfo The {@link ImsReasonInfo}.
     * @return The remapped code.
     */
    @VisibleForTesting
    public @ImsReasonInfo.ImsCode int maybeRemapReasonCode(ImsReasonInfo reasonInfo) {
        int code = reasonInfo.getCode();
        String reason = reasonInfo.getExtraMessage();
        if (reason == null) {
            reason = "";
        } else {
            reason = reason.toLowerCase();
        }
        log("maybeRemapReasonCode : fromCode = " + reasonInfo.getCode() + " ; message = "
                + reason);
        Pair<Integer, String> toCheck = new Pair<>(code, reason);
        Pair<Integer, String> wildcardToCheck = new Pair<>(null, reason);
        Pair<Integer, String> wildcardMessageToCheck = new Pair<>(code, null);
        if (mImsReasonCodeMap.containsKey(toCheck)) {
            int toCode = mImsReasonCodeMap.get(toCheck);

            log("maybeRemapReasonCode : fromCode = " + reasonInfo.getCode() + " ; message = "
                    + reason + " ; toCode = " + toCode);
            return toCode;
        } else if (!reason.isEmpty() && mImsReasonCodeMap.containsKey(wildcardToCheck)) {
            // Handle the case where a wildcard is specified for the fromCode; in this case we will
            // match without caring about the fromCode.
            // If the reason is empty, we won't do wildcard remapping; otherwise we'd basically be
            // able to remap all ImsReasonInfo codes to a single code, which is not desirable.
            int toCode = mImsReasonCodeMap.get(wildcardToCheck);

            log("maybeRemapReasonCode : fromCode(wildcard) = " + reasonInfo.getCode() +
                    " ; message = " + reason + " ; toCode = " + toCode);
            return toCode;
        }
        else if (mImsReasonCodeMap.containsKey(wildcardMessageToCheck)) {
            // Handle the case where a wildcard is specified for the reason.
            // For example, we can set these two strings in
            // CarrierConfigManager.KEY_IMS_REASONINFO_MAPPING_STRING_ARRAY:
            //   - "1014|call completed elsewhere|1014"
            //   - "1014|*|510"
            // to remap CODE_ANSWERED_ELSEWHERE to CODE_USER_TERMINATED_BY_REMOTE
            // when reason is NOT "call completed elsewhere".
            int toCode = mImsReasonCodeMap.get(wildcardMessageToCheck);
            log("maybeRemapReasonCode : fromCode = " + reasonInfo.getCode() +
                    " ; message(wildcard) = " + reason + " ; toCode = " + toCode);
            return toCode;
        }
        return code;
    }

    @VisibleForTesting
    public boolean getSwitchingFgAndBgCallsValue() {
        return mSwitchingFgAndBgCalls;
    }

    @VisibleForTesting
    public void setSwitchingFgAndBgCallsValue(boolean value) {
        mSwitchingFgAndBgCalls = value;
    }

    /**
     * Maps an {@link ImsReasonInfo} reason code to a {@link DisconnectCause} cause code.
     * The {@link Call.State} provided is the state of the call prior to disconnection.
     * @param reasonInfo the {@link ImsReasonInfo} for the disconnection.
     * @param callState The {@link Call.State} prior to disconnection.
     * @return The {@link DisconnectCause} code.
     */
    @VisibleForTesting
    public int getDisconnectCauseFromReasonInfo(ImsReasonInfo reasonInfo, Call.State callState) {
        int cause = DisconnectCause.ERROR_UNSPECIFIED;

        int code = maybeRemapReasonCode(reasonInfo);
        switch (code) {
            case ImsReasonInfo.CODE_SIP_ALTERNATE_EMERGENCY_CALL:
                return DisconnectCause.IMS_SIP_ALTERNATE_EMERGENCY_CALL;
            case ImsReasonInfo.CODE_SIP_BAD_ADDRESS:
            case ImsReasonInfo.CODE_SIP_NOT_REACHABLE:
                return DisconnectCause.NUMBER_UNREACHABLE;

            case ImsReasonInfo.CODE_SIP_BUSY:
                return DisconnectCause.BUSY;

            case ImsReasonInfo.CODE_USER_TERMINATED:
                return DisconnectCause.LOCAL;

            case ImsReasonInfo.CODE_LOCAL_ENDED_BY_CONFERENCE_MERGE:
                return DisconnectCause.IMS_MERGED_SUCCESSFULLY;

            case ImsReasonInfo.CODE_LOCAL_CALL_DECLINE:
            case ImsReasonInfo.CODE_REMOTE_CALL_DECLINE:
            case ImsReasonInfo.CODE_REJECTED_ELSEWHERE:
                // If the call has been declined locally (on this device), or on remotely (on
                // another device using multiendpoint functionality), mark it as rejected.
                return DisconnectCause.INCOMING_REJECTED;

            case ImsReasonInfo.CODE_USER_TERMINATED_BY_REMOTE:
            case ImsReasonInfo.CODE_SIP_USER_REJECTED:
                return DisconnectCause.NORMAL;

            case ImsReasonInfo.CODE_SIP_FORBIDDEN:
                return DisconnectCause.SERVER_ERROR;

            case ImsReasonInfo.CODE_SIP_REDIRECTED:
            case ImsReasonInfo.CODE_SIP_NOT_ACCEPTABLE:
            case ImsReasonInfo.CODE_SIP_GLOBAL_ERROR:
                return DisconnectCause.SERVER_ERROR;

            case ImsReasonInfo.CODE_EMERGENCY_CALL_OVER_WFC_NOT_AVAILABLE:
                return DisconnectCause.EMERGENCY_CALL_OVER_WFC_NOT_AVAILABLE;

            case ImsReasonInfo.CODE_WFC_SERVICE_NOT_AVAILABLE_IN_THIS_LOCATION:
                return DisconnectCause.WFC_SERVICE_NOT_AVAILABLE_IN_THIS_LOCATION;

            case ImsReasonInfo.CODE_SIP_SERVICE_UNAVAILABLE:
            case ImsReasonInfo.CODE_SIP_SERVER_ERROR:
                return DisconnectCause.SERVER_UNREACHABLE;

            case ImsReasonInfo.CODE_SIP_NOT_FOUND:
                return DisconnectCause.INVALID_NUMBER;

            case ImsReasonInfo.CODE_LOCAL_NETWORK_ROAMING:
            case ImsReasonInfo.CODE_LOCAL_NETWORK_IP_CHANGED:
            case ImsReasonInfo.CODE_LOCAL_IMS_SERVICE_DOWN:
            case ImsReasonInfo.CODE_LOCAL_SERVICE_UNAVAILABLE:
            case ImsReasonInfo.CODE_LOCAL_NOT_REGISTERED:
            case ImsReasonInfo.CODE_LOCAL_NETWORK_NO_LTE_COVERAGE:
            case ImsReasonInfo.CODE_LOCAL_NETWORK_NO_SERVICE:
            case ImsReasonInfo.CODE_LOCAL_CALL_VCC_ON_PROGRESSING:
                return DisconnectCause.OUT_OF_SERVICE;

            case ImsReasonInfo.CODE_SIP_REQUEST_TIMEOUT:
            case ImsReasonInfo.CODE_TIMEOUT_1XX_WAITING:
            case ImsReasonInfo.CODE_TIMEOUT_NO_ANSWER:
            case ImsReasonInfo.CODE_TIMEOUT_NO_ANSWER_CALL_UPDATE:
                return DisconnectCause.TIMED_OUT;

            case ImsReasonInfo.CODE_LOCAL_POWER_OFF:
            case ImsReasonInfo.CODE_RADIO_OFF:
                return DisconnectCause.POWER_OFF;

            case ImsReasonInfo.CODE_LOCAL_LOW_BATTERY:
            case ImsReasonInfo.CODE_LOW_BATTERY: {
                if (callState == Call.State.DIALING) {
                    return DisconnectCause.DIAL_LOW_BATTERY;
                } else {
                    return DisconnectCause.LOW_BATTERY;
                }
            }

            case ImsReasonInfo.CODE_CALL_BARRED:
                return DisconnectCause.CALL_BARRED;

            case ImsReasonInfo.CODE_FDN_BLOCKED:
                return DisconnectCause.FDN_BLOCKED;

            case ImsReasonInfo.CODE_IMEI_NOT_ACCEPTED:
                return DisconnectCause.IMEI_NOT_ACCEPTED;

            case ImsReasonInfo.CODE_ANSWERED_ELSEWHERE:
                return DisconnectCause.ANSWERED_ELSEWHERE;

            case ImsReasonInfo.CODE_CALL_END_CAUSE_CALL_PULL:
                return DisconnectCause.CALL_PULLED;

            case ImsReasonInfo.CODE_MAXIMUM_NUMBER_OF_CALLS_REACHED:
                return DisconnectCause.MAXIMUM_NUMBER_OF_CALLS_REACHED;

            case ImsReasonInfo.CODE_DATA_DISABLED:
                return DisconnectCause.DATA_DISABLED;

            case ImsReasonInfo.CODE_DATA_LIMIT_REACHED:
                return DisconnectCause.DATA_LIMIT_REACHED;

            case ImsReasonInfo.CODE_WIFI_LOST:
                return DisconnectCause.WIFI_LOST;

            case ImsReasonInfo.CODE_ACCESS_CLASS_BLOCKED:
                return DisconnectCause.IMS_ACCESS_BLOCKED;

            case ImsReasonInfo.CODE_EMERGENCY_TEMP_FAILURE:
                return DisconnectCause.EMERGENCY_TEMP_FAILURE;

            case ImsReasonInfo.CODE_EMERGENCY_PERM_FAILURE:
                return DisconnectCause.EMERGENCY_PERM_FAILURE;

            case ImsReasonInfo.CODE_DIAL_MODIFIED_TO_USSD:
                return DisconnectCause.DIAL_MODIFIED_TO_USSD;

            case ImsReasonInfo.CODE_DIAL_MODIFIED_TO_SS:
                return DisconnectCause.DIAL_MODIFIED_TO_SS;

            case ImsReasonInfo.CODE_DIAL_MODIFIED_TO_DIAL:
                return DisconnectCause.DIAL_MODIFIED_TO_DIAL;

            case ImsReasonInfo.CODE_DIAL_MODIFIED_TO_DIAL_VIDEO:
                return DisconnectCause.DIAL_MODIFIED_TO_DIAL_VIDEO;

            case ImsReasonInfo.CODE_DIAL_VIDEO_MODIFIED_TO_DIAL:
                return DisconnectCause.DIAL_VIDEO_MODIFIED_TO_DIAL;

            case ImsReasonInfo.CODE_DIAL_VIDEO_MODIFIED_TO_DIAL_VIDEO:
                return DisconnectCause.DIAL_VIDEO_MODIFIED_TO_DIAL_VIDEO;

            case ImsReasonInfo.CODE_DIAL_VIDEO_MODIFIED_TO_SS:
                return DisconnectCause.DIAL_VIDEO_MODIFIED_TO_SS;

            case ImsReasonInfo.CODE_DIAL_VIDEO_MODIFIED_TO_USSD:
                return DisconnectCause.DIAL_VIDEO_MODIFIED_TO_USSD;

            case QtiImsUtils.CODE_RETRY_ON_IMS_WITHOUT_RTT:
                return QtiImsUtils.RETRY_ON_IMS_WITHOUT_RTT;

            case ImsReasonInfo.CODE_UNOBTAINABLE_NUMBER:
                return DisconnectCause.UNOBTAINABLE_NUMBER;

            case ImsReasonInfo.CODE_MEDIA_NO_DATA:
                return DisconnectCause.MEDIA_TIMEOUT;

            case ImsReasonInfo.CODE_RADIO_INTERNAL_ERROR:
            case ImsReasonInfo.CODE_UNSPECIFIED:
                if (mPhone.getDefaultPhone().getServiceStateTracker().mRestrictedState
                        .isCsRestricted()) {
                    return DisconnectCause.CS_RESTRICTED;
                } else if (mPhone.getDefaultPhone().getServiceStateTracker().mRestrictedState
                        .isCsEmergencyRestricted()) {
                    return DisconnectCause.CS_RESTRICTED_EMERGENCY;
                } else if (mPhone.getDefaultPhone().getServiceStateTracker().mRestrictedState
                        .isCsNormalRestricted()) {
                    return DisconnectCause.CS_RESTRICTED_NORMAL;
                }
                break;

            case ImsReasonInfo.CODE_SIP_BAD_REQUEST:
            case ImsReasonInfo.CODE_REJECT_CALL_ON_OTHER_SUB:
            case ImsReasonInfo.CODE_REJECT_ONGOING_E911_CALL:
            case ImsReasonInfo.CODE_REJECT_ONGOING_CALL_SETUP:
            case ImsReasonInfo.CODE_REJECT_MAX_CALL_LIMIT_REACHED:
            case ImsReasonInfo.CODE_REJECT_ONGOING_CALL_TRANSFER:
            case ImsReasonInfo.CODE_REJECT_ONGOING_CONFERENCE_CALL:
            case ImsReasonInfo.CODE_REJECT_ONGOING_HANDOVER:
            case ImsReasonInfo.CODE_REJECT_ONGOING_CALL_UPGRADE:
                return DisconnectCause.INCOMING_AUTO_REJECTED;
            case ImsReasonInfo.CODE_CONCURRENT_CALLS_NOT_POSSIBLE:
                return DisconnectCause.CONCURRENT_CALLS_NOT_POSSIBLE;
            default:
        }

        return cause;
    }

    private int getPreciseDisconnectCauseFromReasonInfo(ImsReasonInfo reasonInfo) {
        return PRECISE_CAUSE_MAP.get(maybeRemapReasonCode(reasonInfo),
                CallFailCause.ERROR_UNSPECIFIED);
    }

    /**
     * @return true if the phone is in Emergency Callback mode, otherwise false
     */
    private boolean isPhoneInEcbm() {
        return EcbmHandler.getInstance() != null && EcbmHandler.getInstance().isInEcm();
    }

    /**
     * @return true if the phone is in SMS callback mode and
     * exit SCBM supported, otherwise false
     */
    private boolean canExitScbm() {
        return mPhone.mDefaultPhone.isInScbm() &&
                mPhone.mDefaultPhone.isExitScbmFeatureSupported();
    }

    private boolean isPhoneInEmergencyMode() {
        return isPhoneInEcbm() || canExitScbm();
    }

    private void exitEmergencyMode() throws Exception {
        boolean isPhoneInEcbm = isPhoneInEcbm();
        boolean isPhoneInScbm = canExitScbm();
        if (isPhoneInEcbm) {
            try {
                EcbmHandler.getInstance().exitEmergencyCallbackMode();
            } catch (Exception e) {
                throw e;
            }
            EcbmHandler.getInstance().setOnEcbModeExitResponse(this,
                    EVENT_EXIT_ECM_RESPONSE_CDMA, null);
            mPendingExitEcbmReq = true;
        }
        if (isPhoneInScbm) {
            try {
                mPhone.mDefaultPhone.exitScbm();
            } catch (Exception e) {
                throw e;
            }
            mPhone.mDefaultPhone.setOnScbmExitResponse(this,
              EVENT_EXIT_SCBM_RESPONSE_CDMA, null);
            mPendingExitScbmReq = true;
        }
    }

    /**
     * Before dialing pending MO request, check for the Emergency Callback mode.
     * If device is in Emergency callback mode, then exit the mode before dialing pending MO.
     */
    @UnsupportedAppUsage(maxTargetSdk = Build.VERSION_CODES.R, trackingBug = 170729553)
    private void dialPendingMO() {
        boolean isPhoneInEmergencyMode = isPhoneInEmergencyMode();
        boolean isEmergencyNumber = mPendingMO.isEmergency();
        if ((!isPhoneInEmergencyMode()) || (isPhoneInEmergencyMode() && isEmergencyNumber)) {
            sendEmptyMessage(EVENT_DIAL_PENDINGMO);
        } else {
            sendEmptyMessage(EVENT_EXIT_ECBM_BEFORE_PENDINGMO);
        }
    }

    /**
     * Listen to the IMS call state change
     */
    @UnsupportedAppUsage(maxTargetSdk = Build.VERSION_CODES.R, trackingBug = 170729553)
    private ImsCall.Listener mImsCallListener = new ImsCall.Listener() {
        @Override
        public void onCallInitiating(ImsCall imsCall) {
            if (DBG) log("onCallInitiating");
            mPendingMO = null;
            processCallStateChange(imsCall, ImsPhoneCall.State.DIALING,
                    DisconnectCause.NOT_DISCONNECTED, true);
            mMetrics.writeOnImsCallInitiating(mPhone.getPhoneId(), imsCall.getCallSession());
        }

        @Override
        public void onCallProgressing(ImsCall imsCall) {
            if (DBG) log("onCallProgressing");

            mPendingMO = null;
            processCallStateChange(imsCall, ImsPhoneCall.State.ALERTING,
                    DisconnectCause.NOT_DISCONNECTED);
            mMetrics.writeOnImsCallProgressing(mPhone.getPhoneId(), imsCall.getCallSession());
        }

        @Override
        public void onCallStarted(ImsCall imsCall) {
            if (DBG) log("onCallStarted");

            if (mHoldSwitchingState == HoldSwapState.HOLDING_TO_ANSWER_INCOMING) {
                // If we put a call on hold to answer an incoming call, we should reset the
                // variables that keep track of the switch here.
                if (mCallExpectedToResume != null && mCallExpectedToResume == imsCall) {
                    if (DBG) log("onCallStarted: starting a call as a result of a switch.");
                    mHoldSwitchingState = HoldSwapState.INACTIVE;
                    mCallExpectedToResume = null;
                    logHoldSwapState("onCallStarted");
                }
            }

            mPendingMO = null;
            processCallStateChange(imsCall, ImsPhoneCall.State.ACTIVE,
                    DisconnectCause.NOT_DISCONNECTED);

            if (mNotifyVtHandoverToWifiFail && imsCall.isVideoCall() && !imsCall.isWifiCall()) {
                if (isWifiConnected()) {
                    // Schedule check to see if handover succeeded.
                    sendMessageDelayed(obtainMessage(EVENT_CHECK_FOR_WIFI_HANDOVER, imsCall),
                            HANDOVER_TO_WIFI_TIMEOUT_MS);
                    mHasAttemptedStartOfCallHandover = false;
                } else {
                    // No wifi connectivity, so keep track of network availability for potential
                    // handover.
                    registerForConnectivityChanges();
                    // No WIFI, so assume we've already attempted a handover.
                    mHasAttemptedStartOfCallHandover = true;
                }
            }
            mMetrics.writeOnImsCallStarted(mPhone.getPhoneId(), imsCall.getCallSession());
        }

        @Override
        public void onCallUpdated(ImsCall imsCall) {
            if (DBG) log("onCallUpdated");
            if (imsCall == null) {
                return;
            }
            ImsPhoneConnection conn = findConnection(imsCall);
            if (conn != null) {
                if (DBG) log("onCallUpdated: profile is " + imsCall.getCallProfile());
                processCallStateChange(imsCall, conn.getCall().mState,
                        DisconnectCause.NOT_DISCONNECTED, true /*ignore state update*/);
                mMetrics.writeImsCallState(mPhone.getPhoneId(),
                        imsCall.getCallSession(), conn.getCall().mState);
                mPhone.getVoiceCallSessionStats().onCallStateChanged(conn.getCall());
            }
        }

        /**
         * onCallStartFailed will be invoked when:
         * case 1) Dialing fails
         * case 2) Ringing call is disconnected by local or remote user
         */
        @Override
        public void onCallStartFailed(ImsCall imsCall, ImsReasonInfo reasonInfo) {
            if (DBG) log("onCallStartFailed reasonCode=" + reasonInfo.getCode());

            int eccCategory = EmergencyNumber.EMERGENCY_SERVICE_CATEGORY_UNSPECIFIED;
            if (imsCall != null && imsCall.getCallProfile() != null) {
                eccCategory = imsCall.getCallProfile().getEmergencyServiceCategories();
            }

            if (mHoldSwitchingState == HoldSwapState.HOLDING_TO_ANSWER_INCOMING) {
                // If we put a call on hold to answer an incoming call, we should reset the
                // variables that keep track of the switch here.
                if (mCallExpectedToResume != null && mCallExpectedToResume == imsCall) {
                    if (DBG) log("onCallStarted: starting a call as a result of a switch.");
                    mHoldSwitchingState = HoldSwapState.INACTIVE;
                    mCallExpectedToResume = null;
                    logHoldSwapState("onCallStartFailed");
                }
            }

            if (mPendingMO != null) {
                // To initiate dialing circuit-switched call
                if (reasonInfo.getCode() == ImsReasonInfo.CODE_LOCAL_CALL_CS_RETRY_REQUIRED
                        && mRingingCall.getState() == ImsPhoneCall.State.IDLE
                        && isForegroundHigherPriority()) {
                    mForegroundCall.detach(mPendingMO);
                    removeConnection(mPendingMO);
                    mPendingMO.finalize();
                    mPendingMO = null;
                    // if we need to perform CSFB of call, hang up any background call
                    // before redialing if it is a lower priority.
                    if (mBackgroundCall.getState().isAlive()) {
                        try {
                            hangup(mBackgroundCall);
                            mPendingSilentRedialInfo = new Pair<>(reasonInfo.getExtraCode() ==
                                ImsReasonInfo.EXTRA_CODE_CALL_RETRY_EMERGENCY, eccCategory);
                        } catch (CallStateException ex) {
                            mPendingSilentRedialInfo = null;
                        }
                    } else {
                        updatePhoneState();
                        mPhone.initiateSilentRedial(reasonInfo.getExtraCode() ==
                                ImsReasonInfo.EXTRA_CODE_CALL_RETRY_EMERGENCY, eccCategory);
                    }
                    return;
                } else {
                    sendCallStartFailedDisconnect(imsCall, reasonInfo);
                }
                mMetrics.writeOnImsCallStartFailed(mPhone.getPhoneId(), imsCall.getCallSession(),
                        reasonInfo);
            } else if (reasonInfo.getCode() == ImsReasonInfo.CODE_LOCAL_CALL_CS_RETRY_REQUIRED
                    && mForegroundCall.getState() == ImsPhoneCall.State.ALERTING) {
                if (DBG) log("onCallStartFailed: Initiated call by silent redial"
                        + " under ALERTING state.");
                ImsPhoneConnection conn = findConnection(imsCall);
                if (conn != null) {
                    mForegroundCall.detach(conn);
                    removeConnection(conn);
                }
                updatePhoneState();
                mPhone.initiateSilentRedial(reasonInfo.getExtraCode() ==
                        ImsReasonInfo.EXTRA_CODE_CALL_RETRY_EMERGENCY, eccCategory);
            }
        }

        @Override
        public void onCallTerminated(ImsCall imsCall, ImsReasonInfo reasonInfo) {
            if (DBG) log("onCallTerminated reasonCode=" + reasonInfo.getCode());

            ImsPhoneConnection conn = findConnection(imsCall);
            Call.State callState;
            if (conn != null) {
                callState = conn.getState();
            } else {
                // Connection shouldn't be null, but if it is, we can assume the call was active.
                // This call state is only used for determining which disconnect message to show in
                // the case of the device's battery being low resulting in a call drop.
                callState = Call.State.ACTIVE;
            }
            int cause = getDisconnectCauseFromReasonInfo(reasonInfo, callState);

            if (DBG) log("cause = " + cause + " conn = " + conn);

            if (conn != null) {
                android.telecom.Connection.VideoProvider videoProvider = conn.getVideoProvider();
                if (videoProvider instanceof ImsVideoCallProviderWrapper) {
                    ImsVideoCallProviderWrapper wrapper = (ImsVideoCallProviderWrapper)
                            videoProvider;
                    wrapper.unregisterForDataUsageUpdate(ImsPhoneCallTracker.this);
                    wrapper.removeImsVideoProviderCallback(conn);
                }
            }
            if (mOnHoldToneId == System.identityHashCode(conn)) {
                if (conn != null && mOnHoldToneStarted) {
                    mPhone.stopOnHoldTone(conn);
                }
                mOnHoldToneStarted = false;
                mOnHoldToneId = -1;
            }
            if (conn != null) {
                if (conn.isPulledCall() && (
                        reasonInfo.getCode() == ImsReasonInfo.CODE_CALL_PULL_OUT_OF_SYNC ||
                        reasonInfo.getCode() == ImsReasonInfo.CODE_SIP_TEMPRARILY_UNAVAILABLE ||
                        reasonInfo.getCode() == ImsReasonInfo.CODE_SIP_FORBIDDEN) &&
                        mPhone != null && mPhone.getExternalCallTracker() != null) {

                    log("Call pull failed.");
                    // Call was being pulled, but the call pull has failed -- inform the associated
                    // TelephonyConnection that the pull failed, and provide it with the original
                    // external connection which was pulled so that it can be swapped back.
                    conn.onCallPullFailed(mPhone.getExternalCallTracker()
                            .getConnectionById(conn.getPulledDialogId()));
                    // Do not mark as disconnected; the call will just change from being a regular
                    // call to being an external call again.
                    cause = DisconnectCause.NOT_DISCONNECTED;

                } else if (conn.isIncoming() && conn.getConnectTime() == 0
                        && cause != DisconnectCause.ANSWERED_ELSEWHERE) {
                    // Two cases where the call is declared as rejected.
                    // 1. The disconnect was initiated by the user.  I.e. the connection's
                    // disconnect cause is LOCAL at this point.
                    // 2. The network provided disconnect cause is INCOMING_REJECTED.  This will be
                    // the case for ImsReasonInfo.CODE_USER_TERMINATED_BY_REMOTE and
                    // ImsReasonInfo.CODE_REJECTED_ELSEWHERE.
                    if (conn.getDisconnectCause() == DisconnectCause.LOCAL
                            || cause == DisconnectCause.INCOMING_REJECTED) {
                        // If the user initiated a disconnect of this connection, then we will treat
                        // this is a rejected call.
                        // Note; we record the fact that this is a local disconnect in
                        // ImsPhoneConnection#onHangupLocal
                        // Alternatively, the network can specify INCOMING_REJECTED as a result of
                        // remote reject on another device; we'll still treat as rejected.
                        cause = DisconnectCause.INCOMING_REJECTED;
                    } else {
                        // Otherwise in all other cases consider it missed.
                        cause = DisconnectCause.INCOMING_MISSED;
                    }
                    if (DBG) log("Incoming connection of 0 connect time detected - translated " +
                            "cause = " + cause);
                }
            }

            if (cause == DisconnectCause.NORMAL && conn != null && conn.getImsCall().isMerged()) {
                // Call was terminated while it is merged instead of a remote disconnect.
                cause = DisconnectCause.IMS_MERGED_SUCCESSFULLY;
            }

            EmergencyNumberTracker emergencyNumberTracker = null;
            EmergencyNumber num = null;

            if (conn != null && imsCall.getSession() != null) {
                String callId = imsCall.getSession().getCallId();
                emergencyNumberTracker = conn.getEmergencyNumberTracker();
                num = conn.getEmergencyNumberInfo();
                mMetrics.writeOnImsCallTerminated(mPhone.getPhoneId(), imsCall.getCallSession(),
                    reasonInfo, mCallQualityMetrics.get(callId), num,
                    getNetworkCountryIso(), emergencyNumberTracker != null
                        ? emergencyNumberTracker.getEmergencyNumberDbVersion()
                        : TelephonyManager.INVALID_EMERGENCY_NUMBER_DB_VERSION);
                mPhone.getVoiceCallSessionStats().onImsCallTerminated(conn, new ImsReasonInfo(
                    maybeRemapReasonCode(reasonInfo),
                    reasonInfo.mExtraCode, reasonInfo.mExtraMessage));
                // Remove info for the callId from the current calls and add it to the history
                CallQualityMetrics lastCallMetrics = mCallQualityMetrics.remove(callId);
                if (lastCallMetrics != null) {
                    mCallQualityMetricsHistory.add(lastCallMetrics);
                }
                pruneCallQualityMetricsHistory();
            }
            mPhone.notifyImsReason(reasonInfo);

            if (conn != null) {
                conn.setPreciseDisconnectCause(getPreciseDisconnectCauseFromReasonInfo(reasonInfo));
                conn.setImsReasonInfo(reasonInfo);
            }

            boolean isEmergencySrvCategoryPresent = !TextUtils.isEmpty(imsCall.getCallProfile()
                    .getCallExtra(QtiImsUtils.EXTRA_EMERGENCY_SERVICE_CATEGORY));

            if (reasonInfo.getCode() == ImsReasonInfo.CODE_SIP_ALTERNATE_EMERGENCY_CALL
                    && mAutoRetryFailedWifiEmergencyCall && isEmergencySrvCategoryPresent) {
                Pair<ImsCall, ImsReasonInfo> callInfo = new Pair<>(imsCall, reasonInfo);
                mPhone.getDefaultPhone().mCi.registerForOn(ImsPhoneCallTracker.this,
                        EVENT_REDIAL_WIFI_E911_CALL, callInfo);
                sendMessageDelayed(obtainMessage(EVENT_REDIAL_WIFI_E911_TIMEOUT, callInfo),
                        TIMEOUT_REDIAL_WIFI_E911_MS);
                final ConnectivityManager mgr = (ConnectivityManager) mPhone.getContext()
                        .getSystemService(Context.CONNECTIVITY_SERVICE);
                mgr.setAirplaneMode(false);
                return;
            } else if (reasonInfo.getCode() == ImsReasonInfo.CODE_RETRY_ON_IMS_WITHOUT_RTT) {
                Pair<ImsCall, ImsReasonInfo> callInfo = new Pair<>(imsCall, reasonInfo);
                sendMessage(obtainMessage(EVENT_REDIAL_WITHOUT_RTT, callInfo));
                return;
            } else {
                processCallStateChange(imsCall, ImsPhoneCall.State.DISCONNECTED, cause);
            }

            if (mForegroundCall.getState() != ImsPhoneCall.State.ACTIVE) {
                if (mRingingCall.getState().isRinging()) {
                    // Drop pending MO. We should address incoming call first
                    mPendingMO = null;
                }
            }

            if (mHoldSwitchingState == HoldSwapState.SWAPPING_ACTIVE_AND_HELD) {
                if (DBG) {
                    log("onCallTerminated: Call terminated in the midst of Switching " +
                            "Fg and Bg calls.");
                }
                // If we are the in midst of swapping FG and BG calls and the call that was
                // terminated was the one that we expected to resume, we need to swap the FG and
                // BG calls back.
                log("onCallTerminated: foreground call in state : " + mForegroundCall.getState() +
                        " , background call in state : " + mBackgroundCall.getState() +
                        " and ringing call in state : " + (mRingingCall == null ? "null" :
                        mRingingCall.getState().toString()));
                if (imsCall == mCallExpectedToResume) {
                    if (!mBackgroundCall.getImsCall().isPendingHold()) {
                        //Switch the calls only if the background call is not in a PENDING_HOLD
                        //state. Otherwise resuming the background call will anyways fail
                        //and we would have incorrectly switched the calls. The user won't be able
                        //to resume the held call later on.
                        if (DBG) {
                            log("onCallTerminated: switching " + mForegroundCall + " with "
                                    + mBackgroundCall);
                        }
                        // This call terminated in the midst of a switch after the other call was
                        // held, so resume it back to ACTIVE state since the switch failed.
                        mForegroundCall.switchWith(mBackgroundCall);
                        sendEmptyMessage(EVENT_RESUME_NOW_FOREGROUND_CALL);
                        mHoldSwitchingState = HoldSwapState.INACTIVE;
                    } else {
                        log("onCallTerminated: backgroung call has a PENDING_HOLD action in " +
                                "progress and cannot be resumed. Avoid switching the fg and bg "+
                                "calls and dont send EVENT_RESUME_NOW_FOREGROUND_CALL");
                        //Since the foreground call has ended and the background call
                        //is in PENDING_HOLD state
                        mHoldSwitchingState = HoldSwapState.PENDING_SINGLE_CALL_HOLD;
                    }
                } else {
                    // The call which was put on hold and not expected to resume got terminated.
                    // Just resume the foreground call as is done currently.
                    sendEmptyMessage(EVENT_RESUME_NOW_FOREGROUND_CALL);
                    mHoldSwitchingState = HoldSwapState.INACTIVE;
                }
                mCallExpectedToResume = null;
                logHoldSwapState("onCallTerminated swap active and hold case");
            } else if (mHoldSwitchingState == HoldSwapState.PENDING_SINGLE_CALL_UNHOLD
                    || mHoldSwitchingState == HoldSwapState.PENDING_SINGLE_CALL_HOLD
                    || mHoldSwitchingState == HoldSwapState.PENDING_DOUBLE_CALL_UNHOLD
                    || mHoldSwitchingState == HoldSwapState.PENDING_DOUBLE_CALL_HOLD) {
                mCallExpectedToResume = null;
                mHoldSwitchingState = HoldSwapState.INACTIVE;
                logHoldSwapState("onCallTerminated single call case");
            } else if (mHoldSwitchingState == HoldSwapState.HOLDING_TO_ANSWER_INCOMING) {
                // Check to see which call got terminated. If it's the one that was gonna get held,
                // ignore it. If it's the one that was gonna get answered, restore the one that
                // possibly got held.
                // If holding the active call is still in progress when the waiting call terminates
                // resume the held call in onCallHeld. Else resume the call here.
                if ((imsCall == mCallExpectedToResume) &&
                            mBackgroundCall.getState() == ImsPhoneCall.State.HOLDING) {
                    mForegroundCall.switchWith(mBackgroundCall);
                    mCallExpectedToResume = null;
                    mHoldSwitchingState = HoldSwapState.INACTIVE;
                    logHoldSwapState("onCallTerminated hold to answer case");
                    sendEmptyMessage(EVENT_RESUME_NOW_FOREGROUND_CALL);
                } else if (!mBackgroundCall.getState().isAlive() &&
                        mRingingCall.getState() == ImsPhoneCall.State.WAITING) {
                    // Answer ringing call only if user accepted the waiting call received on top
                    // of ACTIVE call and call to be HELD being terminated and received call END
                    // before HOLD response. If onCallHoldFailed is received before call END then
                    // ringing call will be answered in onCallHoldFailed.

                    // Do not trigger answer for ringing call if background call is alive which will
                    // be the case for accepting third incoming call. In case of third incoming call
                    // HOLD call will be ended first so need to check for background call here
                    // explicitly to avoid sending ANSWER for third incoming call before ACTIVE call
                    // becomes HELD.
                    sendEmptyMessage(EVENT_ANSWER_WAITING_CALL);
                }
            } else if (mHoldSwitchingState == HoldSwapState.HOLDING_TO_DIAL_OUTGOING ||
                    mHoldSwitchingState == HoldSwapState.ENDING_TO_DIAL_OUTGOING) {
                // The call that we were gonna hold or end might've gotten terminated.
                // If that's the case, dial mPendingMo if present.
                if (mPendingMO == null
                        || mPendingMO.getDisconnectCause() != DisconnectCause.NOT_DISCONNECTED) {
                    mHoldSwitchingState = HoldSwapState.INACTIVE;
                    logHoldSwapState("onCallTerminated hold/end to dial but no pendingMo");
                } else if (imsCall != mPendingMO.getImsCall()) {
                    sendEmptyMessage(EVENT_DIAL_PENDINGMO);
                    mHoldSwitchingState = HoldSwapState.INACTIVE;
                    logHoldSwapState("onCallTerminated hold/end to dial, dial pendingMo");
                }
            }

            if (mShouldUpdateImsConfigOnDisconnect) {
                // Ensure we update the IMS config when the call is disconnected; we delayed this
                // because a video call was paused.
                updateImsServiceConfig();
                mShouldUpdateImsConfigOnDisconnect = false;
            }

            if (mPendingSilentRedialInfo != null) {
                mPhone.initiateSilentRedial(mPendingSilentRedialInfo.first,
                                            mPendingSilentRedialInfo.second);
                mPendingSilentRedialInfo = null;
            }
        }

        @Override
        public void onCallHeld(ImsCall imsCall) {
            if (DBG) {
                if (mForegroundCall.getImsCall() == imsCall) {
                    log("onCallHeld (fg) " + imsCall);
                } else if (mBackgroundCall.getImsCall() == imsCall) {
                    log("onCallHeld (bg) " + imsCall);
                }
            }

            synchronized (mSyncHold) {
                ImsPhoneCall.State oldState = mBackgroundCall.getState();
                processCallStateChange(imsCall, ImsPhoneCall.State.HOLDING,
                        DisconnectCause.NOT_DISCONNECTED);

                // Note: If we're performing a switchWaitingOrHoldingAndActive, the call to
                // processCallStateChange above may have caused the mBackgroundCall and
                // mForegroundCall references below to change meaning.  Watch out for this if you
                // are reading through this code.
                if (mHoldSwitchingState
                        == HoldSwapState.PENDING_RESUME_FOREGROUND_AFTER_HOLD) {
                    sendEmptyMessage(EVENT_RESUME_NOW_FOREGROUND_CALL);
                    mHoldSwitchingState = HoldSwapState.INACTIVE;
                    mCallExpectedToResume = null;
                } else if (oldState == ImsPhoneCall.State.ACTIVE) {
                    // Note: This case comes up when we have just held a call in response to a
                    // switchWaitingOrHoldingAndActive.  We now need to resume the background call.
                    if (mForegroundCall.getState() == ImsPhoneCall.State.HOLDING
                            && mHoldSwitchingState == HoldSwapState.SWAPPING_ACTIVE_AND_HELD) {
                        sendEmptyMessage(EVENT_RESUME_NOW_FOREGROUND_CALL);
                    } else if (mRingingCall.getState() == ImsPhoneCall.State.WAITING
                            && mHoldSwitchingState == HoldSwapState.HOLDING_TO_ANSWER_INCOMING) {
                        sendEmptyMessage(EVENT_ANSWER_WAITING_CALL);
                    } else if (mPendingMO != null
                            && mHoldSwitchingState == HoldSwapState.HOLDING_TO_DIAL_OUTGOING) {
                        dialPendingMO();
                        mHoldSwitchingState = HoldSwapState.INACTIVE;
                        logHoldSwapState("onCallHeld hold to dial");
                    }  else if (mHoldSwitchingState == HoldSwapState.PENDING_SINGLE_CALL_HOLD
                            && doesDeviceRespectHoldCarrierConfig() && !mAllowHoldingCall) {
                        // In this case since holding/unholding call is not allowed from UI we are
                        // resuming the call which is currently in background.
                        // The current fix assumes that holdActiveCall() which also sets
                        // mHoldSwitchingState to HoldSwapState.PENDING_SINGLE_CALL_HOLD
                        // will only be called from UI and not from framework.
                        mForegroundCall.switchWith(mBackgroundCall);
                        sendEmptyMessage(EVENT_RESUME_NOW_FOREGROUND_CALL);
                        mHoldSwitchingState = HoldSwapState.INACTIVE;
                        logHoldSwapState("onCallHeld auto resume");
                    } else if (mRingingCall.getState() == ImsPhoneCall.State.IDLE
                              && mHoldSwitchingState == HoldSwapState.HOLDING_TO_ANSWER_INCOMING) {
                        //Handle the case where waiting call gets terminated while HOLDING of ACTIVE
                        //call is still in progress and the held call is not resumed in
                        //onCallTerminated.
                        mForegroundCall.switchWith(mBackgroundCall);
                        sendEmptyMessage(EVENT_RESUME_NOW_FOREGROUND_CALL);
                        mHoldSwitchingState = HoldSwapState.INACTIVE;
                        mCallExpectedToResume = null;
                        logHoldSwapState("onCallHeld premature termination of waiting call");
                    } else {
                        // In this case there will be no call resumed, so we can assume that we
                        // are done switching fg and bg calls now.
                        // This may happen if there is no BG call and we are holding a call so that
                        // we can dial another one.
                        mHoldSwitchingState = HoldSwapState.INACTIVE;
                        logHoldSwapState("onCallHeld normal case");
                    }
                } else if (oldState == ImsPhoneCall.State.IDLE
                        && (mHoldSwitchingState == HoldSwapState.SWAPPING_ACTIVE_AND_HELD
                                || mHoldSwitchingState
                                == HoldSwapState.HOLDING_TO_ANSWER_INCOMING)) {
                    // The other call terminated in the midst of a switch before this call was held,
                    // so resume the foreground call back to ACTIVE state since the switch failed.
                    if (mForegroundCall.getState() == ImsPhoneCall.State.HOLDING) {
                        sendEmptyMessage(EVENT_RESUME_NOW_FOREGROUND_CALL);
                        mHoldSwitchingState = HoldSwapState.INACTIVE;
                        mCallExpectedToResume = null;
                        logHoldSwapState("onCallHeld premature termination of other call");
                    }
                } else if (mHoldSwitchingState == HoldSwapState.PENDING_DOUBLE_CALL_HOLD) {
                    // Foreground call can have only one connection
                    ImsPhoneConnection connToHold = mForegroundCall.getFirstConnection();
                    if (imsCall == connToHold.getImsCall()) {
                        // In two call hold use case, we did not switch background and foreground
                        // connection. So do it now
                        mForegroundCall.detach(connToHold);
                        mBackgroundCall.attach(connToHold);
                        connToHold.changeParent(mBackgroundCall);
                        mHoldSwitchingState = HoldSwapState.INACTIVE;
                        logHoldSwapState("onCallHeld DOUBLE HOLD");
                    } else {
                        log ("onCallHeld DOUBLE HOLD: some other call got HELD");
                    }
                }
            }
            mMetrics.writeOnImsCallHeld(mPhone.getPhoneId(), imsCall.getCallSession());
        }

        @Override
        public void onCallHoldFailed(ImsCall imsCall, ImsReasonInfo reasonInfo) {
            if (DBG) log("onCallHoldFailed reasonCode=" + reasonInfo.getCode());

            synchronized (mSyncHold) {
                ImsPhoneCall.State bgState = mBackgroundCall.getState();
                if (mHoldSwitchingState
                        == HoldSwapState.PENDING_RESUME_FOREGROUND_AFTER_HOLD) {
                    mHoldSwitchingState = HoldSwapState.INACTIVE;
                } else if (reasonInfo.getCode() == ImsReasonInfo.CODE_LOCAL_CALL_TERMINATED) {
                    // disconnected while processing hold
                    if (mPendingMO != null) {
                        dialPendingMO();
                    } else if (mRingingCall.getState() == ImsPhoneCall.State.WAITING
                            && mHoldSwitchingState == HoldSwapState.HOLDING_TO_ANSWER_INCOMING) {
                        sendEmptyMessage(EVENT_ANSWER_WAITING_CALL);
                    }
                    mHoldSwitchingState = HoldSwapState.INACTIVE;
                } else if (mPendingMO != null && mPendingMO.isEmergency()) {
                    // If mPendingMO is an emergency call, disconnect the call that we tried to
                    // hold.
                    mBackgroundCall.getImsCall().terminate(ImsReasonInfo.CODE_UNSPECIFIED);
                    if (imsCall != mCallExpectedToResume) {
                        mCallExpectedToResume = null;
                    }
                    // Leave mHoldSwitchingState as is for now -- we'll reset it
                    // in onCallTerminated, which will also dial the outgoing emergency call.
                } else if (mRingingCall.getState() == ImsPhoneCall.State.WAITING
                        && mHoldSwitchingState == HoldSwapState.HOLDING_TO_ANSWER_INCOMING) {
                    // If we issued a hold request in order to answer an incoming call, we need
                    // to tell Telecom that we can't actually answer the incoming call.
                    mHoldSwitchingState = HoldSwapState.INACTIVE;
                    mForegroundCall.switchWith(mBackgroundCall);
                    logHoldSwapState("onCallHoldFailed unable to answer waiting call");
                } else if (bgState == ImsPhoneCall.State.ACTIVE) {
                    mForegroundCall.switchWith(mBackgroundCall);

                    if (mPendingMO != null) {
                        mPendingMO.setDisconnectCause(DisconnectCause.ERROR_UNSPECIFIED);
                        sendEmptyMessageDelayed(EVENT_HANGUP_PENDINGMO, TIMEOUT_HANGUP_PENDINGMO);
                    }
                    if (imsCall != mCallExpectedToResume) {
                        mCallExpectedToResume = null;
                    }
                    mHoldSwitchingState = HoldSwapState.INACTIVE;
                } else if (mHoldSwitchingState == HoldSwapState.PENDING_DOUBLE_CALL_HOLD) {
                    mHoldSwitchingState = HoldSwapState.INACTIVE;
                }
                ImsPhoneConnection conn = findConnection(imsCall);
                if (conn != null && conn.getState() != ImsPhoneCall.State.DISCONNECTED) {
                    conn.onConnectionEvent(android.telecom.Connection.EVENT_CALL_HOLD_FAILED, null);
                }
                mPhone.notifySuppServiceFailed(Phone.SuppService.HOLD);
            }
            mMetrics.writeOnImsCallHoldFailed(mPhone.getPhoneId(), imsCall.getCallSession(),
                    reasonInfo);
        }

        @Override
        public void onCallResumed(ImsCall imsCall) {
            if (DBG) log("onCallResumed");

            // If we are the in midst of swapping FG and BG calls and the call we end up resuming
            // is not the one we expected, we likely had a resume failure and we need to swap the
            // FG and BG calls back.
            if (mHoldSwitchingState == HoldSwapState.SWAPPING_ACTIVE_AND_HELD
                    || mHoldSwitchingState == HoldSwapState.PENDING_RESUME_FOREGROUND_AFTER_FAILURE
                    || mHoldSwitchingState == HoldSwapState.PENDING_SINGLE_CALL_UNHOLD) {
                if (imsCall != mCallExpectedToResume) {
                    // If the call which resumed isn't as expected, we need to swap back to the
                    // previous configuration; the swap has failed.
                    if (DBG) {
                        log("onCallResumed : switching " + mForegroundCall + " with "
                                + mBackgroundCall);
                    }
                    mForegroundCall.switchWith(mBackgroundCall);
                } else {
                    // The call which resumed is the one we expected to resume, so we can clear out
                    // the mSwitchingFgAndBgCalls flag.
                    if (DBG) {
                        log("onCallResumed : expected call resumed.");
                    }
                }
                mHoldSwitchingState = HoldSwapState.INACTIVE;
                mCallExpectedToResume = null;
                logHoldSwapState("onCallResumed");
            } else if (mHoldSwitchingState == HoldSwapState.PENDING_DOUBLE_CALL_UNHOLD) {
                if (imsCall != mCallExpectedToResume) {
                    if (DBG) {
                        log("onCallResumed : another call resumed while in DOUBLE_HOLD");
                    }
                } else {
                    // The call which resumed is the one we expected to resume, so remove resumed
                    // call from bg call and add to fg call
                    if (DBG) {
                        log("onCallResumed : expected call resumed.");
                    }
                }
                ImsPhoneConnection conn = findConnection(imsCall);
                // In two call unhold use case, we did not switch background and foreground
                // connection. So do it now
                mBackgroundCall.detach(conn);
                mForegroundCall.attach(conn);
                conn.changeParent(mForegroundCall);
                mHoldSwitchingState = HoldSwapState.INACTIVE;
                mCallExpectedToResume = null;
                logHoldSwapState("onCallResumed");
            }
            processCallStateChange(imsCall, ImsPhoneCall.State.ACTIVE,
                    DisconnectCause.NOT_DISCONNECTED);
            mMetrics.writeOnImsCallResumed(mPhone.getPhoneId(), imsCall.getCallSession());
        }

        @Override
        public void onCallResumeFailed(ImsCall imsCall, ImsReasonInfo reasonInfo) {
            log("onCallResumeFailed : mHoldSwitchingState = " + mHoldSwitchingState
                    + " fg state = " + mForegroundCall.getState() + " bg state = "
                    + mBackgroundCall.getState());
            if (mHoldSwitchingState == HoldSwapState.SWAPPING_ACTIVE_AND_HELD
                    || mHoldSwitchingState
                    == HoldSwapState.PENDING_RESUME_FOREGROUND_AFTER_FAILURE) {
                // If we are in the midst of swapping the FG and BG calls and
                // we got a resume fail, we need to swap back the FG and BG calls.
                // Since the FG call was held, will also try to resume the same.
                if (imsCall == mCallExpectedToResume) {
                    if (DBG) {
                        log("onCallResumeFailed : switching " + mForegroundCall + " with "
                                + mBackgroundCall);
                    }
                    mForegroundCall.switchWith(mBackgroundCall);
                    if (mForegroundCall.getState() == ImsPhoneCall.State.HOLDING) {
                        sendEmptyMessage(EVENT_RESUME_NOW_FOREGROUND_CALL);
                    }
                }

                //Call swap is done, reset the relevant variables
                mCallExpectedToResume = null;
                mHoldSwitchingState = HoldSwapState.INACTIVE;
                logHoldSwapState("onCallResumeFailed: multi calls");
            } else if (mHoldSwitchingState == HoldSwapState.PENDING_SINGLE_CALL_UNHOLD) {
                if (imsCall == mCallExpectedToResume) {
                    if (DBG) {
                        log("onCallResumeFailed: single call unhold case");
                    }
                    mForegroundCall.switchWith(mBackgroundCall);

                    mCallExpectedToResume = null;
                    mHoldSwitchingState = HoldSwapState.INACTIVE;
                    logHoldSwapState("onCallResumeFailed: single call");
                } else {
                    Rlog.w(LOG_TAG, "onCallResumeFailed: got a resume failed for a different call"
                            + " in the single call unhold case");
                }
            } else if (mHoldSwitchingState == HoldSwapState.INACTIVE &&
                    mForegroundCall.getState() == ImsPhoneCall.State.HOLDING &&
                    mBackgroundCall.getState() == ImsPhoneCall.State.IDLE) {
                // When resume request fails, make sure the holding call is moved to background
                if (DBG) {
                    log("onCallResumeFailed: resume failed. switch fg and bg calls");
                }
                mForegroundCall.switchWith(mBackgroundCall);
            } else if (mHoldSwitchingState == HoldSwapState.PENDING_DOUBLE_CALL_UNHOLD) {
                if (imsCall == mCallExpectedToResume) {
                    if (DBG) {
                        log("onCallResumeFailed: double call unhold case");
                    }
                    mCallExpectedToResume = null;
                    mHoldSwitchingState = HoldSwapState.INACTIVE;
                    logHoldSwapState("onCallResumeFailed: double call");
                } else {
                    Rlog.w(LOG_TAG, "onCallResumeFailed: got a resume failed for a different call"
                            + " in the double call unhold case");
                }
            }
            ImsPhoneConnection conn = findConnection(imsCall);
            if (conn != null && conn.getState() != ImsPhoneCall.State.DISCONNECTED) {
                // New event to send RESUME fail status to HoldHandlers handling across sub use
                // case. For same sub use case, this event will not be acted upon by any listener
                conn.onConnectionEvent(
                        android.telecom.Connection.EVENT_CALL_RESUME_FAILED, null);
            }
            mPhone.notifySuppServiceFailed(Phone.SuppService.RESUME);
            mMetrics.writeOnImsCallResumeFailed(mPhone.getPhoneId(), imsCall.getCallSession(),
                    reasonInfo);
        }

        @Override
        public void onCallResumeReceived(ImsCall imsCall) {
            if (DBG) log("onCallResumeReceived");
            ImsPhoneConnection conn = findConnection(imsCall);
            if (conn != null) {
                if (mOnHoldToneStarted) {
                    mPhone.stopOnHoldTone(conn);
                    mOnHoldToneStarted = false;
                }
                conn.onConnectionEvent(android.telecom.Connection.EVENT_CALL_REMOTELY_UNHELD, null);
            }

            boolean useVideoPauseWorkaround = mPhone.getContext().getResources().getBoolean(
                    com.android.internal.R.bool.config_useVideoPauseWorkaround);
            if (useVideoPauseWorkaround && mSupportPauseVideo &&
                    VideoProfile.isVideo(conn.getVideoState())) {
                // If we are using the video pause workaround, the vendor IMS code has issues
                // with video pause signalling.  In this case, when a call is remotely
                // held, the modem does not reliably change the video state of the call to be
                // paused.
                // As a workaround, we will turn on that bit now.
                conn.changeToUnPausedState();
            }

            SuppServiceNotification supp = new SuppServiceNotification();
            // Type of notification: 0 = MO; 1 = MT
            // Refer SuppServiceNotification class documentation.
            supp.notificationType = 1;
            supp.code = SuppServiceNotification.CODE_2_CALL_RETRIEVED;
            mPhone.notifySuppSvcNotification(supp);
            mMetrics.writeOnImsCallResumeReceived(mPhone.getPhoneId(), imsCall.getCallSession());
        }

        @Override
        public void onCallHoldReceived(ImsCall imsCall) {
            ImsPhoneCallTracker.this.onCallHoldReceived(imsCall);
        }

        @Override
        public void onCallSuppServiceReceived(ImsCall call,
                ImsSuppServiceNotification suppServiceInfo) {
            if (DBG) log("onCallSuppServiceReceived: suppServiceInfo=" + suppServiceInfo);

            SuppServiceNotification supp = new SuppServiceNotification();
            supp.notificationType = suppServiceInfo.notificationType;
            supp.code = suppServiceInfo.code;
            supp.index = suppServiceInfo.index;
            supp.number = suppServiceInfo.number;
            supp.history = suppServiceInfo.history;

            mPhone.notifySuppSvcNotification(supp);
        }

        @Override
        public void onCallMerged(final ImsCall call, final ImsCall peerCall, boolean swapCalls) {
            if (DBG) log("onCallMerged");

            ImsPhoneCall foregroundImsPhoneCall = findConnection(call).getCall();
            ImsPhoneConnection peerConnection = findConnection(peerCall);
            ImsPhoneCall peerImsPhoneCall = peerConnection == null ? null
                    : peerConnection.getCall();

            if (swapCalls) {
                switchAfterConferenceSuccess();
            }
            foregroundImsPhoneCall.merge(peerImsPhoneCall, ImsPhoneCall.State.ACTIVE);

            final ImsPhoneConnection conn = findConnection(call);
            try {
                log("onCallMerged: ImsPhoneConnection=" + conn);
                log("onCallMerged: CurrentVideoProvider=" + conn.getVideoProvider());
                setVideoCallProvider(conn, call);
                log("onCallMerged: CurrentVideoProvider=" + conn.getVideoProvider());
            } catch (Exception e) {
                loge("onCallMerged: exception " + e);
            }

            // After merge complete, update foreground as Active
            // and background call as Held, if background call exists
            processCallStateChange(mForegroundCall.getImsCall(), ImsPhoneCall.State.ACTIVE,
                    DisconnectCause.NOT_DISCONNECTED);
            if (peerConnection != null) {
                processCallStateChange(mBackgroundCall.getImsCall(), ImsPhoneCall.State.HOLDING,
                    DisconnectCause.NOT_DISCONNECTED);
            }

            if (conn != null) {
                conn.handleMergeComplete();
            }

            // Check if the merge was requested by an existing conference call. In that
            // case, no further action is required.
            if (!call.isMergeRequestedByConf()) {
                log("onCallMerged :: calling onMultipartyStateChanged()");
                onMultipartyStateChanged(call, true);
            } else {
                log("onCallMerged :: Merge requested by existing conference.");
                // Reset the flag.
                call.resetIsMergeRequestedByConf(false);
            }

            // Notify completion of merge
            if (conn != null) {
                conn.handleMergeComplete();
            }
            logState();
        }

        @Override
        public void onCallMergeFailed(ImsCall call, ImsReasonInfo reasonInfo) {
            if (DBG) log("onCallMergeFailed reasonInfo=" + reasonInfo);

            // TODO: the call to notifySuppServiceFailed throws up the "merge failed" dialog
            // We should move this into the InCallService so that it is handled appropriately
            // based on the user facing UI.
            mPhone.notifySuppServiceFailed(Phone.SuppService.CONFERENCE);

            call.resetIsMergeRequestedByConf(false);

            // Start plumbing this even through Telecom so other components can take
            // appropriate action.
            ImsPhoneConnection foregroundConnection = mForegroundCall.getFirstConnection();
            if (foregroundConnection != null) {
                foregroundConnection.onConferenceMergeFailed();
                foregroundConnection.handleMergeComplete();
            }

            ImsPhoneConnection backgroundConnection = mBackgroundCall.getFirstConnection();
            if (backgroundConnection != null) {
                backgroundConnection.onConferenceMergeFailed();
                backgroundConnection.handleMergeComplete();
            }
        }

        private void updateConferenceParticipantsTiming(List<ConferenceParticipant> participants) {
            for (ConferenceParticipant participant : participants) {
                // Every time participants are newly created from parcel, update their connect time.
                CacheEntry cachedConnectTime = findConnectionTimeUsePhoneNumber(participant);
                if (cachedConnectTime != null) {
                    participant.setConnectTime(cachedConnectTime.mConnectTime);
                    participant.setConnectElapsedTime(cachedConnectTime.mConnectElapsedTime);
                    participant.setCallDirection(cachedConnectTime.mCallDirection);
                }
            }
        }

        /**
         * Called when the state of IMS conference participant(s) has changed.
         *
         * @param call the call object that carries out the IMS call.
         * @param participants the participant(s) and their new state information.
         */
        @Override
        public void onConferenceParticipantsStateChanged(ImsCall call,
                List<ConferenceParticipant> participants) {
            if (DBG) log("onConferenceParticipantsStateChanged");

            if (!mIsConferenceEventPackageEnabled) {
                logi("onConferenceParticipantsStateChanged - CEP handling disabled");
                return;
            }

            if (!mSupportCepOnPeer && !call.isConferenceHost()) {
                logi("onConferenceParticipantsStateChanged - ignore CEP on peer");
                return;
            }

            ImsPhoneConnection conn = findConnection(call);
            if (conn != null) {
                updateConferenceParticipantsTiming(participants);
                conn.updateConferenceParticipants(participants);
            }
        }

        @Override
        public void onCallSessionTtyModeReceived(ImsCall call, int mode) {
            mPhone.onTtyModeReceived(mode);
        }

        @Override
        public void onCallHandover(ImsCall imsCall, int srcAccessTech, int targetAccessTech,
            ImsReasonInfo reasonInfo) {
            // Check with the DCTracker to see if data is enabled; there may be a case when
            // ImsPhoneCallTracker isn't being informed of the right data enabled state via its
            // registration, so we'll refresh now.
            boolean isDataEnabled;
            if (mPhone.getDefaultPhone().isUsingNewDataStack()) {
                isDataEnabled = mPhone.getDefaultPhone().getDataSettingsManager().isDataEnabled();
            } else {
                isDataEnabled = mPhone.getDefaultPhone().getDataEnabledSettings().isDataEnabled();
            }

            if (DBG) {
                log("onCallHandover ::  srcAccessTech=" + srcAccessTech + ", targetAccessTech="
                        + targetAccessTech + ", reasonInfo=" + reasonInfo + ", dataEnabled="
                        + mIsDataEnabled + "/" + isDataEnabled + ", dataMetered="
                        + mIsViLteDataMetered);
            }
            if (mIsDataEnabled != isDataEnabled) {
                loge("onCallHandover: data enabled state doesn't match! (was=" + mIsDataEnabled
                        + ", actually=" + isDataEnabled);
                mIsDataEnabled = isDataEnabled;
            }

            // Only consider it a valid handover to WIFI if the source radio tech is known.
            boolean isHandoverToWifi = srcAccessTech != ServiceState.RIL_RADIO_TECHNOLOGY_UNKNOWN
                    && srcAccessTech != ServiceState.RIL_RADIO_TECHNOLOGY_IWLAN
                    && targetAccessTech == ServiceState.RIL_RADIO_TECHNOLOGY_IWLAN;
            // Only consider it a handover from WIFI if the source and target radio tech is known.
            boolean isHandoverFromWifi =
                    srcAccessTech == ServiceState.RIL_RADIO_TECHNOLOGY_IWLAN
                            && targetAccessTech != ServiceState.RIL_RADIO_TECHNOLOGY_UNKNOWN
                            && targetAccessTech != ServiceState.RIL_RADIO_TECHNOLOGY_IWLAN;

            ImsPhoneConnection conn = findConnection(imsCall);
            if (conn != null) {
                if (conn.getDisconnectCause() == DisconnectCause.NOT_DISCONNECTED) {
                    if (isHandoverToWifi) {
                        removeMessages(EVENT_CHECK_FOR_WIFI_HANDOVER);
                        if (mIsViLteDataMetered) {
                            conn.setLocalVideoCapable(true);
                        }

                        if (mNotifyHandoverVideoFromLTEToWifi && mHasAttemptedStartOfCallHandover) {
                            // This is a handover which happened mid-call (ie not the start of call
                            // handover from LTE to WIFI), so we'll notify the InCall UI.
                            conn.onConnectionEvent(
                                    TelephonyManager.EVENT_HANDOVER_VIDEO_FROM_LTE_TO_WIFI, null);
                        }

                        // We are on WIFI now so no need to get notified of network availability.
                        unregisterForConnectivityChanges();
                    } else if (isHandoverFromWifi && imsCall.isVideoCall()) {
                        // A video call just dropped from WIFI to LTE; we want to be informed if a
                        // new WIFI
                        // network comes into range.
                        registerForConnectivityChanges();
                    }
                }

                if (isHandoverToWifi && mIsViLteDataMetered) {
                    conn.setLocalVideoCapable(true);
                }

                if (isHandoverFromWifi && imsCall.isVideoCall()) {
                    if (mIsViLteDataMetered) {
                        conn.setLocalVideoCapable(mIsDataEnabled);
                    }

                    if (mNotifyHandoverVideoFromWifiToLTE && mIsDataEnabled) {
                        if (conn.getDisconnectCause() == DisconnectCause.NOT_DISCONNECTED) {
                            log("onCallHandover :: notifying of WIFI to LTE handover.");
                            conn.onConnectionEvent(
                                    TelephonyManager.EVENT_HANDOVER_VIDEO_FROM_WIFI_TO_LTE, null);
                        } else {
                            // Call has already had a disconnect request issued by the user or is
                            // in the process of disconnecting; do not inform the UI of this as it
                            // is not relevant.
                            log("onCallHandover :: skip notify of WIFI to LTE handover for "
                                    + "disconnected call.");
                        }
                    }

                    if (!mIsDataEnabled && mIsViLteDataMetered) {
                        // Call was downgraded from WIFI to LTE and data is metered; downgrade the
                        // call now.
                        log("onCallHandover :: data is not enabled; attempt to downgrade.");
                        downgradeVideoCall(ImsReasonInfo.CODE_WIFI_LOST, conn);
                    }
                }
            } else {
                loge("onCallHandover :: connection null.");
            }
            // If there's a handover, then we're not in the "start of call" handover phase.
            if (!mHasAttemptedStartOfCallHandover) {
                mHasAttemptedStartOfCallHandover = true;
            }
            mMetrics.writeOnImsCallHandoverEvent(mPhone.getPhoneId(),
                    TelephonyCallSession.Event.Type.IMS_CALL_HANDOVER, imsCall.getCallSession(),
                    srcAccessTech, targetAccessTech, reasonInfo);
        }

        @Override
        public void onCallHandoverFailed(ImsCall imsCall, int srcAccessTech, int targetAccessTech,
            ImsReasonInfo reasonInfo) {
            if (DBG) {
                log("onCallHandoverFailed :: srcAccessTech=" + srcAccessTech +
                    ", targetAccessTech=" + targetAccessTech + ", reasonInfo=" + reasonInfo);
            }
            mMetrics.writeOnImsCallHandoverEvent(mPhone.getPhoneId(),
                    TelephonyCallSession.Event.Type.IMS_CALL_HANDOVER_FAILED,
                    imsCall.getCallSession(), srcAccessTech, targetAccessTech, reasonInfo);

            boolean isHandoverToWifi = srcAccessTech != ServiceState.RIL_RADIO_TECHNOLOGY_IWLAN &&
                    targetAccessTech == ServiceState.RIL_RADIO_TECHNOLOGY_IWLAN;
            ImsPhoneConnection conn = findConnection(imsCall);
            if (conn != null && isHandoverToWifi) {
                log("onCallHandoverFailed - handover to WIFI Failed");

                // If we know we failed to handover, don't check for failure in the future.
                removeMessages(EVENT_CHECK_FOR_WIFI_HANDOVER);

                if (imsCall.isVideoCall()
                        && conn.getDisconnectCause() == DisconnectCause.NOT_DISCONNECTED) {
                    // Start listening for a WIFI network to come into range for potential handover.
                    registerForConnectivityChanges();
                }

                if (mNotifyVtHandoverToWifiFail) {
                    // Only notify others if carrier config indicates to do so.
                    conn.onHandoverToWifiFailed();
                }
            }
            if (!mHasAttemptedStartOfCallHandover) {
                mHasAttemptedStartOfCallHandover = true;
            }
        }

        @Override
        public void onRttModifyRequestReceived(ImsCall imsCall) {
            ImsPhoneConnection conn = findConnection(imsCall);
            if (conn != null) {
                conn.onRttModifyRequestReceived();
            }
        }

        @Override
        public void onRttModifyResponseReceived(ImsCall imsCall, int status) {
            ImsPhoneConnection conn = findConnection(imsCall);
            if (conn != null) {
                conn.onRttModifyResponseReceived(status);
            }
        }

        @Override
        public void onRttMessageReceived(ImsCall imsCall, String message) {
            ImsPhoneConnection conn = findConnection(imsCall);
            if (conn != null) {
                conn.onRttMessageReceived(message);
            }
        }

        @Override
        public void onRttAudioIndicatorChanged(ImsCall imsCall, ImsStreamMediaProfile profile) {
          ImsPhoneConnection conn = findConnection(imsCall);
            if (conn != null) {
                conn.onRttAudioIndicatorChanged(profile);
            }
        }

        @Override
        public void onCallSessionTransferred(ImsCall imsCall) {
            if (DBG) log("onCallSessionTransferred success");
        }

        @Override
        public void onCallSessionTransferFailed(ImsCall imsCall, ImsReasonInfo reasonInfo) {
            if (DBG) log("onCallSessionTransferFailed reasonInfo=" + reasonInfo);
            mPhone.notifySuppServiceFailed(Phone.SuppService.TRANSFER);
        }

        @Override
        public void onCallSessionDtmfReceived(ImsCall imsCall, char digit) {
            log("onCallSessionDtmfReceived digit=" + digit);
            ImsPhoneConnection conn = findConnection(imsCall);
            if (conn != null) {
                conn.receivedDtmfDigit(digit);
            }
        }

        /**
         * Handles a change to the multiparty state for an {@code ImsCall}.  Notifies the associated
         * {@link ImsPhoneConnection} of the change.
         *
         * @param imsCall The IMS call.
         * @param isMultiParty {@code true} if the call became multiparty, {@code false}
         *      otherwise.
         */
        @Override
        public void onMultipartyStateChanged(ImsCall imsCall, boolean isMultiParty) {
            if (DBG) log("onMultipartyStateChanged to " + (isMultiParty ? "Y" : "N"));

            ImsPhoneConnection conn = findConnection(imsCall);
            if (conn != null) {
                conn.updateMultipartyState(isMultiParty);
                mPhone.getVoiceCallSessionStats().onMultipartyChange(conn, isMultiParty);
            }
        }

        /**
         * Handles a change to the call quality for an {@code ImsCall}.
         * Notifies apps through the System API {@link PhoneStateListener#onCallAttributesChanged}.
         */
        @Override
        public void onCallQualityChanged(ImsCall imsCall, CallQuality callQuality) {
            // convert ServiceState.radioTech to TelephonyManager.NetworkType constant
            mPhone.onCallQualityChanged(callQuality, imsCall.getNetworkType());
            String callId = imsCall.getSession().getCallId();
            CallQualityMetrics cqm = mCallQualityMetrics.get(callId);
            if (cqm == null) {
                cqm = new CallQualityMetrics(mPhone);
            }
            cqm.saveCallQuality(callQuality);
            mCallQualityMetrics.put(callId, cqm);

            ImsPhoneConnection conn = findConnection(imsCall);
            if (conn != null) {
                Bundle report = new Bundle();
                report.putParcelable(android.telecom.Connection.EXTRA_CALL_QUALITY_REPORT,
                        callQuality);
                conn.onConnectionEvent(android.telecom.Connection.EVENT_CALL_QUALITY_REPORT,
                        report);
            }
        }

        /**
         * Handles reception of RTP header extension data from the network.
         * @param imsCall The ImsCall the data was received on.
         * @param rtpHeaderExtensionData The RTP extension data received.
         */
        @Override
        public void onCallSessionRtpHeaderExtensionsReceived(ImsCall imsCall,
                @NonNull Set<RtpHeaderExtension> rtpHeaderExtensionData) {
            log("onCallSessionRtpHeaderExtensionsReceived numExtensions="
                    + rtpHeaderExtensionData.size());
            ImsPhoneConnection conn = findConnection(imsCall);
            if (conn != null) {
                conn.receivedRtpHeaderExtensions(rtpHeaderExtensionData);
            }
        }
    };

    /**
     * Listen to the IMS call state change
     */
    private ImsCall.Listener mImsUssdListener = new ImsCall.Listener() {
        @Override
        public void onCallStarted(ImsCall imsCall) {
            if (DBG) log("mImsUssdListener onCallStarted");

            if (imsCall == mUssdSession) {
                if (mPendingUssd != null) {
                    AsyncResult.forMessage(mPendingUssd);
                    mPendingUssd.sendToTarget();
                    mPendingUssd = null;
                }
            }
        }

        @Override
        public void onCallStartFailed(ImsCall imsCall, ImsReasonInfo reasonInfo) {
            if (DBG) log("mImsUssdListener onCallStartFailed reasonCode=" + reasonInfo.getCode());

            if (mUssdSession != null) {
                if (DBG) log("mUssdSession is not null");
                // To initiate sending Ussd under circuit-switched call
                if (reasonInfo.getCode() == ImsReasonInfo.CODE_LOCAL_CALL_CS_RETRY_REQUIRED
                        && mUssdMethod != USSD_OVER_IMS_ONLY) {
                    mUssdSession = null;
                    mPhone.getPendingMmiCodes().clear();
                    mPhone.initiateSilentRedial();
                    if (DBG) log("Initiated sending ussd by using silent redial.");
                    return;
                } else {
                    if (DBG) log("Failed to start sending ussd by using silent resendUssd.!!");
                }
            }

            onCallTerminated(imsCall, reasonInfo);
        }

        @Override
        public void onCallTerminated(ImsCall imsCall, ImsReasonInfo reasonInfo) {
            if (DBG) log("mImsUssdListener onCallTerminated reasonCode=" + reasonInfo.getCode());
            removeMessages(EVENT_CHECK_FOR_WIFI_HANDOVER);
            mHasAttemptedStartOfCallHandover = false;
            unregisterForConnectivityChanges();

            if (imsCall == mUssdSession) {
                mUssdSession = null;
                if (mPendingUssd != null) {
                    //TODO: Update with USSD CSFB related ImsReasonInfo.
                    CommandException.Error err =
                            reasonInfo.getCode() == ImsReasonInfo.CODE_UT_NOT_SUPPORTED ?
                                    CommandException.Error.NO_NETWORK_FOUND :
                                    CommandException.Error.GENERIC_FAILURE;
                    CommandException ex = new CommandException(err);
                    AsyncResult.forMessage(mPendingUssd, null, ex);
                    mPendingUssd.sendToTarget();
                    mPendingUssd = null;
                }
            }
            imsCall.close();
        }

        @Override
        public void onCallUssdMessageReceived(ImsCall call,
                int mode, String ussdMessage) {
            if (DBG) log("mImsUssdListener onCallUssdMessageReceived mode=" + mode);

            int ussdMode = -1;

            switch(mode) {
                case ImsCall.USSD_MODE_REQUEST:
                    ussdMode = CommandsInterface.USSD_MODE_REQUEST;
                    break;

                case ImsCall.USSD_MODE_NOTIFY:
                    ussdMode = CommandsInterface.USSD_MODE_NOTIFY;
                    break;
            }

            if (ussdMode != CommandsInterface.USSD_MODE_REQUEST ||
                TextUtils.isEmpty(ussdMessage)) {
                //close mUssdSession
                mUssdSession.close();
                mUssdSession = null;
            }

            mPhone.onIncomingUSSD(ussdMode, ussdMessage);
        }
    };

    private final ImsMmTelManager.CapabilityCallback mImsCapabilityCallback =
            new ImsMmTelManager.CapabilityCallback() {
                @Override
                public void onCapabilitiesStatusChanged(
                        MmTelFeature.MmTelCapabilities capabilities) {
                    if (DBG) log("onCapabilitiesStatusChanged: " + capabilities);
                    SomeArgs args = SomeArgs.obtain();
                    args.arg1 = capabilities;
                    // Remove any pending updates; they're already stale, so no need to process
                    // them.
                    removeMessages(EVENT_ON_FEATURE_CAPABILITY_CHANGED);
                    obtainMessage(EVENT_ON_FEATURE_CAPABILITY_CHANGED, args).sendToTarget();
                }
            };

    private final ImsManager.ImsStatsCallback mImsStatsCallback =
            new ImsManager.ImsStatsCallback() {
        @Override
        public void onEnabledMmTelCapabilitiesChanged(int capability, int regTech,
                boolean isEnabled) {
            int enabledVal = isEnabled ? ProvisioningManager.PROVISIONING_VALUE_ENABLED
                    : ProvisioningManager.PROVISIONING_VALUE_DISABLED;
            mMetrics.writeImsSetFeatureValue(mPhone.getPhoneId(), capability, regTech, enabledVal);
            mPhone.getImsStats().onSetFeatureResponse(capability, regTech, enabledVal);
        }
    };

    private final ProvisioningManager.Callback mConfigCallback =
            new ProvisioningManager.Callback() {
        @Override
        public void onProvisioningIntChanged(int item, int value) {
            sendConfigChangedIntent(item, Integer.toString(value));
            if ((mImsManager != null)
                    && (item == ImsConfig.ConfigConstants.VOICE_OVER_WIFI_SETTING_ENABLED
                    || item == ImsConfig.ConfigConstants.VLT_SETTING_ENABLED
                    || item == ImsConfig.ConfigConstants.LVC_SETTING_ENABLED)) {
                // Update Ims Service state to make sure updated provisioning values take effect
                // immediately.
                updateImsServiceConfig();
            }
        }

        @Override
        public void onProvisioningStringChanged(int item, String value) {
            sendConfigChangedIntent(item, value);
        }

        // send IMS_CONFIG_CHANGED intent for older services that do not implement the new callback
        // interface.
        private void sendConfigChangedIntent(int item, String value) {
            log("sendConfigChangedIntent - [" + item + ", " + value + "]");
            Intent configChangedIntent = new Intent(ImsConfig.ACTION_IMS_CONFIG_CHANGED);
            configChangedIntent.putExtra(ImsConfig.EXTRA_CHANGED_ITEM, item);
            configChangedIntent.putExtra(ImsConfig.EXTRA_NEW_VALUE, value);
            if (mPhone != null && mPhone.getContext() != null) {
                mPhone.getContext().sendBroadcast(
                        configChangedIntent, Manifest.permission.READ_PRIVILEGED_PHONE_STATE);
            }
        }
    };

    public void sendCallStartFailedDisconnect(ImsCall imsCall, ImsReasonInfo reasonInfo) {
        mPendingMO = null;
        ImsPhoneConnection conn = findConnection(imsCall);
        Call.State callState;
        if (conn != null) {
            callState = conn.getState();
        } else {
            // Need to fall back in case connection is null; it shouldn't be, but a sane
            // fallback is to assume we're dialing.  This state is only used to
            // determine which disconnect string to show in the case of a low battery
            // disconnect.
            callState = Call.State.DIALING;
        }
        int cause = getDisconnectCauseFromReasonInfo(reasonInfo, callState);

        processCallStateChange(imsCall, ImsPhoneCall.State.DISCONNECTED, cause);

        if (conn != null) {
            conn.setPreciseDisconnectCause(
                    getPreciseDisconnectCauseFromReasonInfo(reasonInfo));
        }

        mPhone.notifyImsReason(reasonInfo);
    }

    @UnsupportedAppUsage(maxTargetSdk = Build.VERSION_CODES.R, trackingBug = 170729553)
    public ImsUtInterface getUtInterface() throws ImsException {
        if (mImsManager == null) {
            throw getImsManagerIsNullException();
        }

        ImsUtInterface ut = mImsManager.createOrGetSupplementaryServiceConfiguration();
        return ut;
    }

    private void transferHandoverConnections(ImsPhoneCall call) {
        if (call.getConnections() != null) {
            for (Connection c : call.getConnections()) {
                c.mPreHandoverState = call.mState;
                log ("Connection state before handover is " + c.getStateBeforeHandover());
            }
        }
        if (mHandoverCall.getConnections() == null) {
            mHandoverCall.mConnections = call.mConnections;
        } else { // Multi-call SRVCC
            mHandoverCall.mConnections.addAll(call.mConnections);
        }
        mHandoverCall.copyConnectionFrom(call);
        if (mHandoverCall.getConnections() != null) {
            if (call.getImsCall() != null) {
                call.getImsCall().close();
            }
            for (Connection c : mHandoverCall.getConnections()) {
                ((ImsPhoneConnection)c).changeParent(mHandoverCall);
                ((ImsPhoneConnection)c).releaseWakeLock();
            }
        }
        if (call.getState().isAlive()) {
            log ("Call is alive and state is " + call.mState);
            mHandoverCall.mState = call.mState;
        }
        call.clearConnections();
        call.mState = ImsPhoneCall.State.IDLE;
        if (mPendingMO != null) {
            // If the call is handed over before moving to alerting (i.e. e911 CSFB redial), clear
            // pending MO here.
            logi("pending MO on handover, clearing...");
            mPendingMO = null;
        }
    }

    /**
     * Notify of a change to SRVCC state
     * @param state the new SRVCC state.
     */
    public void notifySrvccState(Call.SrvccState state) {
        if (DBG) log("notifySrvccState state=" + state);

        mSrvccState = state;

        if (mSrvccState == Call.SrvccState.COMPLETED) {
            // If the dialing call had ringback, ensure it stops now, otherwise it'll keep playing
            // afer the SRVCC completes.
            mForegroundCall.maybeStopRingback();

            resetState();
            transferHandoverConnections(mForegroundCall);
            transferHandoverConnections(mBackgroundCall);
            transferHandoverConnections(mRingingCall);
            updatePhoneState();
        }
    }

    private void resetState() {
        mIsInEmergencyCall = false;
        mPhone.setEcmCanceledForEmergency(false);
        mHoldSwitchingState = HoldSwapState.INACTIVE;
    }

    @VisibleForTesting
    public boolean isHoldOrSwapInProgress() {
        return mHoldSwitchingState != HoldSwapState.INACTIVE;
    }

    private void handlePendingMoCall() {
        if (pendingCallInEcm && !mPendingExitEcbmReq && !mPendingExitScbmReq) {
            dialInternal(mPendingMO, pendingCallClirMode,
                    mPendingCallVideoState, mPendingIntentExtras);
            mPendingIntentExtras = null;
            pendingCallInEcm = false;
        }
    }

    //****** Overridden from Handler

    @Override
    public void
    handleMessage (Message msg) {
        AsyncResult ar;
        if (DBG) log("handleMessage what=" + msg.what);

        switch (msg.what) {
            case EVENT_HANGUP_PENDINGMO:
                if (mPendingMO != null) {
                    mPendingMO.onDisconnect();
                    removeConnection(mPendingMO);
                    mPendingMO = null;
                }
                mPendingIntentExtras = null;
                updatePhoneState();
                mPhone.notifyPreciseCallStateChanged();
                break;
            case EVENT_RESUME_NOW_FOREGROUND_CALL:
                try {
                    resumeForegroundCall();
                } catch (ImsException e) {
                    if (Phone.DEBUG_PHONE) {
                        loge("handleMessage EVENT_RESUME_NOW_FOREGROUND_CALL exception=" + e);
                    }
                }
                break;
            case EVENT_ANSWER_WAITING_CALL:
                try {
                    answerWaitingCall();
                } catch (ImsException e) {
                    if (Phone.DEBUG_PHONE) {
                        loge("handleMessage EVENT_ANSWER_WAITING_CALL exception=" + e);
                    }
                }
                break;
            case EVENT_DIAL_PENDINGMO:
                dialInternal(mPendingMO, mClirMode, mPendingCallVideoState, mPendingIntentExtras);
                mPendingIntentExtras = null;
                break;

            case EVENT_EXIT_ECBM_BEFORE_PENDINGMO:
                if (mPendingMO != null) {
                    //Send ECBM exit request
                    try {
                        exitEmergencyMode();
                        pendingCallClirMode = mClirMode;
                        pendingCallInEcm = true;
                    } catch (Exception e) {
                        e.printStackTrace();
                        mPendingMO.setDisconnectCause(DisconnectCause.ERROR_UNSPECIFIED);
                        sendEmptyMessageDelayed(EVENT_HANGUP_PENDINGMO, TIMEOUT_HANGUP_PENDINGMO);
                    }
                }
                break;

            case EVENT_EXIT_ECM_RESPONSE_CDMA:
                mPendingExitEcbmReq = false;
                handlePendingMoCall();
                EcbmHandler.getInstance().unsetOnEcbModeExitResponse(this);
                break;

            case EVENT_EXIT_SCBM_RESPONSE_CDMA:
                mPendingExitScbmReq = false;
                handlePendingMoCall();
                mPhone.mDefaultPhone.unsetOnScbmExitResponse(this);
                break;
            case EVENT_VT_DATA_USAGE_UPDATE:
                ar = (AsyncResult) msg.obj;
                ImsCall call = (ImsCall) ar.userObj;
                Long usage = (long) ar.result;
                log("VT data usage update. usage = " + usage + ", imsCall = " + call);
                if (usage > 0) {
                    updateVtDataUsage(call, usage);
                }
                break;
            case EVENT_DATA_ENABLED_CHANGED:
                ar = (AsyncResult) msg.obj;
                if (ar.result instanceof Pair) {
                    Pair<Boolean, Integer> p = (Pair<Boolean, Integer>) ar.result;
                    onDataEnabledChanged(p.first, p.second);
                }
                break;
            case EVENT_CHECK_FOR_WIFI_HANDOVER:
                if (msg.obj instanceof ImsCall) {
                    ImsCall imsCall = (ImsCall) msg.obj;
                    if (imsCall != mForegroundCall.getImsCall()) {
                        Rlog.i(LOG_TAG, "handoverCheck: no longer FG; check skipped.");
                        unregisterForConnectivityChanges();
                        // Handover check and its not the foreground call any more.
                        return;
                    }
                    if (!mHasAttemptedStartOfCallHandover) {
                        mHasAttemptedStartOfCallHandover = true;
                    }
                    if (!imsCall.isWifiCall()) {
                        // Call did not handover to wifi, notify of handover failure.
                        ImsPhoneConnection conn = findConnection(imsCall);
                        if (conn != null) {
                            Rlog.i(LOG_TAG, "handoverCheck: handover failed.");
                            conn.onHandoverToWifiFailed();
                        }

                        if (imsCall.isVideoCall()
                                && conn.getDisconnectCause() == DisconnectCause.NOT_DISCONNECTED) {
                            registerForConnectivityChanges();
                        }
                    }
                }
                break;
            case EVENT_ON_FEATURE_CAPABILITY_CHANGED: {
                SomeArgs args = (SomeArgs) msg.obj;
                try {
                    ImsFeature.Capabilities capabilities = (ImsFeature.Capabilities) args.arg1;
                    handleFeatureCapabilityChanged(capabilities);
                } finally {
                    args.recycle();
                }
                break;
            }
            case EVENT_SUPP_SERVICE_INDICATION: {
                ar = (AsyncResult) msg.obj;
                ImsPhoneMmiCode mmiCode = new ImsPhoneMmiCode(mPhone);
                try {
                    mmiCode.setIsSsInfo(true);
                    mmiCode.processImsSsData(ar);
                } catch (ImsException e) {
                    Rlog.e(LOG_TAG, "Exception in parsing SS Data: " + e);
                }
                break;
            }
            case EVENT_REDIAL_WIFI_E911_CALL: {
                Pair<ImsCall, ImsReasonInfo> callInfo =
                        (Pair<ImsCall, ImsReasonInfo>) ((AsyncResult) msg.obj).userObj;
                removeMessages(EVENT_REDIAL_WIFI_E911_TIMEOUT);
                mPhone.getDefaultPhone().mCi.unregisterForOn(this);
                ImsPhoneConnection oldConnection = findConnection(callInfo.first);
                if (oldConnection == null) {
                    sendCallStartFailedDisconnect(callInfo.first, callInfo.second);
                    loge("EVENT_REDIAL_WIFI_E911_CALL: null oldConnection");
                    break;
                }
                mForegroundCall.detach(oldConnection);
                removeConnection(oldConnection);
                try {
                    Connection newConnection =
                            mPhone.getDefaultPhone().dial(mLastDialString, mLastDialArgs);
                    oldConnection.onOriginalConnectionReplaced(newConnection);

                    final ImsCall imsCall = mForegroundCall.getImsCall();
                    final ImsCallProfile callProfile = imsCall.getCallProfile();
                    /* update EXTRA_EMERGENCY_CALL for clients to infer
                       from this extra that the call is emergency call */
                    callProfile.setCallExtraBoolean(
                            ImsCallProfile.EXTRA_EMERGENCY_CALL, true);
                    ImsPhoneConnection conn = findConnection(imsCall);
                    conn.updateExtras(imsCall);
                } catch (CallStateException e) {
                    sendCallStartFailedDisconnect(callInfo.first, callInfo.second);
                }
                break;
            }
            case EVENT_REDIAL_WIFI_E911_TIMEOUT: {
                Pair<ImsCall, ImsReasonInfo> callInfo = (Pair<ImsCall, ImsReasonInfo>) msg.obj;
                mPhone.getDefaultPhone().mCi.unregisterForOn(this);
                removeMessages(EVENT_REDIAL_WIFI_E911_CALL);
                sendCallStartFailedDisconnect(callInfo.first, callInfo.second);
                break;
            }
            case EVENT_REDIAL_WITHOUT_RTT: {
                Pair<ImsCall, ImsReasonInfo> callInfo = (Pair<ImsCall, ImsReasonInfo>) msg.obj;
                removeMessages(EVENT_REDIAL_WITHOUT_RTT);

                ImsPhoneConnection oldConnection = findConnection(callInfo.first);
                if (oldConnection == null) {
                    sendCallStartFailedDisconnect(callInfo.first, callInfo.second);
                    loge("EVENT_REDIAL_WITHOUT_RTT: null oldConnection");
                    return;
                }
                mForegroundCall.detach(oldConnection);
                removeConnection(oldConnection);
                try {
                    mPendingMO = null;
                    mLastDialArgs.intentExtras.putBoolean(
                            android.telecom.TelecomManager.EXTRA_START_CALL_WITH_RTT, false);

                    mLastDialArgs.intentExtras.putInt(
                            QtiImsUtils.EXTRA_RETRY_CALL_FAIL_REASON,
                            QtiImsUtils.CODE_RETRY_ON_IMS_WITHOUT_RTT);

                    int callRadioTech = oldConnection.getCallRadioTech();
                    log("old callRadioTech = " + callRadioTech);
                    mLastDialArgs.intentExtras.putInt(
                            QtiImsUtils.EXTRA_RETRY_CALL_FAIL_RADIOTECH, callRadioTech);

                    mLastDialArgs = ImsPhone.ImsDialArgs.Builder.from(mLastDialArgs)
                            .setRttTextStream(null)
                            .setRetryCallFailCause(ImsReasonInfo.CODE_RETRY_ON_IMS_WITHOUT_RTT)
                            .setRetryCallFailNetworkType(
                                    ServiceState.rilRadioTechnologyToNetworkType(
                                    oldConnection.getCallRadioTech()))
                            .build();
                    Connection newConnection =
                            mPhone.getDefaultPhone().dial(mLastDialString, mLastDialArgs);
                    oldConnection.onOriginalConnectionReplaced(newConnection);

                    final ImsCall imsCall = mForegroundCall.getImsCall();
                    final ImsCallProfile callProfile = imsCall.getCallProfile();
                    /* update EXTRA_RETRY_ON_IMS_WITHOUT_RTT for clients to infer
                       from this extra that the call is re-dialed without RTT */
                    callProfile.setCallExtraBoolean(
                            QtiImsUtils.EXTRA_RETRY_ON_IMS_WITHOUT_RTT, true);
                    ImsPhoneConnection conn = findConnection(imsCall);
                    conn.updateExtras(imsCall);
                } catch (CallStateException e) {
                    sendCallStartFailedDisconnect(callInfo.first, callInfo.second);
                }

                break;
            }
        }
    }

    /**
     * Update video call data usage
     *
     * @param call The IMS call
     * @param dataUsage The aggregated data usage for the call
     */
    @VisibleForTesting(visibility = PRIVATE)
    public void updateVtDataUsage(ImsCall call, long dataUsage) {
        long oldUsage = 0L;
        if (mVtDataUsageMap.containsKey(call.uniqueId)) {
            oldUsage = mVtDataUsageMap.get(call.uniqueId);
        }

        long delta = dataUsage - oldUsage;
        mVtDataUsageMap.put(call.uniqueId, dataUsage);

        log("updateVtDataUsage: call=" + call + ", delta=" + delta);

        long currentTime = SystemClock.elapsedRealtime();
        int isRoaming = mPhone.getServiceState().getDataRoaming() ? 1 : 0;

        // Create the snapshot of total video call data usage.
        NetworkStats vtDataUsageSnapshot = new NetworkStats(currentTime, 1);
        vtDataUsageSnapshot = vtDataUsageSnapshot.add(mVtDataUsageSnapshot);
        // Since the modem only reports the total vt data usage rather than rx/tx separately,
        // the only thing we can do here is splitting the usage into half rx and half tx.
        // Uid -1 indicates this is for the overall device data usage.
        mVtDataUsageSnapshot = vtDataUsageSnapshot.addEntry(new NetworkStats.Entry(
                getVtInterface(), -1, NetworkStats.SET_FOREGROUND,
                NetworkStats.TAG_NONE, NetworkStats.METERED_YES, isRoaming,
                NetworkStats.DEFAULT_NETWORK_YES, delta / 2, 0, delta / 2, 0, 0));

        // Create the snapshot of video call data usage per dialer. combineValues will create
        // a separate entry if uid is different from the previous snapshot.
        NetworkStats vtDataUsageUidSnapshot = new NetworkStats(currentTime, 1);
        vtDataUsageUidSnapshot = vtDataUsageUidSnapshot.add(mVtDataUsageUidSnapshot);

        // The dialer uid might not be initialized correctly during boot up due to telecom service
        // not ready or its default dialer cache not ready. So we double check again here to see if
        // default dialer uid is really not available.
        if (mDefaultDialerUid.get() == NetworkStats.UID_ALL) {
            final TelecomManager telecomManager =
                    (TelecomManager) mPhone.getContext().getSystemService(Context.TELECOM_SERVICE);
            mDefaultDialerUid.set(
                    getPackageUid(mPhone.getContext(), telecomManager.getDefaultDialerPackage()));
        }

        // Since the modem only reports the total vt data usage rather than rx/tx separately,
        // the only thing we can do here is splitting the usage into half rx and half tx.
        mVtDataUsageUidSnapshot = vtDataUsageUidSnapshot.addEntry(new NetworkStats.Entry(
                getVtInterface(), mDefaultDialerUid.get(),
                NetworkStats.SET_FOREGROUND, NetworkStats.TAG_NONE, NetworkStats.METERED_YES,
                isRoaming, NetworkStats.DEFAULT_NETWORK_YES, delta / 2, 0, delta / 2, 0, 0));
    }

    @VisibleForTesting(visibility = PRIVATE)
    public String getVtInterface() {
        return NetworkStats.IFACE_VT + mPhone.getSubId();
    }

    @UnsupportedAppUsage(maxTargetSdk = Build.VERSION_CODES.R, trackingBug = 170729553)
    @Override
    protected void log(String msg) {
        Rlog.d(LOG_TAG, "[" + mPhone.getPhoneId() + "] " + msg);
    }

    @UnsupportedAppUsage(maxTargetSdk = Build.VERSION_CODES.R, trackingBug = 170729553)
    protected void loge(String msg) {
        Rlog.e(LOG_TAG, "[" + mPhone.getPhoneId() + "] " + msg);
    }

    void logw(String msg) {
        Rlog.w(LOG_TAG, "[" + mPhone.getPhoneId() + "] " + msg);
    }

    void logi(String msg) {
        Rlog.i(LOG_TAG, "[" + mPhone.getPhoneId() + "] " + msg);
    }

    void logHoldSwapState(String loc) {
        String holdSwapState = "???";
        switch (mHoldSwitchingState) {
            case INACTIVE:
                holdSwapState = "INACTIVE";
                break;
            case PENDING_SINGLE_CALL_HOLD:
                holdSwapState = "PENDING_SINGLE_CALL_HOLD";
                break;
            case PENDING_SINGLE_CALL_UNHOLD:
                holdSwapState = "PENDING_SINGLE_CALL_UNHOLD";
                break;
            case SWAPPING_ACTIVE_AND_HELD:
                holdSwapState = "SWAPPING_ACTIVE_AND_HELD";
                break;
            case HOLDING_TO_ANSWER_INCOMING:
                holdSwapState = "HOLDING_TO_ANSWER_INCOMING";
                break;
            case PENDING_RESUME_FOREGROUND_AFTER_FAILURE:
                holdSwapState = "PENDING_RESUME_FOREGROUND_AFTER_FAILURE";
                break;
            case HOLDING_TO_DIAL_OUTGOING:
                holdSwapState = "HOLDING_TO_DIAL_OUTGOING";
                break;
<<<<<<< HEAD
            case PENDING_DOUBLE_CALL_HOLD:
                holdSwapState = "PENDING_DOUBLE_CALL_HOLD";
                break;
            case PENDING_DOUBLE_CALL_UNHOLD:
                holdSwapState = "PENDING_DOUBLE_CALL_UNHOLD";
=======
            case PENDING_RESUME_FOREGROUND_AFTER_HOLD:
                holdSwapState = "PENDING_RESUME_FOREGROUND_AFTER_HOLD";
>>>>>>> 89b29d85
                break;
        }
        logi("holdSwapState set to " + holdSwapState + " at " + loc);
    }

    /**
     * Logs the current state of the ImsPhoneCallTracker.  Useful for debugging issues with
     * call tracking.
     */
    /* package */
    void logState() {
        if (!VERBOSE_STATE_LOGGING) {
            return;
        }

        StringBuilder sb = new StringBuilder();
        sb.append("Current IMS PhoneCall State:\n");
        sb.append(" Foreground: ");
        sb.append(mForegroundCall);
        sb.append("\n");
        sb.append(" Background: ");
        sb.append(mBackgroundCall);
        sb.append("\n");
        sb.append(" Ringing: ");
        sb.append(mRingingCall);
        sb.append("\n");
        sb.append(" Handover: ");
        sb.append(mHandoverCall);
        sb.append("\n");
        Rlog.v(LOG_TAG, sb.toString());
    }

    @Override
    public void dump(FileDescriptor fd, PrintWriter printWriter, String[] args) {
        IndentingPrintWriter pw = new IndentingPrintWriter(printWriter, "  ");
        pw.println("ImsPhoneCallTracker extends:");
        pw.increaseIndent();
        super.dump(fd, pw, args);
        pw.decreaseIndent();
        pw.println(" mVoiceCallEndedRegistrants=" + mVoiceCallEndedRegistrants);
        pw.println(" mVoiceCallStartedRegistrants=" + mVoiceCallStartedRegistrants);
        pw.println(" mRingingCall=" + mRingingCall);
        pw.println(" mForegroundCall=" + mForegroundCall);
        pw.println(" mBackgroundCall=" + mBackgroundCall);
        pw.println(" mHandoverCall=" + mHandoverCall);
        pw.println(" mPendingMO=" + mPendingMO);
        pw.println(" mPhone=" + mPhone);
        pw.println(" mDesiredMute=" + mDesiredMute);
        pw.println(" mState=" + mState);
        pw.println(" mMmTelCapabilities=" + mMmTelCapabilities);
        pw.println(" mDefaultDialerUid=" + mDefaultDialerUid.get());
        pw.println(" mVtDataUsageSnapshot=" + mVtDataUsageSnapshot);
        pw.println(" mVtDataUsageUidSnapshot=" + mVtDataUsageUidSnapshot);
        pw.println(" mCallQualityMetrics=" + mCallQualityMetrics);
        pw.println(" mCallQualityMetricsHistory=" + mCallQualityMetricsHistory);
        pw.println(" mIsConferenceEventPackageHandlingEnabled=" + mIsConferenceEventPackageEnabled);
        pw.println(" mSupportCepOnPeer=" + mSupportCepOnPeer);
        if (mConfig != null) {
            pw.print(" isDeviceToDeviceCommsSupported= " + mConfig.isD2DCommunicationSupported);
            pw.println("(forceEnabled=" + mDeviceToDeviceForceEnabled + ")");
            if (mConfig.isD2DCommunicationSupported) {
                pw.println(" mSupportD2DUsingRtp= " + mSupportD2DUsingRtp);
                pw.println(" mSupportSdpForRtpHeaderExtensions= "
                        + mSupportSdpForRtpHeaderExtensions);
            }
        }
        pw.println(" Event Log:");
        pw.increaseIndent();
        mOperationLocalLog.dump(pw);
        pw.decreaseIndent();
        pw.flush();
        pw.println("++++++++++++++++++++++++++++++++");

        try {
            if (mImsManager != null) {
                mImsManager.dump(fd, pw, args);
            }
        } catch (Exception e) {
            e.printStackTrace();
        }

        if (mConnections != null && mConnections.size() > 0) {
            pw.println("mConnections:");
            for (int i = 0; i < mConnections.size(); i++) {
                pw.println("  [" + i + "]: " + mConnections.get(i));
            }
        }
    }

    @Override
    protected void handlePollCalls(AsyncResult ar) {
    }

    @UnsupportedAppUsage(maxTargetSdk = Build.VERSION_CODES.R, trackingBug = 170729553)
    /* package */
    public ImsEcbm getEcbmInterface() throws ImsException {
        if (mImsManager == null) {
            throw getImsManagerIsNullException();
        }

        ImsEcbm ecbm = mImsManager.getEcbmInterface();
        return ecbm;
    }

    public boolean isInEmergencyCall() {
        return mIsInEmergencyCall;
    }

    /**
     * Contacts the ImsService directly for capability information.  May be slow.
     * @return true if the IMS capability for the specified registration technology is currently
     * available.
     */
    public boolean isImsCapabilityAvailable(int capability, int regTech) throws ImsException {
        if (mImsManager != null) {
            return mImsManager.queryMmTelCapabilityStatus(capability, regTech);
        } else {
            return false;
        }
    }

    /**
     * @return {@code true} if voice over cellular is enabled.
     */
    public boolean isVoiceOverCellularImsEnabled() {
        return isImsCapabilityInCacheAvailable(MmTelFeature.MmTelCapabilities.CAPABILITY_TYPE_VOICE,
                ImsRegistrationImplBase.REGISTRATION_TECH_LTE)
                || isImsCapabilityInCacheAvailable(
                        MmTelFeature.MmTelCapabilities.CAPABILITY_TYPE_VOICE,
                        ImsRegistrationImplBase.REGISTRATION_TECH_NR);
    }

    public boolean isVowifiEnabled() {
        return isImsCapabilityInCacheAvailable(MmTelFeature.MmTelCapabilities.CAPABILITY_TYPE_VOICE,
                ImsRegistrationImplBase.REGISTRATION_TECH_IWLAN)
                || isImsCapabilityInCacheAvailable(
                        MmTelFeature.MmTelCapabilities.CAPABILITY_TYPE_VOICE,
                        ImsRegistrationImplBase.REGISTRATION_TECH_CROSS_SIM);
    }

    public boolean isVideoCallEnabled() {
        // Currently no reliance on transport technology.
        return mMmTelCapabilities.isCapable(MmTelFeature.MmTelCapabilities.CAPABILITY_TYPE_VIDEO);
    }

    private boolean isImsCapabilityInCacheAvailable(int capability, int regTech) {
        return (getImsRegistrationTech() == regTech) && mMmTelCapabilities.isCapable(capability);
    }

    @Override
    public PhoneConstants.State getState() {
        return mState;
    }

    public int getImsRegistrationTech() {
        if (mImsManager != null) {
            return mImsManager.getRegistrationTech();
        }
        return ImsRegistrationImplBase.REGISTRATION_TECH_NONE;
    }

    /**
     * Asynchronously gets the IMS registration technology for MMTEL.
     */
    public void getImsRegistrationTech(Consumer<Integer> callback) {
        if (mImsManager != null) {
            mImsManager.getRegistrationTech(callback);
        } else {
            callback.accept(ImsRegistrationImplBase.REGISTRATION_TECH_NONE);
        }
    }

    @UnsupportedAppUsage(maxTargetSdk = Build.VERSION_CODES.R, trackingBug = 170729553)
    private void setVideoCallProvider(ImsPhoneConnection conn, ImsCall imsCall)
            throws RemoteException {
        IImsVideoCallProvider imsVideoCallProvider =
                imsCall.getCallSession().getVideoCallProvider();
        if (imsVideoCallProvider != null) {
            // TODO: Remove this when we can better formalize the format of session modify requests.
            boolean useVideoPauseWorkaround = mPhone.getContext().getResources().getBoolean(
                    com.android.internal.R.bool.config_useVideoPauseWorkaround);

            ImsVideoCallProviderWrapper imsVideoCallProviderWrapper =
                    new ImsVideoCallProviderWrapper(imsVideoCallProvider);
            if (useVideoPauseWorkaround) {
                imsVideoCallProviderWrapper.setUseVideoPauseWorkaround(useVideoPauseWorkaround);
            }
            conn.setVideoProvider(imsVideoCallProviderWrapper);
            imsVideoCallProviderWrapper.registerForDataUsageUpdate
                    (this, EVENT_VT_DATA_USAGE_UPDATE, imsCall);
            imsVideoCallProviderWrapper.addImsVideoProviderCallback(conn);
        }
    }

    public boolean isUtEnabled() {
        // Currently no reliance on transport technology
        return mMmTelCapabilities.isCapable(MmTelFeature.MmTelCapabilities.CAPABILITY_TYPE_UT);
    }

    /**
     *
     * @param subId The subId to get the carrier config for.
     * @return The PersistableBundle containing the carrier config  from
     * {@link CarrierConfigManager} for the subId specified.
     */
    private PersistableBundle getCarrierConfigBundle(int subId) {
        CarrierConfigManager carrierConfigManager = (CarrierConfigManager)
                mPhone.getContext().getSystemService(Context.CARRIER_CONFIG_SERVICE);
        if (carrierConfigManager == null) {
            loge("getCarrierConfigBundle: No carrier config service found");
            return null;
        }
        PersistableBundle carrierConfig = carrierConfigManager.getConfigForSubId(subId);
        if (carrierConfig == null) {
            loge("getCarrierConfigBundle: carrier config is null, skipping.");
            return null;
        }
        return carrierConfig;
    }

    /**
     * Given a call subject, removes any characters considered by the current carrier to be
     * invalid, as well as escaping (using \) any characters which the carrier requires to be
     * escaped.
     *
     * @param callSubject The call subject.
     * @return The call subject with invalid characters removed and escaping applied as required.
     */
    private String cleanseInstantLetteringMessage(String callSubject) {
        if (TextUtils.isEmpty(callSubject)) {
            return callSubject;
        }

        PersistableBundle carrierConfig = getCarrierConfigBundle(mPhone.getSubId());
        // Bail if no carrier config found.
        if (carrierConfig == null) {
            return callSubject;
        }

        // Try to replace invalid characters
        String invalidCharacters = carrierConfig.getString(
                CarrierConfigManager.KEY_CARRIER_INSTANT_LETTERING_INVALID_CHARS_STRING);
        if (!TextUtils.isEmpty(invalidCharacters)) {
            callSubject = callSubject.replaceAll(invalidCharacters, "");
        }

        // Try to escape characters which need to be escaped.
        String escapedCharacters = carrierConfig.getString(
                CarrierConfigManager.KEY_CARRIER_INSTANT_LETTERING_ESCAPED_CHARS_STRING);
        if (!TextUtils.isEmpty(escapedCharacters)) {
            callSubject = escapeChars(escapedCharacters, callSubject);
        }
        return callSubject;
    }

    /**
     * Given a source string, return a string where a set of characters are escaped using the
     * backslash character.
     *
     * @param toEscape The characters to escape with a backslash.
     * @param source The source string.
     * @return The source string with characters escaped.
     */
    private String escapeChars(String toEscape, String source) {
        StringBuilder escaped = new StringBuilder();
        for (char c : source.toCharArray()) {
            if (toEscape.contains(Character.toString(c))) {
                escaped.append("\\");
            }
            escaped.append(c);
        }

        return escaped.toString();
    }

    /**
     * Initiates a pull of an external call.
     *
     * Initiates a pull by making a dial request with the {@link ImsCallProfile#EXTRA_IS_CALL_PULL}
     * extra specified.  We call {@link ImsPhone#notifyUnknownConnection(Connection)} which notifies
     * Telecom of the new dialed connection.  The
     * {@code PstnIncomingCallNotifier#maybeSwapWithUnknownConnection} logic ensures that the new
     * {@link ImsPhoneConnection} resulting from the dial gets swapped with the
     * {@link ImsExternalConnection}, which effectively makes the external call become a regular
     * call.  Magic!
     *
     * @param number The phone number of the call to be pulled.
     * @param videoState The desired video state of the pulled call.
     * @param dialogId The {@link ImsExternalConnection#getCallId()} dialog id associated with the
     *                 call which is being pulled.
     */
    @Override
    public void pullExternalCall(String number, int videoState, int dialogId) {
        Bundle extras = new Bundle();
        extras.putBoolean(ImsCallProfile.EXTRA_IS_CALL_PULL, true);
        extras.putInt(ImsExternalCallTracker.EXTRA_IMS_EXTERNAL_CALL_ID, dialogId);
        try {
            Connection connection = dial(number, videoState, extras);
            mPhone.notifyUnknownConnection(connection);
        } catch (CallStateException e) {
            loge("pullExternalCall failed - " + e);
        }
    }

    private ImsException getImsManagerIsNullException() {
        return new ImsException("no ims manager", ImsReasonInfo.CODE_LOCAL_ILLEGAL_STATE);
    }

    private boolean shouldDisconnectActiveCallOnDial(boolean isEmergencyNumber) {
        if (mAllowHoldingVideoCall) {
            return false;
        }

        boolean isActiveVideoCall = false;
        if (mForegroundCall.getState() == ImsPhoneCall.State.ACTIVE) {
            ImsCall activeImsCall = mForegroundCall.getImsCall();
            if (activeImsCall != null) {
                isActiveVideoCall = activeImsCall.isVideoCall();
            }
        }

       return (isActiveVideoCall && isEmergencyNumber);
    }

    /**
     * Determines if answering an incoming call will cause the active call to be disconnected.
     * <p>
     * This will be the case if
     * {@link CarrierConfigManager#KEY_DROP_VIDEO_CALL_WHEN_ANSWERING_AUDIO_CALL_BOOL} is
     * {@code true} for the carrier, the active call is a video call over WIFI, and the incoming
     * call is an audio call.
     *
     * @param activeCall The active call.
     * @param incomingCall The incoming call.
     * @return {@code true} if answering the incoming call will cause the active call to be
     *      disconnected, {@code false} otherwise.
     */
    private boolean shouldDisconnectActiveCallOnAnswer(ImsCall activeCall,
            ImsCall incomingCall) {

        if (activeCall == null || incomingCall == null) {
            return false;
        }

        if (!mDropVideoCallWhenAnsweringAudioCall) {
            return false;
        }

        boolean isActiveCallVideo = activeCall.isVideoCall() ||
                (mTreatDowngradedVideoCallsAsVideoCalls && activeCall.wasVideoCall());
        boolean isActiveCallOnWifi = activeCall.isWifiCall();
        boolean isVoWifiEnabled = mImsManager.isWfcEnabledByPlatform()
                && mImsManager.isWfcEnabledByUser();
        boolean isIncomingCallAudio = !incomingCall.isVideoCall();
        log("shouldDisconnectActiveCallOnAnswer : isActiveCallVideo=" + isActiveCallVideo +
                " isActiveCallOnWifi=" + isActiveCallOnWifi + " isIncomingCallAudio=" +
                isIncomingCallAudio + " isVowifiEnabled=" + isVoWifiEnabled);

        return isActiveCallVideo && isActiveCallOnWifi && isIncomingCallAudio && !isVoWifiEnabled;
    }

    public void registerPhoneStateListener(PhoneStateListener listener) {
        mPhoneStateListeners.add(listener);
    }

    public void unregisterPhoneStateListener(PhoneStateListener listener) {
        mPhoneStateListeners.remove(listener);
    }

    /**
     * Notifies local telephony listeners of changes to the IMS phone state.
     *
     * @param oldState The old state.
     * @param newState The new state.
     */
    private void notifyPhoneStateChanged(PhoneConstants.State oldState,
            PhoneConstants.State newState) {

        for (PhoneStateListener listener : mPhoneStateListeners) {
            listener.onPhoneStateChanged(oldState, newState);
        }
    }

    /** Modify video call to a new video state.
     *
     * @param imsCall IMS call to be modified
     * @param newVideoState New video state. (Refer to VideoProfile)
     */
    private void modifyVideoCall(ImsCall imsCall, int newVideoState) {
        ImsPhoneConnection conn = findConnection(imsCall);
        if (conn != null) {
            int oldVideoState = conn.getVideoState();
            if (conn.getVideoProvider() != null) {
                conn.getVideoProvider().onSendSessionModifyRequest(
                        new VideoProfile(oldVideoState), new VideoProfile(newVideoState));
            }
        }
    }

    public boolean isViLteDataMetered() {
        return mIsViLteDataMetered;
    }

    /**
     * Handler of data enabled changed event
     * @param enabled True if data is enabled, otherwise disabled.
     * @param reason Reason for data enabled/disabled. See {@link DataEnabledChangedReason}.
     */
    private void onDataEnabledChanged(boolean enabled, @DataEnabledChangedReason int reason) {
        // TODO: TelephonyManager.DataEnabledChangedReason instead once DataEnabledSettings is gone
        log("onDataEnabledChanged: enabled=" + enabled + ", reason=" + reason);

        mIsDataEnabled = enabled;

        if (!mIsViLteDataMetered) {
            log("Ignore data " + ((enabled) ? "enabled" : "disabled") + " - carrier policy "
                    + "indicates that data is not metered for ViLTE calls.");
            return;
        }

        // Inform connections that data has been disabled to ensure we turn off video capability
        // if this is an LTE call.
        for (ImsPhoneConnection conn : mConnections) {
            ImsCall imsCall = conn.getImsCall();
            boolean isLocalVideoCapable = enabled || (imsCall != null && imsCall.isWifiCall());
            conn.setLocalVideoCapable(isLocalVideoCapable);
        }

        int reasonCode;
        if (reason == DataEnabledSettings.REASON_POLICY_DATA_ENABLED) {
            reasonCode = ImsReasonInfo.CODE_DATA_LIMIT_REACHED;
        } else if (reason == DataEnabledSettings.REASON_USER_DATA_ENABLED) {
            reasonCode = ImsReasonInfo.CODE_DATA_DISABLED;
        } else {
            // Unexpected code, default to data disabled.
            reasonCode = ImsReasonInfo.CODE_DATA_DISABLED;
        }

        // Potentially send connection events so the InCall UI knows that video calls are being
        // downgraded due to data being enabled/disabled.
        maybeNotifyDataDisabled(enabled, reasonCode);
        // Handle video state changes required as a result of data being enabled/disabled.
        handleDataEnabledChange(enabled, reasonCode);

        // We do not want to update the ImsConfig for REASON_REGISTERED, since it can happen before
        // the carrier config has loaded and will deregister IMS.
        if (!mShouldUpdateImsConfigOnDisconnect
                && reason != DataEnabledSettings.REASON_REGISTERED
                && mCarrierConfigLoadedForSubscription) {
            // This will call into updateVideoCallFeatureValue and eventually all clients will be
            // asynchronously notified that the availability of VT over LTE has changed.
            updateImsServiceConfig();
        }
    }

    /**
     * If the ImsService is currently connected and we have loaded the carrier config, proceed to
     * trigger the update of the configuration sent to the ImsService.
     */
    private void updateImsServiceConfig() {
        if (mImsManager != null && mCarrierConfigLoadedForSubscription) {
            mImsManager.updateImsServiceConfig();
        }
    }

    private void maybeNotifyDataDisabled(boolean enabled, int reasonCode) {
        if (!enabled) {
            // If data is disabled while there are ongoing VT calls which are not taking place over
            // wifi, then they should be disconnected to prevent the user from incurring further
            // data charges.
            for (ImsPhoneConnection conn : mConnections) {
                ImsCall imsCall = conn.getImsCall();
                if (imsCall != null && imsCall.isVideoCall() && !imsCall.isWifiCall()) {
                    if (conn.hasCapabilities(
                            Connection.Capability.SUPPORTS_DOWNGRADE_TO_VOICE_LOCAL |
                                    Connection.Capability.SUPPORTS_DOWNGRADE_TO_VOICE_REMOTE)) {

                        // If the carrier supports downgrading to voice, then we can simply issue a
                        // downgrade to voice instead of terminating the call.
                        if (reasonCode == ImsReasonInfo.CODE_DATA_DISABLED) {
                            conn.onConnectionEvent(TelephonyManager.EVENT_DOWNGRADE_DATA_DISABLED,
                                    null);
                        } else if (reasonCode == ImsReasonInfo.CODE_DATA_LIMIT_REACHED) {
                            conn.onConnectionEvent(
                                    TelephonyManager.EVENT_DOWNGRADE_DATA_LIMIT_REACHED, null);
                        }
                    }
                }
            }
        }
    }

    /**
     * Handles changes to the enabled state of mobile data.
     * When data is disabled, handles auto-downgrade of video calls over LTE.
     * When data is enabled, handled resuming of video calls paused when data was disabled.
     * @param enabled {@code true} if mobile data is enabled, {@code false} if mobile data is
     *                            disabled.
     * @param reasonCode The {@link ImsReasonInfo} code for the data enabled state change.
     */
    private void handleDataEnabledChange(boolean enabled, int reasonCode) {
        if (!enabled) {
            // If data is disabled while there are ongoing VT calls which are not taking place over
            // wifi, then they should be disconnected to prevent the user from incurring further
            // data charges.
            for (ImsPhoneConnection conn : mConnections) {
                ImsCall imsCall = conn.getImsCall();
                if (imsCall != null && imsCall.isVideoCall() && !imsCall.isWifiCall()) {
                    log("handleDataEnabledChange - downgrading " + conn);
                    downgradeVideoCall(reasonCode, conn);
                }
            }
        } else if (mSupportPauseVideo) {
            // Data was re-enabled, so un-pause previously paused video calls.
            for (ImsPhoneConnection conn : mConnections) {
                // If video is paused, check to see if there are any pending pauses due to enabled
                // state of data changing.
                log("handleDataEnabledChange - resuming " + conn);
                if (VideoProfile.isPaused(conn.getVideoState()) &&
                        conn.wasVideoPausedFromSource(VideoPauseTracker.SOURCE_DATA_ENABLED)) {
                    // The data enabled state was a cause of a pending pause, so potentially
                    // resume the video now.
                    conn.resumeVideo(VideoPauseTracker.SOURCE_DATA_ENABLED);
                }
            }
            mShouldUpdateImsConfigOnDisconnect = false;
        }
    }

    /**
     * Handles downgrading a video call.  The behavior depends on carrier capabilities; we will
     * attempt to take one of the following actions (in order of precedence):
     * 1. If supported by the carrier, the call will be downgraded to an audio-only call.
     * 2. If the carrier supports video pause signalling, the video will be paused.
     * 3. The call will be disconnected.
     * @param reasonCode The {@link ImsReasonInfo} reason code for the downgrade.
     * @param conn The {@link ImsPhoneConnection} to downgrade.
     */
    private void downgradeVideoCall(int reasonCode, ImsPhoneConnection conn) {
        ImsCall imsCall = conn.getImsCall();
        if (imsCall != null) {
            if (conn.hasCapabilities(
                    Connection.Capability.SUPPORTS_DOWNGRADE_TO_VOICE_LOCAL |
                            Connection.Capability.SUPPORTS_DOWNGRADE_TO_VOICE_REMOTE)
                            && !mSupportPauseVideo) {
                log("downgradeVideoCall :: callId=" + conn.getTelecomCallId()
                        + " Downgrade to audio");
                // If the carrier supports downgrading to voice, then we can simply issue a
                // downgrade to voice instead of terminating the call.
                modifyVideoCall(imsCall, VideoProfile.STATE_AUDIO_ONLY);
            } else if (mSupportPauseVideo && reasonCode != ImsReasonInfo.CODE_WIFI_LOST) {
                // The carrier supports video pause signalling, so pause the video if we didn't just
                // lose wifi; in that case just disconnect.
                log("downgradeVideoCall :: callId=" + conn.getTelecomCallId()
                        + " Pause audio");
                mShouldUpdateImsConfigOnDisconnect = true;
                conn.pauseVideo(VideoPauseTracker.SOURCE_DATA_ENABLED);
            } else {
                log("downgradeVideoCall :: callId=" + conn.getTelecomCallId()
                        + " Disconnect call.");
                // At this point the only choice we have is to terminate the call.
                imsCall.terminate(ImsReasonInfo.CODE_USER_TERMINATED, reasonCode);
            }
        }
    }

    private void resetImsCapabilities() {
        log("Resetting Capabilities...");
        boolean tmpIsVideoCallEnabled = isVideoCallEnabled();

        if (mIgnoreResetUtCapability) {
            //UT capability should not be reset (for IMS deregistration and for IMS feature state
            //not ready) and it should always depend on the modem indication for UT capability
            mMmTelCapabilities.removeCapabilities(
                    MmTelFeature.MmTelCapabilities.CAPABILITY_TYPE_VOICE);
            mMmTelCapabilities.removeCapabilities(
                    MmTelFeature.MmTelCapabilities.CAPABILITY_TYPE_VIDEO);
            mMmTelCapabilities.removeCapabilities(
                    MmTelFeature.MmTelCapabilities.CAPABILITY_TYPE_SMS);
        } else {
            mMmTelCapabilities = new MmTelFeature.MmTelCapabilities();
        }
        mPhone.setServiceState(ServiceState.STATE_OUT_OF_SERVICE);
        mPhone.resetImsRegistrationState();
        mPhone.processDisconnectReason(new ImsReasonInfo(ImsReasonInfo.CODE_LOCAL_IMS_SERVICE_DOWN,
                ImsReasonInfo.CODE_UNSPECIFIED));
        boolean isVideoEnabled = isVideoCallEnabled();
        if (tmpIsVideoCallEnabled != isVideoEnabled) {
            mPhone.notifyForVideoCapabilityChanged(isVideoEnabled);
        }
    }

    /**
     * @return {@code true} if the device is connected to a WIFI network, {@code false} otherwise.
     */
    private boolean isWifiConnected() {
        ConnectivityManager cm = (ConnectivityManager) mPhone.getContext()
                .getSystemService(Context.CONNECTIVITY_SERVICE);
        if (cm != null) {
            NetworkInfo ni = cm.getActiveNetworkInfo();
            if (ni != null && ni.isConnected()) {
                return ni.getType() == ConnectivityManager.TYPE_WIFI;
            }
        }
        return false;
    }

    /**
     * Registers for changes to network connectivity.  Specifically requests the availability of new
     * WIFI networks which an IMS video call could potentially hand over to.
     */
    private void registerForConnectivityChanges() {
        if (mIsMonitoringConnectivity || !mNotifyVtHandoverToWifiFail) {
            return;
        }
        ConnectivityManager cm = (ConnectivityManager) mPhone.getContext()
                .getSystemService(Context.CONNECTIVITY_SERVICE);
        if (cm != null) {
            Rlog.i(LOG_TAG, "registerForConnectivityChanges");
            NetworkRequest.Builder builder = new NetworkRequest.Builder();
            builder.addTransportType(NetworkCapabilities.TRANSPORT_WIFI);
            cm.registerNetworkCallback(builder.build(), mNetworkCallback);
            mIsMonitoringConnectivity = true;
        }
    }

    /**
     * Unregister for connectivity changes.  Will be called when a call disconnects or if the call
     * ends up handing over to WIFI.
     */
    private void unregisterForConnectivityChanges() {
        if (!mIsMonitoringConnectivity || !mNotifyVtHandoverToWifiFail) {
            return;
        }
        ConnectivityManager cm = (ConnectivityManager) mPhone.getContext()
                .getSystemService(Context.CONNECTIVITY_SERVICE);
        if (cm != null) {
            Rlog.i(LOG_TAG, "unregisterForConnectivityChanges");
            cm.unregisterNetworkCallback(mNetworkCallback);
            mIsMonitoringConnectivity = false;
        }
    }

    /**
     * If the foreground call is a video call, schedule a handover check if one is not already
     * scheduled.  This method is intended ONLY for use when scheduling to watch for mid-call
     * handovers.
     */
    private void scheduleHandoverCheck() {
        ImsCall fgCall = mForegroundCall.getImsCall();
        ImsPhoneConnection conn = mForegroundCall.getFirstConnection();
        if (!mNotifyVtHandoverToWifiFail || fgCall == null || !fgCall.isVideoCall() || conn == null
                || conn.getDisconnectCause() != DisconnectCause.NOT_DISCONNECTED) {
            return;
        }

        if (!hasMessages(EVENT_CHECK_FOR_WIFI_HANDOVER)) {
            Rlog.i(LOG_TAG, "scheduleHandoverCheck: schedule");
            sendMessageDelayed(obtainMessage(EVENT_CHECK_FOR_WIFI_HANDOVER, fgCall),
                    HANDOVER_TO_WIFI_TIMEOUT_MS);
        }
    }

    /**
     * @return {@code true} if downgrading of a video call to audio is supported.
         */
    public boolean isCarrierDowngradeOfVtCallSupported() {
        return mSupportDowngradeVtToAudio;
    }

    @VisibleForTesting
    public void setDataEnabled(boolean isDataEnabled) {
        mIsDataEnabled = isDataEnabled;
    }

    // Removes old call quality metrics if mCallQualityMetricsHistory exceeds its max size
    private void pruneCallQualityMetricsHistory() {
        if (mCallQualityMetricsHistory.size() > MAX_CALL_QUALITY_HISTORY) {
            mCallQualityMetricsHistory.poll();
        }
    }

    private void handleFeatureCapabilityChanged(ImsFeature.Capabilities capabilities) {
        boolean tmpIsVideoCallEnabled = isVideoCallEnabled();
        // Check enabledFeatures to determine capabilities. We ignore disabledFeatures.
        StringBuilder sb;
        if (DBG) {
            sb = new StringBuilder(120);
            sb.append("handleFeatureCapabilityChanged: ");
        }
        sb.append(capabilities);
        mMmTelCapabilities = new MmTelFeature.MmTelCapabilities(capabilities);

        boolean isVideoEnabled = isVideoCallEnabled();
        boolean isVideoEnabledStatechanged = tmpIsVideoCallEnabled != isVideoEnabled;
        if (DBG) {
            sb.append(" isVideoEnabledStateChanged=");
            sb.append(isVideoEnabledStatechanged);
        }

        if (isVideoEnabledStatechanged) {
            log("handleFeatureCapabilityChanged - notifyForVideoCapabilityChanged="
                    + isVideoEnabled);
            mPhone.notifyForVideoCapabilityChanged(isVideoEnabled);
        }

        if (DBG) log(sb.toString());

        String logMessage = "handleFeatureCapabilityChanged: isVolteEnabled="
                + isVoiceOverCellularImsEnabled()
                + ", isVideoCallEnabled=" + isVideoCallEnabled()
                + ", isVowifiEnabled=" + isVowifiEnabled()
                + ", isUtEnabled=" + isUtEnabled();
        if (DBG) {
            log(logMessage);
        }
        mRegLocalLog.log(logMessage);

        mPhone.onFeatureCapabilityChanged();

        int regTech = getImsRegistrationTech();
        mMetrics.writeOnImsCapabilities(mPhone.getPhoneId(), regTech, mMmTelCapabilities);
        mPhone.getImsStats().onImsCapabilitiesChanged(regTech, mMmTelCapabilities);
    }

    @VisibleForTesting
    public void onCallHoldReceived(ImsCall imsCall) {
        if (DBG) log("onCallHoldReceived");

        ImsPhoneConnection conn = findConnection(imsCall);
        if (conn != null) {
            if (!mOnHoldToneStarted && (ImsPhoneCall.isLocalTone(imsCall)
                    || mAlwaysPlayRemoteHoldTone) &&
                    conn.getState() == ImsPhoneCall.State.ACTIVE) {
                mPhone.startOnHoldTone(conn);
                mOnHoldToneStarted = true;
                mOnHoldToneId = System.identityHashCode(conn);
            }
            conn.onConnectionEvent(android.telecom.Connection.EVENT_CALL_REMOTELY_HELD, null);

            boolean useVideoPauseWorkaround = mPhone.getContext().getResources().getBoolean(
                    com.android.internal.R.bool.config_useVideoPauseWorkaround);
            if (useVideoPauseWorkaround && mSupportPauseVideo &&
                    VideoProfile.isVideo(conn.getVideoState())) {
                // If we are using the video pause workaround, the vendor IMS code has issues
                // with video pause signalling.  In this case, when a call is remotely
                // held, the modem does not reliably change the video state of the call to be
                // paused.
                // As a workaround, we will turn on that bit now.
                conn.changeToPausedState();
            }
        }

        SuppServiceNotification supp = new SuppServiceNotification();
        supp.notificationType = SuppServiceNotification.NOTIFICATION_TYPE_CODE_2;
        supp.code = SuppServiceNotification.CODE_2_CALL_ON_HOLD;
        mPhone.notifySuppSvcNotification(supp);
        mMetrics.writeOnImsCallHoldReceived(mPhone.getPhoneId(), imsCall.getCallSession());
    }

    @VisibleForTesting
    public void setAlwaysPlayRemoteHoldTone(boolean shouldPlayRemoteHoldTone) {
        mAlwaysPlayRemoteHoldTone = shouldPlayRemoteHoldTone;
    }

    // Accept the call as RTT if incoming call as RTT attribute set
    private ImsStreamMediaProfile addRttAttributeIfRequired(ImsCall call,
            ImsStreamMediaProfile mediaProfile) {

        if (!isRttSupported()) {
            if (DBG) log("addRttAttributeIfRequired: RTT is not supported");
            return mediaProfile;
        }

        ImsCallProfile profile = call.getCallProfile();
        if (profile.mMediaProfile != null && profile.mMediaProfile.isRttCall() &&
                (!call.getCallProfile().isVideoCall() ||
                        QtiImsUtils.isRttSupportedOnVtCalls(mPhone.getPhoneId(),
                                                            mPhone.getContext()))) {
            if (DBG) log("RTT: addRttAttributeIfRequired = " +
                    profile.mMediaProfile.isRttCall());
            // If RTT UI option is on, then incoming RTT call should always be accepted
            // as RTT, irrespective of Modes
            mediaProfile.setRttMode(ImsStreamMediaProfile.RTT_MODE_FULL);
        }
        return mediaProfile;
    }

    private String getNetworkCountryIso() {
        String countryIso = "";
        if (mPhone != null) {
            ServiceStateTracker sst = mPhone.getServiceStateTracker();
            if (sst != null) {
                LocaleTracker lt = sst.getLocaleTracker();
                if (lt != null) {
                    countryIso = lt.getCurrentCountry();
                }
            }
        }
        return countryIso;
    }

    private boolean isRttSupported() {
        return QtiImsUtils.isRttSupported(mPhone.getPhoneId(), mPhone.getContext());
    }

    private boolean isRttOn() {
        return QtiImsUtils.isRttOn(mPhone.getPhoneId(), mPhone.getContext());
    }

    private boolean isSimLessRttSupported() {
        return QtiImsUtils.isSimLessRttSupported(mPhone.getPhoneId(), mPhone.getContext());
    }

    /**
     * RTT call is allowed if RTT is supported by carrier and RTT setting is ON
     * and call is not a video call or RTT is supported for video calls.
     * If device is roaming, either carrier should allow RTT while roaming
     * or device needs to be registered on WIFI or it should be an emergency call.
     */
    private boolean canMakeRttCall(ImsCallProfile profile, boolean isEmergency) {
        Phone defaultPhone = mPhone.getDefaultPhone();
        IccCardConstants.State state = defaultPhone.getIccCard().getState();
        /** RTT call needs to allowed based on carrier config if sim is present
         * else we need to check the saved cache for simless RTT e911 call
         */
        if ((state.iccCardExist() && !isRttSupported()) ||
                (!state.iccCardExist() && isEmergency &&
                !isSimLessRttSupported())
                || !isRttOn()) {
            return false;
        }
        if (profile != null && profile.isVideoCall() && !QtiImsUtils.isRttSupportedOnVtCalls(
                mPhone.getPhoneId(),mPhone.getContext())) {
            return false;
        }
        if (!mPhone.getDefaultPhone().getServiceState().getRoaming()
                || mAllowRttWhileRoaming
                || (mPhone.getImsRegistrationTech()
                == ImsRegistrationImplBase.REGISTRATION_TECH_IWLAN)
                || isEmergency) {
            return true;
        }
        return false;
    }

    @Override
    public ImsPhone getPhone() {
        return mPhone;
    }

    @VisibleForTesting
    public void setSupportCepOnPeer(boolean isSupported) {
        mSupportCepOnPeer = isSupported;
    }

    /**
     * Injects a test conference state into an ongoing IMS call.
     * @param state The injected state.
     */
    public void injectTestConferenceState(@NonNull ImsConferenceState state) {
        List<ConferenceParticipant> participants = ImsCall.parseConferenceState(state);
        for (ImsPhoneConnection connection : getConnections()) {
            connection.updateConferenceParticipants(participants);
        }
    }

    /**
     * Sets whether CEP handling is enabled or disabled.
     * @param isEnabled
     */
    public void setConferenceEventPackageEnabled(boolean isEnabled) {
        log("setConferenceEventPackageEnabled isEnabled=" + isEnabled);
        mIsConferenceEventPackageEnabled = isEnabled;
    }

    /**
     * @return {@code true} is conference event package handling is enabled, {@code false}
     * otherwise.
     */
    public boolean isConferenceEventPackageEnabled() {
        return mIsConferenceEventPackageEnabled;
    }

    @VisibleForTesting
    public ImsCall.Listener getImsCallListener() {
        return mImsCallListener;
    }

    @VisibleForTesting
    public ArrayList<ImsPhoneConnection> getConnections() {
        return mConnections;
    }

    @VisibleForTesting
    public ImsPhoneConnection getPendingMO() {
        return mPendingMO;
    }

    /**
     * Set up static configuration from package/services/Telephony's config.xml.
     * @param config the config.
     */
    public void setConfig(@NonNull Config config) {
        mConfig = config;
    }

    private void handleConferenceFailed(ImsPhoneConnection fgConnection,
            ImsPhoneConnection bgConnection) {
        if (fgConnection != null) {
            fgConnection.handleMergeComplete();
        }
        if (bgConnection != null) {
            bgConnection.handleMergeComplete();
        }
        mPhone.notifySuppServiceFailed(Phone.SuppService.CONFERENCE);
    }

    /**
     * Calculate whether CSFB or not with fg call type and bg call type.
     * @return {@code true} if bg call is not alive or fg call has higher score than bg call.
     */
    private boolean isForegroundHigherPriority() {
        if (!mBackgroundCall.getState().isAlive()) {
            return true;
        }
        ImsPhoneConnection fgConnection = mForegroundCall.getFirstConnection();
        ImsPhoneConnection bgConnection = mBackgroundCall.getFirstConnection();
        if (fgConnection.getCallPriority() > bgConnection.getCallPriority()) {
            return true;
        }
        return false;
    }

<<<<<<< HEAD
    private int getBackgroundCallCount() {
        return mBackgroundCall.getConnectionsCount();
    }

    /** For DSDA, background call may have two conenctions, hangup the first one */
    private void hangupFirstHeldCall() throws CallStateException {
        logi("hangupFirstHeldCall");
        mBackgroundCall.getFirstConnection().hangup(); //hangup first held call
    }

    private boolean isInDsdaMode() {
        return TelephonyManager.isConcurrentCallsPossible();
    }

    /* For non-DSDA, max call limit is reached if there is a foreground and a background call.
     * For DSDA, in addtion, it is reached if there are two background connections
     */
    private boolean hasMaximumLiveCalls() {
        if (!mBackgroundCall.getState().isAlive()) {
            return false;
        }
        boolean maxLiveCalls = false;
        if (getBackgroundCallCount() == MAX_BACKGROUND_CALLS_DSDA ||
                (mForegroundCall.getState().isAlive() &&
                (mPendingMO == null || mPendingMO.getDeferDialStatus() != DeferDial.ENABLE))) {
            // If there is a foregroundcall (ACTIVE+HELD) .Do not account for the pendingMO in
            // deferred state
            maxLiveCalls = true;
        }
        Log.d(LOG_TAG, "hasMaximumLiveCalls: " + maxLiveCalls);
        return maxLiveCalls;
=======
    private void initializeTerminalBasedCallWaiting() {
        boolean capable = false;
        if (mImsManager != null) {
            try {
                capable = mImsManager.isCapable(CAPABILITY_TERMINAL_BASED_CALL_WAITING);
            } catch (ImsException e) {
                loge("initializeTerminalBasedCallWaiting : exception " + e);
            }
        }
        logi("initializeTerminalBasedCallWaiting capable=" + capable);
        mPhone.setTerminalBasedCallWaitingSupported(capable);

        if (capable) {
            setTerminalBasedCallWaitingStatus(mPhone.getTerminalBasedCallWaitingState(false));
        }
    }

    /**
     * Notifies the change of the user setting of the terminal-based call waiting service
     * to IMS service.
     */
    public void setTerminalBasedCallWaitingStatus(int state) {
        if (state == TERMINAL_BASED_NOT_SUPPORTED) return;
        if (mImsManager != null) {
            try {
                log("setTerminalBasedCallWaitingStatus state=" + state);
                mImsManager.setTerminalBasedCallWaitingStatus(
                        state == TERMINAL_BASED_ACTIVATED);
            } catch (ImsException e) {
                loge("setTerminalBasedCallWaitingStatus : exception " + e);
            }
        }
>>>>>>> 89b29d85
    }
}<|MERGE_RESOLUTION|>--- conflicted
+++ resolved
@@ -518,17 +518,14 @@
         PENDING_RESUME_FOREGROUND_AFTER_FAILURE,
         // Pending holding a call to dial another outgoing call
         HOLDING_TO_DIAL_OUTGOING,
-<<<<<<< HEAD
         // Pending ending a call to dial another outgoing call (possibly emergency call)
         ENDING_TO_DIAL_OUTGOING,
         // Pending 2nd call getting held, when one is already HELD
         PENDING_DOUBLE_CALL_HOLD,
         // Pending call getting unheld, when 2 calls are HELD
         PENDING_DOUBLE_CALL_UNHOLD,
-=======
         // Pending resuming the foreground call after it has completed an ongoing hold operation.
         PENDING_RESUME_FOREGROUND_AFTER_HOLD
->>>>>>> 89b29d85
     }
 
     //***** Instance Variables
@@ -5127,16 +5124,14 @@
             case HOLDING_TO_DIAL_OUTGOING:
                 holdSwapState = "HOLDING_TO_DIAL_OUTGOING";
                 break;
-<<<<<<< HEAD
             case PENDING_DOUBLE_CALL_HOLD:
                 holdSwapState = "PENDING_DOUBLE_CALL_HOLD";
                 break;
             case PENDING_DOUBLE_CALL_UNHOLD:
                 holdSwapState = "PENDING_DOUBLE_CALL_UNHOLD";
-=======
+                break;
             case PENDING_RESUME_FOREGROUND_AFTER_HOLD:
                 holdSwapState = "PENDING_RESUME_FOREGROUND_AFTER_HOLD";
->>>>>>> 89b29d85
                 break;
         }
         logi("holdSwapState set to " + holdSwapState + " at " + loc);
@@ -6071,7 +6066,6 @@
         return false;
     }
 
-<<<<<<< HEAD
     private int getBackgroundCallCount() {
         return mBackgroundCall.getConnectionsCount();
     }
@@ -6103,7 +6097,8 @@
         }
         Log.d(LOG_TAG, "hasMaximumLiveCalls: " + maxLiveCalls);
         return maxLiveCalls;
-=======
+    }
+
     private void initializeTerminalBasedCallWaiting() {
         boolean capable = false;
         if (mImsManager != null) {
@@ -6136,6 +6131,5 @@
                 loge("setTerminalBasedCallWaitingStatus : exception " + e);
             }
         }
->>>>>>> 89b29d85
     }
 }