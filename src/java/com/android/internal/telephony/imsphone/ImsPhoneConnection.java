--- conflicted
+++ resolved
@@ -993,7 +993,13 @@
                 changed = true;
             }
 
-<<<<<<< HEAD
+            // Metrics for audio codec
+            if (localCallProfile != null
+                    && localCallProfile.mMediaProfile.mAudioQuality != mAudioCodec) {
+                mAudioCodec = localCallProfile.mMediaProfile.mAudioQuality;
+                mMetrics.writeAudioCodecIms(mOwner.mPhone.getPhoneId(), imsCall.getCallSession());
+            }
+
             if (!mOwner.isViLteDataMetered()) {
                 Rlog.v(LOG_TAG, "data is not metered");
             } else {
@@ -1001,13 +1007,6 @@
                     mImsVideoCallProviderWrapper.setIsVideoEnabled(
                             hasCapabilities(Connection.Capability.SUPPORTS_VT_LOCAL_BIDIRECTIONAL));
                 }
-=======
-            // Metrics for audio codec
-            if (localCallProfile != null
-                    && localCallProfile.mMediaProfile.mAudioQuality != mAudioCodec) {
-                mAudioCodec = localCallProfile.mMediaProfile.mAudioQuality;
-                mMetrics.writeAudioCodecIms(mOwner.mPhone.getPhoneId(), imsCall.getCallSession());
->>>>>>> 35dfc2b3
             }
 
             int newAudioQuality =
