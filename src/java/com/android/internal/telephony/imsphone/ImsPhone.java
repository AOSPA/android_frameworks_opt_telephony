--- conflicted
+++ resolved
@@ -86,11 +86,7 @@
 import android.text.TextUtils;
 import android.util.LocalLog;
 
-<<<<<<< HEAD
-import com.android.ims.FeatureConnector;
 import com.android.ims.ImsCall;
-=======
->>>>>>> 952f7183
 import com.android.ims.ImsEcbm;
 import com.android.ims.ImsEcbmStateListener;
 import com.android.ims.ImsException;
@@ -331,11 +327,6 @@
         mDefaultPhone.registerForServiceStateChanged(this, EVENT_SERVICE_STATE_CHANGED, null);
         // Force initial roaming state update later, on EVENT_CARRIER_CONFIG_CHANGED.
         // Settings provider or CarrierConfig may not be loaded now.
-<<<<<<< HEAD
-
-        // Listen to the carrier config changed to initialize RcsFeatureManager
-        IntentFilter filter = new IntentFilter(CarrierConfigManager.ACTION_CARRIER_CONFIG_CHANGED);
-        mContext.registerReceiver(mCarrierConfigChangedReceiver, filter);
 
         // Register receiver for sending RTT text message and
         // for receving RTT Operation
@@ -344,8 +335,6 @@
         filter2.addAction(QtiImsUtils.ACTION_SEND_RTT_TEXT);
         filter2.addAction(QtiImsUtils.ACTION_RTT_OPERATION);
         mDefaultPhone.getContext().registerReceiver(mRttReceiver, filter2);
-=======
->>>>>>> 952f7183
     }
 
     //todo: get rid of this function. It is not needed since parentPhone obj never changes
@@ -738,25 +727,11 @@
                ringingCallState.isAlive());
     }
 
-<<<<<<< HEAD
-=======
     @Override
     public boolean isInImsEcm() {
         return mIsInImsEcm;
     }
 
-    @Override
-    public boolean isInEcm() {
-        return mDefaultPhone.isInEcm();
-    }
-
-    @Override
-    public void setIsInEcm(boolean isInEcm){
-        mIsInImsEcm = isInEcm;
-        mDefaultPhone.setIsInEcm(isInEcm);
-    }
-
->>>>>>> 952f7183
     public void notifyNewRingingConnection(Connection c) {
         mDefaultPhone.notifyNewRingingConnectionP(c);
     }
@@ -1466,10 +1441,6 @@
         return mDefaultPhone.getPhoneId();
     }
 
-    public IccRecords getIccRecords() {
-        return mDefaultPhone.getIccRecords();
-    }
-
     private CallForwardInfo getCallForwardInfo(ImsCallForwardInfo info) {
         CallForwardInfo cfInfo = new CallForwardInfo();
         cfInfo.status = info.getStatus();
@@ -1508,20 +1479,15 @@
         } else {
             for (int i = 0, s = infos.length; i < s; i++) {
                 if (infos[i].getCondition() == ImsUtInterface.CDIV_CF_UNCONDITIONAL) {
-<<<<<<< HEAD
                     //Check if the service class signifies Video call forward
                     if (infos[i].mServiceClass == (SERVICE_CLASS_DATA_SYNC +
                                 SERVICE_CLASS_PACKET)) {
                         setVideoCallForwardingPreference(infos[i].getStatus() == 1);
                         notifyCallForwardingIndicator();
-                    } else if (r != null) {
-                        setVoiceCallForwardingFlag(r, 1, (infos[i].getStatus() == 1),
-                                infos[i].getNumber());
+                    } else {
+                        setVoiceCallForwardingFlag(getIccRecords(), 1, (infos[i].getStatus() == 1),
+                            infos[i].getNumber());
                     }
-=======
-                    setVoiceCallForwardingFlag(getIccRecords(), 1, (infos[i].getStatus() == 1),
-                        infos[i].getNumber());
->>>>>>> 952f7183
                 }
                 cfInfos[i] = getCallForwardInfo(infos[i]);
             }
@@ -1590,16 +1556,12 @@
             case EVENT_SET_CALL_FORWARD_DONE:
                 Cf cf = (Cf) ar.userObj;
                 if (cf.mIsCfu && ar.exception == null) {
-<<<<<<< HEAD
                     if (cf.mServiceClass == (SERVICE_CLASS_DATA_SYNC + SERVICE_CLASS_PACKET)) {
                         setVideoCallForwardingPreference(msg.arg1 == 1);
                         notifyCallForwardingIndicator();
-                    } else if (r != null && cf.mServiceClass == SERVICE_CLASS_VOICE) {
-                        setVoiceCallForwardingFlag(r, 1, msg.arg1 == 1, cf.mSetCfNumber);
+                    } else if (cf.mServiceClass == SERVICE_CLASS_VOICE) {
+                        setVoiceCallForwardingFlag(getIccRecords(), 1, msg.arg1 == 1, cf.mSetCfNumber);
                     }
-=======
-                    setVoiceCallForwardingFlag(getIccRecords(), 1, msg.arg1 == 1, cf.mSetCfNumber);
->>>>>>> 952f7183
                 }
                 sendResponse(cf.mOnComplete, null, ar.exception);
                 break;
