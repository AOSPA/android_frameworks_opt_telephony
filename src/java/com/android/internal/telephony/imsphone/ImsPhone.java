--- conflicted
+++ resolved
@@ -1599,25 +1599,6 @@
 
     @UnsupportedAppUsage
     private void handleEnterEmergencyCallbackMode() {
-<<<<<<< HEAD
-=======
-        if (DBG) logd("handleEnterEmergencyCallbackMode,mIsPhoneInEcmState= " + isInEcm());
-        // if phone is not in Ecm mode, and it's changed to Ecm mode
-        if (!isInEcm()) {
-            setIsInEcm(true);
-            // notify change
-            sendEmergencyCallbackModeChange();
-            ((GsmCdmaPhone) mDefaultPhone).notifyEmergencyCallRegistrants(true);
-
-            // Post this runnable so we will automatically exit
-            // if no one invokes exitEmergencyCallbackMode() directly.
-            long delayInMillis = SystemProperties.getLong(
-                    TelephonyProperties.PROPERTY_ECM_EXIT_TIMER, DEFAULT_ECM_EXIT_TIMER_VALUE);
-            postDelayed(mExitEcmRunnable, delayInMillis);
-            // We don't want to go to sleep while in Ecm
-            mWakeLock.acquire();
-        }
->>>>>>> 79552ca6
     }
 
     @UnsupportedAppUsage
