--- conflicted
+++ resolved
@@ -991,25 +991,7 @@
 
     @Override
     public boolean isInImsEcm() {
-<<<<<<< HEAD
         return EcbmHandler.getInstance().isInImsEcm();
-=======
-        if (DomainSelectionResolver.getInstance().isDomainSelectionSupported()) {
-            return EmergencyStateTracker.getInstance().isInImsEcm();
-        }
-        return mIsInImsEcm;
-    }
-
-    @Override
-    public boolean isInEcm() {
-        return mDefaultPhone.isInEcm();
-    }
-
-    @Override
-    public void setIsInEcm(boolean isInEcm){
-        mIsInImsEcm = isInEcm;
-        mDefaultPhone.setIsInEcm(isInEcm);
->>>>>>> 69fadba7
     }
 
     public void notifyNewRingingConnection(Connection c) {
@@ -2169,55 +2151,6 @@
     @UnsupportedAppUsage(maxTargetSdk = Build.VERSION_CODES.R, trackingBug = 170729553)
     @Override
     protected void handleExitEmergencyCallbackMode() {
-<<<<<<< HEAD
-=======
-        if (DBG) logd("handleExitEmergencyCallbackMode: mIsPhoneInEcmState = " + isInEcm());
-
-        if (isInEcm()) {
-            setIsInEcm(false);
-        }
-
-        // Remove pending exit Ecm runnable, if any
-        removeCallbacks(mExitEcmRunnable);
-
-        if (mEcmExitRespRegistrant != null) {
-            mEcmExitRespRegistrant.notifyResult(Boolean.TRUE);
-        }
-
-        // release wakeLock
-        if (mWakeLock.isHeld()) {
-            mWakeLock.release();
-        }
-
-        // send an Intent
-        sendEmergencyCallbackModeChange();
-        ((GsmCdmaPhone) mDefaultPhone).notifyEmergencyCallRegistrants(false);
-    }
-
-    /**
-     * Handle to cancel or restart Ecm timer in emergency call back mode if action is
-     * CANCEL_ECM_TIMER, cancel Ecm timer and notify apps the timer is canceled; otherwise, restart
-     * Ecm timer and notify apps the timer is restarted.
-     */
-    void handleTimerInEmergencyCallbackMode(int action) {
-        if (DomainSelectionResolver.getInstance().isDomainSelectionSupported()) return;
-        switch (action) {
-            case CANCEL_ECM_TIMER:
-                removeCallbacks(mExitEcmRunnable);
-                ((GsmCdmaPhone) mDefaultPhone).notifyEcbmTimerReset(Boolean.TRUE);
-                setEcmCanceledForEmergency(true /*isCanceled*/);
-                break;
-            case RESTART_ECM_TIMER:
-                long delayInMillis = TelephonyProperties.ecm_exit_timer()
-                        .orElse(DEFAULT_ECM_EXIT_TIMER_VALUE);
-                postDelayed(mExitEcmRunnable, delayInMillis);
-                ((GsmCdmaPhone) mDefaultPhone).notifyEcbmTimerReset(Boolean.FALSE);
-                setEcmCanceledForEmergency(false /*isCanceled*/);
-                break;
-            default:
-                loge("handleTimerInEmergencyCallbackMode, unsupported action " + action);
-        }
->>>>>>> 69fadba7
     }
 
     @UnsupportedAppUsage(maxTargetSdk = Build.VERSION_CODES.R, trackingBug = 170729553)
