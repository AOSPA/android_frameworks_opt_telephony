/*
 * Copyright (C) 2013 The Android Open Source Project
 *
 * Licensed under the Apache License, Version 2.0 (the "License");
 * you may not use this file except in compliance with the License.
 * You may obtain a copy of the License at
 *
 *      http://www.apache.org/licenses/LICENSE-2.0
 *
 * Unless required by applicable law or agreed to in writing, software
 * distributed under the License is distributed on an "AS IS" BASIS,
 * WITHOUT WARRANTIES OR CONDITIONS OF ANY KIND, either express or implied.
 * See the License for the specific language governing permissions and
 * limitations under the License.
 */

package com.android.internal.telephony.imsphone;

import static android.telephony.ims.ImsManager.EXTRA_WFC_REGISTRATION_FAILURE_MESSAGE;
import static android.telephony.ims.ImsManager.EXTRA_WFC_REGISTRATION_FAILURE_TITLE;

import static com.android.internal.telephony.CommandsInterface.CB_FACILITY_BAIC;
import static com.android.internal.telephony.CommandsInterface.CB_FACILITY_BAICr;
import static com.android.internal.telephony.CommandsInterface.CB_FACILITY_BAOC;
import static com.android.internal.telephony.CommandsInterface.CB_FACILITY_BAOIC;
import static com.android.internal.telephony.CommandsInterface.CB_FACILITY_BAOICxH;
import static com.android.internal.telephony.CommandsInterface.CB_FACILITY_BA_ALL;
import static com.android.internal.telephony.CommandsInterface.CB_FACILITY_BA_MO;
import static com.android.internal.telephony.CommandsInterface.CB_FACILITY_BA_MT;
import static com.android.internal.telephony.CommandsInterface.CB_FACILITY_BIC_ACR;
import static com.android.internal.telephony.CommandsInterface.CF_ACTION_DISABLE;
import static com.android.internal.telephony.CommandsInterface.CF_ACTION_ENABLE;
import static com.android.internal.telephony.CommandsInterface.CF_ACTION_ERASURE;
import static com.android.internal.telephony.CommandsInterface.CF_ACTION_REGISTRATION;
import static com.android.internal.telephony.CommandsInterface.CF_REASON_ALL;
import static com.android.internal.telephony.CommandsInterface.CF_REASON_ALL_CONDITIONAL;
import static com.android.internal.telephony.CommandsInterface.CF_REASON_BUSY;
import static com.android.internal.telephony.CommandsInterface.CF_REASON_NOT_REACHABLE;
import static com.android.internal.telephony.CommandsInterface.CF_REASON_NO_REPLY;
import static com.android.internal.telephony.CommandsInterface.CF_REASON_UNCONDITIONAL;
import static com.android.internal.telephony.CommandsInterface.SERVICE_CLASS_DATA_SYNC;
import static com.android.internal.telephony.CommandsInterface.SERVICE_CLASS_NONE;
import static com.android.internal.telephony.CommandsInterface.SERVICE_CLASS_PACKET;
import static com.android.internal.telephony.CommandsInterface.SERVICE_CLASS_VOICE;
import static com.android.internal.telephony.TelephonyIntents.EXTRA_DIAL_CONFERENCE_URI;
import static com.android.internal.telephony.TelephonyIntents.EXTRA_SKIP_SCHEMA_PARSING;

import android.app.Activity;
import android.app.Notification;
import android.app.NotificationManager;
import android.app.PendingIntent;
import android.compat.annotation.UnsupportedAppUsage;
import android.content.BroadcastReceiver;
import android.content.Context;
import android.content.Intent;
import android.content.IntentFilter;
import android.net.Uri;
import android.os.AsyncResult;
import android.os.Bundle;
import android.os.Handler;
import android.os.Message;
import android.os.PersistableBundle;
import android.os.PowerManager;
import android.os.PowerManager.WakeLock;
import android.os.Registrant;
import android.os.RegistrantList;
import android.os.ResultReceiver;
import android.os.UserHandle;
import android.telephony.AccessNetworkConstants;
import android.telephony.CarrierConfigManager;
import android.telephony.NetworkRegistrationInfo;
import android.telephony.PhoneNumberUtils;
import android.telephony.ServiceState;
import android.telephony.SubscriptionManager;
import android.telephony.TelephonyManager;
import android.telephony.UssdResponse;
import android.telephony.ims.ImsCallForwardInfo;
import android.telephony.ims.ImsCallProfile;
import android.telephony.ims.ImsReasonInfo;
import android.telephony.ims.ImsSsData;
import android.telephony.ims.ImsStreamMediaProfile;
import android.telephony.ims.ImsSsInfo;
import android.telephony.ims.RegistrationManager;
import android.telephony.ims.stub.ImsUtImplBase;
import android.text.TextUtils;
import android.util.LocalLog;

import com.android.ims.ImsCall;
import com.android.ims.ImsEcbm;
import com.android.ims.ImsEcbmStateListener;
import com.android.ims.ImsException;
import com.android.ims.ImsManager;
import com.android.ims.ImsUtInterface;
import com.android.internal.annotations.VisibleForTesting;
import com.android.internal.telephony.Call;
import com.android.internal.telephony.CallFailCause;
import com.android.internal.telephony.CallForwardInfo;
import com.android.internal.telephony.CallStateException;
import com.android.internal.telephony.CallTracker;
import com.android.internal.telephony.CommandException;
import com.android.internal.telephony.CommandsInterface;
import com.android.internal.telephony.Connection;
import com.android.internal.telephony.EcbmHandler;
import com.android.internal.telephony.GsmCdmaPhone;
import com.android.internal.telephony.MmiCode;
import com.android.internal.telephony.Phone;
import com.android.internal.telephony.PhoneConstants;
import com.android.internal.telephony.PhoneNotifier;
import com.android.internal.telephony.ServiceStateTracker;
import com.android.internal.telephony.TelephonyComponentFactory;
import com.android.internal.telephony.dataconnection.TransportManager;
import com.android.internal.telephony.emergency.EmergencyNumberTracker;
import com.android.internal.telephony.gsm.GsmMmiCode;
import com.android.internal.telephony.gsm.SuppServiceNotification;
import com.android.internal.telephony.metrics.TelephonyMetrics;
import com.android.internal.telephony.nano.TelephonyProto.ImsConnectionState;
import com.android.internal.telephony.uicc.IccRecords;
import com.android.internal.telephony.util.NotificationChannelController;
import com.android.internal.telephony.util.QtiImsUtils;
import com.android.internal.util.IndentingPrintWriter;
import com.android.telephony.Rlog;

import java.io.FileDescriptor;
import java.io.PrintWriter;
import java.util.ArrayList;
import java.util.List;
import java.util.function.Consumer;

/**
 * {@hide}
 */
public class ImsPhone extends ImsPhoneBase {
    private static final String LOG_TAG = "ImsPhone";
    private static final boolean DBG = true;
    private static final boolean VDBG = false; // STOPSHIP if true

    private static final int EVENT_SET_CALL_BARRING_DONE             = EVENT_LAST + 1;
    private static final int EVENT_GET_CALL_BARRING_DONE             = EVENT_LAST + 2;
    private static final int EVENT_SET_CALL_WAITING_DONE             = EVENT_LAST + 3;
    private static final int EVENT_GET_CALL_WAITING_DONE             = EVENT_LAST + 4;
    private static final int EVENT_SET_CLIR_DONE                     = EVENT_LAST + 5;
    private static final int EVENT_GET_CLIR_DONE                     = EVENT_LAST + 6;
    private static final int EVENT_DEFAULT_PHONE_DATA_STATE_CHANGED  = EVENT_LAST + 7;
    @VisibleForTesting
    public static final int EVENT_SERVICE_STATE_CHANGED             = EVENT_LAST + 8;
    private static final int EVENT_VOICE_CALL_ENDED                  = EVENT_LAST + 9;
    private static final int EVENT_INITIATE_VOLTE_SILENT_REDIAL      = EVENT_LAST + 10;

    public static class ImsDialArgs extends DialArgs {
        public static class Builder extends DialArgs.Builder<ImsDialArgs.Builder> {
            private android.telecom.Connection.RttTextStream mRttTextStream;
            private int mClirMode = CommandsInterface.CLIR_DEFAULT;

            public static ImsDialArgs.Builder from(DialArgs dialArgs) {
                return new ImsDialArgs.Builder()
                        .setUusInfo(dialArgs.uusInfo)
                        .setVideoState(dialArgs.videoState)
                        .setIntentExtras(dialArgs.intentExtras);
            }

            public static ImsDialArgs.Builder from(ImsDialArgs dialArgs) {
                return new ImsDialArgs.Builder()
                        .setUusInfo(dialArgs.uusInfo)
                        .setVideoState(dialArgs.videoState)
                        .setIntentExtras(dialArgs.intentExtras)
                        .setRttTextStream(dialArgs.rttTextStream)
                        .setClirMode(dialArgs.clirMode);
            }

            public ImsDialArgs.Builder setRttTextStream(
                    android.telecom.Connection.RttTextStream s) {
                mRttTextStream = s;
                return this;
            }

            public ImsDialArgs.Builder setClirMode(int clirMode) {
                this.mClirMode = clirMode;
                return this;
            }

            public ImsDialArgs build() {
                return new ImsDialArgs(this);
            }
        }

        /**
         * The RTT text stream. If non-null, indicates that connection supports RTT
         * communication with the in-call app.
         */
        public final android.telecom.Connection.RttTextStream rttTextStream;

        /** The CLIR mode to use */
        public final int clirMode;

        private ImsDialArgs(ImsDialArgs.Builder b) {
            super(b);
            this.rttTextStream = b.mRttTextStream;
            this.clirMode = b.mClirMode;
        }
    }

    // Instance Variables
    Phone mDefaultPhone;
    @UnsupportedAppUsage
    ImsPhoneCallTracker mCT;
    ImsExternalCallTracker mExternalCallTracker;
    @UnsupportedAppUsage
    private ArrayList <ImsPhoneMmiCode> mPendingMMIs = new ArrayList<ImsPhoneMmiCode>();
    @UnsupportedAppUsage
    private ServiceState mSS = new ServiceState();

    // To redial silently through GSM or CDMA when dialing through IMS fails
    private String mLastDialString;

    private WakeLock mWakeLock;

    private final RegistrantList mSilentRedialRegistrants = new RegistrantList();

    private final LocalLog mRegLocalLog = new LocalLog(100);
    private TelephonyMetrics mMetrics;

    // The helper class to receive and store the MmTel registration status updated.
    private ImsRegistrationCallbackHelper mImsMmTelRegistrationHelper;

    private boolean mRoaming = false;

    private boolean mIsInImsEcm = false;

    // List of Registrants to send supplementary service notifications to.
    private RegistrantList mSsnRegistrants = new RegistrantList();

    private Uri[] mCurrentSubscriberUris;

    protected void setCurrentSubscriberUris(Uri[] currentSubscriberUris) {
        this.mCurrentSubscriberUris = currentSubscriberUris;
    }

    @Override
    public Uri[] getCurrentSubscriberUris() {
        return mCurrentSubscriberUris;
    }

    @Override
    public int getEmergencyNumberDbVersion() {
        return getEmergencyNumberTracker().getEmergencyNumberDbVersion();
    }

    @Override
    public EmergencyNumberTracker getEmergencyNumberTracker() {
        return mDefaultPhone.getEmergencyNumberTracker();
    }

    @Override
    public ServiceStateTracker getServiceStateTracker() {
        return mDefaultPhone.getServiceStateTracker();
    }

    // Create Cf (Call forward) so that dialling number &
    // mIsCfu (true if reason is call forward unconditional)
    // mOnComplete (Message object passed by client) can be packed &
    // given as a single Cf object as user data to UtInterface.
    private static class Cf {
        final String mSetCfNumber;
        final Message mOnComplete;
        final boolean mIsCfu;
        final int mServiceClass;

        @UnsupportedAppUsage
        Cf(String cfNumber, boolean isCfu, Message onComplete, int serviceClass) {
            mSetCfNumber = cfNumber;
            mIsCfu = isCfu;
            mOnComplete = onComplete;
            mServiceClass = serviceClass;
        }
    }

    // Constructors
    public ImsPhone(Context context, PhoneNotifier notifier, Phone defaultPhone) {
        this(context, notifier, defaultPhone, false);
    }

    @VisibleForTesting
    public ImsPhone(Context context, PhoneNotifier notifier, Phone defaultPhone,
                    boolean unitTestMode) {
        super("ImsPhone", context, notifier, unitTestMode);

        mDefaultPhone = defaultPhone;
        // The ImsExternalCallTracker needs to be defined before the ImsPhoneCallTracker, as the
        // ImsPhoneCallTracker uses a thread to spool up the ImsManager.  Part of this involves
        // setting the multiendpoint listener on the external call tracker.  So we need to ensure
        // the external call tracker is available first to avoid potential timing issues.
        mExternalCallTracker =
                TelephonyComponentFactory.getInstance()
                        .inject(ImsExternalCallTracker.class.getName())
                        .makeImsExternalCallTracker(this);
        mCT = TelephonyComponentFactory.getInstance().inject(ImsPhoneCallTracker.class.getName())
                .makeImsPhoneCallTracker(this);
        mCT.registerPhoneStateListener(mExternalCallTracker);
        mExternalCallTracker.setCallPuller(mCT);

        mSS.setStateOff();

        mPhoneId = mDefaultPhone.getPhoneId();

        mMetrics = TelephonyMetrics.getInstance();

        mImsMmTelRegistrationHelper = new ImsRegistrationCallbackHelper(mMmTelRegistrationUpdate,
                context.getMainExecutor());

        PowerManager pm = (PowerManager) context.getSystemService(Context.POWER_SERVICE);
        mWakeLock = pm.newWakeLock(PowerManager.PARTIAL_WAKE_LOCK, LOG_TAG);
        mWakeLock.setReferenceCounted(false);

        if (mDefaultPhone.getServiceStateTracker() != null
                && mDefaultPhone.getTransportManager() != null) {
            for (int transport : mDefaultPhone.getTransportManager().getAvailableTransports()) {
                mDefaultPhone.getServiceStateTracker()
                        .registerForDataRegStateOrRatChanged(transport, this,
                                EVENT_DEFAULT_PHONE_DATA_STATE_CHANGED, null);
            }
        }
        // Sets the Voice reg state to STATE_OUT_OF_SERVICE and also queries the data service
        // state. We don't ever need the voice reg state to be anything other than in or out of
        // service.
        setServiceState(ServiceState.STATE_OUT_OF_SERVICE);

        mDefaultPhone.registerForServiceStateChanged(this, EVENT_SERVICE_STATE_CHANGED, null);
        // Force initial roaming state update later, on EVENT_CARRIER_CONFIG_CHANGED.
        // Settings provider or CarrierConfig may not be loaded now.

<<<<<<< HEAD
        // Register receiver for sending RTT text message and
        // for receving RTT Operation
        // .i.e.Upgrade Initiate, Upgrade accept, Upgrade reject
        IntentFilter filter2 = new IntentFilter();
        filter2.addAction(QtiImsUtils.ACTION_SEND_RTT_TEXT);
        filter2.addAction(QtiImsUtils.ACTION_RTT_OPERATION);
        mDefaultPhone.getContext().registerReceiver(mRttReceiver, filter2);
=======
        mDefaultPhone.registerForVolteSilentRedial(this, EVENT_INITIATE_VOLTE_SILENT_REDIAL, null);
>>>>>>> a2ff6bae
    }

    //todo: get rid of this function. It is not needed since parentPhone obj never changes
    @Override
    public void dispose() {
        logd("dispose");
        // Nothing to dispose in Phone
        //super.dispose();
        mPendingMMIs.clear();
        mExternalCallTracker.tearDown();
        mCT.unregisterPhoneStateListener(mExternalCallTracker);
        mCT.unregisterForVoiceCallEnded(this);
        mCT.dispose();

        //Force all referenced classes to unregister their former registered events
        if (mDefaultPhone != null && mDefaultPhone.getServiceStateTracker() != null) {
            for (int transport : mDefaultPhone.getTransportManager().getAvailableTransports()) {
                mDefaultPhone.getServiceStateTracker()
                        .unregisterForDataRegStateOrRatChanged(transport, this);
            }
            mDefaultPhone.unregisterForServiceStateChanged(this);
            mDefaultPhone.getContext().unregisterReceiver(mRttReceiver);
        }

        if (mDefaultPhone != null) {
            mDefaultPhone.unregisterForVolteSilentRedial(this);
        }
    }

    @UnsupportedAppUsage
    @Override
    public ServiceState getServiceState() {
        return mSS;
    }

    @UnsupportedAppUsage
    @VisibleForTesting
    public void setServiceState(int state) {
        boolean isVoiceRegStateChanged = false;

        synchronized (this) {
            isVoiceRegStateChanged = mSS.getState() != state;
            mSS.setVoiceRegState(state);
        }
        updateDataServiceState();

        if (isVoiceRegStateChanged) {
            if (mDefaultPhone.getServiceStateTracker() != null) {
                mDefaultPhone.getServiceStateTracker().onImsServiceStateChanged();
            }
        }
    }

    @Override
    public CallTracker getCallTracker() {
        return mCT;
    }

    public void setVoiceCallForwardingFlag(int line, boolean enable, String number) {
        IccRecords r = mDefaultPhone.getIccRecords();
        if (r != null) {
            setVoiceCallForwardingFlag(r, line, enable, number);
        }
    }

    public ImsExternalCallTracker getExternalCallTracker() {
        return mExternalCallTracker;
    }

    @Override
    public List<? extends ImsPhoneMmiCode>
    getPendingMmiCodes() {
        return mPendingMMIs;
    }

    @Override
    public void
    acceptCall(int videoState) throws CallStateException {
        mCT.acceptCall(videoState);
    }

    @Override
    public void
    rejectCall() throws CallStateException {
        mCT.rejectCall();
    }

    @Override
    public void
    switchHoldingAndActive() throws CallStateException {
        throw new UnsupportedOperationException("Use hold() and unhold() instead.");
    }

    @Override
    public boolean canConference() {
        return mCT.canConference();
    }

    public boolean canDial() {
        try {
            mCT.checkForDialIssues();
        } catch (CallStateException cse) {
            return false;
        }
        return true;
    }

    @Override
    public void conference() {
        mCT.conference();
    }

    @Override
    public void clearDisconnected() {
        mCT.clearDisconnected();
    }

    @Override
    public boolean canTransfer() {
        return mCT.canTransfer();
    }

    @Override
    public void explicitCallTransfer() throws CallStateException {
        mCT.explicitCallTransfer();
    }

    @UnsupportedAppUsage
    @Override
    public ImsPhoneCall
    getForegroundCall() {
        return mCT.mForegroundCall;
    }

    @UnsupportedAppUsage
    @Override
    public ImsPhoneCall
    getBackgroundCall() {
        return mCT.mBackgroundCall;
    }

    @UnsupportedAppUsage
    @Override
    public ImsPhoneCall
    getRingingCall() {
        return mCT.mRingingCall;
    }

    @Override
    public boolean isImsAvailable() {
        return mCT.isImsServiceReady();
    }

    /**
     * Hold the currently active call, possibly unholding a currently held call.
     * @throws CallStateException
     */
    public void holdActiveCall() throws CallStateException {
        mCT.holdActiveCall();
    }

    /**
     * Unhold the currently active call, possibly holding a currently active call.
     * If the call tracker is already in the middle of a hold operation, this is a noop.
     * @throws CallStateException
     */
    public void unholdHeldCall() throws CallStateException {
        mCT.unholdHeldCall();
    }

    private boolean handleCallDeflectionIncallSupplementaryService(
            String dialString) {
        if (dialString.length() > 1) {
            return false;
        }

        if (getRingingCall().getState() != ImsPhoneCall.State.IDLE) {
            if (DBG) logd("MmiCode 0: rejectCall");
            try {
                mCT.rejectCall();
            } catch (CallStateException e) {
                if (DBG) Rlog.d(LOG_TAG, "reject failed", e);
                notifySuppServiceFailed(Phone.SuppService.REJECT);
            }
        } else if (getBackgroundCall().getState() != ImsPhoneCall.State.IDLE) {
            if (DBG) logd("MmiCode 0: hangupWaitingOrBackground");
            try {
                mCT.hangup(getBackgroundCall());
            } catch (CallStateException e) {
                if (DBG) Rlog.d(LOG_TAG, "hangup failed", e);
            }
        }

        return true;
    }

    private void sendUssdResponse(String ussdRequest, CharSequence message, int returnCode,
                                   ResultReceiver wrappedCallback) {
        UssdResponse response = new UssdResponse(ussdRequest, message);
        Bundle returnData = new Bundle();
        returnData.putParcelable(TelephonyManager.USSD_RESPONSE, response);
        wrappedCallback.send(returnCode, returnData);

    }

    @Override
    public boolean handleUssdRequest(String ussdRequest, ResultReceiver wrappedCallback)
            throws CallStateException {
        if (mPendingMMIs.size() > 0) {
            // There are MMI codes in progress; fail attempt now.
            logi("handleUssdRequest: queue full: " + Rlog.pii(LOG_TAG, ussdRequest));
            sendUssdResponse(ussdRequest, null, TelephonyManager.USSD_RETURN_FAILURE,
                    wrappedCallback );
            return true;
        }
        try {
            dialInternal(ussdRequest, new ImsDialArgs.Builder().build(), wrappedCallback);
        } catch (CallStateException cse) {
            if (CS_FALLBACK.equals(cse.getMessage())) {
                throw cse;
            } else {
                Rlog.w(LOG_TAG, "Could not execute USSD " + cse);
                sendUssdResponse(ussdRequest, null, TelephonyManager.USSD_RETURN_FAILURE,
                        wrappedCallback);
            }
        } catch (Exception e) {
            Rlog.w(LOG_TAG, "Could not execute USSD " + e);
            sendUssdResponse(ussdRequest, null, TelephonyManager.USSD_RETURN_FAILURE,
                    wrappedCallback);
            return false;
        }
        return true;
    }

    private boolean handleCallWaitingIncallSupplementaryService(
            String dialString) {
        int len = dialString.length();

        if (len > 2) {
            return false;
        }

        ImsPhoneCall call = getForegroundCall();

        try {
            if (len > 1) {
                if (DBG) logd("not support 1X SEND");
                notifySuppServiceFailed(Phone.SuppService.HANGUP);
            } else {
                if (call.getState() != ImsPhoneCall.State.IDLE) {
                    if (DBG) logd("MmiCode 1: hangup foreground");
                    mCT.hangup(call);
                } else {
                    if (DBG) logd("MmiCode 1: holdActiveCallForWaitingCall");
                    mCT.holdActiveCallForWaitingCall();
                }
            }
        } catch (CallStateException e) {
            if (DBG) Rlog.d(LOG_TAG, "hangup failed", e);
            notifySuppServiceFailed(Phone.SuppService.HANGUP);
        }

        return true;
    }

    private boolean handleCallHoldIncallSupplementaryService(String dialString) {
        int len = dialString.length();

        if (len > 2) {
            return false;
        }

        if (len > 1) {
            if (DBG) logd("separate not supported");
            notifySuppServiceFailed(Phone.SuppService.SEPARATE);
        } else {
            try {
                if (getRingingCall().getState() != ImsPhoneCall.State.IDLE) {
                    if (DBG) logd("MmiCode 2: accept ringing call");
                    mCT.acceptCall(ImsCallProfile.CALL_TYPE_VOICE);
                } else if (getBackgroundCall().getState() == ImsPhoneCall.State.HOLDING) {
                    // If there's an active ongoing call as well, hold it and the background one
                    // should automatically unhold. Otherwise just unhold the background call.
                    if (getForegroundCall().getState() != ImsPhoneCall.State.IDLE) {
                        if (DBG) logd("MmiCode 2: switch holding and active");
                        mCT.holdActiveCall();
                    } else {
                        if (DBG) logd("MmiCode 2: unhold held call");
                        mCT.unholdHeldCall();
                    }
                } else if (getForegroundCall().getState() != ImsPhoneCall.State.IDLE) {
                    if (DBG) logd("MmiCode 2: hold active call");
                    mCT.holdActiveCall();
                }
            } catch (CallStateException e) {
                if (DBG) Rlog.d(LOG_TAG, "switch failed", e);
                notifySuppServiceFailed(Phone.SuppService.SWITCH);
            }
        }

        return true;
    }

    private boolean handleMultipartyIncallSupplementaryService(
            String dialString) {
        if (dialString.length() > 1) {
            return false;
        }

        if (DBG) logd("MmiCode 3: merge calls");
        conference();
        return true;
    }

    private boolean handleEctIncallSupplementaryService(String dialString) {
        if (dialString.length() != 1) {
            return false;
        }

        if (DBG) logd("MmiCode 4: explicit call transfer");
        try {
            explicitCallTransfer();
        } catch (CallStateException e) {
            if (DBG) Rlog.d(LOG_TAG, "explicit call transfer failed", e);
            notifySuppServiceFailed(Phone.SuppService.TRANSFER);
        }
        return true;
    }

    private boolean handleCcbsIncallSupplementaryService(String dialString) {
        if (dialString.length() > 1) {
            return false;
        }

        logi("MmiCode 5: CCBS not supported!");
        // Treat it as an "unknown" service.
        notifySuppServiceFailed(Phone.SuppService.UNKNOWN);
        return true;
    }

    public void notifySuppSvcNotification(SuppServiceNotification suppSvc) {
        logd("notifySuppSvcNotification: suppSvc = " + suppSvc);

        AsyncResult ar = new AsyncResult(null, suppSvc, null);
        mSsnRegistrants.notifyRegistrants(ar);
    }

    @UnsupportedAppUsage
    @Override
    public boolean handleInCallMmiCommands(String dialString) {
        if (!isInCall()) {
            return false;
        }

        if (TextUtils.isEmpty(dialString)) {
            return false;
        }

        boolean result = false;
        char ch = dialString.charAt(0);
        switch (ch) {
            case '0':
                result = handleCallDeflectionIncallSupplementaryService(
                        dialString);
                break;
            case '1':
                result = handleCallWaitingIncallSupplementaryService(
                        dialString);
                break;
            case '2':
                result = handleCallHoldIncallSupplementaryService(dialString);
                break;
            case '3':
                result = handleMultipartyIncallSupplementaryService(dialString);
                break;
            case '4':
                result = handleEctIncallSupplementaryService(dialString);
                break;
            case '5':
                result = handleCcbsIncallSupplementaryService(dialString);
                break;
            default:
                break;
        }

        return result;
    }

    boolean isInCall() {
        ImsPhoneCall.State foregroundCallState = getForegroundCall().getState();
        ImsPhoneCall.State backgroundCallState = getBackgroundCall().getState();
        ImsPhoneCall.State ringingCallState = getRingingCall().getState();

       return (foregroundCallState.isAlive() ||
               backgroundCallState.isAlive() ||
               ringingCallState.isAlive());
    }

    @Override
    public boolean isInImsEcm() {
        return mIsInImsEcm;
    }

    public void notifyNewRingingConnection(Connection c) {
        mDefaultPhone.notifyNewRingingConnectionP(c);
    }

    @UnsupportedAppUsage
    void notifyUnknownConnection(Connection c) {
        mDefaultPhone.notifyUnknownConnectionP(c);
    }

    @Override
    public void notifyForVideoCapabilityChanged(boolean isVideoCapable) {
        mIsVideoCapable = isVideoCapable;
        mDefaultPhone.notifyForVideoCapabilityChanged(isVideoCapable);
    }

    @Override
    public void setRadioPower(boolean on) {
        mDefaultPhone.setRadioPower(on);
    }

    @Override
    public Connection startConference(String[] participantsToDial, DialArgs dialArgs)
            throws CallStateException {
         ImsDialArgs.Builder imsDialArgsBuilder;
         if (!(dialArgs instanceof ImsDialArgs)) {
             imsDialArgsBuilder = ImsDialArgs.Builder.from(dialArgs);
         } else {
             imsDialArgsBuilder = ImsDialArgs.Builder.from((ImsDialArgs) dialArgs);
         }
         return mCT.startConference(participantsToDial, imsDialArgsBuilder.build());
    }

    @Override
    public Connection dial(String dialString, DialArgs dialArgs) throws CallStateException {
        return dialInternal(dialString, dialArgs, null);
    }

    private Connection dialInternal(String dialString, DialArgs dialArgs,
                                    ResultReceiver wrappedCallback)
            throws CallStateException {

        mLastDialString = dialString;

        boolean isConferenceUri = false;
        boolean isSkipSchemaParsing = false;
        if (dialArgs.intentExtras != null) {
            isConferenceUri = dialArgs.intentExtras.getBoolean(
                    EXTRA_DIAL_CONFERENCE_URI, false);
            isSkipSchemaParsing = dialArgs.intentExtras.getBoolean(
                    EXTRA_SKIP_SCHEMA_PARSING, false);
        }
        String newDialString = dialString;
        // Need to make sure dialString gets parsed properly.
        if (!isConferenceUri && !isSkipSchemaParsing) {
            newDialString = PhoneNumberUtils.stripSeparators(dialString);
        }

        // handle in-call MMI first if applicable
        if (handleInCallMmiCommands(newDialString)) {
            return null;
        }

        ImsDialArgs.Builder imsDialArgsBuilder;
        // Get the CLIR info if needed
        if (!(dialArgs instanceof ImsDialArgs)) {
            imsDialArgsBuilder = ImsDialArgs.Builder.from(dialArgs);
        } else {
            imsDialArgsBuilder = ImsDialArgs.Builder.from((ImsDialArgs) dialArgs);
        }
        imsDialArgsBuilder.setClirMode(mCT.getClirMode());

        if (mDefaultPhone.getPhoneType() == PhoneConstants.PHONE_TYPE_CDMA) {
            return mCT.dial(dialString, imsDialArgsBuilder.build());
        }

        // Only look at the Network portion for mmi
        String networkPortion = PhoneNumberUtils.extractNetworkPortionAlt(newDialString);
        ImsPhoneMmiCode mmi =
                ImsPhoneMmiCode.newFromDialString(networkPortion, this, wrappedCallback);
        if (DBG) logd("dialInternal: dialing w/ mmi '" + mmi + "'...");

        if (mmi == null) {
            return mCT.dial(dialString, imsDialArgsBuilder.build());
        } else if (mmi.isTemporaryModeCLIR()) {
            imsDialArgsBuilder.setClirMode(mmi.getCLIRMode());
            return mCT.dial(mmi.getDialingNumber(), imsDialArgsBuilder.build());
        } else if (!mmi.isSupportedOverImsPhone()) {
            // If the mmi is not supported by IMS service,
            // try to initiate dialing with default phone
            // Note: This code is never reached; there is a bug in isSupportedOverImsPhone which
            // causes it to return true even though the "processCode" method ultimately throws the
            // exception.
            logi("dialInternal: USSD not supported by IMS; fallback to CS.");
            throw new CallStateException(CS_FALLBACK);
        } else {
            mPendingMMIs.add(mmi);
            mMmiRegistrants.notifyRegistrants(new AsyncResult(null, mmi, null));

            try {
                mmi.processCode();
            } catch (CallStateException cse) {
                if (CS_FALLBACK.equals(cse.getMessage())) {
                    logi("dialInternal: fallback to GSM required.");
                    // Make sure we remove from the list of pending MMIs since it will handover to
                    // GSM.
                    mPendingMMIs.remove(mmi);
                    throw cse;
                }
            }

            return null;
        }
    }

    @Override
    public void addParticipant(String dialString) throws CallStateException {
        mCT.addParticipant(dialString);
    }

    @Override
    public void
    sendDtmf(char c) {
        if (!PhoneNumberUtils.is12Key(c)) {
            loge("sendDtmf called with invalid character '" + c + "'");
        } else {
            if (mCT.getState() ==  PhoneConstants.State.OFFHOOK) {
                mCT.sendDtmf(c, null);
            }
        }
    }

    @Override
    public void
    startDtmf(char c) {
        if (!(PhoneNumberUtils.is12Key(c) || (c >= 'A' && c <= 'D'))) {
            loge("startDtmf called with invalid character '" + c + "'");
        } else {
            mCT.startDtmf(c);
        }
    }

    @Override
    public void
    stopDtmf() {
        mCT.stopDtmf();
    }

    public void notifyIncomingRing() {
        if (DBG) logd("notifyIncomingRing");
        AsyncResult ar = new AsyncResult(null, null, null);
        sendMessage(obtainMessage(EVENT_CALL_RING, ar));
    }

    @Override
    public void setMute(boolean muted) {
        mCT.setMute(muted);
    }

    @Override
    public void setTTYMode(int ttyMode, Message onComplete) {
        mCT.setTtyMode(ttyMode);
    }

    @Override
    public void setUiTTYMode(int uiTtyMode, Message onComplete) {
        mCT.setUiTTYMode(uiTtyMode, onComplete);
    }

    @Override
    public boolean getMute() {
        return mCT.getMute();
    }

    @UnsupportedAppUsage
    @Override
    public PhoneConstants.State getState() {
        return mCT.getState();
    }

    @UnsupportedAppUsage
    private boolean isValidCommandInterfaceCFReason (int commandInterfaceCFReason) {
        switch (commandInterfaceCFReason) {
        case CF_REASON_UNCONDITIONAL:
        case CF_REASON_BUSY:
        case CF_REASON_NO_REPLY:
        case CF_REASON_NOT_REACHABLE:
        case CF_REASON_ALL:
        case CF_REASON_ALL_CONDITIONAL:
            return true;
        default:
            return false;
        }
    }

    @UnsupportedAppUsage
    private boolean isValidCommandInterfaceCFAction (int commandInterfaceCFAction) {
        switch (commandInterfaceCFAction) {
        case CF_ACTION_DISABLE:
        case CF_ACTION_ENABLE:
        case CF_ACTION_REGISTRATION:
        case CF_ACTION_ERASURE:
            return true;
        default:
            return false;
        }
    }

    @UnsupportedAppUsage
    private  boolean isCfEnable(int action) {
        return (action == CF_ACTION_ENABLE) || (action == CF_ACTION_REGISTRATION);
    }

    @UnsupportedAppUsage
    private int getConditionFromCFReason(int reason) {
        switch(reason) {
            case CF_REASON_UNCONDITIONAL: return ImsUtInterface.CDIV_CF_UNCONDITIONAL;
            case CF_REASON_BUSY: return ImsUtInterface.CDIV_CF_BUSY;
            case CF_REASON_NO_REPLY: return ImsUtInterface.CDIV_CF_NO_REPLY;
            case CF_REASON_NOT_REACHABLE: return ImsUtInterface.CDIV_CF_NOT_REACHABLE;
            case CF_REASON_ALL: return ImsUtInterface.CDIV_CF_ALL;
            case CF_REASON_ALL_CONDITIONAL: return ImsUtInterface.CDIV_CF_ALL_CONDITIONAL;
            default:
                break;
        }

        return ImsUtInterface.INVALID;
    }

    private int getCFReasonFromCondition(int condition) {
        switch(condition) {
            case ImsUtInterface.CDIV_CF_UNCONDITIONAL: return CF_REASON_UNCONDITIONAL;
            case ImsUtInterface.CDIV_CF_BUSY: return CF_REASON_BUSY;
            case ImsUtInterface.CDIV_CF_NO_REPLY: return CF_REASON_NO_REPLY;
            case ImsUtInterface.CDIV_CF_NOT_REACHABLE: return CF_REASON_NOT_REACHABLE;
            case ImsUtInterface.CDIV_CF_ALL: return CF_REASON_ALL;
            case ImsUtInterface.CDIV_CF_ALL_CONDITIONAL: return CF_REASON_ALL_CONDITIONAL;
            default:
                break;
        }

        return CF_REASON_NOT_REACHABLE;
    }

    @UnsupportedAppUsage
    private int getActionFromCFAction(int action) {
        switch(action) {
            case CF_ACTION_DISABLE: return ImsUtInterface.ACTION_DEACTIVATION;
            case CF_ACTION_ENABLE: return ImsUtInterface.ACTION_ACTIVATION;
            case CF_ACTION_ERASURE: return ImsUtInterface.ACTION_ERASURE;
            case CF_ACTION_REGISTRATION: return ImsUtInterface.ACTION_REGISTRATION;
            default:
                break;
        }

        return ImsUtInterface.INVALID;
    }

    @Override
    public void getOutgoingCallerIdDisplay(Message onComplete) {
        if (DBG) logd("getCLIR");
        Message resp;
        resp = obtainMessage(EVENT_GET_CLIR_DONE, onComplete);

        try {
            ImsUtInterface ut = mCT.getUtInterface();
            ut.queryCLIR(resp);
        } catch (ImsException e) {
            sendErrorResponse(onComplete, e);
        }
    }

    @Override
    public void setOutgoingCallerIdDisplay(int clirMode, Message onComplete) {
        if (DBG) logd("setCLIR action= " + clirMode);
        Message resp;
        // Packing CLIR value in the message. This will be required for
        // SharedPreference caching, if the message comes back as part of
        // a success response.
        resp = obtainMessage(EVENT_SET_CLIR_DONE, clirMode, 0, onComplete);
        try {
            ImsUtInterface ut = mCT.getUtInterface();
            ut.updateCLIR(clirMode, resp);
        } catch (ImsException e) {
            sendErrorResponse(onComplete, e);
        }
    }

    @UnsupportedAppUsage
    @Override
    public void getCallForwardingOption(int commandInterfaceCFReason,
            Message onComplete) {
        getCallForwardingOption(commandInterfaceCFReason,
                SERVICE_CLASS_VOICE, onComplete);
    }

    @Override
    public void getCallForwardingOption(int commandInterfaceCFReason, int serviceClass,
            Message onComplete) {
        if (DBG) Rlog.d(LOG_TAG, "getCallForwardingOption reason=" + commandInterfaceCFReason +
                "serviceclass =" + serviceClass);
        if (isValidCommandInterfaceCFReason(commandInterfaceCFReason)) {
            if (DBG) Rlog.d(LOG_TAG, "requesting call forwarding query.");
            Message resp;
            resp = obtainMessage(EVENT_GET_CALL_FORWARD_DONE, onComplete);

            try {
                ImsUtInterface ut = mCT.getUtInterface();
                ut.queryCallForward(getConditionFromCFReason(commandInterfaceCFReason), null,
                        serviceClass, resp);
            } catch (ImsException e) {
                sendErrorResponse(onComplete, e);
            }
        } else if (onComplete != null) {
            sendErrorResponse(onComplete);
        }
    }

    @Override
    public void setCallForwardingOption(int commandInterfaceCFAction,
            int commandInterfaceCFReason,
            String dialingNumber,
            int timerSeconds,
            Message onComplete) {
        setCallForwardingOption(commandInterfaceCFAction, commandInterfaceCFReason, dialingNumber,
                CommandsInterface.SERVICE_CLASS_VOICE, timerSeconds, onComplete);
    }

    @UnsupportedAppUsage
    @Override
    public void setCallForwardingOption(int commandInterfaceCFAction,
            int commandInterfaceCFReason,
            String dialingNumber,
            int serviceClass,
            int timerSeconds,
            Message onComplete) {
        if (DBG) {
            logd("setCallForwardingOption action=" + commandInterfaceCFAction
                    + ", reason=" + commandInterfaceCFReason + " serviceClass=" + serviceClass);
        }
        if ((isValidCommandInterfaceCFAction(commandInterfaceCFAction)) &&
                (isValidCommandInterfaceCFReason(commandInterfaceCFReason))) {
            Message resp;
            Cf cf = new Cf(dialingNumber, GsmMmiCode.isVoiceUnconditionalForwarding(
                    commandInterfaceCFReason, serviceClass), onComplete, serviceClass);
            resp = obtainMessage(EVENT_SET_CALL_FORWARD_DONE,
                    isCfEnable(commandInterfaceCFAction) ? 1 : 0, 0, cf);

            try {
                ImsUtInterface ut = mCT.getUtInterface();
                ut.updateCallForward(getActionFromCFAction(commandInterfaceCFAction),
                        getConditionFromCFReason(commandInterfaceCFReason),
                        dialingNumber,
                        serviceClass,
                        timerSeconds,
                        resp);
            } catch (ImsException e) {
                sendErrorResponse(onComplete, e);
            }
        } else if (onComplete != null) {
            sendErrorResponse(onComplete);
        }
    }

    @UnsupportedAppUsage
    @Override
    public void getCallWaiting(Message onComplete) {
        if (DBG) logd("getCallWaiting");
        Message resp;
        resp = obtainMessage(EVENT_GET_CALL_WAITING_DONE, onComplete);

        try {
            ImsUtInterface ut = mCT.getUtInterface();
            ut.queryCallWaiting(resp);
        } catch (ImsException e) {
            sendErrorResponse(onComplete, e);
        }
    }

    @UnsupportedAppUsage
    @Override
    public void setCallWaiting(boolean enable, Message onComplete) {
        int serviceClass = CommandsInterface.SERVICE_CLASS_VOICE;
        CarrierConfigManager configManager = (CarrierConfigManager)
                getContext().getSystemService(Context.CARRIER_CONFIG_SERVICE);
        PersistableBundle b = configManager.getConfigForSubId(getSubId());
        if (b != null) {
            serviceClass = b.getInt(CarrierConfigManager.KEY_CALL_WAITING_SERVICE_CLASS_INT,
                    CommandsInterface.SERVICE_CLASS_VOICE);
        }
        setCallWaiting(enable, serviceClass, onComplete);
    }

    public void setCallWaiting(boolean enable, int serviceClass, Message onComplete) {
        if (DBG) logd("setCallWaiting enable=" + enable);
        Message resp;
        resp = obtainMessage(EVENT_SET_CALL_WAITING_DONE, onComplete);

        try {
            ImsUtInterface ut = mCT.getUtInterface();
            ut.updateCallWaiting(enable, serviceClass, resp);
        } catch (ImsException e) {
            sendErrorResponse(onComplete, e);
        }
    }

    private int getCBTypeFromFacility(String facility) {
        if (CB_FACILITY_BAOC.equals(facility)) {
            return ImsUtImplBase.CALL_BARRING_ALL_OUTGOING;
        } else if (CB_FACILITY_BAOIC.equals(facility)) {
            return ImsUtImplBase.CALL_BARRING_OUTGOING_INTL;
        } else if (CB_FACILITY_BAOICxH.equals(facility)) {
            return ImsUtImplBase.CALL_BARRING_OUTGOING_INTL_EXCL_HOME;
        } else if (CB_FACILITY_BAIC.equals(facility)) {
            return ImsUtImplBase.CALL_BARRING_ALL_INCOMING;
        } else if (CB_FACILITY_BAICr.equals(facility)) {
            return ImsUtImplBase.CALL_BLOCKING_INCOMING_WHEN_ROAMING;
        } else if (CB_FACILITY_BA_ALL.equals(facility)) {
            return ImsUtImplBase.CALL_BARRING_ALL;
        } else if (CB_FACILITY_BA_MO.equals(facility)) {
            return ImsUtImplBase.CALL_BARRING_OUTGOING_ALL_SERVICES;
        } else if (CB_FACILITY_BA_MT.equals(facility)) {
            return ImsUtImplBase.CALL_BARRING_INCOMING_ALL_SERVICES;
        } else if (CB_FACILITY_BIC_ACR.equals(facility)) {
            return ImsUtImplBase.CALL_BARRING_ANONYMOUS_INCOMING;
        }

        return 0;
    }

    public void getCallBarring(String facility, Message onComplete) {
        getCallBarring(facility, onComplete, CommandsInterface.SERVICE_CLASS_VOICE);
    }

    public void getCallBarring(String facility, Message onComplete, int serviceClass) {
        getCallBarring(facility, "", onComplete, serviceClass);
    }

    @Override
    public void getCallBarring(String facility, String password, Message onComplete,
            int serviceClass) {
        if (DBG) logd("getCallBarring facility=" + facility + ", serviceClass = " + serviceClass);
        Message resp;
        resp = obtainMessage(EVENT_GET_CALL_BARRING_DONE, onComplete);

        try {
            ImsUtInterface ut = mCT.getUtInterface();
            // password is not required with Ut interface
            ut.queryCallBarring(getCBTypeFromFacility(facility), resp, serviceClass);
        } catch (ImsException e) {
            sendErrorResponse(onComplete, e);
        }
    }

    public void setCallBarring(String facility, boolean lockState, String password,
            Message onComplete) {
        setCallBarring(facility, lockState, password, onComplete,
                CommandsInterface.SERVICE_CLASS_VOICE);
    }

    @Override
    public void setCallBarring(String facility, boolean lockState, String password,
            Message onComplete, int serviceClass) {
        if (DBG) {
            logd("setCallBarring facility=" + facility
                    + ", lockState=" + lockState + ", serviceClass = " + serviceClass);
        }
        Message resp;
        resp = obtainMessage(EVENT_SET_CALL_BARRING_DONE, onComplete);

        int action;
        if (lockState) {
            action = CommandsInterface.CF_ACTION_ENABLE;
        }
        else {
            action = CommandsInterface.CF_ACTION_DISABLE;
        }

        try {
            ImsUtInterface ut = mCT.getUtInterface();
            ut.updateCallBarring(getCBTypeFromFacility(facility), action,
                    resp, null, serviceClass, password);
        } catch (ImsException e) {
            sendErrorResponse(onComplete, e);
        }
    }

    @Override
    public void sendUssdResponse(String ussdMessge) {
        logd("sendUssdResponse");
        ImsPhoneMmiCode mmi = ImsPhoneMmiCode.newFromUssdUserInput(ussdMessge, this);
        mPendingMMIs.add(mmi);
        mMmiRegistrants.notifyRegistrants(new AsyncResult(null, mmi, null));
        mmi.sendUssd(ussdMessge);
    }

    public void sendUSSD(String ussdString, Message response) {
        Rlog.d(LOG_TAG, "sendUssd ussdString = " + ussdString);
        mLastDialString = ussdString;
        mCT.sendUSSD(ussdString, response);
    }

    @Override
    public void cancelUSSD(Message msg) {
        mCT.cancelUSSD(msg);
    }

    @UnsupportedAppUsage
    private void sendErrorResponse(Message onComplete) {
        logd("sendErrorResponse");
        if (onComplete != null) {
            AsyncResult.forMessage(onComplete, null,
                    new CommandException(CommandException.Error.GENERIC_FAILURE));
            onComplete.sendToTarget();
        }
    }

    @UnsupportedAppUsage
    @VisibleForTesting
    public void sendErrorResponse(Message onComplete, Throwable e) {
        logd("sendErrorResponse");
        if (onComplete != null) {
            AsyncResult.forMessage(onComplete, null, getCommandException(e));
            onComplete.sendToTarget();
        }
    }

    private CommandException getCommandException(int code, String errorString) {
        logd("getCommandException code= " + code + ", errorString= " + errorString);
        CommandException.Error error = CommandException.Error.GENERIC_FAILURE;

        switch(code) {
            case ImsReasonInfo.CODE_UT_NOT_SUPPORTED:
                error = CommandException.Error.REQUEST_NOT_SUPPORTED;
                break;
            case ImsReasonInfo.CODE_UT_CB_PASSWORD_MISMATCH:
                error = CommandException.Error.PASSWORD_INCORRECT;
                break;
            case ImsReasonInfo.CODE_UT_SERVICE_UNAVAILABLE:
                error = CommandException.Error.RADIO_NOT_AVAILABLE;
                break;
            case ImsReasonInfo.CODE_FDN_BLOCKED:
                error = CommandException.Error.FDN_CHECK_FAILURE;
                break;
            case ImsReasonInfo.CODE_UT_SS_MODIFIED_TO_DIAL:
                error = CommandException.Error.SS_MODIFIED_TO_DIAL;
                break;
            case ImsReasonInfo.CODE_UT_SS_MODIFIED_TO_USSD:
                error = CommandException.Error.SS_MODIFIED_TO_USSD;
                break;
            case ImsReasonInfo.CODE_UT_SS_MODIFIED_TO_SS:
                error = CommandException.Error.SS_MODIFIED_TO_SS;
                break;
            case ImsReasonInfo.CODE_UT_SS_MODIFIED_TO_DIAL_VIDEO:
                error = CommandException.Error.SS_MODIFIED_TO_DIAL_VIDEO;
                break;
            default:
                break;
        }

        return new CommandException(error, errorString);
    }

    private CommandException getCommandException(Throwable e) {
        CommandException ex = null;

        if (e instanceof ImsException) {
            ex = getCommandException(((ImsException)e).getCode(), e.getMessage());
        } else {
            logd("getCommandException generic failure");
            ex = new CommandException(CommandException.Error.GENERIC_FAILURE);
        }
        return ex;
    }

    private void
    onNetworkInitiatedUssd(ImsPhoneMmiCode mmi) {
        logd("onNetworkInitiatedUssd");
        mMmiCompleteRegistrants.notifyRegistrants(
            new AsyncResult(null, mmi, null));
    }

    /* package */
    void onIncomingUSSD(int ussdMode, String ussdMessage) {
        if (DBG) logd("onIncomingUSSD ussdMode=" + ussdMode);

        boolean isUssdError;
        boolean isUssdRequest;

        isUssdRequest
            = (ussdMode == CommandsInterface.USSD_MODE_REQUEST);

        isUssdError
            = (ussdMode != CommandsInterface.USSD_MODE_NOTIFY
                && ussdMode != CommandsInterface.USSD_MODE_REQUEST);

        ImsPhoneMmiCode found = null;
        for (int i = 0, s = mPendingMMIs.size() ; i < s; i++) {
            if(mPendingMMIs.get(i).isPendingUSSD()) {
                found = mPendingMMIs.get(i);
                break;
            }
        }

        if (found != null) {
            // Complete pending USSD
            if (isUssdError) {
                found.onUssdFinishedError();
            } else {
                found.onUssdFinished(ussdMessage, isUssdRequest);
            }
        } else if (!isUssdError && ussdMessage != null) {
                // pending USSD not found
                // The network may initiate its own USSD request

                // ignore everything that isnt a Notify or a Request
                // also, discard if there is no message to present
                ImsPhoneMmiCode mmi;
                mmi = ImsPhoneMmiCode.newNetworkInitiatedUssd(ussdMessage,
                        isUssdRequest,
                        this);
                onNetworkInitiatedUssd(mmi);
        }
    }

    /**
     * Removes the given MMI from the pending list and notifies
     * registrants that it is complete.
     * @param mmi MMI that is done
     */
    @UnsupportedAppUsage
    public void onMMIDone(ImsPhoneMmiCode mmi) {
        /* Only notify complete if it's on the pending list.
         * Otherwise, it's already been handled (eg, previously canceled).
         * The exception is cancellation of an incoming USSD-REQUEST, which is
         * not on the list.
         */
        logd("onMMIDone: mmi=" + mmi);
        if (mPendingMMIs.remove(mmi) || mmi.isUssdRequest() || mmi.isSsInfo()) {
            ResultReceiver receiverCallback = mmi.getUssdCallbackReceiver();
            if (receiverCallback != null) {
                int returnCode = (mmi.getState() ==  MmiCode.State.COMPLETE) ?
                        TelephonyManager.USSD_RETURN_SUCCESS : TelephonyManager.USSD_RETURN_FAILURE;
                sendUssdResponse(mmi.getDialString(), mmi.getMessage(), returnCode,
                        receiverCallback );
            } else {
                logv("onMMIDone: notifyRegistrants");
                mMmiCompleteRegistrants.notifyRegistrants(
                    new AsyncResult(null, mmi, null));
            }
        }
    }

    @Override
    public ArrayList<Connection> getHandoverConnection() {
        ArrayList<Connection> connList = new ArrayList<Connection>();
        // Add all foreground call connections
        connList.addAll(getForegroundCall().mConnections);
        // Add all background call connections
        connList.addAll(getBackgroundCall().mConnections);
        // Add all background call connections
        connList.addAll(getRingingCall().mConnections);
        if (connList.size() > 0) {
            return connList;
        } else {
            return null;
        }
    }

    @Override
    public void notifySrvccState(Call.SrvccState state) {
        mCT.notifySrvccState(state);
    }

    /* package */ void
    initiateSilentRedial() {
        String result = mLastDialString;
        AsyncResult ar = new AsyncResult(null, result, null);
        if (ar != null) {
            mSilentRedialRegistrants.notifyRegistrants(ar);
        }
    }

    @Override
    public void registerForSilentRedial(Handler h, int what, Object obj) {
        mSilentRedialRegistrants.addUnique(h, what, obj);
    }

    @Override
    public void unregisterForSilentRedial(Handler h) {
        mSilentRedialRegistrants.remove(h);
    }

    @Override
    public void registerForSuppServiceNotification(Handler h, int what, Object obj) {
        mSsnRegistrants.addUnique(h, what, obj);
    }

    @Override
    public void unregisterForSuppServiceNotification(Handler h) {
        mSsnRegistrants.remove(h);
    }

    @Override
    public int getSubId() {
        return mDefaultPhone.getSubId();
    }

    @Override
    public int getPhoneId() {
        return mDefaultPhone.getPhoneId();
    }

    private CallForwardInfo getCallForwardInfo(ImsCallForwardInfo info) {
        CallForwardInfo cfInfo = new CallForwardInfo();
        cfInfo.status = info.getStatus();
        cfInfo.reason = getCFReasonFromCondition(info.getCondition());
        cfInfo.toa = info.getToA();
        cfInfo.number = info.getNumber();
        cfInfo.timeSeconds = info.getTimeSeconds();
        //Check if the service class signifies Video call forward
        //As per 3GPP TS 29002 MAP Specification : Section 17.7.10, the BearerServiceCode for
        //"allDataCircuitAsynchronous" is '01010000' ( i.e. 80).
        //Hence, SERVICE_CLASS_DATA_SYNC (1<<4) and SERVICE_CLASS_PACKET (1<<6)
        //together make video service class.
        if(info.mServiceClass == (SERVICE_CLASS_DATA_SYNC + SERVICE_CLASS_PACKET)) {
            cfInfo.serviceClass = info.getServiceClass();
        } else {
            cfInfo.serviceClass = SERVICE_CLASS_VOICE;
        }
        return cfInfo;
    }

    /**
     * Used to Convert ImsCallForwardInfo[] to CallForwardInfo[].
     * Update received call forward status to default IccRecords.
     */
    public CallForwardInfo[] handleCfQueryResult(ImsCallForwardInfo[] infos) {
        CallForwardInfo[] cfInfos = null;

        if (infos != null && infos.length != 0) {
            cfInfos = new CallForwardInfo[infos.length];
        }

        if (infos == null || infos.length == 0) {
            // Assume the default is not active
            // Set unconditional CFF in SIM to false
            setVoiceCallForwardingFlag(getIccRecords(), 1, false, null);
        } else {
            for (int i = 0, s = infos.length; i < s; i++) {
                if (infos[i].getCondition() == ImsUtInterface.CDIV_CF_UNCONDITIONAL) {
                    //Check if the service class signifies Video call forward
                    if (infos[i].mServiceClass == (SERVICE_CLASS_DATA_SYNC +
                                SERVICE_CLASS_PACKET)) {
                        setVideoCallForwardingPreference(infos[i].getStatus() == 1);
                        notifyCallForwardingIndicator();
                    } else {
                        setVoiceCallForwardingFlag(getIccRecords(), 1, (infos[i].getStatus() == 1),
                            infos[i].getNumber());
                    }
                }
                cfInfos[i] = getCallForwardInfo(infos[i]);
            }
        }

        return cfInfos;
    }

    private int[] handleCbQueryResult(ImsSsInfo[] infos) {
        int[] cbInfos = new int[1];
        cbInfos[0] = SERVICE_CLASS_NONE;

        if (infos[0].getStatus() == 1) {
            cbInfos[0] = SERVICE_CLASS_VOICE;
        }

        return cbInfos;
    }

    private int[] handleCwQueryResult(ImsSsInfo[] infos) {
        int[] cwInfos = new int[2];
        cwInfos[0] = 0;

        if (infos[0].getStatus() == 1) {
            cwInfos[0] = 1;
            cwInfos[1] = SERVICE_CLASS_VOICE;
        }

        return cwInfos;
    }

    private void
    sendResponse(Message onComplete, Object result, Throwable e) {
        if (onComplete != null) {
            CommandException ex = null;
            if (e != null) {
                ex = getCommandException(e);
            }
            AsyncResult.forMessage(onComplete, result, ex);
            onComplete.sendToTarget();
        }
    }

    private void updateDataServiceState() {
        if (mSS != null && mDefaultPhone.getServiceStateTracker() != null
                && mDefaultPhone.getServiceStateTracker().mSS != null) {
            ServiceState ss = mDefaultPhone.getServiceStateTracker().mSS;
            mSS.setDataRegState(ss.getDataRegistrationState());
            List<NetworkRegistrationInfo> nriList =
                    ss.getNetworkRegistrationInfoListForDomain(NetworkRegistrationInfo.DOMAIN_PS);
            for (NetworkRegistrationInfo nri : nriList) {
                mSS.addNetworkRegistrationInfo(nri);
            }

            mSS.setIwlanPreferred(ss.isIwlanPreferred());
            logd("updateDataServiceState: defSs = " + ss + " imsSs = " + mSS);
        }
    }

    @Override
    public void handleMessage(Message msg) {
        AsyncResult ar = (AsyncResult) msg.obj;

        if (DBG) logd("handleMessage what=" + msg.what);
        switch (msg.what) {
            case EVENT_SET_CALL_FORWARD_DONE:
                Cf cf = (Cf) ar.userObj;
                if (cf.mIsCfu && ar.exception == null) {
                    if (cf.mServiceClass == (SERVICE_CLASS_DATA_SYNC + SERVICE_CLASS_PACKET)) {
                        setVideoCallForwardingPreference(msg.arg1 == 1);
                        notifyCallForwardingIndicator();
                    } else if (cf.mServiceClass == SERVICE_CLASS_VOICE) {
                        setVoiceCallForwardingFlag(getIccRecords(), 1, msg.arg1 == 1, cf.mSetCfNumber);
                    }
                }
                sendResponse(cf.mOnComplete, null, ar.exception);
                break;

            case EVENT_GET_CALL_FORWARD_DONE:
                CallForwardInfo[] cfInfos = null;
                if (ar.exception == null) {
                    cfInfos = handleCfQueryResult((ImsCallForwardInfo[])ar.result);
                }
                sendResponse((Message) ar.userObj, cfInfos, ar.exception);
                break;

            case EVENT_GET_CALL_BARRING_DONE:
            case EVENT_GET_CALL_WAITING_DONE:
                int[] ssInfos = null;
                if (ar.exception == null) {
                    if (msg.what == EVENT_GET_CALL_BARRING_DONE) {
                        ssInfos = handleCbQueryResult((ImsSsInfo[])ar.result);
                    } else if (msg.what == EVENT_GET_CALL_WAITING_DONE) {
                        ssInfos = handleCwQueryResult((ImsSsInfo[])ar.result);
                    }
                }
                sendResponse((Message) ar.userObj, ssInfos, ar.exception);
                break;

            case EVENT_GET_CLIR_DONE:
                ImsSsInfo ssInfo = (ImsSsInfo) ar.result;
                int[] clirInfo = null;
                if (ssInfo != null) {
                    // Unfortunately callers still use the old {n,m} format of ImsSsInfo, so return
                    // that for compatibility
                    clirInfo = ssInfo.getCompatArray(ImsSsData.SS_CLIR);
                }
                sendResponse((Message) ar.userObj, clirInfo, ar.exception);
                break;

            case EVENT_SET_CLIR_DONE:
                if (ar.exception == null) {
                    saveClirSetting(msg.arg1);
                }
                 // (Intentional fallthrough)
            case EVENT_SET_CALL_BARRING_DONE:
            case EVENT_SET_CALL_WAITING_DONE:
                sendResponse((Message) ar.userObj, null, ar.exception);
                break;

            case EVENT_DEFAULT_PHONE_DATA_STATE_CHANGED:
                if (DBG) logd("EVENT_DEFAULT_PHONE_DATA_STATE_CHANGED");
                updateDataServiceState();
                break;

            case EVENT_SERVICE_STATE_CHANGED:
                if (VDBG) logd("EVENT_SERVICE_STATE_CHANGED");
                ar = (AsyncResult) msg.obj;
                ServiceState newServiceState = (ServiceState) ar.result;
                updateRoamingState(newServiceState);
                break;
            case EVENT_VOICE_CALL_ENDED:
                if (DBG) logd("Voice call ended. Handle pending updateRoamingState.");
                mCT.unregisterForVoiceCallEnded(this);
                // Get the current unmodified ServiceState from the tracker, as it has more info
                // about the cell roaming state.
                ServiceStateTracker sst = getDefaultPhone().getServiceStateTracker();
                if (sst != null) {
                    updateRoamingState(sst.mSS);
                }
                break;
            case EVENT_INITIATE_VOLTE_SILENT_REDIAL: {
                if (VDBG) logd("EVENT_INITIATE_VOLTE_SILENT_REDIAL");
                ar = (AsyncResult) msg.obj;
                if (ar.exception == null && ar.result != null) {
                    SilentRedialParam result = (SilentRedialParam) ar.result;
                    String dialString = result.dialString;
                    int causeCode = result.causeCode;
                    DialArgs dialArgs = result.dialArgs;
                    if (VDBG) logd("dialString=" + dialString + " causeCode=" + causeCode);

                    try {
                        Connection cn = dial(dialString,
                                updateDialArgsForVolteSilentRedial(dialArgs, causeCode));
                        Rlog.d(LOG_TAG, "Notify volte redial connection changed cn: " + cn);
                        if (mDefaultPhone != null) {
                            // don't care it is null or not.
                            mDefaultPhone.notifyRedialConnectionChanged(cn);
                        }
                    } catch (CallStateException e) {
                        Rlog.e(LOG_TAG, "volte silent redial failed: " + e);
                        if (mDefaultPhone != null) {
                            mDefaultPhone.notifyRedialConnectionChanged(null);
                        }
                    }
                } else {
                    if (VDBG) logd("EVENT_INITIATE_VOLTE_SILENT_REDIAL" +
                                   " has exception or empty result");
                }
                break;
            }

            default:
                super.handleMessage(msg);
                break;
        }
    }

    @Override
    public boolean isInEmergencyCall() {
        return mCT.isInEmergencyCall();
    }

    @UnsupportedAppUsage
    private void handleEnterEmergencyCallbackMode() {
    }

    @UnsupportedAppUsage
    @Override
    protected void handleExitEmergencyCallbackMode() {
    }

    @UnsupportedAppUsage
    @Override
    public void setOnEcbModeExitResponse(Handler h, int what, Object obj) {
    }

    public void onFeatureCapabilityChanged() {
        mDefaultPhone.getServiceStateTracker().onImsCapabilityChanged();
    }

    @Override
    public boolean isImsCapabilityAvailable(int capability, int regTech) {
        return mCT.isImsCapabilityAvailable(capability, regTech);
    }

    @UnsupportedAppUsage
    @Override
    public boolean isVolteEnabled() {
        return mCT.isVolteEnabled();
    }

    @Override
    public boolean isWifiCallingEnabled() {
        return mCT.isVowifiEnabled();
    }

    @Override
    public boolean isVideoEnabled() {
        return mCT.isVideoCallEnabled();
    }

    @Override
    public int getImsRegistrationTech() {
        return mCT.getImsRegistrationTech();
    }

    @Override
    public void getImsRegistrationTech(Consumer<Integer> callback) {
        mCT.getImsRegistrationTech(callback);
    }

    @Override
    public void getImsRegistrationState(Consumer<Integer> callback) {
        callback.accept(mImsMmTelRegistrationHelper.getImsRegistrationState());
    }

    @Override
    public Phone getDefaultPhone() {
        return mDefaultPhone;
    }

    @Override
    public boolean isImsRegistered() {
        return mImsMmTelRegistrationHelper.isImsRegistered();
    }

    // Not used, but not removed due to UnsupportedAppUsage tag.
    @UnsupportedAppUsage
    public void setImsRegistered(boolean isRegistered) {
        mImsMmTelRegistrationHelper.updateRegistrationState(
                isRegistered ? RegistrationManager.REGISTRATION_STATE_REGISTERED :
                        RegistrationManager.REGISTRATION_STATE_NOT_REGISTERED);
    }

    public void setImsRegistrationState(@RegistrationManager.ImsRegistrationState int value) {
        if (DBG) logd("setImsRegistrationState: " + value);
        mImsMmTelRegistrationHelper.updateRegistrationState(value);
    }

    @Override
    public void callEndCleanupHandOverCallIfAny() {
        mCT.callEndCleanupHandOverCallIfAny();
    }

    private BroadcastReceiver mResultReceiver = new BroadcastReceiver() {
        @Override
        public void onReceive(Context context, Intent intent) {
            // Add notification only if alert was not shown by WfcSettings
            if (getResultCode() == Activity.RESULT_OK) {
                // Default result code (as passed to sendOrderedBroadcast)
                // means that intent was not received by WfcSettings.

                CharSequence title =
                        intent.getCharSequenceExtra(EXTRA_WFC_REGISTRATION_FAILURE_TITLE);
                CharSequence messageAlert =
                        intent.getCharSequenceExtra(EXTRA_WFC_REGISTRATION_FAILURE_MESSAGE);
                CharSequence messageNotification =
                        intent.getCharSequenceExtra(EXTRA_KEY_NOTIFICATION_MESSAGE);

                Intent resultIntent = new Intent(Intent.ACTION_MAIN);
                resultIntent.setClassName("com.android.settings",
                        "com.android.settings.Settings$WifiCallingSettingsActivity");
                resultIntent.putExtra(EXTRA_KEY_ALERT_SHOW, true);
                resultIntent.putExtra(EXTRA_WFC_REGISTRATION_FAILURE_TITLE, title);
                resultIntent.putExtra(EXTRA_WFC_REGISTRATION_FAILURE_MESSAGE, messageAlert);
                PendingIntent resultPendingIntent =
                        PendingIntent.getActivity(
                                mContext,
                                0,
                                resultIntent,
                                PendingIntent.FLAG_UPDATE_CURRENT
                        );

                final Notification notification = new Notification.Builder(mContext)
                                .setSmallIcon(android.R.drawable.stat_sys_warning)
                                .setContentTitle(title)
                                .setContentText(messageNotification)
                                .setAutoCancel(true)
                                .setContentIntent(resultPendingIntent)
                                .setStyle(new Notification.BigTextStyle()
                                .bigText(messageNotification))
                                .setChannelId(NotificationChannelController.CHANNEL_ID_WFC)
                                .build();
                final String notificationTag = "wifi_calling";
                final int notificationId = 1;

                NotificationManager notificationManager =
                        (NotificationManager) mContext.getSystemService(
                                Context.NOTIFICATION_SERVICE);
                notificationManager.notify(notificationTag, notificationId,
                        notification);
            }
        }
    };

    /**
     * Show notification in case of some error codes.
     */
    public void processDisconnectReason(ImsReasonInfo imsReasonInfo) {
        if (imsReasonInfo.mCode == imsReasonInfo.CODE_REGISTRATION_ERROR
                && imsReasonInfo.mExtraMessage != null) {
            // Suppress WFC Registration notifications if WFC is not enabled by the user.
            if (ImsManager.getInstance(mContext, mPhoneId).isWfcEnabledByUser()) {
                processWfcDisconnectForNotification(imsReasonInfo);
            }
        }
    }

    // Processes an IMS disconnect cause for possible WFC registration errors and optionally
    // disable WFC.
    private void processWfcDisconnectForNotification(ImsReasonInfo imsReasonInfo) {
        CarrierConfigManager configManager =
                (CarrierConfigManager) mContext.getSystemService(Context.CARRIER_CONFIG_SERVICE);
        if (configManager == null) {
            loge("processDisconnectReason: CarrierConfigManager is not ready");
            return;
        }
        PersistableBundle pb = configManager.getConfigForSubId(getSubId());
        if (pb == null) {
            loge("processDisconnectReason: no config for subId " + getSubId());
            return;
        }
        final String[] wfcOperatorErrorCodes =
                pb.getStringArray(
                        CarrierConfigManager.KEY_WFC_OPERATOR_ERROR_CODES_STRING_ARRAY);
        if (wfcOperatorErrorCodes == null) {
            // no operator-specific error codes
            return;
        }

        final String[] wfcOperatorErrorAlertMessages =
                mContext.getResources().getStringArray(
                        com.android.internal.R.array.wfcOperatorErrorAlertMessages);
        final String[] wfcOperatorErrorNotificationMessages =
                mContext.getResources().getStringArray(
                        com.android.internal.R.array.wfcOperatorErrorNotificationMessages);

        for (int i = 0; i < wfcOperatorErrorCodes.length; i++) {
            String[] codes = wfcOperatorErrorCodes[i].split("\\|");
            if (codes.length != 2) {
                loge("Invalid carrier config: " + wfcOperatorErrorCodes[i]);
                continue;
            }

            // Match error code.
            if (!imsReasonInfo.mExtraMessage.startsWith(
                    codes[0])) {
                continue;
            }
            // If there is no delimiter at the end of error code string
            // then we need to verify that we are not matching partial code.
            // EXAMPLE: "REG9" must not match "REG99".
            // NOTE: Error code must not be empty.
            int codeStringLength = codes[0].length();
            char lastChar = codes[0].charAt(codeStringLength - 1);
            if (Character.isLetterOrDigit(lastChar)) {
                if (imsReasonInfo.mExtraMessage.length() > codeStringLength) {
                    char nextChar = imsReasonInfo.mExtraMessage.charAt(codeStringLength);
                    if (Character.isLetterOrDigit(nextChar)) {
                        continue;
                    }
                }
            }

            final CharSequence title = mContext.getText(
                    com.android.internal.R.string.wfcRegErrorTitle);

            int idx = Integer.parseInt(codes[1]);
            if (idx < 0
                    || idx >= wfcOperatorErrorAlertMessages.length
                    || idx >= wfcOperatorErrorNotificationMessages.length) {
                loge("Invalid index: " + wfcOperatorErrorCodes[i]);
                continue;
            }
            String messageAlert = imsReasonInfo.mExtraMessage;
            String messageNotification = imsReasonInfo.mExtraMessage;
            if (!wfcOperatorErrorAlertMessages[idx].isEmpty()) {
                messageAlert = String.format(
                        wfcOperatorErrorAlertMessages[idx],
                        imsReasonInfo.mExtraMessage); // Fill IMS error code into alert message
            }
            if (!wfcOperatorErrorNotificationMessages[idx].isEmpty()) {
                messageNotification = String.format(
                        wfcOperatorErrorNotificationMessages[idx],
                        imsReasonInfo.mExtraMessage); // Fill IMS error code into notification
            }

            // If WfcSettings are active then alert will be shown
            // otherwise notification will be added.
            Intent intent = new Intent(
                    android.telephony.ims.ImsManager.ACTION_WFC_IMS_REGISTRATION_ERROR);
            intent.putExtra(EXTRA_WFC_REGISTRATION_FAILURE_TITLE, title);
            intent.putExtra(EXTRA_WFC_REGISTRATION_FAILURE_MESSAGE, messageAlert);
            intent.putExtra(EXTRA_KEY_NOTIFICATION_MESSAGE, messageNotification);
            mContext.sendOrderedBroadcast(intent, null, mResultReceiver,
                    null, Activity.RESULT_OK, null, null);

            // We can only match a single error code
            // so should break the loop after a successful match.
            break;
        }
    }

    @UnsupportedAppUsage
    @Override
    public boolean isUtEnabled() {
        return mCT.isUtEnabled();
    }

    @Override
    public void sendEmergencyCallStateChange(boolean callActive) {
        mDefaultPhone.sendEmergencyCallStateChange(callActive);
    }

    @Override
    public void setBroadcastEmergencyCallStateChanges(boolean broadcast) {
        mDefaultPhone.setBroadcastEmergencyCallStateChanges(broadcast);
    }

    @Override
    public void notifyCallForwardingIndicator() {
        mDefaultPhone.notifyCallForwardingIndicator();
    }

    @VisibleForTesting
    public PowerManager.WakeLock getWakeLock() {
        return mWakeLock;
    }

    /**
     * Update roaming state and WFC mode in the following situations:
     *     1) voice is in service.
     *     2) data is in service and it is not IWLAN (if in legacy mode).
     * @param ss non-null ServiceState
     */
    private void updateRoamingState(ServiceState ss) {
        if (ss == null) {
            loge("updateRoamingState: null ServiceState!");
            return;
        }
        boolean newRoamingState = ss.getRoaming();
        // Do not recalculate if there is no change to state.
        if (mRoaming == newRoamingState) {
            return;
        }
        boolean isInService = (ss.getState() == ServiceState.STATE_IN_SERVICE
                || ss.getDataRegistrationState() == ServiceState.STATE_IN_SERVICE);
        // If we are not IN_SERVICE for voice or data, ignore change roaming state, as we always
        // move to home in this case.
        if (!isInService) {
            logi("updateRoamingState: we are OUT_OF_SERVICE, ignoring roaming change.");
            return;
        }
        // We ignore roaming changes when moving to IWLAN because it always sets the roaming
        // mode to home and masks the actual cellular roaming status if voice is not registered. If
        // we just moved to IWLAN because WFC roaming mode is IWLAN preferred and WFC home mode is
        // cell preferred, we can get into a condition where the modem keeps bouncing between
        // IWLAN->cell->IWLAN->cell...
        if (isCsNotInServiceAndPsWwanReportingWlan(ss)) {
            logi("updateRoamingState: IWLAN masking roaming, ignore roaming change.");
            return;
        }
        if (mCT.getState() == PhoneConstants.State.IDLE) {
            if (DBG) logd("updateRoamingState now: " + newRoamingState);
            mRoaming = newRoamingState;
            ImsManager imsManager = ImsManager.getInstance(mContext, mPhoneId);
            imsManager.setWfcMode(imsManager.getWfcMode(newRoamingState), newRoamingState);
        } else {
            if (DBG) logd("updateRoamingState postponed: " + newRoamingState);
            mCT.registerForVoiceCallEnded(this, EVENT_VOICE_CALL_ENDED, null);
        }
    }

    /**
     * In legacy mode, data registration will report IWLAN when we are using WLAN for data,
     * effectively masking the true roaming state of the device if voice is not registered.
     *
     * @return true if we are reporting not in service for CS domain over WWAN transport and WLAN
     * for PS domain over WWAN transport.
     */
    private boolean isCsNotInServiceAndPsWwanReportingWlan(ServiceState ss) {
        TransportManager tm = mDefaultPhone.getTransportManager();
        // We can not get into this condition if we are in AP-Assisted mode.
        if (tm == null || !tm.isInLegacyMode()) {
            return false;
        }
        NetworkRegistrationInfo csInfo = ss.getNetworkRegistrationInfo(
                NetworkRegistrationInfo.DOMAIN_CS, AccessNetworkConstants.TRANSPORT_TYPE_WWAN);
        NetworkRegistrationInfo psInfo = ss.getNetworkRegistrationInfo(
                NetworkRegistrationInfo.DOMAIN_PS, AccessNetworkConstants.TRANSPORT_TYPE_WWAN);
        // We will return roaming state correctly if the CS domain is in service because
        // ss.getRoaming() returns isVoiceRoaming||isDataRoaming result and isDataRoaming==false
        // when the modem reports IWLAN RAT.
        return psInfo != null && csInfo != null && !csInfo.isInService()
                && psInfo.getAccessNetworkTechnology() == TelephonyManager.NETWORK_TYPE_IWLAN;
    }

    private BroadcastReceiver mRttReceiver = new BroadcastReceiver() {
        @Override
        public void onReceive(Context context, Intent intent) {
            if (mPhoneId != intent.getIntExtra(QtiImsUtils.EXTRA_PHONE_ID, 0)) {
                Rlog.d(LOG_TAG, "RTT: intent - " + intent.getAction() +
                        " received but not intended for phoneId: " + mPhoneId);
                return;
            }
            if (QtiImsUtils.ACTION_SEND_RTT_TEXT.equals(intent.getAction())) {
                Rlog.d(LOG_TAG, "RTT: Received ACTION_SEND_RTT_TEXT");
                String data = intent.getStringExtra(QtiImsUtils.RTT_TEXT_VALUE);
                sendRttMessage(data);
            } else if (QtiImsUtils.ACTION_RTT_OPERATION.equals(intent.getAction())) {
                Rlog.d(LOG_TAG, "RTT: Received ACTION_RTT_OPERATION");
                int data = intent.getIntExtra(QtiImsUtils.RTT_OPERATION_TYPE, 0);
                checkIfModifyRequestOrResponse(data);
            } else {
                Rlog.d(LOG_TAG, "RTT: unknown intent");
            }
        }
    };

    /**
     * Sends Rtt message
     * Rtt Message can be sent only when -
     * operating mode is RTT_FULL and for non-VT calls only based on config
     *
     * @param data The Rtt text to be sent
     */
    public void sendRttMessage(String data) {
        ImsCall imsCall = getForegroundCall().getImsCall();
        if (imsCall == null) {
            Rlog.d(LOG_TAG, "RTT: imsCall null");
            return;
        }

        if (!imsCall.isRttCall()) {
            Rlog.d(LOG_TAG, "RTT: imsCall not RTT capable");
            return;
        }

        // Check for empty message
        if (TextUtils.isEmpty(data)) {
            Rlog.d(LOG_TAG, "RTT: Text null");
            return;
        }

        if (!isRttVtCallAllowed(imsCall)) {
            Rlog.d(LOG_TAG, "RTT: VT call is not allowed");
            return;
        }

        Rlog.d(LOG_TAG, "RTT: sendRttMessage = " + data);
        imsCall.sendRttMessage(data);
    }

    /**
     * Sends RTT Upgrade request
     *
     * @param to: expected profile
     */
    public void sendRttModifyRequest(ImsCallProfile to) {
        Rlog.d(LOG_TAG, "RTT: sendRttModifyRequest");
        ImsCall imsCall = getForegroundCall().getImsCall();
        if (imsCall == null) {
            Rlog.d(LOG_TAG, "RTT: imsCall null");
            return;
        }

        try {
            imsCall.sendRttModifyRequest(to);
        } catch (ImsException e) {
            Rlog.e(LOG_TAG, "RTT: sendRttModifyRequest exception = " + e);
        }
    }

    /**
     * Sends RTT Upgrade response
     *
     * @param data : response for upgrade
     */
    public void sendRttModifyResponse(boolean response) {
        ImsCall imsCall = getForegroundCall().getImsCall();
        if (imsCall == null) {
            Rlog.d(LOG_TAG, "RTT: imsCall null");
            return;
        }

        if (!isRttVtCallAllowed(imsCall)) {
            Rlog.d(LOG_TAG, "RTT: Not allowed for VT");
            return;
        }

        Rlog.d(LOG_TAG, "RTT: sendRttModifyResponse = " + (response ? "ACCEPTED" : "REJECTED"));
        imsCall.sendRttModifyResponse(response);
    }

    // Utility to check if the value coming in intent is for upgrade initiate or upgrade response
    private void checkIfModifyRequestOrResponse(int data) {
        if (!(isRttSupported() && (isRttOn() || isInEmergencyCall())) ||
                   (ImsPhoneCall.State.ACTIVE != getForegroundCall().getState())) {
            Rlog.d(LOG_TAG, "RTT: Request or Response not allowed");
            return;
        }

        Rlog.d(LOG_TAG, "RTT: checkIfModifyRequestOrResponse data =  " + data);
        switch (data) {
            case QtiImsUtils.RTT_UPGRADE_INITIATE:
                if (!QtiImsUtils.isRttUpgradeSupported(mPhoneId, mContext)) {
                    Rlog.d(LOG_TAG, "RTT: upgrade not supported");
                    return;
                }
                // Rtt Upgrade means enable Rtt
                packRttModifyRequestToProfile(ImsStreamMediaProfile.RTT_MODE_FULL);
                break;
            case QtiImsUtils.RTT_DOWNGRADE_INITIATE:
                if (!QtiImsUtils.isRttDowngradeSupported(mPhoneId, mContext)) {
                    Rlog.d(LOG_TAG, "RTT: downgrade not supported");
                    return;
                }
                // Rtt downrade means disable Rtt
                packRttModifyRequestToProfile(ImsStreamMediaProfile.RTT_MODE_DISABLED);
                break;
            case QtiImsUtils.RTT_UPGRADE_CONFIRM:
                sendRttModifyResponse(true);
                break;
            case QtiImsUtils.RTT_UPGRADE_REJECT:
                sendRttModifyResponse(false);
                break;
            case QtiImsUtils.SHOW_RTT_KEYBOARD:
                ImsCall imsCall = getForegroundCall().getImsCall();
                if (imsCall != null && isRttSupported() &&
                    QtiImsUtils.shallShowRttVisibilitySetting(mPhoneId, mContext) &&
                    !imsCall.isRttCall()) {
                    packRttModifyRequestToProfile(ImsStreamMediaProfile.RTT_MODE_FULL);
                }
                break;
             case QtiImsUtils.HIDE_RTT_KEYBOARD:
                //no-op
                break;
        }
    }

    private void packRttModifyRequestToProfile(int data) {
        if (getForegroundCall().getImsCall() == null) {
            Rlog.d(LOG_TAG, "RTT: cannot send rtt modify request");
            return;
        }

        ImsCallProfile fromProfile = getForegroundCall().getImsCall().getCallProfile();
        ImsCallProfile toProfile = new ImsCallProfile(fromProfile.mServiceType,
                fromProfile.mCallType);
        toProfile.mMediaProfile.setRttMode(data);

        Rlog.d(LOG_TAG, "RTT: packRttModifyRequestToProfile");
        sendRttModifyRequest(toProfile);
    }

    public boolean isRttSupported() {
        if (!QtiImsUtils.isRttSupported(mPhoneId, mContext)) {
            Rlog.d(LOG_TAG, "RTT: RTT is not supported");
            return false;
        }
        Rlog.d(LOG_TAG, "RTT: rtt supported = " +
                QtiImsUtils.isRttSupported(mPhoneId, mContext) + ", Rtt mode = " +
                QtiImsUtils.getRttOperatingMode(mContext, mPhoneId));
        return true;
    }

    /*
     * Rtt for VT calls is not supported for certain operators
     * Check the config and process the request
     */
    public boolean isRttVtCallAllowed(ImsCall call) {
        return !(call.getCallProfile().isVideoCall() &&
                 !QtiImsUtils.isRttSupportedOnVtCalls(mPhoneId, mContext));
    }

    public boolean isRttOn() {
        if (!QtiImsUtils.isRttOn(mContext, mPhoneId)) {
            Rlog.d(LOG_TAG, "RTT: RTT is off");
            return false;
        }
        Rlog.d(LOG_TAG, "RTT: Rtt on = " + QtiImsUtils.isRttOn(mContext, mPhoneId));
        return true;
    }

    public RegistrationManager.RegistrationCallback getImsMmTelRegistrationCallback() {
        return mImsMmTelRegistrationHelper.getCallback();
    }

    /**
     * Reset the IMS registration state.
     */
    public void resetImsRegistrationState() {
        if (DBG) logd("resetImsRegistrationState");
        mImsMmTelRegistrationHelper.reset();
    }

    private ImsRegistrationCallbackHelper.ImsRegistrationUpdate mMmTelRegistrationUpdate = new
            ImsRegistrationCallbackHelper.ImsRegistrationUpdate() {
        @Override
        public void handleImsRegistered(int imsRadioTech) {
            if (DBG) {
                logd("onImsMmTelConnected imsRadioTech="
                        + AccessNetworkConstants.transportTypeToString(imsRadioTech));
            }
            mRegLocalLog.log("onImsMmTelConnected imsRadioTech="
                    + AccessNetworkConstants.transportTypeToString(imsRadioTech));
            setServiceState(ServiceState.STATE_IN_SERVICE);
            mMetrics.writeOnImsConnectionState(mPhoneId, ImsConnectionState.State.CONNECTED, null);
        }

        @Override
        public void handleImsRegistering(int imsRadioTech) {
            if (DBG) {
                logd("onImsMmTelProgressing imsRadioTech="
                        + AccessNetworkConstants.transportTypeToString(imsRadioTech));
            }
            mRegLocalLog.log("onImsMmTelProgressing imsRadioTech="
                    + AccessNetworkConstants.transportTypeToString(imsRadioTech));
            setServiceState(ServiceState.STATE_OUT_OF_SERVICE);
            mMetrics.writeOnImsConnectionState(mPhoneId, ImsConnectionState.State.PROGRESSING,
                    null);
        }

        @Override
        public void handleImsUnregistered(ImsReasonInfo imsReasonInfo) {
            if (DBG) logd("onImsMmTelDisconnected imsReasonInfo=" + imsReasonInfo);
            mRegLocalLog.log("onImsMmTelDisconnected imsRadioTech=" + imsReasonInfo);
            setServiceState(ServiceState.STATE_OUT_OF_SERVICE);
            processDisconnectReason(imsReasonInfo);
            mMetrics.writeOnImsConnectionState(mPhoneId, ImsConnectionState.State.DISCONNECTED,
                    imsReasonInfo);
        }

        @Override
        public void handleImsSubscriberAssociatedUriChanged(Uri[] uris) {
            if (DBG) logd("handleImsSubscriberAssociatedUriChanged");
            setCurrentSubscriberUris(uris);
        }
    };

    public IccRecords getIccRecords() {
        return mDefaultPhone.getIccRecords();
    }

    public DialArgs updateDialArgsForVolteSilentRedial(DialArgs dialArgs, int causeCode) {
        if (dialArgs != null) {
            ImsPhone.ImsDialArgs.Builder imsDialArgsBuilder;
            if (dialArgs instanceof ImsPhone.ImsDialArgs) {
                imsDialArgsBuilder = ImsPhone.ImsDialArgs.Builder
                                      .from((ImsPhone.ImsDialArgs) dialArgs);
            } else {
                imsDialArgsBuilder = ImsPhone.ImsDialArgs.Builder
                                      .from(dialArgs);
            }
            Bundle extras = new Bundle(dialArgs.intentExtras);
            if (causeCode == CallFailCause.EMC_REDIAL_ON_VOWIFI && isWifiCallingEnabled()) {
                extras.putString(ImsCallProfile.EXTRA_CALL_RAT_TYPE,
                        String.valueOf(ServiceState.RIL_RADIO_TECHNOLOGY_IWLAN));
                logd("trigger VoWifi emergency call");
                imsDialArgsBuilder.setIntentExtras(extras);
            } else if (causeCode == CallFailCause.EMC_REDIAL_ON_IMS) {
                logd("trigger VoLte emergency call");
            }
            return imsDialArgsBuilder.build();
        }
        return new DialArgs.Builder<>().build();
    }

    public boolean hasAliveCall() {
        return (getForegroundCall().getState() != Call.State.IDLE ||
                getBackgroundCall().getState() != Call.State.IDLE);
    }

    @Override
    public void dump(FileDescriptor fd, PrintWriter printWriter, String[] args) {
        IndentingPrintWriter pw = new IndentingPrintWriter(printWriter, "  ");
        pw.println("ImsPhone extends:");
        super.dump(fd, pw, args);
        pw.flush();

        pw.println("ImsPhone:");
        pw.println("  mDefaultPhone = " + mDefaultPhone);
        pw.println("  mPendingMMIs = " + mPendingMMIs);
        pw.println("  mPostDialHandler = " + mPostDialHandler);
        pw.println("  mSS = " + mSS);
        pw.println("  mWakeLock = " + mWakeLock);
        pw.println("  mIsPhoneInEcmState = " + EcbmHandler.getInstance().isInEcm());
        pw.println("  mSilentRedialRegistrants = " + mSilentRedialRegistrants);
        pw.println("  mImsMmTelRegistrationState = "
                + mImsMmTelRegistrationHelper.getImsRegistrationState());
        pw.println("  mRoaming = " + mRoaming);
        pw.println("  mSsnRegistrants = " + mSsnRegistrants);
        pw.println(" Registration Log:");
        pw.increaseIndent();
        mRegLocalLog.dump(pw);
        pw.decreaseIndent();
        pw.flush();
    }

    private void logi(String s) {
        Rlog.i(LOG_TAG, "[" + mPhoneId + "] " + s);
    }

    private void logv(String s) {
        Rlog.v(LOG_TAG, "[" + mPhoneId + "] " + s);
    }

    private void logd(String s) {
        Rlog.d(LOG_TAG, "[" + mPhoneId + "] " + s);
    }

    private void loge(String s) {
        Rlog.e(LOG_TAG, "[" + mPhoneId + "] " + s);
    }
}<|MERGE_RESOLUTION|>--- conflicted
+++ resolved
@@ -328,7 +328,8 @@
         // Force initial roaming state update later, on EVENT_CARRIER_CONFIG_CHANGED.
         // Settings provider or CarrierConfig may not be loaded now.
 
-<<<<<<< HEAD
+        mDefaultPhone.registerForVolteSilentRedial(this, EVENT_INITIATE_VOLTE_SILENT_REDIAL, null);
+
         // Register receiver for sending RTT text message and
         // for receving RTT Operation
         // .i.e.Upgrade Initiate, Upgrade accept, Upgrade reject
@@ -336,9 +337,6 @@
         filter2.addAction(QtiImsUtils.ACTION_SEND_RTT_TEXT);
         filter2.addAction(QtiImsUtils.ACTION_RTT_OPERATION);
         mDefaultPhone.getContext().registerReceiver(mRttReceiver, filter2);
-=======
-        mDefaultPhone.registerForVolteSilentRedial(this, EVENT_INITIATE_VOLTE_SILENT_REDIAL, null);
->>>>>>> a2ff6bae
     }
 
     //todo: get rid of this function. It is not needed since parentPhone obj never changes
