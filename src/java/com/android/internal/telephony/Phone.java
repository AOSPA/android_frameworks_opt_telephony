--- conflicted
+++ resolved
@@ -4361,14 +4361,8 @@
 
     protected void setPreferredNetworkTypeIfSimLoaded() {
         int subId = getSubId();
-<<<<<<< HEAD
         if (SubscriptionManager.from(mContext).isActiveSubId(subId)) {
-            int type = PhoneFactory.calculatePreferredNetworkType(mContext, getSubId());
-            setPreferredNetworkType(type, null);
-=======
-        if (SubscriptionManager.isValidSubscriptionId(subId)) {
             updateAllowedNetworkTypes(null);
->>>>>>> b2a4b712
         }
     }
 
