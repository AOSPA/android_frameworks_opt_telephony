/*
 * Copyright (C) 2015 The Android Open Source Project
 *
 * Licensed under the Apache License, Version 2.0 (the "License");
 * you may not use this file except in compliance with the License.
 * You may obtain a copy of the License at
 *
 *      http://www.apache.org/licenses/LICENSE-2.0
 *
 * Unless required by applicable law or agreed to in writing, software
 * distributed under the License is distributed on an "AS IS" BASIS,
 * WITHOUT WARRANTIES OR CONDITIONS OF ANY KIND, either express or implied.
 * See the License for the specific language governing permissions and
 * limitations under the License.
 */

/*
 * Changes from Qualcomm Innovation Center are provided under the following license:
 *
 * Copyright (c) 2022 Qualcomm Innovation Center, Inc. All rights reserved.
 * SPDX-License-Identifier: BSD-3-Clause-Clear
 */

package com.android.internal.telephony;

import static android.telephony.TelephonyManager.HAL_SERVICE_RADIO;

import android.annotation.NonNull;
import android.annotation.Nullable;
import android.app.BroadcastOptions;
import android.compat.annotation.UnsupportedAppUsage;
import android.content.Context;
import android.content.Intent;
import android.content.SharedPreferences;
import android.content.res.Configuration;
import android.hardware.radio.modem.ImeiInfo;
import android.net.Uri;
import android.os.AsyncResult;
import android.os.Build;
import android.os.Handler;
import android.os.Looper;
import android.os.Message;
import android.os.PersistableBundle;
import android.os.Registrant;
import android.os.RegistrantList;
import android.os.ResultReceiver;
import android.os.SystemClock;
import android.os.SystemProperties;
import android.os.UserHandle;
import android.os.UserManager;
import android.os.WorkSource;
import android.preference.PreferenceManager;
import android.provider.DeviceConfig;
import android.sysprop.TelephonyProperties;
import android.telecom.VideoProfile;
import android.telephony.AccessNetworkConstants;
import android.telephony.Annotation.SrvccState;
import android.telephony.CarrierConfigManager;
import android.telephony.CarrierRestrictionRules;
import android.telephony.CellBroadcastIdRange;
import android.telephony.CellIdentity;
import android.telephony.CellInfo;
import android.telephony.ClientRequestStats;
import android.telephony.DomainSelectionService;
import android.telephony.ImsiEncryptionInfo;
import android.telephony.LinkCapacityEstimate;
import android.telephony.NetworkRegistrationInfo;
import android.telephony.PhoneNumberUtils;
import android.telephony.PhoneStateListener;
import android.telephony.PhysicalChannelConfig;
import android.telephony.PreciseDataConnectionState;
import android.telephony.RadioAccessFamily;
import android.telephony.RadioAccessSpecifier;
import android.telephony.ServiceState;
import android.telephony.SignalStrength;
import android.telephony.SubscriptionInfo;
import android.telephony.SubscriptionManager;
import android.telephony.TelephonyDisplayInfo;
import android.telephony.TelephonyManager;
import android.telephony.TelephonyManager.HalService;
import android.telephony.emergency.EmergencyNumber;
import android.telephony.ims.RegistrationManager;
import android.telephony.ims.feature.MmTelFeature;
import android.telephony.ims.stub.ImsRegistrationImplBase;
import android.text.TextUtils;
import android.util.LocalLog;
import android.util.Log;
import android.util.Xml;

import com.android.ims.ImsCall;
import com.android.ims.ImsConfig;
import com.android.ims.ImsException;
import com.android.ims.ImsManager;
import com.android.internal.R;
import com.android.internal.annotations.VisibleForTesting;
import com.android.internal.telephony.data.AccessNetworksManager;
import com.android.internal.telephony.data.DataNetworkController;
import com.android.internal.telephony.data.DataSettingsManager;
import com.android.internal.telephony.data.LinkBandwidthEstimator;
<<<<<<< HEAD
import com.android.internal.telephony.dataconnection.DataEnabledSettings;
import com.android.internal.telephony.EcbmHandler;
=======
import com.android.internal.telephony.domainselection.DomainSelectionResolver;
>>>>>>> 69fadba7
import com.android.internal.telephony.emergency.EmergencyConstants;
import com.android.internal.telephony.emergency.EmergencyNumberTracker;
import com.android.internal.telephony.emergency.EmergencyStateTracker;
import com.android.internal.telephony.imsphone.ImsCallInfo;
import com.android.internal.telephony.imsphone.ImsPhone;
import com.android.internal.telephony.imsphone.ImsPhoneCall;
import com.android.internal.telephony.metrics.SmsStats;
import com.android.internal.telephony.metrics.VoiceCallSessionStats;
import com.android.internal.telephony.subscription.SubscriptionInfoInternal;
import com.android.internal.telephony.subscription.SubscriptionManagerService;
import com.android.internal.telephony.test.SimulatedRadioControl;
import com.android.internal.telephony.uicc.IccCardApplicationStatus.AppType;
import com.android.internal.telephony.uicc.IccFileHandler;
import com.android.internal.telephony.uicc.IccRecords;
import com.android.internal.telephony.uicc.IsimRecords;
import com.android.internal.telephony.uicc.SIMRecords;
import com.android.internal.telephony.uicc.UiccCard;
import com.android.internal.telephony.uicc.UiccCardApplication;
import com.android.internal.telephony.uicc.UiccController;
import com.android.internal.telephony.uicc.UiccPort;
import com.android.internal.telephony.uicc.UsimServiceTable;
import com.android.internal.telephony.util.TelephonyUtils;
import com.android.internal.util.XmlUtils;
import com.android.telephony.Rlog;

import org.xmlpull.v1.XmlPullParser;
import org.xmlpull.v1.XmlPullParserException;

import java.io.File;
import java.io.FileDescriptor;
import java.io.FileNotFoundException;
import java.io.FileReader;
import java.io.IOException;
import java.io.PrintWriter;
import java.util.ArrayList;
import java.util.Collections;
import java.util.HashMap;
import java.util.HashSet;
import java.util.List;
import java.util.Locale;
import java.util.Map;
import java.util.Set;
import java.util.concurrent.atomic.AtomicReference;
import java.util.function.Consumer;
import java.util.stream.Collectors;

/**
 * (<em>Not for SDK use</em>)
 * A base implementation for the com.android.internal.telephony.Phone interface.
 *
 * Note that implementations of Phone.java are expected to be used
 * from a single application thread. This should be the same thread that
 * originally called PhoneFactory to obtain the interface.
 *
 *  {@hide}
 *
 */

public abstract class Phone extends Handler implements PhoneInternalInterface {
    private static final String LOG_TAG = "Phone";

    protected final static Object lockForRadioTechnologyChange = new Object();

    protected final int USSD_MAX_QUEUE = 10;

    // Key used to read and write the saved network selection numeric value
    public static final String NETWORK_SELECTION_KEY = "network_selection_key";
    // Key used to read and write the saved network selection operator name
    public static final String NETWORK_SELECTION_NAME_KEY = "network_selection_name_key";
    // Key used to read and write the saved network selection operator short name
    public static final String NETWORK_SELECTION_SHORT_KEY = "network_selection_short_key";


    // Key used to read/write "disable data connection on boot" pref (used for testing)
    public static final String DATA_DISABLED_ON_BOOT_KEY = "disabled_on_boot_key";

    // Key used to read/write data_roaming_is_user_setting pref
    public static final String DATA_ROAMING_IS_USER_SETTING_KEY =
            "data_roaming_is_user_setting_key";

    // Default value when there has been no last emergency SMS time recorded yet.
    private static final int EMERGENCY_SMS_NO_TIME_RECORDED = -1;
    // The max timer value that the platform can be in emergency SMS mode (5 minutes).
    private static final int EMERGENCY_SMS_TIMER_MAX_MS = 300000;

    /* Event Constants */
    protected static final int EVENT_RADIO_AVAILABLE             = 1;
    /** Supplementary Service Notification received. */
    protected static final int EVENT_SSN                         = 2;
    protected static final int EVENT_SIM_RECORDS_LOADED          = 3;
    private static final int EVENT_MMI_DONE                      = 4;
    protected static final int EVENT_RADIO_ON                    = 5;
    protected static final int EVENT_GET_BASEBAND_VERSION_DONE   = 6;
    protected static final int EVENT_USSD                        = 7;
    protected static final int EVENT_RADIO_OFF_OR_NOT_AVAILABLE  = 8;
    private static final int EVENT_GET_SIM_STATUS_DONE           = 11;
    protected static final int EVENT_SET_CALL_FORWARD_DONE       = 12;
    protected static final int EVENT_GET_CALL_FORWARD_DONE       = 13;
    protected static final int EVENT_CALL_RING                   = 14;
    private static final int EVENT_CALL_RING_CONTINUE            = 15;

    // Used to intercept the carrier selection calls so that
    // we can save the values.
    private static final int EVENT_SET_NETWORK_MANUAL_COMPLETE      = 16;
    public static final int EVENT_SET_NETWORK_AUTOMATIC_COMPLETE   = 17;
    protected static final int EVENT_SET_CLIR_COMPLETE              = 18;
    protected static final int EVENT_REGISTERED_TO_NETWORK          = 19;
    protected static final int EVENT_SET_VM_NUMBER_DONE             = 20;
    // Events for CDMA support
    protected static final int EVENT_GET_DEVICE_IDENTITY_DONE       = 21;
    protected static final int EVENT_RUIM_RECORDS_LOADED            = 22;
    protected static final int EVENT_NV_READY                       = 23;
    private static final int EVENT_SET_ENHANCED_VP                  = 24;
    @VisibleForTesting
    public static final int EVENT_EMERGENCY_CALLBACK_MODE_ENTER  = 25;
    protected static final int EVENT_EXIT_EMERGENCY_CALLBACK_RESPONSE = 26;
    protected static final int EVENT_CDMA_SUBSCRIPTION_SOURCE_CHANGED = 27;
    // other
    protected static final int EVENT_SET_NETWORK_AUTOMATIC          = 28;
    protected static final int EVENT_ICC_RECORD_EVENTS              = 29;
    @VisibleForTesting
    protected static final int EVENT_ICC_CHANGED                    = 30;
    // Single Radio Voice Call Continuity
    @VisibleForTesting
    protected static final int EVENT_SRVCC_STATE_CHANGED             = 31;
    private static final int EVENT_INITIATE_SILENT_REDIAL           = 32;
    private static final int EVENT_RADIO_NOT_AVAILABLE              = 33;
    private static final int EVENT_UNSOL_OEM_HOOK_RAW               = 34;
    protected static final int EVENT_GET_RADIO_CAPABILITY           = 35;
    protected static final int EVENT_SS                             = 36;
    private static final int EVENT_CONFIG_LCE                       = 37;
    private static final int EVENT_CHECK_FOR_NETWORK_AUTOMATIC      = 38;
    protected static final int EVENT_VOICE_RADIO_TECH_CHANGED       = 39;
    protected static final int EVENT_REQUEST_VOICE_RADIO_TECH_DONE  = 40;
    protected static final int EVENT_RIL_CONNECTED                  = 41;
    protected static final int EVENT_UPDATE_PHONE_OBJECT            = 42;
    protected static final int EVENT_CARRIER_CONFIG_CHANGED         = 43;
    // Carrier's CDMA prefer mode setting
    protected static final int EVENT_SET_ROAMING_PREFERENCE_DONE    = 44;
    protected static final int EVENT_MODEM_RESET                    = 45;
    protected static final int EVENT_VRS_OR_RAT_CHANGED             = 46;
    // Radio state change
    protected static final int EVENT_RADIO_STATE_CHANGED            = 47;
    protected static final int EVENT_SET_CARRIER_DATA_ENABLED       = 48;
    protected static final int EVENT_GET_AVAILABLE_NETWORKS_DONE    = 51;

    protected static final int EVENT_UICC_APPS_ENABLEMENT_STATUS_CHANGED  = 53;
    protected static final int EVENT_UICC_APPS_ENABLEMENT_SETTING_CHANGED = 54;
    protected static final int EVENT_GET_UICC_APPS_ENABLEMENT_DONE        = 55;
    protected static final int EVENT_REAPPLY_UICC_APPS_ENABLEMENT_DONE    = 56;
    protected static final int EVENT_REGISTRATION_FAILED = 57;
    protected static final int EVENT_BARRING_INFO_CHANGED = 58;
    protected static final int EVENT_LINK_CAPACITY_CHANGED = 59;
    protected static final int EVENT_RESET_CARRIER_KEY_IMSI_ENCRYPTION = 60;
    protected static final int EVENT_SET_VONR_ENABLED_DONE = 61;
    protected static final int EVENT_SUBSCRIPTIONS_CHANGED = 62;
    protected static final int EVENT_GET_USAGE_SETTING_DONE = 63;
    protected static final int EVENT_SET_USAGE_SETTING_DONE = 64;
    protected static final int EVENT_IMS_DEREGISTRATION_TRIGGERED = 65;
    protected static final int EVENT_SET_NULL_CIPHER_AND_INTEGRITY_DONE = 66;
    protected static final int EVENT_GET_DEVICE_IMEI_DONE = 67;
    protected static final int EVENT_TRIGGER_NOTIFY_ANBR = 68;

    protected static final int EVENT_LAST = EVENT_TRIGGER_NOTIFY_ANBR;

    // For shared prefs.
    private static final String GSM_ROAMING_LIST_OVERRIDE_PREFIX = "gsm_roaming_list_";
    private static final String GSM_NON_ROAMING_LIST_OVERRIDE_PREFIX = "gsm_non_roaming_list_";
    private static final String CDMA_ROAMING_LIST_OVERRIDE_PREFIX = "cdma_roaming_list_";
    private static final String CDMA_NON_ROAMING_LIST_OVERRIDE_PREFIX = "cdma_non_roaming_list_";

    // Key used to read/write current CLIR setting
    public static final String CLIR_KEY = "clir_sub_key";

    // Key used for storing voice mail count
    private static final String VM_COUNT = "vm_count_key";
    // Key used to read/write the ID for storing the voice mail
    private static final String VM_ID = "vm_id_key";

    // Key used to read/write if Video Call Forwarding is enabled
    public static final String CF_VIDEO = "cf_key_video";

    // Key used for storing call forwarding status
    public static final String CF_STATUS = "cf_status_key";
    // Key used to read/write the ID for storing the call forwarding status
    public static final String CF_ID = "cf_id_key";

    // Key used to read/write "disable DNS server check" pref (used for testing)
    private static final String DNS_SERVER_CHECK_DISABLED_KEY = "dns_server_check_disabled_key";

    // Integer used to let the calling application know that the we are ignoring auto mode switch.
    public static final int ALREADY_IN_AUTO_SELECTION = 1;

    //Used to indicate smart DDS switch during voice call is supported or not.
    protected boolean mSmartTempDdsSwitchSupported = false;

    //Used to indicate telephony temp DDS switch during voice call is enabled or not
    //when smart DDS switch is enabled in modem.
    protected boolean mTelephonyTempDdsSwitch = true;

    public static final String PREF_NULL_CIPHER_AND_INTEGRITY_ENABLED =
            "pref_null_cipher_and_integrity_enabled";
    private final TelephonyAdminReceiver m2gAdminUpdater;

    /**
     * This method is invoked when the Phone exits Emergency Callback Mode.
     */
    protected void handleExitEmergencyCallbackMode() {
    }

    /**
     * Small container class used to hold information relevant to
     * the carrier selection process. operatorNumeric can be ""
     * if we are looking for automatic selection. operatorAlphaLong is the
     * corresponding operator name.
     */
    public static class NetworkSelectMessage {
        public Message message;
        public String operatorNumeric;
        public String operatorAlphaLong;
        public String operatorAlphaShort;
    }

    public static class SilentRedialParam {
        public String dialString;
        public int causeCode;
        public DialArgs dialArgs;

        public SilentRedialParam(String dialString, int causeCode, DialArgs dialArgs) {
            this.dialString = dialString;
            this.causeCode = causeCode;
            this.dialArgs = dialArgs;
        }
    }

    /* Instance Variables */
    @UnsupportedAppUsage(maxTargetSdk = Build.VERSION_CODES.R, trackingBug = 170729553)
    public CommandsInterface mCi;
    protected int mVmCount = 0;
    private boolean mDnsCheckDisabled;
    protected DataNetworkController mDataNetworkController;
    /* Used for dispatching signals to configured carrier apps */
    protected CarrierSignalAgent mCarrierSignalAgent;
    /* Used for dispatching carrier action from carrier apps */
    protected CarrierActionAgent mCarrierActionAgent;
    private boolean mDoesRilSendMultipleCallRing;
    private int mCallRingContinueToken;
    private int mCallRingDelay;
    private boolean mIsVoiceCapable = true;
    private final AppSmsManager mAppSmsManager;
    private SimActivationTracker mSimActivationTracker;
    private volatile long mTimeLastEmergencySmsSentMs = EMERGENCY_SMS_NO_TIME_RECORDED;

    // Variable to cache the video capability. When RAT changes, we lose this info and are unable
    // to recover from the state. We cache it and notify listeners when they register.
    protected boolean mIsVideoCapable = false;
    @UnsupportedAppUsage(maxTargetSdk = Build.VERSION_CODES.R, trackingBug = 170729553)
    protected UiccController mUiccController = null;
    @UnsupportedAppUsage(maxTargetSdk = Build.VERSION_CODES.R, trackingBug = 170729553)
    protected final AtomicReference<IccRecords> mIccRecords = new AtomicReference<IccRecords>();
    @UnsupportedAppUsage(maxTargetSdk = Build.VERSION_CODES.R, trackingBug = 170729553)
    public SmsStorageMonitor mSmsStorageMonitor;
    public SmsUsageMonitor mSmsUsageMonitor;
    @UnsupportedAppUsage(maxTargetSdk = Build.VERSION_CODES.R, trackingBug = 170729553)
    protected AtomicReference<UiccCardApplication> mUiccApplication =
            new AtomicReference<UiccCardApplication>();
    private TelephonyTester mTelephonyTester;
    private String mName;
    private final String mActionDetached;
    private final String mActionAttached;
    protected DeviceStateMonitor mDeviceStateMonitor;
    protected DisplayInfoController mDisplayInfoController;
    protected AccessNetworksManager mAccessNetworksManager;
    protected DataEnabledSettings mDataEnabledSettings;
    // Used for identify the carrier of current subscription
    protected CarrierResolver mCarrierResolver;
    protected SignalStrengthController mSignalStrengthController;

    @UnsupportedAppUsage(maxTargetSdk = Build.VERSION_CODES.R, trackingBug = 170729553)
    protected int mPhoneId;

    @UnsupportedAppUsage(maxTargetSdk = Build.VERSION_CODES.R, trackingBug = 170729553)
    protected Phone mImsPhone = null;

    protected final AtomicReference<RadioCapability> mRadioCapability =
            new AtomicReference<RadioCapability>();

    private static final int DEFAULT_REPORT_INTERVAL_MS = 200;
    private static final boolean LCE_PULL_MODE = true;
    private int mLceStatus = RILConstants.LCE_NOT_AVAILABLE;
    protected TelephonyComponentFactory mTelephonyComponentFactory;
    protected EcbmHandler mEcbmHandler;

    private int mPreferredUsageSetting = SubscriptionManager.USAGE_SETTING_UNKNOWN;
    private int mUsageSettingFromModem = SubscriptionManager.USAGE_SETTING_UNKNOWN;
    private boolean mIsUsageSettingSupported = true;

    /**
     * {@code true} if the new SubscriptionManagerService is enabled, otherwise the old
     * SubscriptionController is used.
     */
    private boolean mIsSubscriptionManagerServiceEnabled = false;

    //IMS
    /**
     * {@link CallStateException} message text used to indicate that an IMS call has failed because
     * it needs to be retried using GSM or CDMA (e.g. CS fallback).
     * TODO: Replace this with a proper exception; {@link CallStateException} doesn't make sense.
     */
    public static final String CS_FALLBACK = "cs_fallback";

    // Used for retry over cs for supplementary services
    public static final String CS_FALLBACK_SS = "cs_fallback_ss";

    /**
     * @deprecated Use {@link android.telephony.ims.ImsManager#EXTRA_WFC_REGISTRATION_FAILURE_TITLE}
     * instead.
     */
    @Deprecated
    public static final String EXTRA_KEY_ALERT_TITLE =
            android.telephony.ims.ImsManager.EXTRA_WFC_REGISTRATION_FAILURE_TITLE;
    /**
     * @deprecated Use
     * {@link android.telephony.ims.ImsManager#EXTRA_WFC_REGISTRATION_FAILURE_MESSAGE} instead.
     */
    @Deprecated
    public static final String EXTRA_KEY_ALERT_MESSAGE =
            android.telephony.ims.ImsManager.EXTRA_WFC_REGISTRATION_FAILURE_MESSAGE;
    public static final String EXTRA_KEY_ALERT_SHOW = "alertShow";
    public static final String EXTRA_KEY_NOTIFICATION_MESSAGE = "notificationMessage";

    protected final RegistrantList mPreciseCallStateRegistrants = new RegistrantList();

    private final RegistrantList mHandoverRegistrants = new RegistrantList();

    private final RegistrantList mNewRingingConnectionRegistrants = new RegistrantList();

    private final RegistrantList mIncomingRingRegistrants = new RegistrantList();

    protected final RegistrantList mDisconnectRegistrants = new RegistrantList();

    private final RegistrantList mServiceStateRegistrants = new RegistrantList();

    protected final RegistrantList mMmiCompleteRegistrants = new RegistrantList();

    @UnsupportedAppUsage
    protected final RegistrantList mMmiRegistrants = new RegistrantList();

    protected final RegistrantList mUnknownConnectionRegistrants = new RegistrantList();

    protected final RegistrantList mSuppServiceFailedRegistrants = new RegistrantList();

    protected final RegistrantList mRadioOffOrNotAvailableRegistrants = new RegistrantList();

    protected final RegistrantList mSimRecordsLoadedRegistrants = new RegistrantList();

    private final RegistrantList mVideoCapabilityChangedRegistrants = new RegistrantList();

    protected final RegistrantList mEmergencyCallToggledRegistrants = new RegistrantList();

    private final RegistrantList mCellInfoRegistrants = new RegistrantList();

    private final RegistrantList mRedialRegistrants = new RegistrantList();

    private final RegistrantList mPhysicalChannelConfigRegistrants = new RegistrantList();

    private final RegistrantList mOtaspRegistrants = new RegistrantList();

    private final RegistrantList mPreferredNetworkTypeRegistrants = new RegistrantList();

    protected Registrant mPostDialHandler;

    protected final LocalLog mLocalLog;

    private Looper mLooper; /* to insure registrants are in correct thread*/

    @UnsupportedAppUsage(maxTargetSdk = Build.VERSION_CODES.R, trackingBug = 170729553)
    protected final Context mContext;

    protected SubscriptionManagerService mSubscriptionManagerService;

    /**
     * PhoneNotifier is an abstraction for all system-wide
     * state change notification. DefaultPhoneNotifier is
     * used here unless running we're inside a unit test.
     */
    @UnsupportedAppUsage(maxTargetSdk = Build.VERSION_CODES.R, trackingBug = 170729553)
    protected PhoneNotifier mNotifier;

    protected SimulatedRadioControl mSimulatedRadioControl;

    private Map<Integer, Long> mAllowedNetworkTypesForReasons = new HashMap<>();
    private static final String ALLOWED_NETWORK_TYPES_TEXT_USER = "user";
    private static final String ALLOWED_NETWORK_TYPES_TEXT_POWER = "power";
    private static final String ALLOWED_NETWORK_TYPES_TEXT_CARRIER = "carrier";
    private static final String ALLOWED_NETWORK_TYPES_TEXT_ENABLE_2G = "enable_2g";
    private static final int INVALID_ALLOWED_NETWORK_TYPES = -1;
    protected boolean mIsCarrierNrSupported = false;
    protected boolean mIsAllowedNetworkTypesLoadedFromDb = false;
    private boolean mUnitTestMode;

    protected VoiceCallSessionStats mVoiceCallSessionStats;
    protected SmsStats mSmsStats;

    protected LinkBandwidthEstimator mLinkBandwidthEstimator;

    public static final int IMEI_TYPE_UNKNOWN = -1;
    public static final int IMEI_TYPE_PRIMARY = ImeiInfo.ImeiType.PRIMARY;
    public static final int IMEI_TYPE_SECONDARY = ImeiInfo.ImeiType.SECONDARY;

    public IccRecords getIccRecords() {
        return mIccRecords.get();
    }

    /**
     * Returns a string identifier for this phone interface for parties
     *  outside the phone app process.
     *  @return The string name.
     */
    @UnsupportedAppUsage
    public String getPhoneName() {
        return mName;
    }

    protected void setPhoneName(String name) {
        mName = name;
    }

    /**
     * Retrieves Nai for phones. Returns null if Nai is not set.
     */
    @UnsupportedAppUsage(maxTargetSdk = Build.VERSION_CODES.R, trackingBug = 170729553)
    public String getNai(){
         return null;
    }

    /**
     * Return the ActionDetached string. When this action is received by components
     * they are to simulate detaching from the network.
     *
     * @return com.android.internal.telephony.{mName}.action_detached
     *          {mName} is GSM, CDMA ...
     */
    public String getActionDetached() {
        return mActionDetached;
    }

    /**
     * Return the ActionAttached string. When this action is received by components
     * they are to simulate attaching to the network.
     *
     * @return com.android.internal.telephony.{mName}.action_detached
     *          {mName} is GSM, CDMA ...
     */
    public String getActionAttached() {
        return mActionAttached;
    }

    /**
     * Set a system property, unless we're in unit test mode
     */
    // CAF_MSIM TODO this need to be replated with TelephonyManager API ?
    @UnsupportedAppUsage(maxTargetSdk = Build.VERSION_CODES.R, trackingBug = 170729553)
    public String getSystemProperty(String property, String defValue) {
        if(getUnitTestMode()) {
            return null;
        }
        return SystemProperties.get(property, defValue);
    }

    /**
     * Constructs a Phone in normal (non-unit test) mode.
     *
     * @param notifier An instance of DefaultPhoneNotifier,
     * @param context Context object from hosting application
     * unless unit testing.
     * @param ci is CommandsInterface
     * @param unitTestMode when true, prevents notifications
     * of state change events
     */
    protected Phone(String name, PhoneNotifier notifier, Context context, CommandsInterface ci,
                    boolean unitTestMode) {
        this(name, notifier, context, ci, unitTestMode, SubscriptionManager.DEFAULT_PHONE_INDEX,
                TelephonyComponentFactory.getInstance());
    }

    /**
     * Constructs a Phone in normal (non-unit test) mode.
     *
     * @param notifier An instance of DefaultPhoneNotifier,
     * @param context Context object from hosting application
     * unless unit testing.
     * @param ci is CommandsInterface
     * @param unitTestMode when true, prevents notifications
     * of state change events
     * @param phoneId the phone-id of this phone.
     */
    protected Phone(String name, PhoneNotifier notifier, Context context, CommandsInterface ci,
                    boolean unitTestMode, int phoneId,
                    TelephonyComponentFactory telephonyComponentFactory) {
        mPhoneId = phoneId;
        mName = name;
        mNotifier = notifier;
        mContext = context;
        mLooper = Looper.myLooper();
        mCi = ci;
        mActionDetached = this.getClass().getPackage().getName() + ".action_detached";
        mActionAttached = this.getClass().getPackage().getName() + ".action_attached";
        mAppSmsManager = telephonyComponentFactory.inject(AppSmsManager.class.getName())
                .makeAppSmsManager(context);
        mLocalLog = new LocalLog(64);

        setUnitTestMode(unitTestMode);

        SharedPreferences sp = PreferenceManager.getDefaultSharedPreferences(context);
        mDnsCheckDisabled = sp.getBoolean(DNS_SERVER_CHECK_DISABLED_KEY, false);
        mCi.setOnCallRing(this, EVENT_CALL_RING, null);

        /* "Voice capable" means that this device supports circuit-switched
        * (i.e. voice) phone calls over the telephony network, and is allowed
        * to display the in-call UI while a cellular voice call is active.
        * This will be false on "data only" devices which can't make voice
        * calls and don't support any in-call UI.
        */
        mIsVoiceCapable = ((TelephonyManager) context.getSystemService(Context.TELEPHONY_SERVICE))
                .isVoiceCapable();

        /**
         *  Some RIL's don't always send RIL_UNSOL_CALL_RING so it needs
         *  to be generated locally. Ideally all ring tones should be loops
         * and this wouldn't be necessary. But to minimize changes to upper
         * layers it is requested that it be generated by lower layers.
         *
         * By default old phones won't have the property set but do generate
         * the RIL_UNSOL_CALL_RING so the default if there is no property is
         * true.
         */
        mDoesRilSendMultipleCallRing = TelephonyProperties.ril_sends_multiple_call_ring()
                .orElse(true);
        Rlog.d(LOG_TAG, "mDoesRilSendMultipleCallRing=" + mDoesRilSendMultipleCallRing);

        mCallRingDelay = TelephonyProperties.call_ring_delay().orElse(3000);
        Rlog.d(LOG_TAG, "mCallRingDelay=" + mCallRingDelay);

        // Initialize SMS stats
        mSmsStats = new SmsStats(this);

        // This is a temp flag which will be removed before U AOSP public release.
        mIsSubscriptionManagerServiceEnabled = mContext.getResources().getBoolean(
                com.android.internal.R.bool.config_using_subscription_manager_service)
                || DeviceConfig.getBoolean(DeviceConfig.NAMESPACE_TELEPHONY,
                "enable_subscription_manager_service", false);
        if (isSubscriptionManagerServiceEnabled()) {
            mSubscriptionManagerService = SubscriptionManagerService.getInstance();
        }
        m2gAdminUpdater = new TelephonyAdminReceiver(context, this);

        if (getPhoneType() == PhoneConstants.PHONE_TYPE_IMS) {
            return;
        }

        if (TelephonyUtils.IS_DEBUGGABLE) {
            mTelephonyTester = new TelephonyTester(this);
        }

        // Initialize device storage and outgoing SMS usage monitors for SMSDispatchers.
        mTelephonyComponentFactory = telephonyComponentFactory;
        mSmsStorageMonitor = mTelephonyComponentFactory.inject(SmsStorageMonitor.class.getName())
                .makeSmsStorageMonitor(this);
        mSmsUsageMonitor = mTelephonyComponentFactory.inject(SmsUsageMonitor.class.getName())
                .makeSmsUsageMonitor(context);
        mUiccController = UiccController.getInstance();
        mUiccController.registerForIccChanged(this, EVENT_ICC_CHANGED, null);
        mSimActivationTracker = mTelephonyComponentFactory
                .inject(SimActivationTracker.class.getName())
                .makeSimActivationTracker(this);
        if (getPhoneType() != PhoneConstants.PHONE_TYPE_SIP) {
            mCi.registerForSrvccStateChanged(this, EVENT_SRVCC_STATE_CHANGED, null);
        }
        mCi.startLceService(DEFAULT_REPORT_INTERVAL_MS, LCE_PULL_MODE,
                obtainMessage(EVENT_CONFIG_LCE));
    }

    /**
     * Start setup of ImsPhone, which will start trying to connect to the ImsResolver. Will not be
     * called if this device does not support FEATURE_IMS_TELEPHONY.
     */
    public void createImsPhone() {
        if (getPhoneType() == PhoneConstants.PHONE_TYPE_SIP) {
            return;
        }

        synchronized(Phone.lockForRadioTechnologyChange) {
            if (mImsPhone == null) {
                mImsPhone = PhoneFactory.makeImsPhone(mNotifier, this);
                CallManager.getInstance().registerPhone(mImsPhone);
                mImsPhone.registerForSilentRedial(
                        this, EVENT_INITIATE_SILENT_REDIAL, null);
            }
        }
        if (mEcbmHandler != null) {
            mEcbmHandler.updateImsPhone(mImsPhone, mPhoneId);
        }
    }

    /**
     * Checks if device should convert CDMA Caller ID restriction related MMI codes to
     * equivalent 3GPP MMI Codes that provide same functionality when device is roaming.
     * This method should only return true on multi-mode devices when carrier requires this
     * conversion to be done on the device.
     *
     * @return true when carrier config
     * "KEY_CONVERT_CDMA_CALLER_ID_MMI_CODES_WHILE_ROAMING_ON_3GPP_BOOL" is set to true
     */
    public boolean supportsConversionOfCdmaCallerIdMmiCodesWhileRoaming() {
        CarrierConfigManager configManager = (CarrierConfigManager)
                getContext().getSystemService(Context.CARRIER_CONFIG_SERVICE);
        PersistableBundle b = configManager.getConfigForSubId(getSubId());
        if (b != null) {
            return b.getBoolean(
                    CarrierConfigManager
                            .KEY_CONVERT_CDMA_CALLER_ID_MMI_CODES_WHILE_ROAMING_ON_3GPP_BOOL,
                    false);
        } else {
            // Default value set in CarrierConfigManager
            return false;
        }
    }

    /**
     * Check if sending CLIR activation("*31#") and deactivation("#31#") code only without dialing
     * number is prevented.
     *
     * @return {@code true} when carrier config
     * "KEY_PREVENT_CLIR_ACTIVATION_AND_DEACTIVATION_CODE_BOOL" is set to {@code true}
     */
    public boolean isClirActivationAndDeactivationPrevented() {
        CarrierConfigManager configManager = (CarrierConfigManager)
                getContext().getSystemService(Context.CARRIER_CONFIG_SERVICE);
        PersistableBundle b = configManager.getConfigForSubId(getSubId());
        if (b == null) {
            b = CarrierConfigManager.getDefaultConfig();
        }
        return b.getBoolean(
                CarrierConfigManager.KEY_PREVENT_CLIR_ACTIVATION_AND_DEACTIVATION_CODE_BOOL);
    }

    /**
     * When overridden the derived class needs to call
     * super.handleMessage(msg) so this method has a
     * a chance to process the message.
     *
     * @param msg
     */
    @Override
    public void handleMessage(Message msg) {
        AsyncResult ar;

        // messages to be handled whether or not the phone is being destroyed
        // should only include messages which are being re-directed and do not use
        // resources of the phone being destroyed
        switch (msg.what) {
            // handle the select network completion callbacks.
            case EVENT_SET_NETWORK_MANUAL_COMPLETE:
            case EVENT_SET_NETWORK_AUTOMATIC_COMPLETE:
                handleSetSelectNetwork((AsyncResult) msg.obj);
                return;
        }

        switch(msg.what) {
            case EVENT_CALL_RING:
                Rlog.d(LOG_TAG, "Event EVENT_CALL_RING Received state=" + getState());
                ar = (AsyncResult)msg.obj;
                if (ar.exception == null) {
                    PhoneConstants.State state = getState();
                    if ((!mDoesRilSendMultipleCallRing)
                            && ((state == PhoneConstants.State.RINGING) ||
                                    (state == PhoneConstants.State.IDLE))) {
                        mCallRingContinueToken += 1;
                        sendIncomingCallRingNotification(mCallRingContinueToken);
                    } else {
                        notifyIncomingRing();
                    }
                }
                break;

            case EVENT_CALL_RING_CONTINUE:
                Rlog.d(LOG_TAG, "Event EVENT_CALL_RING_CONTINUE Received state=" + getState());
                if (getState() == PhoneConstants.State.RINGING) {
                    sendIncomingCallRingNotification(msg.arg1);
                }
                break;

            case EVENT_ICC_CHANGED:
                onUpdateIccAvailability();
                break;

            case EVENT_INITIATE_SILENT_REDIAL:
                // This is an ImsPhone -> GsmCdmaPhone redial
                // See ImsPhone#initiateSilentRedial
                Rlog.d(LOG_TAG, "Event EVENT_INITIATE_SILENT_REDIAL Received");
                ar = (AsyncResult) msg.obj;
                if ((ar.exception == null) && (ar.result != null)) {
                    SilentRedialParam result = (SilentRedialParam) ar.result;
                    String dialString = result.dialString;
                    int causeCode = result.causeCode;
                    DialArgs dialArgs = result.dialArgs;
                    if (TextUtils.isEmpty(dialString)) return;
                    try {
                        Connection cn = dialInternal(dialString, dialArgs);
                        // The ImsPhoneConnection that is owned by the ImsPhone is currently the
                        // one with a callback registered to TelephonyConnection. Notify the
                        // redial happened over that Phone so that it can be replaced with the
                        // new GSM/CDMA Connection.
                        Rlog.d(LOG_TAG, "Notify redial connection changed cn: " + cn);
                        if (mImsPhone != null) {
                            // Don't care it is null or not.
                            mImsPhone.notifyRedialConnectionChanged(cn);
                        }
                    } catch (CallStateException e) {
                        Rlog.e(LOG_TAG, "silent redial failed: " + e);
                        if (mImsPhone != null) {
                            mImsPhone.notifyRedialConnectionChanged(null);
                        }
                    }
                }
                break;

            case EVENT_SRVCC_STATE_CHANGED:
                ar = (AsyncResult)msg.obj;
                if (ar.exception == null) {
                    handleSrvccStateChanged((int[]) ar.result);
                } else {
                    Rlog.e(LOG_TAG, "Srvcc exception: " + ar.exception);
                }
                break;

            case EVENT_UNSOL_OEM_HOOK_RAW:
                // deprecated, ignore
                break;

            case EVENT_CONFIG_LCE:
                ar = (AsyncResult) msg.obj;
                if (ar.exception != null) {
                    Rlog.d(LOG_TAG, "config LCE service failed: " + ar.exception);
                } else {
                    final ArrayList<Integer> statusInfo = (ArrayList<Integer>)ar.result;
                    mLceStatus = statusInfo.get(0);
                }
                break;

            case EVENT_CHECK_FOR_NETWORK_AUTOMATIC: {
                onCheckForNetworkSelectionModeAutomatic(msg);
                break;
            }

            case EVENT_GET_USAGE_SETTING_DONE:
                ar = (AsyncResult) msg.obj;
                if (ar.exception == null) {
                    try {
                        mUsageSettingFromModem = ((int[]) ar.result)[0];
                    } catch (NullPointerException | ClassCastException e) {
                        Rlog.e(LOG_TAG, "Invalid response for usage setting " + ar.result);
                        break;
                    }

                    logd("Received mUsageSettingFromModem=" + mUsageSettingFromModem);
                    if (mUsageSettingFromModem != mPreferredUsageSetting) {
                        mCi.setUsageSetting(obtainMessage(EVENT_SET_USAGE_SETTING_DONE),
                                mPreferredUsageSetting);
                    }
                } else {
                    try {
                        CommandException ce = (CommandException) ar.exception;
                        if (ce.getCommandError() == CommandException.Error.REQUEST_NOT_SUPPORTED) {
                            mIsUsageSettingSupported = false;
                        }
                        Rlog.w(LOG_TAG, "Unexpected failure to retrieve usage setting " + ce);
                    } catch (ClassCastException unused) {
                        Rlog.e(LOG_TAG, "Invalid Exception for usage setting " + ar.exception);
                        break; // technically extraneous, but good hygiene
                    }
                }
                break;
            case EVENT_SET_USAGE_SETTING_DONE:
                ar = (AsyncResult) msg.obj;
                if (ar.exception != null) {
                    try {
                        CommandException ce = (CommandException) ar.exception;
                        if (ce.getCommandError() == CommandException.Error.REQUEST_NOT_SUPPORTED) {
                            mIsUsageSettingSupported = false;
                        }
                        Rlog.w(LOG_TAG, "Unexpected failure to set usage setting " + ce);
                    } catch (ClassCastException unused) {
                        Rlog.e(LOG_TAG, "Invalid Exception for usage setting " + ar.exception);
                        break; // technically extraneous, but good hygiene
                    }
                }
                break;
            default:
                throw new RuntimeException("unexpected event not handled");
        }
    }

    public ArrayList<Connection> getHandoverConnection() {
        return null;
    }

    /**
     * Notifies the change of the SRVCC state.
     * @param state the new SRVCC state.
     */
    public void notifySrvccState(@SrvccState int state) {
    }

    public void registerForSilentRedial(Handler h, int what, Object obj) {
    }

    public void unregisterForSilentRedial(Handler h) {
    }

    public void registerForVolteSilentRedial(Handler h, int what, Object obj) {
    }

    public void unregisterForVolteSilentRedial(Handler h) {
    }

    private void handleSrvccStateChanged(int[] ret) {
        Rlog.d(LOG_TAG, "handleSrvccStateChanged");

        ArrayList<Connection> conn = null;
        Phone imsPhone = mImsPhone;
        Call.SrvccState srvccState = Call.SrvccState.NONE;
        if (ret != null && ret.length != 0) {
            int state = ret[0];
            if (imsPhone != null) {
                imsPhone.notifySrvccState(state);
            }
            switch(state) {
                case TelephonyManager.SRVCC_STATE_HANDOVER_STARTED:
                    srvccState = Call.SrvccState.STARTED;
                    if (imsPhone != null) {
                        conn = imsPhone.getHandoverConnection();
                        migrateFrom(imsPhone);
                    } else {
                        Rlog.d(LOG_TAG, "HANDOVER_STARTED: mImsPhone null");
                    }
                    break;
                case TelephonyManager.SRVCC_STATE_HANDOVER_COMPLETED:
                    srvccState = Call.SrvccState.COMPLETED;
                    break;
                case TelephonyManager.SRVCC_STATE_HANDOVER_FAILED:
                case TelephonyManager.SRVCC_STATE_HANDOVER_CANCELED:
                    srvccState = Call.SrvccState.FAILED;
                    break;

                default:
                    //ignore invalid state
                    return;
            }

            getCallTracker().notifySrvccState(srvccState, conn);

            notifySrvccStateChanged(state);
        }
    }

    /**
     * Gets the context for the phone, as set at initialization time.
     */
    @UnsupportedAppUsage
    public Context getContext() {
        return mContext;
    }

    // Will be called when icc changed
    protected abstract void onUpdateIccAvailability();

    /**
     * Disables the DNS check (i.e., allows "0.0.0.0").
     * Useful for lab testing environment.
     * @param b true disables the check, false enables.
     */
    public void disableDnsCheck(boolean b) {
        mDnsCheckDisabled = b;
        SharedPreferences sp = PreferenceManager.getDefaultSharedPreferences(getContext());
        SharedPreferences.Editor editor = sp.edit();
        editor.putBoolean(DNS_SERVER_CHECK_DISABLED_KEY, b);
        editor.apply();
    }

    /**
     * Returns true if the DNS check is currently disabled.
     */
    public boolean isDnsCheckDisabled() {
        return mDnsCheckDisabled;
    }

    /**
     * Register for getting notifications for change in the Call State {@link Call.State}
     * This is called PreciseCallState because the call state is more precise than the
     * {@link PhoneConstants.State} which can be obtained using the {@link PhoneStateListener}
     *
     * Resulting events will have an AsyncResult in <code>Message.obj</code>.
     * AsyncResult.userData will be set to the obj argument here.
     * The <em>h</em> parameter is held only by a weak reference.
     */
    @UnsupportedAppUsage
    public void registerForPreciseCallStateChanged(Handler h, int what, Object obj) {
        checkCorrectThread(h);

        mPreciseCallStateRegistrants.addUnique(h, what, obj);
    }

    /**
     * Unregisters for voice call state change notifications.
     * Extraneous calls are tolerated silently.
     */
    @UnsupportedAppUsage
    public void unregisterForPreciseCallStateChanged(Handler h) {
        mPreciseCallStateRegistrants.remove(h);
    }

    /**
     * Notifies when a Handover happens due to SRVCC or Silent Redial
     */
    public void registerForHandoverStateChanged(Handler h, int what, Object obj) {
        checkCorrectThread(h);
        mHandoverRegistrants.addUnique(h, what, obj);
    }

    /**
     * Unregisters for handover state notifications
     */
    public void unregisterForHandoverStateChanged(Handler h) {
        mHandoverRegistrants.remove(h);
    }

    /**
     * Subclasses of Phone probably want to replace this with a
     * version scoped to their packages
     */
    public void notifyHandoverStateChanged(Connection cn) {
       AsyncResult ar = new AsyncResult(null, cn, null);
       mHandoverRegistrants.notifyRegistrants(ar);
    }

    /**
     * Notifies when a Handover happens due to Silent Redial
     */
    public void registerForRedialConnectionChanged(Handler h, int what, Object obj) {
        checkCorrectThread(h);
        mRedialRegistrants.addUnique(h, what, obj);
    }

    /**
     * Unregisters for redial connection notifications
     */
    public void unregisterForRedialConnectionChanged(Handler h) {
        mRedialRegistrants.remove(h);
    }

    /**
     * Subclasses of Phone probably want to replace this with a
     * version scoped to their packages
     */
    public void notifyRedialConnectionChanged(Connection cn) {
        AsyncResult ar = new AsyncResult(null, cn, null);
        mRedialRegistrants.notifyRegistrants(ar);
    }

    protected void setIsInEmergencyCall() {
    }

    /**
     * Notify the phone that an SMS has been sent. This will be used determine if the SMS was sent
     * to an emergency address.
     * @param destinationAddress the address that the SMS was sent to.
     */
    public void notifySmsSent(String destinationAddress) {
        TelephonyManager m = (TelephonyManager) getContext().getSystemService(
                Context.TELEPHONY_SERVICE);
        if (m != null && m.isEmergencyNumber(destinationAddress)) {
            mLocalLog.log("Emergency SMS detected, recording time.");
            mTimeLastEmergencySmsSentMs = SystemClock.elapsedRealtime();
        }
    }

    /**
     * Determine if the Phone has recently sent an emergency SMS and is still in the interval of
     * time defined by a carrier that we may need to do perform special actions, for example
     * override user setting for location so the carrier can find the user's location for emergency
     * services.
     *
     * @return true if the device is in emergency SMS mode, false otherwise.
     */
    public boolean isInEmergencySmsMode() {
        long lastSmsTimeMs = mTimeLastEmergencySmsSentMs;
        if (lastSmsTimeMs == EMERGENCY_SMS_NO_TIME_RECORDED) {
            // an emergency SMS hasn't been sent since the last check.
            return false;
        }
        CarrierConfigManager configManager = (CarrierConfigManager)
                getContext().getSystemService(Context.CARRIER_CONFIG_SERVICE);
        PersistableBundle b = configManager.getConfigForSubId(getSubId());
        if (b == null) {
            // default for KEY_EMERGENCY_SMS_MODE_TIMER_MS_INT is 0 and CarrierConfig isn't
            // available, so return false.
            return false;
        }
        int eSmsTimerMs = b.getInt(CarrierConfigManager.KEY_EMERGENCY_SMS_MODE_TIMER_MS_INT, 0);
        if (eSmsTimerMs == 0) {
            // We do not support this feature for this carrier.
            return false;
        }
        if (eSmsTimerMs > EMERGENCY_SMS_TIMER_MAX_MS) {
            eSmsTimerMs = EMERGENCY_SMS_TIMER_MAX_MS;
        }
        boolean isInEmergencySmsMode = SystemClock.elapsedRealtime()
                <= (lastSmsTimeMs + eSmsTimerMs);
        if (!isInEmergencySmsMode) {
            // Shortcut this next time so we do not have to waste time if another emergency SMS
            // hasn't been sent since the last query.
            mTimeLastEmergencySmsSentMs = EMERGENCY_SMS_NO_TIME_RECORDED;
        } else {
            mLocalLog.log("isInEmergencySmsMode: queried while eSMS mode is active.");
        }
        return isInEmergencySmsMode;
    }

    public void migrateUssdFrom(Phone from, String num, ResultReceiver wrappedCallback)
            throws UnsupportedOperationException {
        try {
            notifyMigrateUssd(num, wrappedCallback);
            migrate(mMmiRegistrants, from.mMmiRegistrants);
        } catch (UnsupportedOperationException e) {
            Rlog.e(LOG_TAG, "Error: " + e);
            throw e;
        }
    }

    protected void migrateFrom(Phone from) {
        migrate(mHandoverRegistrants, from.mHandoverRegistrants);
        migrate(mPreciseCallStateRegistrants, from.mPreciseCallStateRegistrants);
        migrate(mNewRingingConnectionRegistrants, from.mNewRingingConnectionRegistrants);
        migrate(mIncomingRingRegistrants, from.mIncomingRingRegistrants);
        migrate(mDisconnectRegistrants, from.mDisconnectRegistrants);
        migrate(mServiceStateRegistrants, from.mServiceStateRegistrants);
        migrate(mMmiCompleteRegistrants, from.mMmiCompleteRegistrants);
        migrate(mMmiRegistrants, from.mMmiRegistrants);
        migrate(mUnknownConnectionRegistrants, from.mUnknownConnectionRegistrants);
        migrate(mSuppServiceFailedRegistrants, from.mSuppServiceFailedRegistrants);
        migrate(mCellInfoRegistrants, from.mCellInfoRegistrants);
        migrate(mRedialRegistrants, from.mRedialRegistrants);
        // The emergency state of IMS phone will be cleared in ImsPhone#notifySrvccState after
        // receive SRVCC completed
        if (from.isInEmergencyCall()) {
            setIsInEmergencyCall();
        }
        setEcmCanceledForEmergency(from.isEcmCanceledForEmergency());
    }

    protected void migrate(RegistrantList to, RegistrantList from) {
        if (from == null) {
            // May be null in some cases, such as testing.
            return;
        }
        from.removeCleared();
        for (int i = 0, n = from.size(); i < n; i++) {
            Registrant r = (Registrant) from.get(i);
            Message msg = r.messageForRegistrant();
            // Since CallManager has already registered with both CS and IMS phones,
            // the migrate should happen only for those registrants which are not
            // registered with CallManager.Hence the below check is needed to add
            // only those registrants to the registrant list which are not
            // coming from the CallManager.
            if (msg != null) {
                if (msg.obj == CallManager.getInstance().getRegistrantIdentifier()) {
                    continue;
                } else {
                    to.add((Registrant) from.get(i));
                }
            } else {
                Rlog.d(LOG_TAG, "msg is null");
            }
        }
    }

    /**
     * Notifies when a previously untracked non-ringing/waiting connection has appeared.
     * This is likely due to some other entity (eg, SIM card application) initiating a call.
     */
    @UnsupportedAppUsage
    public void registerForUnknownConnection(Handler h, int what, Object obj) {
        checkCorrectThread(h);

        mUnknownConnectionRegistrants.addUnique(h, what, obj);
    }

    /**
     * Unregisters for unknown connection notifications.
     */
    @UnsupportedAppUsage
    public void unregisterForUnknownConnection(Handler h) {
        mUnknownConnectionRegistrants.remove(h);
    }

    /**
     * Notifies when a new ringing or waiting connection has appeared.<p>
     *
     *  Messages received from this:
     *  Message.obj will be an AsyncResult
     *  AsyncResult.userObj = obj
     *  AsyncResult.result = a Connection. <p>
     *  Please check Connection.isRinging() to make sure the Connection
     *  has not dropped since this message was posted.
     *  If Connection.isRinging() is true, then
     *   Connection.getCall() == Phone.getRingingCall()
     */
    @UnsupportedAppUsage
    public void registerForNewRingingConnection(
            Handler h, int what, Object obj) {
        checkCorrectThread(h);

        mNewRingingConnectionRegistrants.addUnique(h, what, obj);
    }

    /**
     * Unregisters for new ringing connection notification.
     * Extraneous calls are tolerated silently
     */
    @UnsupportedAppUsage
    public void unregisterForNewRingingConnection(Handler h) {
        mNewRingingConnectionRegistrants.remove(h);
    }

    /**
     * Notifies when phone's video capabilities changes <p>
     *
     *  Messages received from this:
     *  Message.obj will be an AsyncResult
     *  AsyncResult.userObj = obj
     *  AsyncResult.result = true if phone supports video calling <p>
     */
    public void registerForVideoCapabilityChanged(
            Handler h, int what, Object obj) {
        checkCorrectThread(h);

        mVideoCapabilityChangedRegistrants.addUnique(h, what, obj);

        // Notify any registrants of the cached video capability as soon as they register.
        notifyForVideoCapabilityChanged(mIsVideoCapable);
    }

    /**
     * Unregisters for video capability changed notification.
     * Extraneous calls are tolerated silently
     */
    public void unregisterForVideoCapabilityChanged(Handler h) {
        mVideoCapabilityChangedRegistrants.remove(h);
    }

    /**
     * Register for notifications when a sInCall VoicePrivacy is enabled
     *
     * @param h Handler that receives the notification message.
     * @param what User-defined message code.
     * @param obj User object.
     */
    public void registerForInCallVoicePrivacyOn(Handler h, int what, Object obj){
        mCi.registerForInCallVoicePrivacyOn(h, what, obj);
    }

    /**
     * Unegister for notifications when a sInCall VoicePrivacy is enabled
     *
     * @param h Handler to be removed from the registrant list.
     */
    public void unregisterForInCallVoicePrivacyOn(Handler h){
        mCi.unregisterForInCallVoicePrivacyOn(h);
    }

    /**
     * Register for notifications when a sInCall VoicePrivacy is disabled
     *
     * @param h Handler that receives the notification message.
     * @param what User-defined message code.
     * @param obj User object.
     */
    public void registerForInCallVoicePrivacyOff(Handler h, int what, Object obj){
        mCi.registerForInCallVoicePrivacyOff(h, what, obj);
    }

    /**
     * Unregister for notifications when a sInCall VoicePrivacy is disabled
     *
     * @param h Handler to be removed from the registrant list.
     */
    public void unregisterForInCallVoicePrivacyOff(Handler h){
        mCi.unregisterForInCallVoicePrivacyOff(h);
    }

    /**
     * Notifies when an incoming call rings.<p>
     *
     *  Messages received from this:
     *  Message.obj will be an AsyncResult
     *  AsyncResult.userObj = obj
     *  AsyncResult.result = a Connection. <p>
     */
    @UnsupportedAppUsage
    public void registerForIncomingRing(
            Handler h, int what, Object obj) {
        checkCorrectThread(h);

        mIncomingRingRegistrants.addUnique(h, what, obj);
    }

    /**
     * Unregisters for ring notification.
     * Extraneous calls are tolerated silently
     */
    @UnsupportedAppUsage
    public void unregisterForIncomingRing(Handler h) {
        mIncomingRingRegistrants.remove(h);
    }

    /**
     * Notifies when a voice connection has disconnected, either due to local
     * or remote hangup or error.
     *
     *  Messages received from this will have the following members:<p>
     *  <ul><li>Message.obj will be an AsyncResult</li>
     *  <li>AsyncResult.userObj = obj</li>
     *  <li>AsyncResult.result = a Connection object that is
     *  no longer connected.</li></ul>
     */
    @UnsupportedAppUsage
    public void registerForDisconnect(Handler h, int what, Object obj) {
        checkCorrectThread(h);

        mDisconnectRegistrants.addUnique(h, what, obj);
    }

    /**
     * Unregisters for voice disconnection notification.
     * Extraneous calls are tolerated silently
     */
    @UnsupportedAppUsage
    public void unregisterForDisconnect(Handler h) {
        mDisconnectRegistrants.remove(h);
    }

    /**
     * Register for notifications when a supplementary service attempt fails.
     * Message.obj will contain an AsyncResult.
     *
     * @param h Handler that receives the notification message.
     * @param what User-defined message code.
     * @param obj User object.
     */
    public void registerForSuppServiceFailed(Handler h, int what, Object obj) {
        checkCorrectThread(h);

        mSuppServiceFailedRegistrants.addUnique(h, what, obj);
    }

    /**
     * Unregister for notifications when a supplementary service attempt fails.
     * Extraneous calls are tolerated silently
     *
     * @param h Handler to be removed from the registrant list.
     */
    public void unregisterForSuppServiceFailed(Handler h) {
        mSuppServiceFailedRegistrants.remove(h);
    }

    /**
     * Register for notifications of initiation of a new MMI code request.
     * MMI codes for GSM are discussed in 3GPP TS 22.030.<p>
     *
     * Example: If Phone.dial is called with "*#31#", then the app will
     * be notified here.<p>
     *
     * The returned <code>Message.obj</code> will contain an AsyncResult.
     *
     * <code>obj.result</code> will be an "MmiCode" object.
     */
    @UnsupportedAppUsage
    public void registerForMmiInitiate(Handler h, int what, Object obj) {
        checkCorrectThread(h);

        mMmiRegistrants.addUnique(h, what, obj);
    }

    /**
     * Unregisters for new MMI initiate notification.
     * Extraneous calls are tolerated silently
     */
    @UnsupportedAppUsage
    public void unregisterForMmiInitiate(Handler h) {
        mMmiRegistrants.remove(h);
    }

    /**
     * Register for notifications that an MMI request has completed
     * its network activity and is in its final state. This may mean a state
     * of COMPLETE, FAILED, or CANCELLED.
     *
     * <code>Message.obj</code> will contain an AsyncResult.
     * <code>obj.result</code> will be an "MmiCode" object
     */
    @UnsupportedAppUsage
    public void registerForMmiComplete(Handler h, int what, Object obj) {
        checkCorrectThread(h);

        mMmiCompleteRegistrants.addUnique(h, what, obj);
    }

    /**
     * Unregisters for MMI complete notification.
     * Extraneous calls are tolerated silently
     */
    @UnsupportedAppUsage
    public void unregisterForMmiComplete(Handler h) {
        checkCorrectThread(h);

        mMmiCompleteRegistrants.remove(h);
    }

    /**
     * Registration point for Sim records loaded
     * @param h handler to notify
     * @param what what code of message when delivered
     * @param obj placed in Message.obj
     */
    @UnsupportedAppUsage
    public void registerForSimRecordsLoaded(Handler h, int what, Object obj) {
    }

    /**
     * Unregister for notifications for Sim records loaded
     * @param h Handler to be removed from the registrant list.
     */
    @UnsupportedAppUsage
    public void unregisterForSimRecordsLoaded(Handler h) {
    }

    /**
     * Register for TTY mode change notifications from the network.
     * Message.obj will contain an AsyncResult.
     * AsyncResult.result will be an Integer containing new mode.
     *
     * @param h Handler that receives the notification message.
     * @param what User-defined message code.
     * @param obj User object.
     */
    public void registerForTtyModeReceived(Handler h, int what, Object obj) {
    }

    /**
     * Unregisters for TTY mode change notifications.
     * Extraneous calls are tolerated silently
     *
     * @param h Handler to be removed from the registrant list.
     */
    public void unregisterForTtyModeReceived(Handler h) {
    }

    /**
     * Switches network selection mode to "automatic", re-scanning and
     * re-selecting a network if appropriate.
     *
     * @param response The message to dispatch when the network selection
     * is complete.
     *
     * @see #selectNetworkManually(OperatorInfo, boolean, android.os.Message)
     */
    @UnsupportedAppUsage
    public void setNetworkSelectionModeAutomatic(Message response) {
        Rlog.d(LOG_TAG, "setNetworkSelectionModeAutomatic, querying current mode");
        // we don't want to do this unecesarily - it acutally causes
        // the radio to repeate network selection and is costly
        // first check if we're already in automatic mode
        Message msg = obtainMessage(EVENT_CHECK_FOR_NETWORK_AUTOMATIC);
        msg.obj = response;
        mCi.getNetworkSelectionMode(msg);
    }

    private void onCheckForNetworkSelectionModeAutomatic(Message fromRil) {
        AsyncResult ar = (AsyncResult)fromRil.obj;
        Message response = (Message)ar.userObj;
        boolean doAutomatic = true;
        if (ar.exception == null && ar.result != null) {
            try {
                int[] modes = (int[])ar.result;
                if (modes[0] == 0) {
                    // already confirmed to be in automatic mode - don't resend
                    doAutomatic = false;
                }
            } catch (Exception e) {
                // send the setting on error
            }
        }

        // wrap the response message in our own message along with
        // an empty string (to indicate automatic selection) for the
        // operator's id.
        NetworkSelectMessage nsm = new NetworkSelectMessage();
        nsm.message = response;
        nsm.operatorNumeric = "";
        nsm.operatorAlphaLong = "";
        nsm.operatorAlphaShort = "";

        if (doAutomatic) {
            Message msg = obtainMessage(EVENT_SET_NETWORK_AUTOMATIC_COMPLETE, nsm);
            mCi.setNetworkSelectionModeAutomatic(msg);
        } else {
            Rlog.d(LOG_TAG, "setNetworkSelectionModeAutomatic - already auto, ignoring");
            // let the calling application know that the we are ignoring automatic mode switch.
            if (nsm.message != null) {
                nsm.message.arg1 = ALREADY_IN_AUTO_SELECTION;
            }

            ar.userObj = nsm;
            handleSetSelectNetwork(ar);
        }

        updateSavedNetworkOperator(nsm);
    }

    /**
     * Query the radio for the current network selection mode.
     *
     * Return values:
     *     0 - automatic.
     *     1 - manual.
     */
    public void getNetworkSelectionMode(Message message) {
        mCi.getNetworkSelectionMode(message);
    }

    public List<ClientRequestStats> getClientRequestStats() {
        return mCi.getClientRequestStats();
    }

    /**
     * Manually selects a network. <code>response</code> is
     * dispatched when this is complete.  <code>response.obj</code> will be
     * an AsyncResult, and <code>response.obj.exception</code> will be non-null
     * on failure.
     *
     * @see #setNetworkSelectionModeAutomatic(Message)
     */
    @UnsupportedAppUsage
    public void selectNetworkManually(OperatorInfo network, boolean persistSelection,
            Message response) {
        // wrap the response message in our own message along with
        // the operator's id.
        NetworkSelectMessage nsm = new NetworkSelectMessage();
        nsm.message = response;
        nsm.operatorNumeric = network.getOperatorNumeric();
        nsm.operatorAlphaLong = network.getOperatorAlphaLong();
        nsm.operatorAlphaShort = network.getOperatorAlphaShort();

        Message msg = obtainMessage(EVENT_SET_NETWORK_MANUAL_COMPLETE, nsm);
        mCi.setNetworkSelectionModeManual(network, msg);
        if (persistSelection) {
            updateSavedNetworkOperator(nsm);
        } else {
            clearSavedNetworkSelection();
            updateManualNetworkSelection(nsm);
        }
    }

    /**
     * Registration point for emergency call/callback mode start. Message.obj is AsyncResult and
     * Message.obj.result will be Integer indicating start of call by value 1 or end of call by
     * value 0
     * @param h handler to notify
     * @param what what code of message when delivered
     * @param obj placed in Message.obj.userObj
     */
    public void registerForEmergencyCallToggle(Handler h, int what, Object obj) {
        Registrant r = new Registrant(h, what, obj);
        mEmergencyCallToggledRegistrants.add(r);
    }

    public void unregisterForEmergencyCallToggle(Handler h) {
        mEmergencyCallToggledRegistrants.remove(h);
    }

    public void updateSavedNetworkOperator(NetworkSelectMessage nsm) {
        int subId = getSubId();
        if (SubscriptionController.getInstance().isActiveSubId(subId)) {
            // open the shared preferences editor, and write the value.
            // nsm.operatorNumeric is "" if we're in automatic.selection.
            SharedPreferences sp = PreferenceManager.getDefaultSharedPreferences(getContext());
            SharedPreferences.Editor editor = sp.edit();
            editor.putString(NETWORK_SELECTION_KEY + subId, nsm.operatorNumeric);
            editor.putString(NETWORK_SELECTION_NAME_KEY + subId, nsm.operatorAlphaLong);
            editor.putString(NETWORK_SELECTION_SHORT_KEY + subId, nsm.operatorAlphaShort);

            // commit and log the result.
            if (!editor.commit()) {
                Rlog.e(LOG_TAG, "failed to commit network selection preference");
            }
        } else {
            Rlog.e(LOG_TAG, "Cannot update network selection preference due to invalid subId " +
                    subId);
        }
    }

    /**
     * Update non-perisited manual network selection.
     *
     * @param nsm PLMN info of the selected network
     */
    protected void updateManualNetworkSelection(NetworkSelectMessage nsm)  {
        Rlog.e(LOG_TAG, "updateManualNetworkSelection() should be overridden");
    }

    /**
     * Used to track the settings upon completion of the network change.
     */
    public void handleSetSelectNetwork(AsyncResult ar) {
        // look for our wrapper within the asyncresult, skip the rest if it
        // is null.
        if (!(ar.userObj instanceof NetworkSelectMessage)) {
            Rlog.e(LOG_TAG, "unexpected result from user object.");
            return;
        }

        NetworkSelectMessage nsm = (NetworkSelectMessage) ar.userObj;

        // found the object, now we send off the message we had originally
        // attached to the request.
        if (nsm.message != null) {
            AsyncResult.forMessage(nsm.message, ar.result, ar.exception);
            nsm.message.sendToTarget();
        }
    }

    /**
     * Method to retrieve the saved operator from the Shared Preferences
     */
    @NonNull
    public OperatorInfo getSavedNetworkSelection() {
        // open the shared preferences and search with our key.
        SharedPreferences sp = PreferenceManager.getDefaultSharedPreferences(getContext());
        String numeric = sp.getString(NETWORK_SELECTION_KEY + getSubId(), "");
        String name = sp.getString(NETWORK_SELECTION_NAME_KEY + getSubId(), "");
        String shrt = sp.getString(NETWORK_SELECTION_SHORT_KEY + getSubId(), "");
        return new OperatorInfo(name, shrt, numeric);
    }

    /**
     * Clears the saved network selection.
     */
    private void clearSavedNetworkSelection() {
        // open the shared preferences and search with our key.
        PreferenceManager.getDefaultSharedPreferences(getContext()).edit().
                remove(NETWORK_SELECTION_KEY + getSubId()).
                remove(NETWORK_SELECTION_NAME_KEY + getSubId()).
                remove(NETWORK_SELECTION_SHORT_KEY + getSubId()).commit();
    }

    /**
     * Method to restore the previously saved operator id, or reset to
     * automatic selection, all depending upon the value in the shared
     * preferences.
     */
    private void restoreSavedNetworkSelection(Message response) {
        // retrieve the operator
        OperatorInfo networkSelection = getSavedNetworkSelection();

        // set to auto if the id is empty, otherwise select the network.
        if (networkSelection == null || TextUtils.isEmpty(networkSelection.getOperatorNumeric())) {
            setNetworkSelectionModeAutomatic(response);
        } else {
            selectNetworkManually(networkSelection, true, response);
        }
    }

    /**
     * Saves CLIR setting so that we can re-apply it as necessary
     * (in case the RIL resets it across reboots).
     */
    public void saveClirSetting(int commandInterfaceCLIRMode) {
        // Open the shared preferences editor, and write the value.
        SharedPreferences sp = PreferenceManager.getDefaultSharedPreferences(getContext());
        SharedPreferences.Editor editor = sp.edit();
        editor.putInt(CLIR_KEY + getSubId(), commandInterfaceCLIRMode);
        Rlog.i(LOG_TAG, "saveClirSetting: " + CLIR_KEY + getSubId() + "="
                + commandInterfaceCLIRMode);

        // Commit and log the result.
        if (!editor.commit()) {
            Rlog.e(LOG_TAG, "Failed to commit CLIR preference");
        }
    }

    /**
     * For unit tests; don't send notifications to "Phone"
     * mailbox registrants if true.
     */
    private void setUnitTestMode(boolean f) {
        mUnitTestMode = f;
    }

    /**
     * @return true If unit test mode is enabled
     */
    public boolean getUnitTestMode() {
        return mUnitTestMode;
    }

    /**
     * To be invoked when a voice call Connection disconnects.
     *
     * Subclasses of Phone probably want to replace this with a
     * version scoped to their packages
     */
    protected void notifyDisconnectP(Connection cn) {
        AsyncResult ar = new AsyncResult(null, cn, null);
        mDisconnectRegistrants.notifyRegistrants(ar);
    }

    /**
     * Register for ServiceState changed.
     * Message.obj will contain an AsyncResult.
     * AsyncResult.result will be a ServiceState instance
     */
    @UnsupportedAppUsage
    public void registerForServiceStateChanged(
            Handler h, int what, Object obj) {
        mServiceStateRegistrants.add(h, what, obj);
    }

    /**
     * Unregisters for ServiceStateChange notification.
     * Extraneous calls are tolerated silently
     */
    @UnsupportedAppUsage
    public void unregisterForServiceStateChanged(Handler h) {
        mServiceStateRegistrants.remove(h);
    }

    /**
     * Notifies when out-band ringback tone is needed.<p>
     *
     *  Messages received from this:
     *  Message.obj will be an AsyncResult
     *  AsyncResult.userObj = obj
     *  AsyncResult.result = boolean, true to start play ringback tone
     *                       and false to stop. <p>
     */
    @UnsupportedAppUsage
    public void registerForRingbackTone(Handler h, int what, Object obj) {
        mCi.registerForRingbackTone(h, what, obj);
    }

    /**
     * Unregisters for ringback tone notification.
     */
    @UnsupportedAppUsage
    public void unregisterForRingbackTone(Handler h) {
        mCi.unregisterForRingbackTone(h);
    }

    /**
     * Notifies when out-band on-hold tone is needed.<p>
     *
     *  Messages received from this:
     *  Message.obj will be an AsyncResult
     *  AsyncResult.userObj = obj
     *  AsyncResult.result = boolean, true to start play on-hold tone
     *                       and false to stop. <p>
     */
    public void registerForOnHoldTone(Handler h, int what, Object obj) {
    }

    /**
     * Unregisters for on-hold tone notification.
     */
    public void unregisterForOnHoldTone(Handler h) {
    }

    /**
     * Registers the handler to reset the uplink mute state to get
     * uplink audio.
     */
    public void registerForResendIncallMute(Handler h, int what, Object obj) {
        mCi.registerForResendIncallMute(h, what, obj);
    }

    /**
     * Unregisters for resend incall mute notifications.
     */
    public void unregisterForResendIncallMute(Handler h) {
        mCi.unregisterForResendIncallMute(h);
    }

    /**
     * Registers for CellInfo changed.
     * Message.obj will contain an AsyncResult.
     * AsyncResult.result will be a List<CellInfo> instance
     */
    public void registerForCellInfo(
            Handler h, int what, Object obj) {
        mCellInfoRegistrants.add(h, what, obj);
    }

    /**
     * Unregisters for CellInfo notification.
     * Extraneous calls are tolerated silently
     */
    public void unregisterForCellInfo(Handler h) {
        mCellInfoRegistrants.remove(h);
    }

    /**
     * Enables or disables echo suppression.
     */
    public void setEchoSuppressionEnabled() {
        // no need for regular phone
    }

    /**
     * Subclasses of Phone probably want to replace this with a
     * version scoped to their packages
     */
    protected void notifyServiceStateChangedP(ServiceState ss) {
        AsyncResult ar = new AsyncResult(null, new ServiceState(ss), null);
        mServiceStateRegistrants.notifyRegistrants(ar);

        mNotifier.notifyServiceState(this);
    }

    /**
     * Version of notifyServiceStateChangedP which allows us to specify the subId. This is used when
     * we send out a final ServiceState update when a phone's subId becomes invalid.
     */
    protected void notifyServiceStateChangedPForSubId(ServiceState ss, int subId) {
        AsyncResult ar = new AsyncResult(null, ss, null);
        mServiceStateRegistrants.notifyRegistrants(ar);

        mNotifier.notifyServiceStateForSubId(this, ss, subId);
    }

    /**
     * If this is a simulated phone interface, returns a SimulatedRadioControl.
     * @return SimulatedRadioControl if this is a simulated interface;
     * otherwise, null.
     */
    public SimulatedRadioControl getSimulatedRadioControl() {
        return mSimulatedRadioControl;
    }

    /**
     * Verifies the current thread is the same as the thread originally
     * used in the initialization of this instance. Throws RuntimeException
     * if not.
     *
     * @exception RuntimeException if the current thread is not
     * the thread that originally obtained this Phone instance.
     */
    private void checkCorrectThread(Handler h) {
        if (h.getLooper() != mLooper) {
            throw new RuntimeException(
                    "com.android.internal.telephony.Phone must be used from within one thread");
        }
    }

    /**
     * Set the properties by matching the carrier string in
     * a string-array resource
     */
    @Nullable Locale getLocaleFromCarrierProperties() {
        String carrier = SystemProperties.get("ro.carrier");

        if (null == carrier || 0 == carrier.length() || "unknown".equals(carrier)) {
            return null;
        }

        CharSequence[] carrierLocales = mContext.getResources().getTextArray(
                R.array.carrier_properties);

        for (int i = 0; i < carrierLocales.length; i+=3) {
            String c = carrierLocales[i].toString();
            if (carrier.equals(c)) {
                return Locale.forLanguageTag(carrierLocales[i + 1].toString().replace('_', '-'));
            }
        }

        return null;
    }

    /**
     * Get current coarse-grained voice call state.
     * Use {@link #registerForPreciseCallStateChanged(Handler, int, Object)
     * registerForPreciseCallStateChanged()} for change notification. <p>
     * If the phone has an active call and call waiting occurs,
     * then the phone state is RINGING not OFFHOOK
     * <strong>Note:</strong>
     * This registration point provides notification of finer-grained
     * changes.<p>
     */
    @UnsupportedAppUsage
    public abstract PhoneConstants.State getState();

    /**
     * Retrieves the IccFileHandler of the Phone instance
     */
    @UnsupportedAppUsage(maxTargetSdk = Build.VERSION_CODES.R, trackingBug = 170729553)
    public IccFileHandler getIccFileHandler(){
        UiccCardApplication uiccApplication = mUiccApplication.get();
        IccFileHandler fh;

        if (uiccApplication == null) {
            Rlog.d(LOG_TAG, "getIccFileHandler: uiccApplication == null, return null");
            fh = null;
        } else {
            fh = uiccApplication.getIccFileHandler();
        }

        Rlog.d(LOG_TAG, "getIccFileHandler: fh=" + fh);
        return fh;
    }

    /*
     * Retrieves the Handler of the Phone instance
     */
    public Handler getHandler() {
        return this;
    }

    /**
     * Update the phone object if the voice radio technology has changed
     *
     * @param voiceRadioTech The new voice radio technology
     */
    public void updatePhoneObject(int voiceRadioTech) {
    }

    /**
    * Retrieves the ServiceStateTracker of the phone instance.
    */
    @UnsupportedAppUsage(maxTargetSdk = Build.VERSION_CODES.R, trackingBug = 170729553)
    public ServiceStateTracker getServiceStateTracker() {
        return null;
    }

    /**
     * Override to merge into {@link #getServiceState} when telecom has registered a SIM call
     * manager that supports over-the-top SIM-based calling (e.g. carrier-provided wi-fi calling
     * implementation).
     *
     * @param hasService Whether or not the SIM call manager currently provides over-the-top voice
     */
    public void setVoiceServiceStateOverride(boolean hasService) {}

    /**
     * Check whether the radio is off for thermal reason.
     *
     * @return {@code true} only if thermal mitigation is one of the reason for which radio is off.
     */
    public boolean isRadioOffForThermalMitigation() {
        ServiceStateTracker sst = getServiceStateTracker();
        return sst != null && sst.getRadioPowerOffReasons()
                .contains(TelephonyManager.RADIO_POWER_REASON_THERMAL);
    }

    /**
     * Retrieves the EmergencyNumberTracker of the phone instance.
     */
    public EmergencyNumberTracker getEmergencyNumberTracker() {
        return null;
    }

    /**
    * Get call tracker
    */
    @UnsupportedAppUsage(maxTargetSdk = Build.VERSION_CODES.R, trackingBug = 170729553)
    public CallTracker getCallTracker() {
        return null;
    }

    /**
     * @return The instance of access networks manager.
     */
    public AccessNetworksManager getAccessNetworksManager() {
        return null;
    }

    /**
     * Retrieves the DeviceStateMonitor of the phone instance.
     */
    public DeviceStateMonitor getDeviceStateMonitor() {
        return null;
    }

    /**
     * Retrieves the DisplayInfoController of the phone instance.
     */
    public DisplayInfoController getDisplayInfoController() {
        return null;
    }

    /**
     * Retrieves the SignalStrengthController of the phone instance.
     */
    public SignalStrengthController getSignalStrengthController() {
        Log.wtf(LOG_TAG, "getSignalStrengthController return null.");
        return null;
    }

    /**
     * Update voice activation state
     */
    public void setVoiceActivationState(int state) {
        mSimActivationTracker.setVoiceActivationState(state);
    }
    /**
     * Update data activation state
     */
    public void setDataActivationState(int state) {
        mSimActivationTracker.setDataActivationState(state);
    }

    /**
     * Returns voice activation state
     */
    public int getVoiceActivationState() {
        return mSimActivationTracker.getVoiceActivationState();
    }
    /**
     * Returns data activation state
     */
    public int getDataActivationState() {
        return mSimActivationTracker.getDataActivationState();
    }

    /**
     * Update voice mail count related fields and notify listeners
     */
    public void updateVoiceMail() {
        Rlog.e(LOG_TAG, "updateVoiceMail() should be overridden");
    }

    public AppType getCurrentUiccAppType() {
        UiccCardApplication currentApp = mUiccApplication.get();
        if (currentApp != null) {
            return currentApp.getType();
        }
        return AppType.APPTYPE_UNKNOWN;
    }

    /**
     * Returns the ICC card interface for this phone, or null
     * if not applicable to underlying technology.
     */
    @UnsupportedAppUsage
    public IccCard getIccCard() {
        return null;
        //throw new Exception("getIccCard Shouldn't be called from Phone");
    }

    /**
     * Retrieves the serial number of the ICC, if applicable. Returns only the decimal digits before
     * the first hex digit in the ICC ID.
     */
    @UnsupportedAppUsage
    public String getIccSerialNumber() {
        IccRecords r = mIccRecords.get();
        return (r != null) ? r.getIccId() : null;
    }

    /**
     * Retrieves the full serial number of the ICC (including hex digits), if applicable.
     */
    public String getFullIccSerialNumber() {
        IccRecords r = mIccRecords.get();
        return (r != null) ? r.getFullIccId() : null;
    }

    /**
     * Returns SIM record load state. Use
     * <code>getSimCard().registerForReady()</code> for change notification.
     *
     * @return true if records from the SIM have been loaded and are
     * available (if applicable). If not applicable to the underlying
     * technology, returns true as well.
     */
    public boolean getIccRecordsLoaded() {
        IccRecords r = mIccRecords.get();
        return (r != null) ? r.getRecordsLoaded() : false;
    }

    /** Set the minimum interval for CellInfo requests to the modem */
    public void setCellInfoMinInterval(int interval) {
        getServiceStateTracker().setCellInfoMinInterval(interval);
    }

    /**
     * @return the last known CellInfo
     */
    public List<CellInfo> getAllCellInfo() {
        return getServiceStateTracker().getAllCellInfo();
    }

    /**
     * @param workSource calling WorkSource
     * @param rspMsg the response message containing the cell info
     */
    public void requestCellInfoUpdate(WorkSource workSource, Message rspMsg) {
        getServiceStateTracker().requestAllCellInfo(workSource, rspMsg);
    }

    /**
     * Returns the current CellIdentity if known
     */
    public CellIdentity getCurrentCellIdentity() {
        return getServiceStateTracker().getCellIdentity();
    }

    /**
     * @param workSource calling WorkSource
     * @param rspMsg the response message containing the cell location
     */
    public void getCellIdentity(WorkSource workSource, Message rspMsg) {
        getServiceStateTracker().requestCellIdentity(workSource, rspMsg);
    }

    /**
     * Sets the minimum time in milli-seconds between {@link PhoneStateListener#onCellInfoChanged
     * PhoneStateListener.onCellInfoChanged} will be invoked.
     *
     * The default, 0, means invoke onCellInfoChanged when any of the reported
     * information changes. Setting the value to INT_MAX(0x7fffffff) means never issue
     * A onCellInfoChanged.
     *
     * @param rateInMillis the rate
     * @param workSource calling WorkSource
     */
    public void setCellInfoListRate(int rateInMillis, WorkSource workSource) {
        mCi.setCellInfoListRate(rateInMillis, null, workSource);
    }

    /**
     * Get voice message waiting indicator status. No change notification
     * available on this interface. Use PhoneStateNotifier or similar instead.
     *
     * @return true if there is a voice message waiting
     */
    public boolean getMessageWaitingIndicator() {
        return mVmCount != 0;
    }

    /**
     *  Retrieves manually selected network info.
     */
    public String getManualNetworkSelectionPlmn() {
        return null;
    }


    private int getCallForwardingIndicatorFromSharedPref() {
        int status = IccRecords.CALL_FORWARDING_STATUS_DISABLED;
        int subId = getSubId();
        if (SubscriptionController.getInstance().isActiveSubId(subId)) {
            SharedPreferences sp = PreferenceManager.getDefaultSharedPreferences(mContext);
            status = sp.getInt(CF_STATUS + subId, IccRecords.CALL_FORWARDING_STATUS_UNKNOWN);
            Rlog.d(LOG_TAG, "getCallForwardingIndicatorFromSharedPref: for subId " + subId + "= " +
                    status);
            // Check for old preference if status is UNKNOWN for current subId. This part of the
            // code is needed only when upgrading from M to N.
            if (status == IccRecords.CALL_FORWARDING_STATUS_UNKNOWN) {
                String subscriberId = sp.getString(CF_ID, null);
                if (subscriberId != null) {
                    String currentSubscriberId = getSubscriberId();

                    if (subscriberId.equals(currentSubscriberId)) {
                        // get call forwarding status from preferences
                        status = sp.getInt(CF_STATUS, IccRecords.CALL_FORWARDING_STATUS_DISABLED);
                        setCallForwardingIndicatorInSharedPref(
                                status == IccRecords.CALL_FORWARDING_STATUS_ENABLED ? true : false);
                        Rlog.d(LOG_TAG, "getCallForwardingIndicatorFromSharedPref: " + status);
                    } else {
                        Rlog.d(LOG_TAG, "getCallForwardingIndicatorFromSharedPref: returning " +
                                "DISABLED as status for matching subscriberId not found");
                    }

                    // get rid of old preferences.
                    SharedPreferences.Editor editor = sp.edit();
                    editor.remove(CF_ID);
                    editor.remove(CF_STATUS);
                    editor.apply();
                }
            }
        } else {
            Rlog.e(LOG_TAG, "getCallForwardingIndicatorFromSharedPref: invalid subId " + subId);
        }
        return status;
    }

    private void setCallForwardingIndicatorInSharedPref(boolean enable) {
        int status = enable ? IccRecords.CALL_FORWARDING_STATUS_ENABLED :
                IccRecords.CALL_FORWARDING_STATUS_DISABLED;
        int subId = getSubId();
        Rlog.i(LOG_TAG, "setCallForwardingIndicatorInSharedPref: Storing status = " + status +
                " in pref " + CF_STATUS + subId);

        SharedPreferences sp = PreferenceManager.getDefaultSharedPreferences(mContext);
        SharedPreferences.Editor editor = sp.edit();
        editor.putInt(CF_STATUS + subId, status);
        editor.apply();
    }

    public void setVoiceCallForwardingFlag(int line, boolean enable, String number) {
        setCallForwardingIndicatorInSharedPref(enable);
        IccRecords r = getIccRecords();
        if (r != null) {
            r.setVoiceCallForwardingFlag(line, enable, number);
        }
        notifyCallForwardingIndicator();
    }

    /**
     * Set the voice call forwarding flag for GSM/UMTS and the like SIMs
     *
     * @param r to enable/disable
     * @param line to enable/disable
     * @param enable
     * @param number to which CFU is enabled
     */
    public void setVoiceCallForwardingFlag(IccRecords r, int line, boolean enable,
                                              String number) {
        setCallForwardingIndicatorInSharedPref(enable);
        if (r != null) {
            r.setVoiceCallForwardingFlag(line, enable, number);
        }
        notifyCallForwardingIndicator();
    }

    /**
     * Get voice call forwarding indicator status. No change notification
     * available on this interface. Use PhoneStateNotifier or similar instead.
     *
     * @return true if there is a voice call forwarding
     */
    public boolean getCallForwardingIndicator() {
        if (getPhoneType() == PhoneConstants.PHONE_TYPE_CDMA) {
            Rlog.e(LOG_TAG, "getCallForwardingIndicator: not possible in CDMA");
            return false;
        }
        IccRecords r = getIccRecords();
        int callForwardingIndicator = IccRecords.CALL_FORWARDING_STATUS_UNKNOWN;
        if (r != null) {
            callForwardingIndicator = r.getVoiceCallForwardingFlag();
        }
        if (callForwardingIndicator == IccRecords.CALL_FORWARDING_STATUS_UNKNOWN) {
            callForwardingIndicator = getCallForwardingIndicatorFromSharedPref();
        }
        Rlog.v(LOG_TAG, "getCallForwardingIndicator: iccForwardingFlag=" + (r != null
                    ? r.getVoiceCallForwardingFlag() : "null") + ", sharedPrefFlag="
                    + getCallForwardingIndicatorFromSharedPref());
        return ((callForwardingIndicator == IccRecords.CALL_FORWARDING_STATUS_ENABLED) ||
                getVideoCallForwardingPreference());
    }

    /**
     * This method stores the CF_VIDEO flag in preferences
     * @param enabled
     */
    public void setVideoCallForwardingPreference(boolean enabled) {
        Rlog.d(LOG_TAG, "Set video call forwarding info to preferences enabled = " + enabled
                + "subId = " + getSubId());
        SharedPreferences sp = PreferenceManager.getDefaultSharedPreferences(mContext);
        SharedPreferences.Editor edit = sp.edit();
        edit.putBoolean(CF_VIDEO + getSubId(), enabled);
        edit.commit();
    }

    /**
     * This method gets Video Call Forwarding enabled/disabled from preferences
     */
    public boolean getVideoCallForwardingPreference() {
        Rlog.d(LOG_TAG, "Get video call forwarding info from preferences");

        SharedPreferences sp = PreferenceManager.getDefaultSharedPreferences(mContext);
        return sp.getBoolean(CF_VIDEO + getSubId(), false);
    }

    public CarrierSignalAgent getCarrierSignalAgent() {
        return mCarrierSignalAgent;
    }

    public CarrierActionAgent getCarrierActionAgent() {
        return mCarrierActionAgent;
    }

    /**
     * Query the CDMA roaming preference setting.
     *
     * @param response is callback message to report one of TelephonyManager#CDMA_ROAMING_MODE_*
     */
    public void queryCdmaRoamingPreference(Message response) {
        mCi.queryCdmaRoamingPreference(response);
    }

    /**
     * Get the CDMA subscription mode setting.
     *
     * @param response is callback message to report one of TelephonyManager#CDMA_SUBSCRIPTION_*
     */
    public void queryCdmaSubscriptionMode(Message response) {
        mCi.getCdmaSubscriptionSource(response);
    }

    /**
     * Get current signal strength. No change notification available on this
     * interface. Use <code>PhoneStateNotifier</code> or an equivalent.
     * An ASU is 0-31 or -1 if unknown (for GSM, dBm = -113 - 2 * asu).
     * The following special values are defined:</p>
     * <ul><li>0 means "-113 dBm or less".</li>
     * <li>31 means "-51 dBm or greater".</li></ul>
     *
     * @return Current signal strength as SignalStrength
     */
    public SignalStrength getSignalStrength() {
        SignalStrengthController ssc = getSignalStrengthController();
        if (ssc == null) {
            return new SignalStrength();
        } else {
            return ssc.getSignalStrength();
        }
    }

    /**
     * @return true, if the device is in a state where both voice and data
     * are supported simultaneously. This can change based on location or network condition.
     */
    public boolean isConcurrentVoiceAndDataAllowed() {
        ServiceStateTracker sst = getServiceStateTracker();
        return sst == null ? false : sst.isConcurrentVoiceAndDataAllowed();
    }

    /**
     * Requests to set the CDMA roaming preference
     * @param cdmaRoamingType one of TelephonyManager#CDMA_ROAMING_MODE_*
     * @param response is callback message
     */
    public void setCdmaRoamingPreference(int cdmaRoamingType, Message response) {
        mCi.setCdmaRoamingPreference(cdmaRoamingType, response);
    }

    /**
     * Requests to set the CDMA subscription mode
     * @param cdmaSubscriptionType one of TelephonyManager#CDMA_SUBSCRIPTION_*
     * @param response is callback message
     */
    public void setCdmaSubscriptionMode(int cdmaSubscriptionType, Message response) {
        mCi.setCdmaSubscriptionSource(cdmaSubscriptionType, response);
    }

    /**
     * Get the effective allowed network types on the device.
     *
     * @return effective network type
     */
    public @TelephonyManager.NetworkTypeBitMask long getEffectiveAllowedNetworkTypes() {
        long allowedNetworkTypes = TelephonyManager.getAllNetworkTypesBitmask();
        synchronized (mAllowedNetworkTypesForReasons) {
            for (long networkTypes : mAllowedNetworkTypesForReasons.values()) {
                allowedNetworkTypes = allowedNetworkTypes & networkTypes;
            }
        }
        if (!mIsCarrierNrSupported) {
            allowedNetworkTypes &= ~TelephonyManager.NETWORK_TYPE_BITMASK_NR;
        }
        if (m2gAdminUpdater.isCellular2gDisabled()) {
            logd("SubId " + getSubId()
                    + " disabling 2g in getEffectiveAllowedNetworkTypes according to admin user "
                    + "restriction");
            allowedNetworkTypes &= ~TelephonyManager.NETWORK_CLASS_BITMASK_2G;
        }
        logd("SubId" + getSubId() + ",getEffectiveAllowedNetworkTypes: "
                + TelephonyManager.convertNetworkTypeBitmaskToString(allowedNetworkTypes));
        return allowedNetworkTypes;
    }

    /**
     * Notify the latest allowed network types changed.
     */
    public void notifyAllowedNetworkTypesChanged(
            @TelephonyManager.AllowedNetworkTypesReason int reason) {
        logd("SubId" + getSubId() + ",notifyAllowedNetworkTypesChanged: reason: " + reason
                + " value:" + TelephonyManager.convertNetworkTypeBitmaskToString(
                getAllowedNetworkTypes(reason)));
        mNotifier.notifyAllowedNetworkTypesChanged(this, reason, getAllowedNetworkTypes(reason));
    }

    /**
     * Is E-UTRA-NR Dual Connectivity enabled
     */
    public void isNrDualConnectivityEnabled(Message message, WorkSource workSource) {
        mCi.isNrDualConnectivityEnabled(message, workSource);
    }

    /**
     * Enable/Disable E-UTRA-NR Dual Connectivity
     * @param nrDualConnectivityState expected NR dual connectivity state
     * This can be passed following states
     * <ol>
     * <li>Enable NR dual connectivity {@link TelephonyManager#NR_DUAL_CONNECTIVITY_ENABLE}
     * <li>Disable NR dual connectivity {@link TelephonyManager#NR_DUAL_CONNECTIVITY_DISABLE}
     * <li>Disable NR dual connectivity and force secondary cell to be released
     * {@link TelephonyManager#NR_DUAL_CONNECTIVITY_DISABLE_IMMEDIATE}
     * </ol>
     */
    public void setNrDualConnectivityState(
            @TelephonyManager.NrDualConnectivityState int nrDualConnectivityState,
            Message message, WorkSource workSource) {
        mCi.setNrDualConnectivityState(nrDualConnectivityState, message, workSource);
    }

    /**
     * Get the allowed network types for a certain reason.
     * @param reason reason to configure allowed network types
     * @return the allowed network types.
     */
    public @TelephonyManager.NetworkTypeBitMask long getAllowedNetworkTypes(
            @TelephonyManager.AllowedNetworkTypesReason int reason) {
        long allowedNetworkTypes;
        long defaultAllowedNetworkTypes = RadioAccessFamily.getRafFromNetworkType(
                RILConstants.PREFERRED_NETWORK_MODE);

        if (!TelephonyManager.isValidAllowedNetworkTypesReason(reason)) {
            throw new IllegalArgumentException("AllowedNetworkTypes NumberFormat exception");
        }

        synchronized (mAllowedNetworkTypesForReasons) {
            allowedNetworkTypes = mAllowedNetworkTypesForReasons.getOrDefault(
                    reason,
                    defaultAllowedNetworkTypes);
        }
        if (!mIsCarrierNrSupported
                && reason == TelephonyManager.ALLOWED_NETWORK_TYPES_REASON_CARRIER) {
            allowedNetworkTypes = updateAllowedNetworkTypeForCarrierWithCarrierConfig();
        }
        logd("SubId" + getSubId() + ",get allowed network types "
                + convertAllowedNetworkTypeMapIndexToDbName(reason)
                + ": value = " + TelephonyManager.convertNetworkTypeBitmaskToString(
                allowedNetworkTypes));
        return allowedNetworkTypes;
    }

    /**
     * Loads the allowed network type from subscription database.
     */
    public void loadAllowedNetworksFromSubscriptionDatabase() {
        String result = null;
        if (isSubscriptionManagerServiceEnabled()) {
            SubscriptionInfoInternal subInfo = mSubscriptionManagerService
                    .getSubscriptionInfoInternal(getSubId());
            if (subInfo != null) {
                result = subInfo.getAllowedNetworkTypesForReasons();
            }
        } else {
            // Try to load ALLOWED_NETWORK_TYPES from SIMINFO.
            if (SubscriptionController.getInstance() == null) {
                return;
            }

            result = SubscriptionController.getInstance().getSubscriptionProperty(
                    getSubId(),
                    SubscriptionManager.ALLOWED_NETWORK_TYPES);
        }

        // After fw load network type from DB, do unlock if subId is valid.
        mIsAllowedNetworkTypesLoadedFromDb = SubscriptionManager.isValidSubscriptionId(
                getSubId());

        if (TextUtils.isEmpty(result)) {
            return;
        }

        logd("SubId" + getSubId() + ",load allowed network types : value = " + result);
        Map<Integer, Long> oldAllowedNetworkTypes = new HashMap<>(mAllowedNetworkTypesForReasons);
        mAllowedNetworkTypesForReasons.clear();
        try {
            // Format: "REASON=VALUE,REASON2=VALUE2"
            for (String pair : result.trim().split(",")) {
                String[] networkTypesValues = (pair.trim().toLowerCase(Locale.ROOT)).split("=");
                if (networkTypesValues.length != 2) {
                    Rlog.e(LOG_TAG, "Invalid ALLOWED_NETWORK_TYPES from DB, value = " + pair);
                    continue;
                }
                int key = convertAllowedNetworkTypeDbNameToMapIndex(networkTypesValues[0]);
                long value = Long.parseLong(networkTypesValues[1]);
                if (TelephonyManager.isValidAllowedNetworkTypesReason(key)
                        && value != INVALID_ALLOWED_NETWORK_TYPES) {
                    synchronized (mAllowedNetworkTypesForReasons) {
                        mAllowedNetworkTypesForReasons.put(key, value);
                    }
                    if (!oldAllowedNetworkTypes.containsKey(key)
                            || oldAllowedNetworkTypes.get(key) != value) {
                        if (oldAllowedNetworkTypes.containsKey(key)) {
                            oldAllowedNetworkTypes.remove(key);
                        }
                        notifyAllowedNetworkTypesChanged(key);
                    }
                }
            }
        } catch (NumberFormatException e) {
            Rlog.e(LOG_TAG, "allowedNetworkTypes NumberFormat exception" + e);
        }

        for (int key : oldAllowedNetworkTypes.keySet()) {
            notifyAllowedNetworkTypesChanged(key);
        }
    }

    private int convertAllowedNetworkTypeDbNameToMapIndex(String name) {
        switch (name) {
            case ALLOWED_NETWORK_TYPES_TEXT_USER:
                return TelephonyManager.ALLOWED_NETWORK_TYPES_REASON_USER;
            case ALLOWED_NETWORK_TYPES_TEXT_POWER:
                return TelephonyManager.ALLOWED_NETWORK_TYPES_REASON_POWER;
            case ALLOWED_NETWORK_TYPES_TEXT_CARRIER:
                return TelephonyManager.ALLOWED_NETWORK_TYPES_REASON_CARRIER;
            case ALLOWED_NETWORK_TYPES_TEXT_ENABLE_2G:
                return TelephonyManager.ALLOWED_NETWORK_TYPES_REASON_ENABLE_2G;
            default:
                return INVALID_ALLOWED_NETWORK_TYPES;
        }
    }

    private String convertAllowedNetworkTypeMapIndexToDbName(
            @TelephonyManager.AllowedNetworkTypesReason int reason) {
        switch (reason) {
            case TelephonyManager.ALLOWED_NETWORK_TYPES_REASON_USER:
                return ALLOWED_NETWORK_TYPES_TEXT_USER;
            case TelephonyManager.ALLOWED_NETWORK_TYPES_REASON_POWER:
                return ALLOWED_NETWORK_TYPES_TEXT_POWER;
            case TelephonyManager.ALLOWED_NETWORK_TYPES_REASON_CARRIER:
                return ALLOWED_NETWORK_TYPES_TEXT_CARRIER;
            case TelephonyManager.ALLOWED_NETWORK_TYPES_REASON_ENABLE_2G:
                return ALLOWED_NETWORK_TYPES_TEXT_ENABLE_2G;
            default:
                throw new IllegalArgumentException(
                        "No DB name conversion available for allowed network type reason: " + reason
                                + ". Did you forget to add an ALLOWED_NETWORK_TYPE_TEXT entry for"
                                + " a new reason?");
        }
    }

    private @TelephonyManager.NetworkTypeBitMask long
            updateAllowedNetworkTypeForCarrierWithCarrierConfig() {
        long defaultAllowedNetworkTypes = RadioAccessFamily.getRafFromNetworkType(
                RILConstants.PREFERRED_NETWORK_MODE);
        long allowedNetworkTypes;
        synchronized (mAllowedNetworkTypesForReasons) {
            allowedNetworkTypes = mAllowedNetworkTypesForReasons.getOrDefault(
                    TelephonyManager.ALLOWED_NETWORK_TYPES_REASON_CARRIER,
                    defaultAllowedNetworkTypes);
        }
        if (mIsCarrierNrSupported) {
            return allowedNetworkTypes;
        }
        allowedNetworkTypes = allowedNetworkTypes & ~TelephonyManager.NETWORK_TYPE_BITMASK_NR;

        logd("Allowed network types for 'carrier' reason is changed by carrier config = "
                + TelephonyManager.convertNetworkTypeBitmaskToString(allowedNetworkTypes));
        return allowedNetworkTypes;
    }

    /**
     * Requests to set the allowed network types for a specific reason
     *
     * @param reason reason to configure allowed network type
     * @param networkTypes one of the network types
     * @param response callback Message
     */
    public void setAllowedNetworkTypes(@TelephonyManager.AllowedNetworkTypesReason int reason,
            @TelephonyManager.NetworkTypeBitMask long networkTypes, @Nullable Message response) {
        int subId = getSubId();
        if (!TelephonyManager.isValidAllowedNetworkTypesReason(reason)) {
            loge("setAllowedNetworkTypes: Invalid allowed network type reason: " + reason);
            if (response != null) {
                AsyncResult.forMessage(response, null,
                        new CommandException(CommandException.Error.INVALID_ARGUMENTS));
                response.sendToTarget();
            }
            return;
        }
        if (!SubscriptionManager.isUsableSubscriptionId(subId)
                || !mIsAllowedNetworkTypesLoadedFromDb) {
            loge("setAllowedNetworkTypes: no sim or network type is not loaded. SubscriptionId: "
                    + subId + ", isNetworkTypeLoaded" + mIsAllowedNetworkTypesLoadedFromDb);
            if (response != null) {
                AsyncResult.forMessage(response, null,
                        new CommandException(CommandException.Error.MISSING_RESOURCE));
                response.sendToTarget();
            }
            return;
        }
        String mapAsString = "";
        synchronized (mAllowedNetworkTypesForReasons) {
            mAllowedNetworkTypesForReasons.put(reason, networkTypes);
            mapAsString = mAllowedNetworkTypesForReasons.keySet().stream()
                    .map(key -> convertAllowedNetworkTypeMapIndexToDbName(key) + "="
                            + mAllowedNetworkTypesForReasons.get(key))
                    .collect(Collectors.joining(","));
        }
        SubscriptionManager.setSubscriptionProperty(subId,
                SubscriptionManager.ALLOWED_NETWORK_TYPES,
                mapAsString);
        logd("setAllowedNetworkTypes: SubId" + subId + ",setAllowedNetworkTypes " + mapAsString);

        updateAllowedNetworkTypes(response);
        notifyAllowedNetworkTypesChanged(reason);
    }

    public void updateAllowedNetworkTypes(Message response) {
        int modemRaf = getRadioAccessFamily();
        if (modemRaf == RadioAccessFamily.RAF_UNKNOWN) {
            Rlog.d(LOG_TAG, "setPreferredNetworkType: Abort, unknown RAF: "
                    + modemRaf);
            if (response != null) {
                CommandException ex;
                ex = new CommandException(CommandException.Error.GENERIC_FAILURE);
                AsyncResult.forMessage(response, null, ex);
                response.sendToTarget();
            }
            return;
        }

        int filteredRaf = (int) (modemRaf & getEffectiveAllowedNetworkTypes());

        logd("setAllowedNetworkTypes: modemRafBitMask = " + modemRaf
                + " ,modemRaf = " + TelephonyManager.convertNetworkTypeBitmaskToString(modemRaf)
                + " ,filteredRafBitMask = " + filteredRaf
                + " ,filteredRaf = " + TelephonyManager.convertNetworkTypeBitmaskToString(
                filteredRaf));
        mCi.setAllowedNetworkTypesBitmap(filteredRaf, response);
        mPreferredNetworkTypeRegistrants.notifyRegistrants();
    }

    /**
     * Query the allowed network types bitmask setting
     *
     * @param response is callback message to report network types bitmask
     */
    public void getAllowedNetworkTypesBitmask(Message response) {
        mCi.getAllowedNetworkTypesBitmap(response);
    }

    /**
     * Register for preferred network type changes
     *
     * @param h Handler that receives the notification message.
     * @param what User-defined message code.
     * @param obj User object.
     */
    public void registerForPreferredNetworkTypeChanged(Handler h, int what, Object obj) {
        checkCorrectThread(h);
        mPreferredNetworkTypeRegistrants.addUnique(h, what, obj);
    }

    /**
     * Unregister for preferred network type changes.
     *
     * @param h Handler that should be unregistered.
     */
    public void unregisterForPreferredNetworkTypeChanged(Handler h) {
        mPreferredNetworkTypeRegistrants.remove(h);
    }

    /**
     * Get the cached value of the preferred network type setting
     */
    public int getCachedAllowedNetworkTypesBitmask() {
        if (mCi != null && mCi instanceof BaseCommands) {
            return ((BaseCommands) mCi).mAllowedNetworkTypesBitmask;
        } else {
            return RadioAccessFamily.getRafFromNetworkType(RILConstants.PREFERRED_NETWORK_MODE);
        }
    }

    /**
     * Gets the default SMSC address.
     *
     * @param result Callback message contains the SMSC address.
     */
    @UnsupportedAppUsage
    public void getSmscAddress(Message result) {
        mCi.getSmscAddress(result);
    }

    /**
     * Sets the default SMSC address.
     *
     * @param address new SMSC address
     * @param result Callback message is empty on completion
     */
    @UnsupportedAppUsage
    public void setSmscAddress(String address, Message result) {
        mCi.setSmscAddress(address, result);
    }

    /**
     * setTTYMode
     * sets a TTY mode option.
     * @param ttyMode is a one of the following:
     * - {@link com.android.internal.telephony.Phone#TTY_MODE_OFF}
     * - {@link com.android.internal.telephony.Phone#TTY_MODE_FULL}
     * - {@link com.android.internal.telephony.Phone#TTY_MODE_HCO}
     * - {@link com.android.internal.telephony.Phone#TTY_MODE_VCO}
     * @param onComplete a callback message when the action is completed
     */
    public void setTTYMode(int ttyMode, Message onComplete) {
        mCi.setTTYMode(ttyMode, onComplete);
    }

    /**
     * setUiTTYMode
     * sets a TTY mode option.
     * @param ttyMode is a one of the following:
     * - {@link com.android.internal.telephony.Phone#TTY_MODE_OFF}
     * - {@link com.android.internal.telephony.Phone#TTY_MODE_FULL}
     * - {@link com.android.internal.telephony.Phone#TTY_MODE_HCO}
     * - {@link com.android.internal.telephony.Phone#TTY_MODE_VCO}
     * @param onComplete a callback message when the action is completed
     */
    public void setUiTTYMode(int uiTtyMode, Message onComplete) {
        Rlog.d(LOG_TAG, "unexpected setUiTTYMode method call");
    }

    /**
     * queryTTYMode
     * query the status of the TTY mode
     *
     * @param onComplete a callback message when the action is completed.
     */
    public void queryTTYMode(Message onComplete) {
        mCi.queryTTYMode(onComplete);
    }

    /**
     * Enable or disable enhanced Voice Privacy (VP). If enhanced VP is
     * disabled, normal VP is enabled.
     *
     * @param enable whether true or false to enable or disable.
     * @param onComplete a callback message when the action is completed.
     */
    public void enableEnhancedVoicePrivacy(boolean enable, Message onComplete) {
    }

    /**
     * Get the currently set Voice Privacy (VP) mode.
     *
     * @param onComplete a callback message when the action is completed.
     */
    public void getEnhancedVoicePrivacy(Message onComplete) {
    }

    /**
     * Assign a specified band for RF configuration.
     *
     * @param bandMode one of BM_*_BAND
     * @param response is callback message
     */
    public void setBandMode(int bandMode, Message response) {
        mCi.setBandMode(bandMode, response);
    }

    /**
     * Query the list of band mode supported by RF.
     *
     * @param response is callback message
     *        ((AsyncResult)response.obj).result  is an int[] where int[0] is
     *        the size of the array and the rest of each element representing
     *        one available BM_*_BAND
     */
    public void queryAvailableBandMode(Message response) {
        mCi.queryAvailableBandMode(response);
    }

    /**
     * Invokes RIL_REQUEST_OEM_HOOK_RAW on RIL implementation.
     *
     * @param data The data for the request.
     * @param response <strong>On success</strong>,
     * (byte[])(((AsyncResult)response.obj).result)
     * <strong>On failure</strong>,
     * (((AsyncResult)response.obj).result) == null and
     * (((AsyncResult)response.obj).exception) being an instance of
     * com.android.internal.telephony.gsm.CommandException
     *
     * @see #invokeOemRilRequestRaw(byte[], android.os.Message)
     * @deprecated OEM needs a vendor-extension hal and their apps should use that instead
     */
    @UnsupportedAppUsage
    @Deprecated
    public void invokeOemRilRequestRaw(byte[] data, Message response) {
        mCi.invokeOemRilRequestRaw(data, response);
    }

    /**
     * Invokes RIL_REQUEST_OEM_HOOK_Strings on RIL implementation.
     *
     * @param strings The strings to make available as the request data.
     * @param response <strong>On success</strong>, "response" bytes is
     * made available as:
     * (String[])(((AsyncResult)response.obj).result).
     * <strong>On failure</strong>,
     * (((AsyncResult)response.obj).result) == null and
     * (((AsyncResult)response.obj).exception) being an instance of
     * com.android.internal.telephony.gsm.CommandException
     *
     * @see #invokeOemRilRequestStrings(java.lang.String[], android.os.Message)
     * @deprecated OEM needs a vendor-extension hal and their apps should use that instead
     */
    @UnsupportedAppUsage
    @Deprecated
    public void invokeOemRilRequestStrings(String[] strings, Message response) {
        mCi.invokeOemRilRequestStrings(strings, response);
    }

    /**
     * Read one of the NV items defined in {@link RadioNVItems} / {@code ril_nv_items.h}.
     * Used for device configuration by some CDMA operators.
     *
     * @param itemID the ID of the item to read
     * @param response callback message with the String response in the obj field
     * @param workSource calling WorkSource
     */
    public void nvReadItem(int itemID, Message response, WorkSource workSource) {
        mCi.nvReadItem(itemID, response, workSource);
    }

    /**
     * Write one of the NV items defined in {@link RadioNVItems} / {@code ril_nv_items.h}.
     * Used for device configuration by some CDMA operators.
     *
     * @param itemID the ID of the item to read
     * @param itemValue the value to write, as a String
     * @param response Callback message.
     * @param workSource calling WorkSource
     */
    public void nvWriteItem(int itemID, String itemValue, Message response,
            WorkSource workSource) {
        mCi.nvWriteItem(itemID, itemValue, response, workSource);
    }

    /**
     * Update the CDMA Preferred Roaming List (PRL) in the radio NV storage.
     * Used for device configuration by some CDMA operators.
     *
     * @param preferredRoamingList byte array containing the new PRL
     * @param response Callback message.
     */
    public void nvWriteCdmaPrl(byte[] preferredRoamingList, Message response) {
        mCi.nvWriteCdmaPrl(preferredRoamingList, response);
    }

    /**
     * Perform the radio modem reboot. The radio will be taken offline. Used for device
     * configuration by some CDMA operators.
     * TODO: reuse nvResetConfig for now, should move to separate HAL API.
     *
     * @param response Callback message.
     */
    public void rebootModem(Message response) {
        mCi.nvResetConfig(1 /* 1: reload NV reset, trigger a modem reboot */, response);
    }

    /**
     * Perform the modem configuration reset. Used for device configuration by some CDMA operators.
     * TODO: reuse nvResetConfig for now, should move to separate HAL API.
     *
     * @param response Callback message.
     */
    public void resetModemConfig(Message response) {
        mCi.nvResetConfig(3 /* factory NV reset */, response);
    }

    /**
     * Perform modem configuration erase. Used for network reset
     *
     * @param response Callback message.
     */
    public void eraseModemConfig(Message response) {
        mCi.nvResetConfig(2 /* erase NV */, response);
    }

    /**
     * Erase data saved in the SharedPreference. Used for network reset
     *
     */
    public boolean eraseDataInSharedPreferences() {
        SharedPreferences sp = PreferenceManager.getDefaultSharedPreferences(getContext());
        SharedPreferences.Editor editor = sp.edit();
        Rlog.d(LOG_TAG, "Erase all data saved in SharedPreferences");
        editor.clear();
        return editor.commit();
    }

    public void setSystemSelectionChannels(List<RadioAccessSpecifier> specifiers,
            Message response) {
        mCi.setSystemSelectionChannels(specifiers, response);
    }

    /**
     * Get which bands the modem's background scan is acting on.
     *
     * @param response Callback message.
     */
    public void getSystemSelectionChannels(Message response) {
        mCi.getSystemSelectionChannels(response);
    }

    public void notifyDataActivity() {
        mNotifier.notifyDataActivity(this);
    }

    private void notifyMessageWaitingIndicator() {
        // Do not notify voice mail waiting if device doesn't support voice
        if (!mIsVoiceCapable)
            return;

        // This function is added to send the notification to DefaultPhoneNotifier.
        mNotifier.notifyMessageWaitingChanged(this);
    }

    /** Send notification with an updated PreciseDataConnectionState to a single data connection */
    public void notifyDataConnection(PreciseDataConnectionState state) {
        mNotifier.notifyDataConnection(this, state);
    }

    @UnsupportedAppUsage(maxTargetSdk = Build.VERSION_CODES.R, trackingBug = 170729553)
    public void notifyOtaspChanged(int otaspMode) {
        mOtaspRegistrants.notifyRegistrants(new AsyncResult(null, otaspMode, null));
    }

    public void notifyVoiceActivationStateChanged(int state) {
        mNotifier.notifyVoiceActivationStateChanged(this, state);
    }

    public void notifyDataActivationStateChanged(int state) {
        mNotifier.notifyDataActivationStateChanged(this, state);
    }

    public void notifyUserMobileDataStateChanged(boolean state) {
        mNotifier.notifyUserMobileDataStateChanged(this, state);
    }

    /** Send notification that display info has changed. */
    public void notifyDisplayInfoChanged(TelephonyDisplayInfo telephonyDisplayInfo) {
        mNotifier.notifyDisplayInfoChanged(this, telephonyDisplayInfo);
    }

    public void notifySignalStrength() {
        mNotifier.notifySignalStrength(this);
    }

    public PhoneConstants.DataState getDataConnectionState(String apnType) {
        return PhoneConstants.DataState.DISCONNECTED;
    }

    /** Default implementation to get the PreciseDataConnectionState */
    public @Nullable PreciseDataConnectionState getPreciseDataConnectionState(String apnType) {
        return null;
    }

    public void notifyCellInfo(List<CellInfo> cellInfo) {
        AsyncResult ar = new AsyncResult(null, cellInfo, null);
        mCellInfoRegistrants.notifyRegistrants(ar);

        mNotifier.notifyCellInfo(this, cellInfo);
    }

    protected void notifyMigrateUssd(String num, ResultReceiver wrappedCallback)
            throws UnsupportedOperationException {
        // notifyMigrateUssd shall be overriden by GsmCdmaPhone
        throw new UnsupportedOperationException("notifyMigrateUssd: not supported");
    }

    /**
     * Registration point for PhysicalChannelConfig change.
     * @param h handler to notify
     * @param what what code of message when delivered
     * @param obj placed in Message.obj.userObj
     */
    public void registerForPhysicalChannelConfig(Handler h, int what, Object obj) {
        checkCorrectThread(h);
        Registrant registrant = new Registrant(h, what, obj);
        mPhysicalChannelConfigRegistrants.add(registrant);
        // notify first
        List<PhysicalChannelConfig> physicalChannelConfigs = getPhysicalChannelConfigList();
        if (physicalChannelConfigs != null) {
            registrant.notifyRegistrant(new AsyncResult(null, physicalChannelConfigs, null));
        }
    }

    public void unregisterForPhysicalChannelConfig(Handler h) {
        mPhysicalChannelConfigRegistrants.remove(h);
    }

    /** Notify {@link PhysicalChannelConfig} changes. */
    public void notifyPhysicalChannelConfig(List<PhysicalChannelConfig> configs) {
        mPhysicalChannelConfigRegistrants.notifyRegistrants(new AsyncResult(null, configs, null));
        mNotifier.notifyPhysicalChannelConfig(this, configs);
    }

    public List<PhysicalChannelConfig> getPhysicalChannelConfigList() {
        return null;
    }

    /**
     * Notify listeners that SRVCC state has changed.
     */
    public void notifySrvccStateChanged(int state) {
        mNotifier.notifySrvccStateChanged(this, state);
    }

    /** Notify the {@link EmergencyNumber} changes. */
    public void notifyEmergencyNumberList() {
        mNotifier.notifyEmergencyNumberList(this);
    }

    /** Notify the outgoing Sms {@link EmergencyNumber} changes. */
    public void notifyOutgoingEmergencySms(EmergencyNumber emergencyNumber) {
        mNotifier.notifyOutgoingEmergencySms(this, emergencyNumber);
    }

    /** Notify the data enabled changes. */
    public void notifyDataEnabled(boolean enabled,
            @TelephonyManager.DataEnabledReason int reason) {
        mNotifier.notifyDataEnabled(this, enabled, reason);
    }

    /** Notify link capacity estimate has changed. */
    public void notifyLinkCapacityEstimateChanged(
            List<LinkCapacityEstimate> linkCapacityEstimateList) {
        mNotifier.notifyLinkCapacityEstimateChanged(this, linkCapacityEstimateList);
    }

    /**
     * @return true if a mobile originating emergency call is active
     */
    public boolean isInEmergencyCall() {
        return false;
    }

    // This property is used to handle phone process crashes, and is the same for CDMA and IMS
    // phones
    protected static boolean getInEcmMode() {
        if (DomainSelectionResolver.getInstance().isDomainSelectionSupported()) {
            return EmergencyStateTracker.getInstance().isInEcm();
        }
        return TelephonyProperties.in_ecm_mode().orElse(false);
    }

    public boolean isInEcm() {
<<<<<<< HEAD
        return EcbmHandler.getInstance().isInEcm();
=======
        if (DomainSelectionResolver.getInstance().isDomainSelectionSupported()) {
            return EmergencyStateTracker.getInstance().isInEcm();
        }
        return mIsPhoneInEcmState;
>>>>>>> 69fadba7
    }

    public boolean isInImsEcm() {
        return false;
    }

    public boolean isInCdmaEcm() {
        if (DomainSelectionResolver.getInstance().isDomainSelectionSupported()) {
            return EmergencyStateTracker.getInstance().isInCdmaEcm();
        }
        return getPhoneType() == PhoneConstants.PHONE_TYPE_CDMA && isInEcm()
                && (mImsPhone == null || !mImsPhone.isInImsEcm());
    }

    /**
     * @return true if this Phone is in an emergency call that caused emergency callback mode to be
     * canceled, false if not.
     */
    public boolean isEcmCanceledForEmergency() {
        return EcbmHandler.getInstance().isEcmCanceledForEmergency();
    }

    /**
     * Set whether or not this Phone has an active emergency call that was placed during emergency
     * callback mode and caused it to be temporarily canceled.
     * @param isCanceled true if an emergency call was placed that caused ECM to be canceled, false
     *                   if it is not in this state.
     */
    public void setEcmCanceledForEmergency(boolean isCanceled) {
        EcbmHandler.getInstance().setEcmCanceledForEmergency(isCanceled);
    }

    @UnsupportedAppUsage(maxTargetSdk = Build.VERSION_CODES.R, trackingBug = 170729553)
    private static int getVideoState(Call call) {
        int videoState = VideoProfile.STATE_AUDIO_ONLY;
        Connection conn = call.getEarliestConnection();
        if (conn != null) {
            videoState = conn.getVideoState();
        }
        return videoState;
    }

    /**
     * Determines if the specified call currently is or was at some point a video call, or if it is
     * a conference call.
     * @param call The call.
     * @return {@code true} if the call is or was a video call or is a conference call,
     *      {@code false} otherwise.
     */
    private boolean isVideoCallOrConference(Call call) {
        if (call.isMultiparty()) {
            return true;
        }

        boolean isDowngradedVideoCall = false;
        if (call instanceof ImsPhoneCall) {
            ImsPhoneCall imsPhoneCall = (ImsPhoneCall) call;
            ImsCall imsCall = imsPhoneCall.getImsCall();
            return imsCall != null && (imsCall.isVideoCall() ||
                    imsCall.wasVideoCall());
        }
        return isDowngradedVideoCall;
    }

    /**
     * @return {@code true} if an IMS video call or IMS conference is present, false otherwise.
     */
    public boolean isImsVideoCallOrConferencePresent() {
        boolean isPresent = false;
        if (mImsPhone != null) {
            isPresent = isVideoCallOrConference(mImsPhone.getForegroundCall()) ||
                    isVideoCallOrConference(mImsPhone.getBackgroundCall()) ||
                    isVideoCallOrConference(mImsPhone.getRingingCall());
        }
        Rlog.d(LOG_TAG, "isImsVideoCallOrConferencePresent: " + isPresent);
        return isPresent;
    }

    /**
     * Return a numerical identifier for the phone radio interface.
     * @return PHONE_TYPE_XXX as defined above.
     */
    @UnsupportedAppUsage
    public abstract int getPhoneType();

    /**
     * Returns unread voicemail count. This count is shown when the  voicemail
     * notification is expanded.<p>
     */
    public int getVoiceMessageCount(){
        return mVmCount;
    }

    /** sets the voice mail count of the phone and notifies listeners. */
    public void setVoiceMessageCount(int countWaiting) {
        mVmCount = countWaiting;
        int subId = getSubId();
        if (SubscriptionController.getInstance().isActiveSubId(subId)) {

            Rlog.d(LOG_TAG, "setVoiceMessageCount: Storing Voice Mail Count = " + countWaiting +
                    " for mVmCountKey = " + VM_COUNT + subId + " in preferences.");

            SharedPreferences sp = PreferenceManager.getDefaultSharedPreferences(mContext);
            SharedPreferences.Editor editor = sp.edit();
            editor.putInt(VM_COUNT + subId, countWaiting);
            editor.apply();
        } else {
            Rlog.e(LOG_TAG, "setVoiceMessageCount in sharedPreference: invalid subId " + subId);
        }
        // store voice mail count in SIM
        IccRecords records = UiccController.getInstance().getIccRecords(
                mPhoneId, UiccController.APP_FAM_3GPP);
        if (records != null) {
            Rlog.d(LOG_TAG, "setVoiceMessageCount: updating SIM Records");
            records.setVoiceMessageWaiting(1, countWaiting);
        } else {
            Rlog.d(LOG_TAG, "setVoiceMessageCount: SIM Records not found");
        }
        // notify listeners of voice mail
        notifyMessageWaitingIndicator();
    }

    /** gets the voice mail count from preferences */
    protected int getStoredVoiceMessageCount() {
        int countVoiceMessages = 0;
        int subId = getSubId();
        if (SubscriptionController.getInstance().isActiveSubId(subId)) {
            int invalidCount = -2;  //-1 is not really invalid. It is used for unknown number of vm
            SharedPreferences sp = PreferenceManager.getDefaultSharedPreferences(mContext);
            int countFromSP = sp.getInt(VM_COUNT + subId, invalidCount);
            if (countFromSP != invalidCount) {
                countVoiceMessages = countFromSP;
                Rlog.d(LOG_TAG, "getStoredVoiceMessageCount: from preference for subId " + subId +
                        "= " + countVoiceMessages);
            } else {
                // Check for old preference if count not found for current subId. This part of the
                // code is needed only when upgrading from M to N.
                String subscriberId = sp.getString(VM_ID, null);
                if (subscriberId != null) {
                    String currentSubscriberId = getSubscriberId();

                    if (currentSubscriberId != null && currentSubscriberId.equals(subscriberId)) {
                        // get voice mail count from preferences
                        countVoiceMessages = sp.getInt(VM_COUNT, 0);
                        setVoiceMessageCount(countVoiceMessages);
                        Rlog.d(LOG_TAG, "getStoredVoiceMessageCount: from preference = " +
                                countVoiceMessages);
                    } else {
                        Rlog.d(LOG_TAG, "getStoredVoiceMessageCount: returning 0 as count for " +
                                "matching subscriberId not found");

                    }
                    // get rid of old preferences.
                    SharedPreferences.Editor editor = sp.edit();
                    editor.remove(VM_ID);
                    editor.remove(VM_COUNT);
                    editor.apply();
                }
            }
        } else {
            Rlog.e(LOG_TAG, "getStoredVoiceMessageCount: invalid subId " + subId);
        }
        return countVoiceMessages;
    }

    /**
     * send secret dialer codes to launch arbitrary activities.
     * an Intent is started with the android_secret_code://<code> URI.
     *
     * @param code stripped version of secret code without *#*# prefix and #*#* suffix
     */
    public void sendDialerSpecialCode(String code) {
        if (!TextUtils.isEmpty(code)) {
            final BroadcastOptions options = BroadcastOptions.makeBasic();
            options.setBackgroundActivityStartsAllowed(true);
            Intent intent = new Intent(TelephonyIntents.SECRET_CODE_ACTION,
                    Uri.parse("android_secret_code://" + code));
            intent.addFlags(Intent.FLAG_RECEIVER_FOREGROUND);
            mContext.sendBroadcast(intent, null, options.toBundle());

            // {@link TelephonyManager.ACTION_SECRET_CODE} will replace {@link
            // TelephonyIntents#SECRET_CODE_ACTION} in the next Android version. Before
            // that both of these two actions will be broadcast.
            Intent secrectCodeIntent = new Intent(TelephonyManager.ACTION_SECRET_CODE,
                    Uri.parse("android_secret_code://" + code));
            secrectCodeIntent.addFlags(Intent.FLAG_RECEIVER_FOREGROUND);
            mContext.sendBroadcast(secrectCodeIntent, null, options.toBundle());
        }
    }

    /**
     * Returns the CDMA ERI icon index to display
     */
    public int getCdmaEriIconIndex() {
        return -1;
    }

    /**
     * Returns the CDMA ERI icon mode,
     * 0 - ON
     * 1 - FLASHING
     */
    public int getCdmaEriIconMode() {
        return -1;
    }

    /**
     * Returns the CDMA ERI text,
     */
    public String getCdmaEriText() {
        return "GSM nw, no ERI";
    }

    /**
     * Retrieves the MIN for CDMA phones.
     */
    public String getCdmaMin() {
        return null;
    }

    /**
     * Check if subscription data has been assigned to mMin
     *
     * return true if MIN info is ready; false otherwise.
     */
    public boolean isMinInfoReady() {
        return false;
    }

    /**
     *  Retrieves PRL Version for CDMA phones
     */
    public String getCdmaPrlVersion(){
        return null;
    }

    /**
     * @return {@code true} if data is suspended.
     */
    public boolean isDataSuspended() {
        return false;
    }

    /**
     * send burst DTMF tone, it can send the string as single character or multiple character
     * ignore if there is no active call or not valid digits string.
     * Valid digit means only includes characters ISO-LATIN characters 0-9, *, #
     * The difference between sendDtmf and sendBurstDtmf is sendDtmf only sends one character,
     * this api can send single character and multiple character, also, this api has response
     * back to caller.
     *
     * @param dtmfString is string representing the dialing digit(s) in the active call
     * @param on the DTMF ON length in milliseconds, or 0 for default
     * @param off the DTMF OFF length in milliseconds, or 0 for default
     * @param onComplete is the callback message when the action is processed by BP
     *
     */
    public void sendBurstDtmf(String dtmfString, int on, int off, Message onComplete) {
    }

    /**
     * Sets an event to be fired when the telephony system processes
     * a post-dial character on an outgoing call.<p>
     *
     * Messages of type <code>what</code> will be sent to <code>h</code>.
     * The <code>obj</code> field of these Message's will be instances of
     * <code>AsyncResult</code>. <code>Message.obj.result</code> will be
     * a Connection object.<p>
     *
     * Message.arg1 will be the post dial character being processed,
     * or 0 ('\0') if end of string.<p>
     *
     * If Connection.getPostDialState() == WAIT,
     * the application must call
     * {@link com.android.internal.telephony.Connection#proceedAfterWaitChar()
     * Connection.proceedAfterWaitChar()} or
     * {@link com.android.internal.telephony.Connection#cancelPostDial()
     * Connection.cancelPostDial()}
     * for the telephony system to continue playing the post-dial
     * DTMF sequence.<p>
     *
     * If Connection.getPostDialState() == WILD,
     * the application must call
     * {@link com.android.internal.telephony.Connection#proceedAfterWildChar
     * Connection.proceedAfterWildChar()}
     * or
     * {@link com.android.internal.telephony.Connection#cancelPostDial()
     * Connection.cancelPostDial()}
     * for the telephony system to continue playing the
     * post-dial DTMF sequence.<p>
     *
     * Only one post dial character handler may be set. <p>
     * Calling this method with "h" equal to null unsets this handler.<p>
     */
    @UnsupportedAppUsage
    public void setOnPostDialCharacter(Handler h, int what, Object obj) {
        mPostDialHandler = new Registrant(h, what, obj);
    }

    public Registrant getPostDialHandler() {
        return mPostDialHandler;
    }

    /**
     * request to exit emergency call back mode
     * the caller should use setOnECMModeExitResponse
     * to receive the emergency callback mode exit response
     */
    @UnsupportedAppUsage
    public void exitEmergencyCallbackMode() {
    }

    /**
     * Register for notifications when CDMA OTA Provision status change
     *
     * @param h Handler that receives the notification message.
     * @param what User-defined message code.
     * @param obj User object.
     */
    public void registerForCdmaOtaStatusChange(Handler h, int what, Object obj) {
    }

    /**
     * Unregister for notifications when CDMA OTA Provision status change
     * @param h Handler to be removed from the registrant list.
     */
    public void unregisterForCdmaOtaStatusChange(Handler h) {
    }

    /**
     * Registration point for subscription info ready
     * @param h handler to notify
     * @param what what code of message when delivered
     * @param obj placed in Message.obj
     */
    public void registerForSubscriptionInfoReady(Handler h, int what, Object obj) {
    }

    /**
     * Unregister for notifications for subscription info
     * @param h Handler to be removed from the registrant list.
     */
    public void unregisterForSubscriptionInfoReady(Handler h) {
    }

    /**
     * Returns true if OTA Service Provisioning needs to be performed.
     */
    @UnsupportedAppUsage(maxTargetSdk = Build.VERSION_CODES.R, trackingBug = 170729553)
    public boolean needsOtaServiceProvisioning() {
        return false;
    }

    /**
     * this decides if the dial number is OTA(Over the air provision) number or not
     * @param dialStr is string representing the dialing digit(s)
     * @return  true means the dialStr is OTA number, and false means the dialStr is not OTA number
     */
    public  boolean isOtaSpNumber(String dialStr) {
        return false;
    }

    /**
     * Register for notifications when OTA Service Provisioning mode has changed.
     *
     * <p>The mode is integer. {@link TelephonyManager#OTASP_UNKNOWN}
     * means the value is currently unknown and the system should wait until
     * {@link TelephonyManager#OTASP_NEEDED} or {@link TelephonyManager#OTASP_NOT_NEEDED} is
     * received before making the decision to perform OTASP or not.
     *
     * @param h Handler that receives the notification message.
     * @param what User-defined message code.
     * @param obj User object.
     */
    public void registerForOtaspChange(Handler h, int what, Object obj) {
        checkCorrectThread(h);
        mOtaspRegistrants.addUnique(h, what, obj);
        // notify first
        new Registrant(h, what, obj).notifyRegistrant(new AsyncResult(null, getOtasp(), null));
    }

    /**
     * Unegister for notifications when OTA Service Provisioning mode has changed.
     * @param h Handler to be removed from the registrant list.
     */
    public void unregisterForOtaspChange(Handler h) {
        mOtaspRegistrants.remove(h);
    }

    /**
     * Returns the current OTA Service Provisioning mode.
     *
     * @see registerForOtaspChange
     */
    public int getOtasp() {
        return TelephonyManager.OTASP_UNKNOWN;
    }

    /**
     * Register for notifications when CDMA call waiting comes
     *
     * @param h Handler that receives the notification message.
     * @param what User-defined message code.
     * @param obj User object.
     */
    public void registerForCallWaiting(Handler h, int what, Object obj){
    }

    /**
     * Unegister for notifications when CDMA Call waiting comes
     * @param h Handler to be removed from the registrant list.
     */
    public void unregisterForCallWaiting(Handler h){
    }

    /**
     * Registration point for Ecm timer reset
     * @param h handler to notify
     * @param what user-defined message code
     * @param obj placed in Message.obj
     */
    @UnsupportedAppUsage
    public void registerForEcmTimerReset(Handler h, int what, Object obj) {
    }

    /**
     * Unregister for notification for Ecm timer reset
     * @param h Handler to be removed from the registrant list.
     */
    @UnsupportedAppUsage
    public void unregisterForEcmTimerReset(Handler h) {
    }

    /**
     * Register for signal information notifications from the network.
     * Message.obj will contain an AsyncResult.
     * AsyncResult.result will be a SuppServiceNotification instance.
     *
     * @param h Handler that receives the notification message.
     * @param what User-defined message code.
     * @param obj User object.
     */
    public void registerForSignalInfo(Handler h, int what, Object obj) {
        mCi.registerForSignalInfo(h, what, obj);
    }

    /**
     * Unregisters for signal information notifications.
     * Extraneous calls are tolerated silently
     *
     * @param h Handler to be removed from the registrant list.
     */
    public void unregisterForSignalInfo(Handler h) {
        mCi.unregisterForSignalInfo(h);
    }

    /**
     * Register for display information notifications from the network.
     * Message.obj will contain an AsyncResult.
     * AsyncResult.result will be a SuppServiceNotification instance.
     *
     * @param h Handler that receives the notification message.
     * @param what User-defined message code.
     * @param obj User object.
     */
    public void registerForDisplayInfo(Handler h, int what, Object obj) {
        mCi.registerForDisplayInfo(h, what, obj);
    }

    /**
     * Unregisters for display information notifications.
     * Extraneous calls are tolerated silently
     *
     * @param h Handler to be removed from the registrant list.
     */
    public void unregisterForDisplayInfo(Handler h) {
         mCi.unregisterForDisplayInfo(h);
    }

    /**
     * Register for CDMA number information record notification from the network.
     * Message.obj will contain an AsyncResult.
     * AsyncResult.result will be a CdmaInformationRecords.CdmaNumberInfoRec
     * instance.
     *
     * @param h Handler that receives the notification message.
     * @param what User-defined message code.
     * @param obj User object.
     */
    public void registerForNumberInfo(Handler h, int what, Object obj) {
        mCi.registerForNumberInfo(h, what, obj);
    }

    /**
     * Unregisters for number information record notifications.
     * Extraneous calls are tolerated silently
     *
     * @param h Handler to be removed from the registrant list.
     */
    public void unregisterForNumberInfo(Handler h) {
        mCi.unregisterForNumberInfo(h);
    }

    /**
     * Register for CDMA redirected number information record notification
     * from the network.
     * Message.obj will contain an AsyncResult.
     * AsyncResult.result will be a CdmaInformationRecords.CdmaRedirectingNumberInfoRec
     * instance.
     *
     * @param h Handler that receives the notification message.
     * @param what User-defined message code.
     * @param obj User object.
     */
    public void registerForRedirectedNumberInfo(Handler h, int what, Object obj) {
        mCi.registerForRedirectedNumberInfo(h, what, obj);
    }

    /**
     * Unregisters for redirected number information record notification.
     * Extraneous calls are tolerated silently
     *
     * @param h Handler to be removed from the registrant list.
     */
    public void unregisterForRedirectedNumberInfo(Handler h) {
        mCi.unregisterForRedirectedNumberInfo(h);
    }

    /**
     * Register for CDMA line control information record notification
     * from the network.
     * Message.obj will contain an AsyncResult.
     * AsyncResult.result will be a CdmaInformationRecords.CdmaLineControlInfoRec
     * instance.
     *
     * @param h Handler that receives the notification message.
     * @param what User-defined message code.
     * @param obj User object.
     */
    public void registerForLineControlInfo(Handler h, int what, Object obj) {
        mCi.registerForLineControlInfo(h, what, obj);
    }

    /**
     * Unregisters for line control information notifications.
     * Extraneous calls are tolerated silently
     *
     * @param h Handler to be removed from the registrant list.
     */
    public void unregisterForLineControlInfo(Handler h) {
        mCi.unregisterForLineControlInfo(h);
    }

    /**
     * Register for CDMA T53 CLIR information record notifications
     * from the network.
     * Message.obj will contain an AsyncResult.
     * AsyncResult.result will be a CdmaInformationRecords.CdmaT53ClirInfoRec
     * instance.
     *
     * @param h Handler that receives the notification message.
     * @param what User-defined message code.
     * @param obj User object.
     */
    public void registerFoT53ClirlInfo(Handler h, int what, Object obj) {
        mCi.registerFoT53ClirlInfo(h, what, obj);
    }

    /**
     * Unregisters for T53 CLIR information record notification
     * Extraneous calls are tolerated silently
     *
     * @param h Handler to be removed from the registrant list.
     */
    public void unregisterForT53ClirInfo(Handler h) {
        mCi.unregisterForT53ClirInfo(h);
    }

    /**
     * Register for CDMA T53 audio control information record notifications
     * from the network.
     * Message.obj will contain an AsyncResult.
     * AsyncResult.result will be a CdmaInformationRecords.CdmaT53AudioControlInfoRec
     * instance.
     *
     * @param h Handler that receives the notification message.
     * @param what User-defined message code.
     * @param obj User object.
     */
    public void registerForT53AudioControlInfo(Handler h, int what, Object obj) {
        mCi.registerForT53AudioControlInfo(h, what, obj);
    }

    /**
     * Unregisters for T53 audio control information record notifications.
     * Extraneous calls are tolerated silently
     *
     * @param h Handler to be removed from the registrant list.
     */
    public void unregisterForT53AudioControlInfo(Handler h) {
        mCi.unregisterForT53AudioControlInfo(h);
    }

    /**
     * registers for exit emergency call back mode request response
     *
     * @param h Handler that receives the notification message.
     * @param what User-defined message code.
     * @param obj User object.
     */
    @UnsupportedAppUsage
    public void setOnEcbModeExitResponse(Handler h, int what, Object obj){
    }

    /**
     * Unregisters for exit emergency call back mode request response
     *
     * @param h Handler to be removed from the registrant list.
     */
    @UnsupportedAppUsage
    public void unsetOnEcbModeExitResponse(Handler h){
    }

    /**
     * Register for radio off or not available
     *
     * @param h Handler that receives the notification message.
     * @param what User-defined message code.
     * @param obj User object.
     */
    public void registerForRadioOffOrNotAvailable(Handler h, int what, Object obj) {
        mRadioOffOrNotAvailableRegistrants.addUnique(h, what, obj);
    }

    /**
     * Unregisters for radio off or not available
     *
     * @param h Handler to be removed from the registrant list.
     */
    public void unregisterForRadioOffOrNotAvailable(Handler h) {
        mRadioOffOrNotAvailableRegistrants.remove(h);
    }

    /**
     *  Location to an updatable file listing carrier provisioning urls.
     *  An example:
     *
     * <?xml version="1.0" encoding="utf-8"?>
     *  <provisioningUrls>
     *   <provisioningUrl mcc="310" mnc="4">http://myserver.com/foo?mdn=%3$s&amp;iccid=%1$s&amp;imei=%2$s</provisioningUrl>
     *  </provisioningUrls>
     */
    private static final String PROVISIONING_URL_PATH =
            "/data/misc/radio/provisioning_urls.xml";
    private final File mProvisioningUrlFile = new File(PROVISIONING_URL_PATH);

    /** XML tag for root element. */
    private static final String TAG_PROVISIONING_URLS = "provisioningUrls";
    /** XML tag for individual url */
    private static final String TAG_PROVISIONING_URL = "provisioningUrl";
    /** XML attribute for mcc */
    private static final String ATTR_MCC = "mcc";
    /** XML attribute for mnc */
    private static final String ATTR_MNC = "mnc";

    private String getProvisioningUrlBaseFromFile() {
        XmlPullParser parser;
        final Configuration config = mContext.getResources().getConfiguration();

        try (FileReader fileReader = new FileReader(mProvisioningUrlFile)) {
            parser = Xml.newPullParser();
            parser.setInput(fileReader);
            XmlUtils.beginDocument(parser, TAG_PROVISIONING_URLS);

            while (true) {
                XmlUtils.nextElement(parser);

                final String element = parser.getName();
                if (element == null) break;

                if (element.equals(TAG_PROVISIONING_URL)) {
                    String mcc = parser.getAttributeValue(null, ATTR_MCC);
                    try {
                        if (mcc != null && Integer.parseInt(mcc) == config.mcc) {
                            String mnc = parser.getAttributeValue(null, ATTR_MNC);
                            if (mnc != null && Integer.parseInt(mnc) == config.mnc) {
                                parser.next();
                                if (parser.getEventType() == XmlPullParser.TEXT) {
                                    return parser.getText();
                                }
                            }
                        }
                    } catch (NumberFormatException e) {
                        Rlog.e(LOG_TAG, "Exception in getProvisioningUrlBaseFromFile: " + e);
                    }
                }
            }
            return null;
        } catch (FileNotFoundException e) {
            Rlog.e(LOG_TAG, "Carrier Provisioning Urls file not found");
        } catch (XmlPullParserException e) {
            Rlog.e(LOG_TAG, "Xml parser exception reading Carrier Provisioning Urls file: " + e);
        } catch (IOException e) {
            Rlog.e(LOG_TAG, "I/O exception reading Carrier Provisioning Urls file: " + e);
        }
        return null;
    }

    /**
     * Get the mobile provisioning url.
     */
    public String getMobileProvisioningUrl() {
        String url = getProvisioningUrlBaseFromFile();
        if (TextUtils.isEmpty(url)) {
            url = mContext.getResources().getString(R.string.mobile_provisioning_url);
            Rlog.d(LOG_TAG, "getMobileProvisioningUrl: url from resource =" + url);
        } else {
            Rlog.d(LOG_TAG, "getMobileProvisioningUrl: url from File =" + url);
        }
        // Populate the iccid, imei and phone number in the provisioning url.
        if (!TextUtils.isEmpty(url)) {
            String phoneNumber = getLine1Number();
            if (TextUtils.isEmpty(phoneNumber)) {
                phoneNumber = "0000000000";
            }
            url = String.format(url,
                    getIccSerialNumber() /* ICCID */,
                    getDeviceId() /* IMEI */,
                    phoneNumber /* Phone number */);
        }

        return url;
    }

    /**
     * Check if there are matching tethering (i.e DUN) for the carrier.
     * @return true if there is a matching DUN APN.
     */
    public boolean hasMatchedTetherApnSetting() {
        NetworkRegistrationInfo nrs = getServiceState().getNetworkRegistrationInfo(
                NetworkRegistrationInfo.DOMAIN_PS, AccessNetworkConstants.TRANSPORT_TYPE_WWAN);
        if (nrs != null) {
            return getDataNetworkController().getDataProfileManager()
                    .isTetheringDataProfileExisting(nrs.getAccessNetworkTechnology());
        }
        return false;
    }

    /**
     * Report on whether data connectivity is allowed for internet.
     *
     * @return {@code true} if internet data is allowed to be established.
     */
    public boolean isDataAllowed() {
        return getDataNetworkController().isInternetDataAllowed();
    }

    /**
     * Action set from carrier signalling broadcast receivers to enable/disable metered apns.
     */
    public void carrierActionSetMeteredApnsEnabled(boolean enabled) {
        mCarrierActionAgent.carrierActionSetMeteredApnsEnabled(enabled);
    }

    /**
     * Action set from carrier signalling broadcast receivers to enable/disable radio
     */
    public void carrierActionSetRadioEnabled(boolean enabled) {
        mCarrierActionAgent.carrierActionSetRadioEnabled(enabled);
    }

    /**
     * Action set from carrier app to start/stop reporting default network condition.
     */
    public void carrierActionReportDefaultNetworkStatus(boolean report) {
        mCarrierActionAgent.carrierActionReportDefaultNetworkStatus(report);
    }

    /**
     * Action set from carrier signalling broadcast receivers to reset all carrier actions
     */
    public void carrierActionResetAll() {
        mCarrierActionAgent.carrierActionReset();
    }

    /**
     * Notify registrants of a new ringing Connection.
     * Subclasses of Phone probably want to replace this with a
     * version scoped to their packages
     */
    public void notifyNewRingingConnectionP(Connection cn) {
        Rlog.i(LOG_TAG, String.format(
                "notifyNewRingingConnection: phoneId=[%d], connection=[%s], registrants=[%s]",
                getPhoneId(), cn, getNewRingingConnectionRegistrantsAsString()));
        if (!mIsVoiceCapable)
            return;
        AsyncResult ar = new AsyncResult(null, cn, null);
        mNewRingingConnectionRegistrants.notifyRegistrants(ar);
    }

    /**
     * helper for notifyNewRingingConnectionP(Connection) to create a string for a log message.
     *
     * @return a list of objects in mNewRingingConnectionRegistrants as a String
     */
    private String getNewRingingConnectionRegistrantsAsString() {
        List<String> registrants = new ArrayList<>();
        for (int i = 0; i < mNewRingingConnectionRegistrants.size(); i++) {
            registrants.add(mNewRingingConnectionRegistrants.get(i).toString());
        }
        return String.join(", ", registrants);
    }

    /**
     * Notify registrants of a new unknown connection.
     */
    public void notifyUnknownConnectionP(Connection cn) {
        mUnknownConnectionRegistrants.notifyResult(cn);
    }

    /**
     * Notify registrants if phone is video capable.
     */
    public void notifyForVideoCapabilityChanged(boolean isVideoCallCapable) {
        // Cache the current video capability so that we don't lose the information.
        mIsVideoCapable = isVideoCallCapable;

        AsyncResult ar = new AsyncResult(null, isVideoCallCapable, null);
        mVideoCapabilityChangedRegistrants.notifyRegistrants(ar);
    }

    /**
     * Notify registrants of a RING event.
     */
    private void notifyIncomingRing() {
        if (!mIsVoiceCapable)
            return;
        AsyncResult ar = new AsyncResult(null, this, null);
        mIncomingRingRegistrants.notifyRegistrants(ar);
    }

    /**
     * Send the incoming call Ring notification if conditions are right.
     */
    private void sendIncomingCallRingNotification(int token) {
        if (mIsVoiceCapable && !mDoesRilSendMultipleCallRing &&
                (token == mCallRingContinueToken)) {
            Rlog.d(LOG_TAG, "Sending notifyIncomingRing");
            notifyIncomingRing();
            sendMessageDelayed(
                    obtainMessage(EVENT_CALL_RING_CONTINUE, token, 0), mCallRingDelay);
        } else {
            Rlog.d(LOG_TAG, "Ignoring ring notification request,"
                    + " mDoesRilSendMultipleCallRing=" + mDoesRilSendMultipleCallRing
                    + " token=" + token
                    + " mCallRingContinueToken=" + mCallRingContinueToken
                    + " mIsVoiceCapable=" + mIsVoiceCapable);
        }
    }

    /**
     * Enable or disable always reporting signal strength changes from radio.
     *
     * @param isEnable {@code true} for enabling; {@code false} for disabling.
     */
    public void setAlwaysReportSignalStrength(boolean isEnable) {
        if (mDeviceStateMonitor != null) {
            mDeviceStateMonitor.setAlwaysReportSignalStrength(isEnable);
        }
    }

    /**
     * TODO: Adding a function for each property is not good.
     * A fucntion of type getPhoneProp(propType) where propType is an
     * enum of GSM+CDMA+LTE props would be a better approach.
     *
     * Get "Restriction of menu options for manual PLMN selection" bit
     * status from EF_CSP data, this belongs to "Value Added Services Group".
     * @return true if this bit is set or EF_CSP data is unavailable,
     * false otherwise
     */
    @UnsupportedAppUsage
    public boolean isCspPlmnEnabled() {
        return false;
    }

    /**
     * Return an interface to retrieve the ISIM records for IMS, if available.
     * @return the interface to retrieve the ISIM records, or null if not supported
     */
    @UnsupportedAppUsage(maxTargetSdk = Build.VERSION_CODES.R, trackingBug = 170729553)
    public IsimRecords getIsimRecords() {
        Rlog.e(LOG_TAG, "getIsimRecords() is only supported on LTE devices");
        return null;
    }

    /**
     * Retrieves the MSISDN from the UICC. For GSM/UMTS phones, this is equivalent to
     * {@link #getLine1Number()}. For CDMA phones, {@link #getLine1Number()} returns
     * the MDN, so this method is provided to return the MSISDN on CDMA/LTE phones.
     */
    @UnsupportedAppUsage(maxTargetSdk = Build.VERSION_CODES.R, trackingBug = 170729553)
    public String getMsisdn() {
        return null;
    }

    /**
     * Retrieves the EF_PNN from the UICC For GSM/UMTS phones.
     */
    public String getPlmn() {
        return null;
    }

    public void notifyCallForwardingIndicator() {
    }

    /**
     * Sets the SIM voice message waiting indicator records.
     * @param line GSM Subscriber Profile Number, one-based. Only '1' is supported
     * @param countWaiting The number of messages waiting, if known. Use
     *                     -1 to indicate that an unknown number of
     *                      messages are waiting
     */
    public void setVoiceMessageWaiting(int line, int countWaiting) {
        // This function should be overridden by class GsmCdmaPhone.
        Rlog.e(LOG_TAG, "Error! This function should never be executed, inactive Phone.");
    }

    /**
     * Gets the USIM service table from the UICC, if present and available.
     * @return an interface to the UsimServiceTable record, or null if not available
     */
    public UsimServiceTable getUsimServiceTable() {
        IccRecords r = mIccRecords.get();
        return (r != null) ? r.getUsimServiceTable() : null;
    }

    /**
     * Gets the Uicc card corresponding to this phone.
     * @return the UiccCard object corresponding to the phone ID.
     */
    @UnsupportedAppUsage(maxTargetSdk = Build.VERSION_CODES.R, trackingBug = 170729553)
    public UiccCard getUiccCard() {
        return mUiccController.getUiccCard(mPhoneId);
    }

    /**
     * Gets the Uicc port corresponding to this phone.
     * @return the UiccPort object corresponding to the phone ID.
     */
    public UiccPort getUiccPort() {
        return mUiccController.getUiccPort(mPhoneId);
    }

    /**
     * Set IMS registration state
     */
    public void setImsRegistrationState(boolean registered) {
    }

    /**
     * Return an instance of a IMS phone
     */
    @UnsupportedAppUsage(maxTargetSdk = Build.VERSION_CODES.R, trackingBug = 170729553)
    public Phone getImsPhone() {
        return mImsPhone;
    }

    @VisibleForTesting
    public void setImsPhone(ImsPhone imsPhone) {
        mImsPhone = imsPhone;
    }

    /**
     * Returns Carrier specific information that will be used to encrypt the IMSI and IMPI.
     * @param keyType whether the key is being used for WLAN or ePDG.
     * @param fallback whether or not to fall back to the encryption key info stored in carrier
     *                 config
     * @return ImsiEncryptionInfo which includes the Key Type, the Public Key
     *        {@link java.security.PublicKey} and the Key Identifier.
     *        The keyIdentifier This is used by the server to help it locate the private key to
     *        decrypt the permanent identity.
     */
    public ImsiEncryptionInfo getCarrierInfoForImsiEncryption(int keyType, boolean fallback) {
        return null;
    }

    /**
     * Sets the carrier information needed to encrypt the IMSI and IMPI.
     * @param imsiEncryptionInfo Carrier specific information that will be used to encrypt the
     *        IMSI and IMPI. This includes the Key type, the Public key
     *        {@link java.security.PublicKey} and the Key identifier.
     */
    public void setCarrierInfoForImsiEncryption(ImsiEncryptionInfo imsiEncryptionInfo) {
        return;
    }

    /**
     * Sets smart DDS switch is supported.
     */
    public void setSmartTempDdsSwitchSupported(boolean smartDdsSwitch) {
    }

    /**
     * Returns smart DDS switch during voice call is supported or not.
     */
    public boolean getSmartTempDdsSwitchSupported() {
        return false;
    }

    /**
     * Sets telephony temp DDS switch logic during voice call is enabled or not.
     * Telephony temp DDS switch logic could be disabled if smart DDS switch
     * capability is supported by modem.
     * If its disabled, DDS switch during voice call is performed based on modem
     * recommendations.
     */
    public void setTelephonyTempDdsSwitch(boolean telephonyTempDdsSwitch) {
    }

    /**
     * Returns telephony temp DDS switch logic during voice call is enabled or not.
     */
    public boolean getTelephonyTempDdsSwitch() {
        return true;
    }

    /**
     * Deletes all the keys for a given Carrier from the device keystore.
     * @param carrierId : the carrier ID which needs to be matched in the delete query
     */
    public void deleteCarrierInfoForImsiEncryption(int carrierId) {
        return;
    }

    public int getCarrierId() {
        return TelephonyManager.UNKNOWN_CARRIER_ID;
    }

    public String getCarrierName() {
        return null;
    }

    public int getMNOCarrierId() {
        return TelephonyManager.UNKNOWN_CARRIER_ID;
    }

    public int getSpecificCarrierId() {
        return TelephonyManager.UNKNOWN_CARRIER_ID;
    }

    public String getSpecificCarrierName() {
        return null;
    }

    public int getCarrierIdListVersion() {
        return TelephonyManager.UNKNOWN_CARRIER_ID_LIST_VERSION;
    }

    public int getEmergencyNumberDbVersion() {
        return TelephonyManager.INVALID_EMERGENCY_NUMBER_DB_VERSION;
    }

    public void resolveSubscriptionCarrierId(String simState) {
    }

    /**
     *  Resets the Carrier Keys in the database. This involves 2 steps:
     *  1. Delete the keys from the database.
     *  2. Send an intent to download new Certificates.
     */
    public void resetCarrierKeysForImsiEncryption() {
        return;
    }

    /**
     * Return if outgoing Ims voice allowed
     */
    public boolean isOutgoingImsVoiceAllowed() {
        if (mImsPhone != null) {
            return mImsPhone.isOutgoingImsVoiceAllowed();
        }
        return false;
    }

    /**
     * Return if UT capability of ImsPhone is enabled or not
     */
    @UnsupportedAppUsage(maxTargetSdk = Build.VERSION_CODES.R, trackingBug = 170729553)
    public boolean isUtEnabled() {
        if (mImsPhone != null) {
            return mImsPhone.isUtEnabled();
        }
        return false;
    }

    @UnsupportedAppUsage(maxTargetSdk = Build.VERSION_CODES.R, trackingBug = 170729553)
    public void dispose() {
    }

    /**
     * Dials a number.
     *
     * @param dialString The number to dial.
     * @param dialArgs Parameters to dial with.
     * @return The Connection.
     * @throws CallStateException
     */
    protected Connection dialInternal(String dialString, DialArgs dialArgs)
            throws CallStateException {
        // dialInternal shall be overriden by GsmCdmaPhone
        return null;
    }

    /*
     * This function is for CSFB SS. GsmCdmaPhone overrides this function.
     */
    public void setCallWaiting(boolean enable, int serviceClass, Message onComplete) {
    }

    public void queryCLIP(Message onComplete) {
    }

    /*
     * Returns the subscription id.
     */
    @UnsupportedAppUsage
    public int getSubId() {
        if (isSubscriptionManagerServiceEnabled()) {
            return mSubscriptionManagerService.getSubId(mPhoneId);
        }
        if (SubscriptionController.getInstance() == null) {
            // TODO b/78359408 getInstance sometimes returns null in Treehugger tests, which causes
            // flakiness. Even though we haven't seen this crash in the wild we should keep this
            // check in until we've figured out the root cause.
            Rlog.e(LOG_TAG, "SubscriptionController.getInstance = null! Returning default subId");
            return SubscriptionManager.DEFAULT_SUBSCRIPTION_ID;
        }
        return SubscriptionController.getInstance().getSubId(mPhoneId);
    }

    /**
     * Returns the phone id.
     */
    @UnsupportedAppUsage(maxTargetSdk = Build.VERSION_CODES.R, trackingBug = 170729553)
    public int getPhoneId() {
        return mPhoneId;
    }

    /**
     * Override the service provider name and the operator name for the current ICCID.
     */
    public boolean setOperatorBrandOverride(String brand) {
        return false;
    }

    /**
     * Override the roaming indicator for the current ICCID.
     */
    public boolean setRoamingOverride(List<String> gsmRoamingList,
            List<String> gsmNonRoamingList, List<String> cdmaRoamingList,
            List<String> cdmaNonRoamingList) {
        String iccId = getIccSerialNumber();
        if (TextUtils.isEmpty(iccId)) {
            return false;
        }

        setRoamingOverrideHelper(gsmRoamingList, GSM_ROAMING_LIST_OVERRIDE_PREFIX, iccId);
        setRoamingOverrideHelper(gsmNonRoamingList, GSM_NON_ROAMING_LIST_OVERRIDE_PREFIX, iccId);
        setRoamingOverrideHelper(cdmaRoamingList, CDMA_ROAMING_LIST_OVERRIDE_PREFIX, iccId);
        setRoamingOverrideHelper(cdmaNonRoamingList, CDMA_NON_ROAMING_LIST_OVERRIDE_PREFIX, iccId);

        // Refresh.
        ServiceStateTracker tracker = getServiceStateTracker();
        if (tracker != null) {
            tracker.pollState();
        }
        return true;
    }

    private void setRoamingOverrideHelper(List<String> list, String prefix, String iccId) {
        SharedPreferences.Editor spEditor =
                PreferenceManager.getDefaultSharedPreferences(mContext).edit();
        String key = prefix + iccId;
        if (list == null || list.isEmpty()) {
            spEditor.remove(key).commit();
        } else {
            spEditor.putStringSet(key, new HashSet<String>(list)).commit();
        }
    }

    public boolean isMccMncMarkedAsRoaming(String mccMnc) {
        return getRoamingOverrideHelper(GSM_ROAMING_LIST_OVERRIDE_PREFIX, mccMnc);
    }

    public boolean isMccMncMarkedAsNonRoaming(String mccMnc) {
        return getRoamingOverrideHelper(GSM_NON_ROAMING_LIST_OVERRIDE_PREFIX, mccMnc);
    }

    public boolean isSidMarkedAsRoaming(int SID) {
        return getRoamingOverrideHelper(CDMA_ROAMING_LIST_OVERRIDE_PREFIX,
                Integer.toString(SID));
    }

    public boolean isSidMarkedAsNonRoaming(int SID) {
        return getRoamingOverrideHelper(CDMA_NON_ROAMING_LIST_OVERRIDE_PREFIX,
                Integer.toString(SID));
    }

    /**
     * Query the IMS Registration Status.
     *
     * @return true if IMS is Registered
     */
    public boolean isImsRegistered() {
        Phone imsPhone = mImsPhone;
        boolean isImsRegistered = false;
        if (imsPhone != null) {
            isImsRegistered = imsPhone.isImsRegistered();
        } else {
            ServiceStateTracker sst = getServiceStateTracker();
            if (sst != null) {
                isImsRegistered = sst.isImsRegistered();
            }
        }
        Rlog.d(LOG_TAG, "isImsRegistered =" + isImsRegistered);
        return isImsRegistered;
    }

    /**
     * Get Wifi Calling Feature Availability
     */
    @UnsupportedAppUsage(maxTargetSdk = Build.VERSION_CODES.R, trackingBug = 170729553)
    public boolean isWifiCallingEnabled() {
        Phone imsPhone = mImsPhone;
        boolean isWifiCallingEnabled = false;
        if (imsPhone != null) {
            isWifiCallingEnabled = imsPhone.isWifiCallingEnabled();
        }
        Rlog.d(LOG_TAG, "isWifiCallingEnabled =" + isWifiCallingEnabled);
        return isWifiCallingEnabled;
    }

    /**
     * @return true if the IMS capability for the registration technology specified is available,
     * false otherwise.
     */
    public boolean isImsCapabilityAvailable(int capability, int regTech) throws ImsException {
        Phone imsPhone = mImsPhone;
        boolean isAvailable = false;
        if (imsPhone != null) {
            isAvailable = imsPhone.isImsCapabilityAvailable(capability, regTech);
        }
        Rlog.d(LOG_TAG, "isImsCapabilityAvailable, capability=" + capability + ", regTech="
                + regTech + ", isAvailable=" + isAvailable);
        return isAvailable;
    }

    /**
     * Get Volte Feature Availability
     * @deprecated Use {@link #isVoiceOverCellularImsEnabled} instead.
     */
    @UnsupportedAppUsage(maxTargetSdk = Build.VERSION_CODES.R, trackingBug = 170729553)
    @Deprecated
    public boolean isVolteEnabled() {
        return isVoiceOverCellularImsEnabled();
    }

    /**
     * @return {@code true} if voice over IMS on cellular is enabled, {@code false} otherwise.
     */
    public boolean isVoiceOverCellularImsEnabled() {
        Phone imsPhone = mImsPhone;
        boolean isVolteEnabled = false;
        if (imsPhone != null) {
            isVolteEnabled = imsPhone.isVoiceOverCellularImsEnabled();
        }
        Rlog.d(LOG_TAG, "isVoiceOverCellularImsEnabled=" + isVolteEnabled);
        return isVolteEnabled;
    }

    /**
     * @return the IMS MmTel Registration technology for this Phone, defined in
     * {@link ImsRegistrationImplBase}.
     */
    public int getImsRegistrationTech() {
        Phone imsPhone = mImsPhone;
        int regTech = ImsRegistrationImplBase.REGISTRATION_TECH_NONE;
        if (imsPhone != null) {
            regTech = imsPhone.getImsRegistrationTech();
        }
        Rlog.d(LOG_TAG, "getImsRegistrationTechnology =" + regTech);
        return regTech;
    }

    /**
     * Get the IMS MmTel Registration technology for this Phone, defined in
     * {@link ImsRegistrationImplBase}.
     */
    public void getImsRegistrationTech(Consumer<Integer> callback) {
        Phone imsPhone = mImsPhone;
        if (imsPhone != null) {
            imsPhone.getImsRegistrationTech(callback);
        } else {
            callback.accept(ImsRegistrationImplBase.REGISTRATION_TECH_NONE);
        }
    }

    /**
     * Asynchronously get the IMS MmTel Registration state for this Phone.
     */
    public void getImsRegistrationState(Consumer<Integer> callback) {
        Phone imsPhone = mImsPhone;
        if (imsPhone != null) {
            imsPhone.getImsRegistrationState(callback);
        } else {
            callback.accept(RegistrationManager.REGISTRATION_STATE_NOT_REGISTERED);
        }
    }


    private boolean getRoamingOverrideHelper(String prefix, String key) {
        String iccId = getIccSerialNumber();
        if (TextUtils.isEmpty(iccId) || TextUtils.isEmpty(key)) {
            return false;
        }

        SharedPreferences sp = PreferenceManager.getDefaultSharedPreferences(mContext);
        Set<String> value = sp.getStringSet(prefix + iccId, null);
        if (value == null) {
            return false;
        }
        return value.contains(key);
    }

    /**
     * @return returns the latest radio state from the modem
     */
    public int getRadioPowerState() {
        return mCi.getRadioState();
    }

    /**
     * Is Radio Present on the device and is it accessible
     */
    public boolean isRadioAvailable() {
        return mCi.getRadioState() != TelephonyManager.RADIO_POWER_UNAVAILABLE;
    }

    /**
     * Is Radio turned on
     */
    public boolean isRadioOn() {
        return mCi.getRadioState() == TelephonyManager.RADIO_POWER_ON;
    }

    /**
     * shutdown Radio gracefully
     */
    public void shutdownRadio() {
        getServiceStateTracker().requestShutdown();
    }

    /**
     * Return true if the device is shutting down.
     */
    public boolean isShuttingDown() {
        return getServiceStateTracker().isDeviceShuttingDown();
    }

    /**
     *  Set phone radio capability
     *
     *  @param rc the phone radio capability defined in
     *         RadioCapability. It's a input object used to transfer parameter to logic modem
     *  @param response Callback message.
     */
    public void setRadioCapability(RadioCapability rc, Message response) {
        mCi.setRadioCapability(rc, response);
    }

    /**
     *  Get phone radio access family
     *
     *  @return a bit mask to identify the radio access family.
     */
    public int getRadioAccessFamily() {
        final RadioCapability rc = getRadioCapability();
        return (rc == null ? RadioAccessFamily.RAF_UNKNOWN : rc.getRadioAccessFamily());
    }

    /**
     *  Get the associated data modems Id.
     *
     *  @return a String containing the id of the data modem
     */
    public String getModemUuId() {
        final RadioCapability rc = getRadioCapability();
        return (rc == null ? "" : rc.getLogicalModemUuid());
    }

    /**
     *  Get phone radio capability
     *
     *  @return the capability of the radio defined in RadioCapability
     */
    public RadioCapability getRadioCapability() {
        return mRadioCapability.get();
    }

    /**
     *  The RadioCapability has changed. This comes up from the RIL and is called when radios first
     *  become available or after a capability switch.  The flow is we use setRadioCapability to
     *  request a change with the RIL and get an UNSOL response with the new data which gets set
     *  here.
     *
     *  @param rc the phone radio capability currently in effect for this phone.
     *  @param capabilitySwitched whether this method called after a radio capability switch
     *      completion or called when radios first become available.
     */
    public void radioCapabilityUpdated(RadioCapability rc, boolean capabilitySwitched) {
        // Called when radios first become available or after a capability switch
        // Update the cached value
        mRadioCapability.set(rc);

        if (SubscriptionManager.isValidSubscriptionId(getSubId())) {
            boolean restoreSelection = !mContext.getResources().getBoolean(
                    com.android.internal.R.bool.skip_restoring_network_selection);
            sendSubscriptionSettings(restoreSelection);
        }

        // When radio capability switch is done, query IMEI value and update it in Phone objects
        // to make it in sync with the IMEI value currently used by Logical-Modem.
        if (capabilitySwitched) {
            mCi.getImei(obtainMessage(EVENT_GET_DEVICE_IMEI_DONE));
            mCi.getDeviceIdentity(obtainMessage(EVENT_GET_DEVICE_IDENTITY_DONE));
        }
    }

    public void sendSubscriptionSettings(boolean restoreNetworkSelection) {
        // Send settings down
        if (mIsAllowedNetworkTypesLoadedFromDb) {
            updateAllowedNetworkTypes(null);
        }

        if (restoreNetworkSelection) {
            restoreSavedNetworkSelection(null);
        }

        updateUsageSetting();
    }

    private int getResolvedUsageSetting(int subId) {
        SubscriptionInfo subInfo = null;
        if (isSubscriptionManagerServiceEnabled()) {
            SubscriptionInfoInternal subInfoInternal = mSubscriptionManagerService
                    .getSubscriptionInfoInternal(subId);
            if (subInfoInternal != null) {
                subInfo = subInfoInternal.toSubscriptionInfo();
            }
        } else {
            subInfo = SubscriptionController.getInstance().getSubscriptionInfo(subId);
        }

        if (subInfo == null
                || subInfo.getUsageSetting() == SubscriptionManager.USAGE_SETTING_UNKNOWN) {
            loge("Failed to get SubscriptionInfo for subId=" + subId);
            return SubscriptionManager.USAGE_SETTING_UNKNOWN;
        }

        if (subInfo.getUsageSetting() != SubscriptionManager.USAGE_SETTING_DEFAULT) {
            return subInfo.getUsageSetting();
        }

        if (subInfo.isOpportunistic()) {
            return SubscriptionManager.USAGE_SETTING_DATA_CENTRIC;
        } else {
            return mContext.getResources().getInteger(
                    com.android.internal.R.integer.config_default_cellular_usage_setting);
        }
    }

    /**
     * Attempt to update the usage setting.
     *
     * @return whether the usage setting will be updated (used for test)
     */
    public boolean updateUsageSetting() {
        if (!mIsUsageSettingSupported) return false;

        final int subId = getSubId();
        if (!SubscriptionManager.isValidSubscriptionId(subId)) return false;

        final int lastPreferredUsageSetting = mPreferredUsageSetting;

        mPreferredUsageSetting = getResolvedUsageSetting(subId);
        if (mPreferredUsageSetting == SubscriptionManager.USAGE_SETTING_UNKNOWN) {
            loge("Usage Setting is Supported but Preferred Setting Unknown!");
            return false;
        }

        // We might get a lot of requests to update, so definitely we don't want to hammer
        // the modem with multiple duplicate requests for usage setting updates
        if (mPreferredUsageSetting == lastPreferredUsageSetting) return false;

        String logStr = "mPreferredUsageSetting=" + mPreferredUsageSetting
                + ", lastPreferredUsageSetting=" + lastPreferredUsageSetting
                + ", mUsageSettingFromModem=" + mUsageSettingFromModem;
        logd(logStr);
        mLocalLog.log(logStr);

        // If the modem value hasn't been updated, request it.
        if (mUsageSettingFromModem == SubscriptionManager.USAGE_SETTING_UNKNOWN) {
            mCi.getUsageSetting(obtainMessage(EVENT_GET_USAGE_SETTING_DONE));
            // If the modem value is already known, and the value has changed, proceed to update.
        } else if (mPreferredUsageSetting != mUsageSettingFromModem) {
            mCi.setUsageSetting(obtainMessage(EVENT_SET_USAGE_SETTING_DONE),
                    mPreferredUsageSetting);
        }
        return true;
    }



    /**
     * Registers the handler when phone radio  capability is changed.
     *
     * @param h Handler for notification message.
     * @param what User-defined message code.
     * @param obj User object.
     */
    public void registerForRadioCapabilityChanged(Handler h, int what, Object obj) {
        mCi.registerForRadioCapabilityChanged(h, what, obj);
    }

    /**
     * Unregister for notifications when phone radio type and access technology is changed.
     *
     * @param h Handler to be removed from the registrant list.
     */
    public void unregisterForRadioCapabilityChanged(Handler h) {
        mCi.unregisterForRadioCapabilityChanged(this);
    }

    /**
     * Determines if the connection to IMS services are available yet.
     * @return {@code true} if the connection to IMS services are available.
     */
    public boolean isImsAvailable() {
        if (mImsPhone == null) {
            return false;
        }

        return mImsPhone.isImsAvailable();
    }

    /**
     * Determines if video calling is enabled for the phone.
     *
     * @return {@code true} if video calling is enabled, {@code false} otherwise.
     */
    @UnsupportedAppUsage(maxTargetSdk = Build.VERSION_CODES.R, trackingBug = 170729553)
    public boolean isVideoEnabled() {
        Phone imsPhone = mImsPhone;
        if (imsPhone != null) {
            return imsPhone.isVideoEnabled();
        }
        return false;
    }

    /**
     * Returns the status of Link Capacity Estimation (LCE) service.
     */
    public int getLceStatus() {
        return mLceStatus;
    }

    /**
     * Returns the modem activity information
     */
    public void getModemActivityInfo(Message response, WorkSource workSource)  {
        mCi.getModemActivityInfo(response, workSource);
    }

    /**
     * Starts LCE service after radio becomes available.
     * LCE service state may get destroyed on the modem when radio becomes unavailable.
     */
    public void startLceAfterRadioIsAvailable() {
        mCi.startLceService(DEFAULT_REPORT_INTERVAL_MS, LCE_PULL_MODE,
                obtainMessage(EVENT_CONFIG_LCE));
    }

    /**
     * Control the data throttling at modem.
     *
     * @param result Message that will be sent back to the requester
     * @param workSource calling Worksource
     * @param dataThrottlingAction the DataThrottlingAction that is being requested. Defined in
     *      android.telephony.TelephonyManger.
     * @param completionWindowMillis milliseconds in which data throttling action has to be
     *      achieved.
     */
    public void setDataThrottling(Message result, WorkSource workSource,
            int dataThrottlingAction, long completionWindowMillis) {
        mCi.setDataThrottling(result, workSource, dataThrottlingAction, completionWindowMillis);
    }

    /**
     * Set allowed carriers
     */
    public void setAllowedCarriers(CarrierRestrictionRules carrierRestrictionRules,
            Message response, WorkSource workSource) {
        mCi.setAllowedCarriers(carrierRestrictionRules, response, workSource);
    }

    /** Sets the SignalStrength reporting criteria. */
    public void setLinkCapacityReportingCriteria(int[] dlThresholds, int[] ulThresholds, int ran) {
        // no-op default implementation
    }

    /**
     * Get allowed carriers
     */
    public void getAllowedCarriers(Message response, WorkSource workSource) {
        mCi.getAllowedCarriers(response, workSource);
    }

    /**
     * Returns the locale based on the carrier properties (such as {@code ro.carrier}) and
     * SIM preferences.
     */
    public Locale getLocaleFromSimAndCarrierPrefs() {
        final IccRecords records = mIccRecords.get();
        if (records != null && records.getSimLanguage() != null) {
            return new Locale(records.getSimLanguage());
        }

        return getLocaleFromCarrierProperties();
    }

    public boolean updateCurrentCarrierInProvider() {
        return false;
    }

    public DataEnabledSettings getDataEnabledSettings() {
        return mDataEnabledSettings;
    }

    @UnsupportedAppUsage
    public IccSmsInterfaceManager getIccSmsInterfaceManager(){
        return null;
    }

    protected boolean isMatchGid(String gid) {
        String gid1 = getGroupIdLevel1();
        int gidLength = gid.length();
        if (!TextUtils.isEmpty(gid1) && (gid1.length() >= gidLength)
                && gid1.substring(0, gidLength).equalsIgnoreCase(gid)) {
            return true;
        }
        return false;
    }

    public static void checkWfcWifiOnlyModeBeforeDial(Phone imsPhone, int phoneId, Context context)
            throws CallStateException {
        if (imsPhone == null || !imsPhone.isWifiCallingEnabled()) {
            ImsManager imsManager = ImsManager.getInstance(context, phoneId);
            boolean wfcWiFiOnly = (imsManager.isWfcEnabledByPlatform()
                    && imsManager.isWfcEnabledByUser() && (imsManager.getWfcMode()
                    == ImsConfig.WfcModeFeatureValueConstants.WIFI_ONLY));
            if (wfcWiFiOnly) {
                throw new CallStateException(
                        CallStateException.ERROR_OUT_OF_SERVICE,
                        "WFC Wi-Fi Only Mode: IMS not registered");
            }
        }
    }

    public void startRingbackTone() {
    }

    public void stopRingbackTone() {
    }

    public void callEndCleanupHandOverCallIfAny() {
    }

    /**
     * Cancel USSD session.
     *
     * @param msg The message to dispatch when the USSD session terminated.
     */
    public void cancelUSSD(Message msg) {
    }

    /**
     * Set boolean broadcastEmergencyCallStateChanges
     */
    public abstract void setBroadcastEmergencyCallStateChanges(boolean broadcast);

    public abstract void sendEmergencyCallStateChange(boolean callActive);

    /**
     * This function returns the parent phone of the current phone. It is applicable
     * only for IMS phone (function is overridden by ImsPhone). For others the phone
     * object itself is returned.
     * @return
     */
    public Phone getDefaultPhone() {
        return this;
    }

    /**
     * SIP URIs aliased to the current subscriber given by the IMS implementation.
     * Applicable only on IMS; used in absence of line1number.
     * @return array of SIP URIs aliased to the current subscriber
     */
    public Uri[] getCurrentSubscriberUris() {
        return null;
    }

    /**
     * Phone number of the current subscriber given by the IMS implementation.
     * Applicable only on IMS; used in absence of line1number.
     * @return phone number from SIP URIs aliased to the current subscriber
     */
    public String getSubscriberUriNumber() {
        return null;
    }

    public AppSmsManager getAppSmsManager() {
        return mAppSmsManager;
    }

    /**
     * Set SIM card power state.
     * @param state State of SIM (power down, power up, pass through)
     * - {@link android.telephony.TelephonyManager#CARD_POWER_DOWN}
     * - {@link android.telephony.TelephonyManager#CARD_POWER_UP}
     * - {@link android.telephony.TelephonyManager#CARD_POWER_UP_PASS_THROUGH}
     **/
    public void setSimPowerState(int state, Message result, WorkSource workSource) {
        mCi.setSimCardPower(state, result, workSource);
    }

    public SIMRecords getSIMRecords() {
        return null;
    }

    /**
     * Enable or disable Voice over NR (VoNR)
     * @param enabled enable or disable VoNR.
     **/
    public void setVoNrEnabled(boolean enabled, Message result, WorkSource workSource) {
        mCi.setVoNrEnabled(enabled, result, workSource);
    }

    /**
     * Is voice over NR enabled
     */
    public void isVoNrEnabled(Message message, WorkSource workSource) {
        mCi.isVoNrEnabled(message, workSource);
    }

    public void setCarrierTestOverride(String mccmnc, String imsi, String iccid, String gid1,
            String gid2, String pnn, String spn, String carrierPrivilegeRules, String apn) {
    }

    @Override
    public void getCallForwardingOption(int commandInterfaceCFReason,
            int commandInterfaceServiceClass, Message onComplete) {
    }

    @Override
    public void setCallForwardingOption(int commandInterfaceCFReason,
            int commandInterfaceCFAction, String dialingNumber,
            int commandInterfaceServiceClass, int timerSeconds, Message onComplete) {
    }

    /**
     * Check if the device can only make the emergency call. The device is emergency call only if
     * none of the phone is in service, and one of them has the capability to make the emergency
     * call.
     *
     * @return {@code True} if the device is emergency call only, otherwise return {@code False}.
     */
    public static boolean isEmergencyCallOnly() {
        boolean isEmergencyCallOnly = false;
        for (Phone phone : PhoneFactory.getPhones()) {
            if (phone != null) {
                ServiceStateTracker sst = phone.getServiceStateTracker();
                ServiceState ss = sst.getServiceState();
                // Combined reg state is in service, hence the device is not emergency call only.
                if (sst.getCombinedRegState(ss) == ServiceState.STATE_IN_SERVICE) {
                    return false;
                }
                isEmergencyCallOnly |= ss.isEmergencyOnly();
            }
        }
        return isEmergencyCallOnly;
    }

    // Return true if either CSIM or RUIM app is present. By default it returns false.
    public boolean isCdmaSubscriptionAppPresent() {
        return false;
    }

    /**
     * Enable or disable uicc applications.
     * @param enable whether to enable or disable uicc applications.
     * @param onCompleteMessage callback for async operation. Ignored if blockingCall is true.
     */
    public void enableUiccApplications(boolean enable, Message onCompleteMessage) {}

    /**
     * Whether disabling a physical subscription is supported or not.
     */
    public boolean canDisablePhysicalSubscription() {
        return false;
    }

    /**
     * Get the HAL version.
     *
     * @return the current HalVersion
     *
     * @deprecated Use {@link #getHalVersion(int service)} instead.
     */
    @Deprecated
    public HalVersion getHalVersion() {
        return getHalVersion(HAL_SERVICE_RADIO);
    }

    /**
     * Get the HAL version with a specific service.
     *
     * @param service the service id to query
     * @return the current HalVersion for a specific service
     *
     */
    public HalVersion getHalVersion(@HalService int service) {
        if (mCi != null && mCi instanceof RIL) {
            return ((RIL) mCi).getHalVersion(service);
        }
        return RIL.RADIO_HAL_VERSION_UNKNOWN;
    }

    /**
     * Get the SIM's MCC/MNC
     *
     * @return MCC/MNC in string format, empty string if not available.
     */
    @NonNull
    public String getOperatorNumeric() {
        return "";
    }

    /** Returns the {@link VoiceCallSessionStats} for this phone ID. */
    public VoiceCallSessionStats getVoiceCallSessionStats() {
        return mVoiceCallSessionStats;
    }

    /** Sets the {@link VoiceCallSessionStats} mock for this phone ID during unit testing. */
    @VisibleForTesting
    public void setVoiceCallSessionStats(VoiceCallSessionStats voiceCallSessionStats) {
        mVoiceCallSessionStats = voiceCallSessionStats;
    }

    /** Returns the {@link SmsStats} for this phone ID. */
    public SmsStats getSmsStats() {
        return mSmsStats;
    }

    /** Sets the {@link SmsStats} mock for this phone ID during unit testing. */
    @VisibleForTesting
    public void setSmsStats(SmsStats smsStats) {
        mSmsStats = smsStats;
    }

    /** @hide */
    public CarrierPrivilegesTracker getCarrierPrivilegesTracker() {
        return null;
    }

    public boolean useSsOverIms(Message onComplete) {
        return false;
    }

    /**
     * Check if device is idle. Device is idle when it is not in high power consumption mode.
     *
     * @see DeviceStateMonitor#shouldEnableHighPowerConsumptionIndications()
     *
     * @return true if device is idle
     */
    public boolean isDeviceIdle() {
        DeviceStateMonitor dsm = getDeviceStateMonitor();
        if (dsm == null) {
            Rlog.e(LOG_TAG, "isDeviceIdle: DeviceStateMonitor is null");
            return false;
        }
        return !dsm.shouldEnableHighPowerConsumptionIndications();
    }

    /**
     * Get notified when device idleness state has changed
     *
     * @param isIdle true if the new state is idle
     */
    public void notifyDeviceIdleStateChanged(boolean isIdle) {
        SignalStrengthController ssc = getSignalStrengthController();
        if (ssc == null) {
            Rlog.e(LOG_TAG, "notifyDeviceIdleStateChanged: SignalStrengthController is null");
            return;
        }
        ssc.onDeviceIdleStateChanged(isIdle);
    }

    /**
     * Returns a list of the equivalent home PLMNs (EF_EHPLMN) from the USIM app.
     *
     * @return A list of equivalent home PLMNs. Returns an empty list if EF_EHPLMN is empty or
     * does not exist on the SIM card.
     */
    public @NonNull List<String> getEquivalentHomePlmns() {
        return Collections.emptyList();
    }

    /**
     *
     * @return
     */
    public @NonNull List<String> getDataServicePackages() {
        return Collections.emptyList();
    }

    /**
     * Return link bandwidth estimator
     */
    public LinkBandwidthEstimator getLinkBandwidthEstimator() {
        return mLinkBandwidthEstimator;
    }

    /**
     * Request to get the current slicing configuration including URSP rules and
     * NSSAIs (configured, allowed and rejected).
     */
    public void getSlicingConfig(Message response) {
        mCi.getSlicingConfig(response);
    }

    /**
     * Returns the InboundSmsHandler object for this phone
     */
    public InboundSmsHandler getInboundSmsHandler(boolean is3gpp2) {
        return null;
    }

    /**
     * @return The data network controller
     */
    public @Nullable DataNetworkController getDataNetworkController() {
        return mDataNetworkController;
    }

    /**
     * @return The data settings manager
     */
    public @Nullable DataSettingsManager getDataSettingsManager() {
        if (mDataNetworkController == null) return null;
        return mDataNetworkController.getDataSettingsManager();
    }

    /**
     * Used in unit tests to set whether the AllowedNetworkTypes is loaded from Db.  Should not
     * be used otherwise.
     *
     * @return {@code true} if the AllowedNetworkTypes is loaded from Db,
     * {@code false} otherwise.
     */
    @VisibleForTesting
    public boolean isAllowedNetworkTypesLoadedFromDb() {
        return mIsAllowedNetworkTypesLoadedFromDb;
    }

    /**
     * Returns the user's last setting for terminal-based call waiting
     * @param forCsOnly indicates the caller expects the result for CS calls only
     */
    public int getTerminalBasedCallWaitingState(boolean forCsOnly) {
        return CallWaitingController.TERMINAL_BASED_NOT_SUPPORTED;
    }

    /**
     * Notifies the change of the user setting of the terminal-based call waiting service
     * to IMS service.
     */
    public void setTerminalBasedCallWaitingStatus(int state) {
    }

    /**
     * Notifies that the IMS service connected supports the terminal-based call waiting service
     */
    public void setTerminalBasedCallWaitingSupported(boolean supported) {
    }

    /**
     * Notifies the NAS and RRC layers of the radio the type of upcoming IMS traffic.
     *
     * @param token A nonce to identify the request.
     * @param trafficType IMS traffic type like registration, voice, video, SMS, emergency, and etc.
     * @param accessNetworkType The type of the radio access network used.
     * @param trafficDirection Indicates whether traffic is originated by mobile originated or
     *        mobile terminated use case eg. MO/MT call/SMS etc.
     * @param response is callback message.
     */
    public void startImsTraffic(int token,
            @MmTelFeature.ImsTrafficType int trafficType,
            @AccessNetworkConstants.RadioAccessNetworkType int accessNetworkType,
            @MmTelFeature.ImsTrafficDirection int trafficDirection, Message response) {
        mCi.startImsTraffic(token, trafficType, accessNetworkType, trafficDirection, response);
    }

    /**
     * Notifies IMS traffic has been stopped.
     *
     * @param token The token assigned by startImsTraffic.
     * @param response is callback message.
     */
    public void stopImsTraffic(int token, Message response) {
        mCi.stopImsTraffic(token, response);
    }

    /**
     * Register for notifications of connection setup failure
     *
     * @param h Handler for notification message.
     * @param what User-defined message code.
     * @param obj User object.
     */
    public void registerForConnectionSetupFailure(Handler h, int what, Object obj) {
        mCi.registerForConnectionSetupFailure(h, what, obj);
    }

    /**
     * Unregister for notifications of connection setup failure
     *
     * @param h Handler to be removed from the registrant list.
     */
    public void unregisterForConnectionSetupFailure(Handler h) {
        mCi.unregisterForConnectionSetupFailure(h);
    }

    /**
     * Triggers the UE initiated EPS fallback procedure.
     *
     * @param reason specifies the reason for EPS fallback.
     * @param response is callback message.
     */
    public void triggerEpsFallback(@MmTelFeature.EpsFallbackReason int reason, Message response) {
        mCi.triggerEpsFallback(reason, response);
    }

    /**
     * Notifies the recommended bit rate for the indicated logical channel and direction.
     *
     * @param mediaType MediaType is used to identify media stream such as audio or video.
     * @param direction Direction of this packet stream (e.g. uplink or downlink).
     * @param bitsPerSecond The recommended bit rate for the UE for a specific logical channel and
     *        a specific direction by NW.
     */
    public void triggerNotifyAnbr(int mediaType, int direction, int bitsPerSecond) {
    }

    /**
     * Sets the emergency mode
     *
     * @param emcMode The radio emergency mode type.
     * @param result Callback message.
     */
    public void setEmergencyMode(@EmergencyConstants.EmergencyMode int emcMode,
            @Nullable Message result) {
        mCi.setEmergencyMode(emcMode, result);
    }

    /**
     * Triggers an emergency network scan.
     *
     * @param accessNetwork Contains the list of access network types to be prioritized
     *        during emergency scan. The 1st entry has the highest priority.
     * @param scanType Indicates the type of scans to be performed i.e. limited scan,
     *        full service scan or any scan.
     * @param result Callback message.
     */
    public void triggerEmergencyNetworkScan(
            @NonNull @AccessNetworkConstants.RadioAccessNetworkType int[] accessNetwork,
            @DomainSelectionService.EmergencyScanType int scanType, @Nullable Message result) {
        mCi.triggerEmergencyNetworkScan(accessNetwork, scanType, result);
    }

    /**
     * Cancels ongoing emergency network scan
     * @param resetScan Indicates how the next {@link #triggerEmergencyNetworkScan} should work.
     *        If {@code true}, then the modem shall start the new scan from the beginning,
     *        otherwise the modem shall resume from the last search.
     * @param result Callback message.
     */
    public void cancelEmergencyNetworkScan(boolean resetScan, @Nullable Message result) {
        mCi.cancelEmergencyNetworkScan(resetScan, result);
    }

    /**
     * Exits ongoing emergency mode
     * @param result Callback message.
     */
    public void exitEmergencyMode(@Nullable Message result) {
        mCi.exitEmergencyMode(result);
    }

    /**
     * Registers for emergency network scan result.
     *
     * @param h Handler for notification message.
     * @param what User-defined message code.
     * @param obj User object.
     */
    public void registerForEmergencyNetworkScan(@NonNull Handler h,
            int what, @Nullable Object obj) {
        mCi.registerForEmergencyNetworkScan(h, what, obj);
    }

    /**
     * Unregisters for emergency network scan result.
     *
     * @param h Handler to be removed from the registrant list.
     */
    public void unregisterForEmergencyNetworkScan(@NonNull Handler h) {
        mCi.unregisterForEmergencyNetworkScan(h);
    }

    /**
     * Notifies that IMS deregistration is triggered.
     *
     * @param reason the reason why the deregistration is triggered.
     */
    public void triggerImsDeregistration(
            @ImsRegistrationImplBase.ImsDeregistrationReason int reason) {
        if (mImsPhone != null) {
            mImsPhone.triggerImsDeregistration(reason);
        }
    }

    /**
     * Registers for the domain selected for emergency calls.
     *
     * @param h Handler for notification message.
     * @param what User-defined message code.
     * @param obj User object.
     */
    public void registerForEmergencyDomainSelected(
            @NonNull Handler h, int what, @Nullable Object obj) {
    }

    /**
     * Unregisters for the domain selected for emergency calls.
     *
     * @param h Handler to be removed from the registrant list.
     */
    public void unregisterForEmergencyDomainSelected(@NonNull Handler h) {
    }

    /**
     * Notifies the domain selected.
     *
     * @param transportType The preferred transport type.
     */
    public void notifyEmergencyDomainSelected(
            @AccessNetworkConstants.TransportType int transportType) {
    }

    /**
     * @return Telephony tester instance.
     */
    public @Nullable TelephonyTester getTelephonyTester() {
        return mTelephonyTester;
    }

    /**
     * @return {@code true} if the new {@link SubscriptionManagerService} is enabled, otherwise the
     * old {@link SubscriptionController} is used.
     */
    public boolean isSubscriptionManagerServiceEnabled() {
        return mIsSubscriptionManagerServiceEnabled;
    }

    /**
     * @return UserHandle from phone sub id, or null if subscription is invalid.
     */
    public UserHandle getUserHandle() {
        SubscriptionManager subManager = mContext.getSystemService(SubscriptionManager.class);
        int subId = getSubId();
        return subManager.isValidSubscriptionId(subId)
                ? subManager.getSubscriptionUserHandle(subId)
                : null;
    }

    /**
     * Checks if the context user is a managed profile.
     *
     * Note that this applies specifically to <em>managed</em> profiles.
     *
     * @return whether the context user is a managed profile.
     */
    public boolean isManagedProfile() {
        UserHandle userHandle = getUserHandle();
        UserManager userManager = mContext.getSystemService(UserManager.class);
        if (userHandle == null || userManager == null) return false;
        return userManager.isManagedProfile(userHandle.getIdentifier());
    }

    /**
     * @return global null cipher and integrity enabled preference
     */
    public boolean getNullCipherAndIntegrityEnabledPreference() {
        SharedPreferences sp = PreferenceManager.getDefaultSharedPreferences(getContext());
        return sp.getBoolean(PREF_NULL_CIPHER_AND_INTEGRITY_ENABLED, true);
    }

    /**
     * @return whether or not this Phone interacts with a modem that supports the null cipher
     * and integrity feature.
     */
    public boolean isNullCipherAndIntegritySupported() {
        return false;
    }

    /**
     * Override to implement handling of an update to the enablement of the null cipher and
     * integrity preference.
     * {@see #PREF_NULL_CIPHER_AND_INTEGRITY_ENABLED}
     */
    public void handleNullCipherEnabledChange() {
    }

    /**
     * Notifies the IMS call status to the modem.
     *
     * @param imsCallInfo The list of {@link ImsCallInfo}.
     * @param response A callback to receive the response.
     */
    public void updateImsCallStatus(@NonNull List<ImsCallInfo> imsCallInfo, Message response) {
        mCi.updateImsCallStatus(imsCallInfo, response);
    }

    /**
     * Enables or disables N1 mode (access to 5G core network) in accordance with
     * 3GPP TS 24.501 4.9.
     * @param enable {@code true} to enable N1 mode, {@code false} to disable N1 mode.
     * @param result Callback message to receive the result.
     */
    public void setN1ModeEnabled(boolean enable, Message result) {
        mCi.setN1ModeEnabled(enable, result);
    }

    /**
     * Check whether N1 mode (access to 5G core network) is enabled or not.
     * @param result Callback message to receive the result.
     */
    public void isN1ModeEnabled(Message result) {
        mCi.isN1ModeEnabled(result);
    }

    /**
     * Return current cell broadcast ranges.
     */
    public List<CellBroadcastIdRange> getCellBroadcastIdRanges() {
        return new ArrayList<>();
    }

    /**
     * Set reception of cell broadcast messages with the list of the given ranges.
     */
    public void setCellBroadcastIdRanges(
            @NonNull List<CellBroadcastIdRange> ranges, Consumer<Integer> callback) {
        callback.accept(TelephonyManager.CELL_BROADCAST_RESULT_UNSUPPORTED);
    }

    /**
     * Start receiving satellite position updates.
     * This can be called by the pointing UI when the user starts pointing to the satellite.
     * Modem should continue to report the pointing input as the device or satellite moves.
     *
     * @param result The Message to send to result of the operation to.
     **/
    public void startSatellitePositionUpdates(Message result) {
        mCi.startSendingSatellitePointingInfo(result);
    }

    /**
     * Stop receiving satellite position updates.
     * This can be called by the pointing UI when the user stops pointing to the satellite.
     *
     * @param result The Message to send to result of the operation to.
     **/
    public void stopSatellitePositionUpdates(Message result) {
        mCi.stopSendingSatellitePointingInfo(result);
    }

    /**
     * Registers for pointing info changed from satellite modem.
     *
     * @param h Handler for notification message.
     * @param what User-defined message code.
     * @param obj User object.
     */
    public void registerForSatellitePointingInfoChanged(@NonNull Handler h,
            int what, @Nullable Object obj) {
        mCi.registerForSatellitePointingInfoChanged(h, what, obj);
    }

    /**
     * Unregisters for pointing info changed from satellite modem.
     *
     * @param h Handler to be removed from the registrant list.
     */
    public void unregisterForSatellitePointingInfoChanged(@NonNull Handler h) {
        mCi.unregisterForSatellitePointingInfoChanged(h);
    }

    /**
     * Registers for messages transfer complete from satellite modem.
     *
     * @param h Handler for notification message.
     * @param what User-defined message code.
     * @param obj User object.
     */
    public void registerForSatelliteMessagesTransferComplete(@NonNull Handler h,
            int what, @Nullable Object obj) {
        mCi.registerForSatelliteMessagesTransferComplete(h, what, obj);
    }

    /**
     * Unregisters for messages transfer complete from satellite modem.
     *
     * @param h Handler to be removed from the registrant list.
     */
    public void unregisterForSatelliteMessagesTransferComplete(@NonNull Handler h) {
        mCi.unregisterForSatelliteMessagesTransferComplete(h);
    }

    public void dump(FileDescriptor fd, PrintWriter pw, String[] args) {
        pw.println("Phone: subId=" + getSubId());
        pw.println(" mPhoneId=" + mPhoneId);
        pw.println(" mCi=" + mCi);
        pw.println(" mDnsCheckDisabled=" + mDnsCheckDisabled);
        pw.println(" mDoesRilSendMultipleCallRing=" + mDoesRilSendMultipleCallRing);
        pw.println(" mCallRingContinueToken=" + mCallRingContinueToken);
        pw.println(" mCallRingDelay=" + mCallRingDelay);
        pw.println(" mIsVoiceCapable=" + mIsVoiceCapable);
        pw.println(" mIccRecords=" + mIccRecords.get());
        pw.println(" mUiccApplication=" + mUiccApplication.get());
        pw.println(" mSmsStorageMonitor=" + mSmsStorageMonitor);
        pw.println(" mSmsUsageMonitor=" + mSmsUsageMonitor);
        pw.flush();
        pw.println(" mLooper=" + mLooper);
        pw.println(" mContext=" + mContext);
        pw.println(" mNotifier=" + mNotifier);
        pw.println(" mSimulatedRadioControl=" + mSimulatedRadioControl);
        pw.println(" mUnitTestMode=" + mUnitTestMode);
        pw.println(" isDnsCheckDisabled()=" + isDnsCheckDisabled());
        pw.println(" getUnitTestMode()=" + getUnitTestMode());
        pw.println(" getState()=" + getState());
        pw.println(" getIccSerialNumber()=" + Rlog.pii(LOG_TAG, getIccSerialNumber()));
        pw.println(" getIccRecordsLoaded()=" + getIccRecordsLoaded());
        pw.println(" getMessageWaitingIndicator()=" + getMessageWaitingIndicator());
        pw.println(" getCallForwardingIndicator()=" + getCallForwardingIndicator());
        pw.println(" isInEmergencyCall()=" + isInEmergencyCall());
        pw.flush();
        pw.println(" isInEcm()=" + isInEcm());
        pw.println(" getPhoneName()=" + getPhoneName());
        pw.println(" getPhoneType()=" + getPhoneType());
        pw.println(" getVoiceMessageCount()=" + getVoiceMessageCount());
        pw.println(" needsOtaServiceProvisioning=" + needsOtaServiceProvisioning());
        pw.println(" isInEmergencySmsMode=" + isInEmergencySmsMode());
        pw.println(" isEcmCanceledForEmergency=" + isEcmCanceledForEmergency());
        pw.println(" service state=" + getServiceState());
        pw.flush();
        pw.println("++++++++++++++++++++++++++++++++");

        if (mImsPhone != null) {
            try {
                mImsPhone.dump(fd, pw, args);
            } catch (Exception e) {
                e.printStackTrace();
            }

            pw.flush();
            pw.println("++++++++++++++++++++++++++++++++");
        }

        if (mDataNetworkController != null) {
            try {
                mDataNetworkController.dump(fd, pw, args);
            } catch (Exception e) {
                e.printStackTrace();
            }
            pw.flush();
            pw.println("++++++++++++++++++++++++++++++++");
        }

        if (getServiceStateTracker() != null) {
            try {
                getServiceStateTracker().dump(fd, pw, args);
            } catch (Exception e) {
                e.printStackTrace();
            }

            pw.flush();
            pw.println("++++++++++++++++++++++++++++++++");
        }

        if (getEmergencyNumberTracker() != null) {
            try {
                getEmergencyNumberTracker().dump(fd, pw, args);
            } catch (Exception e) {
                e.printStackTrace();
            }

            pw.flush();
            pw.println("++++++++++++++++++++++++++++++++");
        }

        if (getDisplayInfoController() != null) {
            try {
                getDisplayInfoController().dump(fd, pw, args);
            } catch (Exception e) {
                e.printStackTrace();
            }

            pw.flush();
            pw.println("++++++++++++++++++++++++++++++++");
        }

        if (mCarrierResolver != null) {
            try {
                mCarrierResolver.dump(fd, pw, args);
            } catch (Exception e) {
                e.printStackTrace();
            }

            pw.flush();
            pw.println("++++++++++++++++++++++++++++++++");
        }

        if (mCarrierActionAgent != null) {
            try {
                mCarrierActionAgent.dump(fd, pw, args);
            } catch (Exception e) {
                e.printStackTrace();
            }

            pw.flush();
            pw.println("++++++++++++++++++++++++++++++++");
        }

        if (mCarrierSignalAgent != null) {
            try {
                mCarrierSignalAgent.dump(fd, pw, args);
            } catch (Exception e) {
                e.printStackTrace();
            }

            pw.flush();
            pw.println("++++++++++++++++++++++++++++++++");
        }

        if (getCallTracker() != null) {
            try {
                getCallTracker().dump(fd, pw, args);
            } catch (Exception e) {
                e.printStackTrace();
            }

            pw.flush();
            pw.println("++++++++++++++++++++++++++++++++");
        }

        if (mSimActivationTracker != null) {
            try {
                mSimActivationTracker.dump(fd, pw, args);
            } catch (Exception e) {
                e.printStackTrace();
            }

            pw.flush();
            pw.println("++++++++++++++++++++++++++++++++");
        }

        if (mDeviceStateMonitor != null) {
            pw.println("DeviceStateMonitor:");
            mDeviceStateMonitor.dump(fd, pw, args);
            pw.println("++++++++++++++++++++++++++++++++");
        }

        if (mSignalStrengthController != null) {
            pw.println("SignalStrengthController:");
            mSignalStrengthController.dump(fd, pw, args);
            pw.println("++++++++++++++++++++++++++++++++");
        }

        if (mAccessNetworksManager != null) {
            mAccessNetworksManager.dump(fd, pw, args);
        }

        if (mCi != null && mCi instanceof RIL) {
            try {
                ((RIL)mCi).dump(fd, pw, args);
            } catch (Exception e) {
                e.printStackTrace();
            }

            pw.flush();
            pw.println("++++++++++++++++++++++++++++++++");
        }

        if (getCarrierPrivilegesTracker() != null) {
            pw.println("CarrierPrivilegesTracker:");
            getCarrierPrivilegesTracker().dump(fd, pw, args);
            pw.println("++++++++++++++++++++++++++++++++");
        }

        if (getLinkBandwidthEstimator() != null) {
            pw.println("LinkBandwidthEstimator:");
            getLinkBandwidthEstimator().dump(fd, pw, args);
            pw.println("++++++++++++++++++++++++++++++++");
        }

        pw.println("Phone Local Log: ");
        if (mLocalLog != null) {
            try {
                mLocalLog.dump(fd, pw, args);
            } catch (Exception e) {
                e.printStackTrace();
            }
            pw.flush();
            pw.println("++++++++++++++++++++++++++++++++");
        }
    }

    private void logd(String s) {
        Rlog.d(LOG_TAG, "[" + mPhoneId + "] " + s);
    }

    private void logi(String s) {
        Rlog.i(LOG_TAG, "[" + mPhoneId + "] " + s);
    }

    private void loge(String s) {
        Rlog.e(LOG_TAG, "[" + mPhoneId + "] " + s);
    }

    private static String pii(String s) {
        return Rlog.pii(LOG_TAG, s);
    }

    public boolean isEmergencyNumber(String address) {
        return PhoneNumberUtils.isEmergencyNumber(getSubId(), address);
    }

    public void exitScbm() {
    }

    public void setOnScbmExitResponse(Handler h, int what, Object obj) {
        Registrant registrant = new Registrant(h, what, obj);
        registrant.notifyRegistrant();
    }

    public void unsetOnScbmExitResponse(Handler h) {
    }

    public void registerForScbmTimerReset(Handler h, int what, Object obj) {
    }

    public void unregisterForScbmTimerReset(Handler h) {
    }

    public boolean isInScbm(int subId) {
        return false;
    }

    public boolean isInScbm() {
        return false;
    }

    public boolean isExitScbmFeatureSupported() {
        return false;
    }

    public boolean isScbmTimerCanceledForEmergency() {
        return false;
    }

    public void onCarrierConfigLoadedForEssentialRecords() {}
}<|MERGE_RESOLUTION|>--- conflicted
+++ resolved
@@ -97,12 +97,9 @@
 import com.android.internal.telephony.data.DataNetworkController;
 import com.android.internal.telephony.data.DataSettingsManager;
 import com.android.internal.telephony.data.LinkBandwidthEstimator;
-<<<<<<< HEAD
+import com.android.internal.telephony.domainselection.DomainSelectionResolver;
 import com.android.internal.telephony.dataconnection.DataEnabledSettings;
 import com.android.internal.telephony.EcbmHandler;
-=======
-import com.android.internal.telephony.domainselection.DomainSelectionResolver;
->>>>>>> 69fadba7
 import com.android.internal.telephony.emergency.EmergencyConstants;
 import com.android.internal.telephony.emergency.EmergencyNumberTracker;
 import com.android.internal.telephony.emergency.EmergencyStateTracker;
@@ -3070,14 +3067,7 @@
     }
 
     public boolean isInEcm() {
-<<<<<<< HEAD
         return EcbmHandler.getInstance().isInEcm();
-=======
-        if (DomainSelectionResolver.getInstance().isDomainSelectionSupported()) {
-            return EmergencyStateTracker.getInstance().isInEcm();
-        }
-        return mIsPhoneInEcmState;
->>>>>>> 69fadba7
     }
 
     public boolean isInImsEcm() {
