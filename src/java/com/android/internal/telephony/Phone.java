--- conflicted
+++ resolved
@@ -3606,15 +3606,6 @@
     public void notifyCallForwardingIndicator() {
     }
 
-<<<<<<< HEAD
-    /** Send a notification that a particular data connection has failed with specified cause. */
-    public void notifyDataConnectionFailed(
-            String apnType, String apn, @DataFailureCause int failCause) {
-        mNotifier.notifyDataConnectionFailed(this, apnType, apn, failCause);
-    }
-
-=======
->>>>>>> a8e596d9
     /**
      * Sets the SIM voice message waiting indicator records.
      * @param line GSM Subscriber Profile Number, one-based. Only '1' is supported
