/*
 * Copyright (C) 2015 The Android Open Source Project
 *
 * Licensed under the Apache License, Version 2.0 (the "License");
 * you may not use this file except in compliance with the License.
 * You may obtain a copy of the License at
 *
 *      http://www.apache.org/licenses/LICENSE-2.0
 *
 * Unless required by applicable law or agreed to in writing, software
 * distributed under the License is distributed on an "AS IS" BASIS,
 * WITHOUT WARRANTIES OR CONDITIONS OF ANY KIND, either express or implied.
 * See the License for the specific language governing permissions and
 * limitations under the License.
 */

package com.android.internal.telephony;

import android.content.BroadcastReceiver;
import android.content.Context;
import android.content.Intent;
import android.content.IntentFilter;
import android.content.SharedPreferences;
import android.net.LinkProperties;
import android.net.NetworkCapabilities;
import android.net.NetworkStats;
import android.net.Uri;
import android.net.wifi.WifiManager;
import android.os.AsyncResult;
import android.os.Build;
import android.os.Handler;
import android.os.Looper;
import android.os.Message;
import android.os.PersistableBundle;
import android.os.Registrant;
import android.os.RegistrantList;
import android.os.SystemProperties;
import android.os.WorkSource;
import android.preference.PreferenceManager;
import android.provider.Settings;
import android.service.carrier.CarrierIdentifier;
import android.telecom.VideoProfile;
import android.telephony.CarrierConfigManager;
import android.telephony.CellIdentityCdma;
import android.telephony.CellInfo;
import android.telephony.CellInfoCdma;
import android.telephony.CellLocation;
import android.telephony.ClientRequestStats;
import android.telephony.ImsiEncryptionInfo;
import android.telephony.PhoneNumberUtils;
import android.telephony.PhoneStateListener;
import android.telephony.PhysicalChannelConfig;
import android.telephony.RadioAccessFamily;
import android.telephony.Rlog;
import android.telephony.ServiceState;
import android.telephony.SignalStrength;
import android.telephony.SubscriptionManager;
import android.telephony.TelephonyManager;
import android.telephony.VoLteServiceState;
import android.telephony.ims.stub.ImsRegistrationImplBase;
import android.text.TextUtils;

import com.android.ims.ImsCall;
import com.android.ims.ImsConfig;
import com.android.ims.ImsManager;
import com.android.internal.R;
import com.android.internal.telephony.dataconnection.DataConnectionReasons;
import com.android.internal.telephony.dataconnection.DcTracker;
import com.android.internal.telephony.imsphone.ImsPhoneCall;
import com.android.internal.telephony.test.SimulatedRadioControl;
import com.android.internal.telephony.uicc.IccCardApplicationStatus.AppType;
import com.android.internal.telephony.uicc.IccFileHandler;
import com.android.internal.telephony.uicc.IccRecords;
import com.android.internal.telephony.uicc.IsimRecords;
import com.android.internal.telephony.uicc.SIMRecords;
import com.android.internal.telephony.uicc.UiccCard;
import com.android.internal.telephony.uicc.UiccCardApplication;
import com.android.internal.telephony.uicc.UiccController;
import com.android.internal.telephony.uicc.UsimServiceTable;

import java.io.FileDescriptor;
import java.io.PrintWriter;
import java.util.ArrayList;
import java.util.HashSet;
import java.util.List;
import java.util.Locale;
import java.util.Set;
import java.util.concurrent.atomic.AtomicReference;

/**
 * (<em>Not for SDK use</em>)
 * A base implementation for the com.android.internal.telephony.Phone interface.
 *
 * Note that implementations of Phone.java are expected to be used
 * from a single application thread. This should be the same thread that
 * originally called PhoneFactory to obtain the interface.
 *
 *  {@hide}
 *
 */

public abstract class Phone extends Handler implements PhoneInternalInterface {
    private static final String LOG_TAG = "Phone";

    protected final static Object lockForRadioTechnologyChange = new Object();

    protected final int USSD_MAX_QUEUE = 10;

    private BroadcastReceiver mImsIntentReceiver = new BroadcastReceiver() {
        @Override
        public void onReceive(Context context, Intent intent) {
            Rlog.d(LOG_TAG, "mImsIntentReceiver: action " + intent.getAction());
            if (intent.hasExtra(ImsManager.EXTRA_PHONE_ID)) {
                int extraPhoneId = intent.getIntExtra(ImsManager.EXTRA_PHONE_ID,
                        SubscriptionManager.INVALID_PHONE_INDEX);
                Rlog.d(LOG_TAG, "mImsIntentReceiver: extraPhoneId = " + extraPhoneId);
                if (extraPhoneId == SubscriptionManager.INVALID_PHONE_INDEX ||
                        extraPhoneId != getPhoneId()) {
                    return;
                }
            }

            synchronized (Phone.lockForRadioTechnologyChange) {
                if (intent.getAction().equals(ImsManager.ACTION_IMS_SERVICE_UP)) {
                    mImsServiceReady = true;
                    updateImsPhone();
                    ImsManager.getInstance(mContext, mPhoneId).updateImsServiceConfig(false);
                } else if (intent.getAction().equals(ImsManager.ACTION_IMS_SERVICE_DOWN)) {
                    mImsServiceReady = false;
                    updateImsPhone();
                }
            }
        }
    };

    // Key used to read and write the saved network selection numeric value
    public static final String NETWORK_SELECTION_KEY = "network_selection_key";
    // Key used to read and write the saved network selection operator name
    public static final String NETWORK_SELECTION_NAME_KEY = "network_selection_name_key";
    // Key used to read and write the saved network selection operator short name
    public static final String NETWORK_SELECTION_SHORT_KEY = "network_selection_short_key";


    // Key used to read/write "disable data connection on boot" pref (used for testing)
    public static final String DATA_DISABLED_ON_BOOT_KEY = "disabled_on_boot_key";

    // Key used to read/write data_roaming_is_user_setting pref
    public static final String DATA_ROAMING_IS_USER_SETTING_KEY = "data_roaming_is_user_setting_key";

    /* Event Constants */
    protected static final int EVENT_RADIO_AVAILABLE             = 1;
    /** Supplementary Service Notification received. */
    protected static final int EVENT_SSN                         = 2;
    protected static final int EVENT_SIM_RECORDS_LOADED          = 3;
    private static final int EVENT_MMI_DONE                      = 4;
    protected static final int EVENT_RADIO_ON                    = 5;
    protected static final int EVENT_GET_BASEBAND_VERSION_DONE   = 6;
    protected static final int EVENT_USSD                        = 7;
    protected static final int EVENT_RADIO_OFF_OR_NOT_AVAILABLE  = 8;
    protected static final int EVENT_GET_IMEI_DONE               = 9;
    protected static final int EVENT_GET_IMEISV_DONE             = 10;
    private static final int EVENT_GET_SIM_STATUS_DONE           = 11;
    protected static final int EVENT_SET_CALL_FORWARD_DONE       = 12;
    protected static final int EVENT_GET_CALL_FORWARD_DONE       = 13;
    protected static final int EVENT_CALL_RING                   = 14;
    private static final int EVENT_CALL_RING_CONTINUE            = 15;

    // Used to intercept the carrier selection calls so that
    // we can save the values.
    private static final int EVENT_SET_NETWORK_MANUAL_COMPLETE      = 16;
    private static final int EVENT_SET_NETWORK_AUTOMATIC_COMPLETE   = 17;
    protected static final int EVENT_SET_CLIR_COMPLETE              = 18;
    protected static final int EVENT_REGISTERED_TO_NETWORK          = 19;
    protected static final int EVENT_SET_VM_NUMBER_DONE             = 20;
    // Events for CDMA support
    protected static final int EVENT_GET_DEVICE_IDENTITY_DONE       = 21;
    protected static final int EVENT_RUIM_RECORDS_LOADED            = 22;
    protected static final int EVENT_NV_READY                       = 23;
    private static final int EVENT_SET_ENHANCED_VP                  = 24;
    protected static final int EVENT_EMERGENCY_CALLBACK_MODE_ENTER  = 25;
    protected static final int EVENT_EXIT_EMERGENCY_CALLBACK_RESPONSE = 26;
    protected static final int EVENT_CDMA_SUBSCRIPTION_SOURCE_CHANGED = 27;
    // other
    protected static final int EVENT_SET_NETWORK_AUTOMATIC          = 28;
    protected static final int EVENT_ICC_RECORD_EVENTS              = 29;
    private static final int EVENT_ICC_CHANGED                      = 30;
    // Single Radio Voice Call Continuity
    private static final int EVENT_SRVCC_STATE_CHANGED              = 31;
    private static final int EVENT_INITIATE_SILENT_REDIAL           = 32;
    private static final int EVENT_RADIO_NOT_AVAILABLE              = 33;
    protected static final int EVENT_GET_RADIO_CAPABILITY           = 35;
    protected static final int EVENT_SS                             = 36;
    private static final int EVENT_CONFIG_LCE                       = 37;
    private static final int EVENT_CHECK_FOR_NETWORK_AUTOMATIC      = 38;
    protected static final int EVENT_VOICE_RADIO_TECH_CHANGED       = 39;
    protected static final int EVENT_REQUEST_VOICE_RADIO_TECH_DONE  = 40;
    protected static final int EVENT_RIL_CONNECTED                  = 41;
    protected static final int EVENT_UPDATE_PHONE_OBJECT            = 42;
    protected static final int EVENT_CARRIER_CONFIG_CHANGED         = 43;
    // Carrier's CDMA prefer mode setting
    protected static final int EVENT_SET_ROAMING_PREFERENCE_DONE    = 44;
    protected static final int EVENT_MODEM_RESET                    = 45;

    protected static final int EVENT_LAST                       = EVENT_MODEM_RESET;

    // For shared prefs.
    private static final String GSM_ROAMING_LIST_OVERRIDE_PREFIX = "gsm_roaming_list_";
    private static final String GSM_NON_ROAMING_LIST_OVERRIDE_PREFIX = "gsm_non_roaming_list_";
    private static final String CDMA_ROAMING_LIST_OVERRIDE_PREFIX = "cdma_roaming_list_";
    private static final String CDMA_NON_ROAMING_LIST_OVERRIDE_PREFIX = "cdma_non_roaming_list_";

    // Key used to read/write current CLIR setting
    public static final String CLIR_KEY = "clir_key";

    // Key used for storing voice mail count
    private static final String VM_COUNT = "vm_count_key";
    // Key used to read/write the ID for storing the voice mail
    private static final String VM_ID = "vm_id_key";

    // Key used for storing call forwarding status
    public static final String CF_STATUS = "cf_status_key";
    // Key used to read/write the ID for storing the call forwarding status
    public static final String CF_ID = "cf_id_key";

    // Key used to read/write "disable DNS server check" pref (used for testing)
    private static final String DNS_SERVER_CHECK_DISABLED_KEY = "dns_server_check_disabled_key";

    // Integer used to let the calling application know that the we are ignoring auto mode switch.
    private static final int ALREADY_IN_AUTO_SELECTION = 1;

    /**
     * This method is invoked when the Phone exits Emergency Callback Mode.
     */
    protected void handleExitEmergencyCallbackMode() {
    }

    /**
     * Small container class used to hold information relevant to
     * the carrier selection process. operatorNumeric can be ""
     * if we are looking for automatic selection. operatorAlphaLong is the
     * corresponding operator name.
     */
    private static class NetworkSelectMessage {
        public Message message;
        public String operatorNumeric;
        public String operatorAlphaLong;
        public String operatorAlphaShort;
    }

    /* Instance Variables */
    public CommandsInterface mCi;
    protected int mVmCount = 0;
    private boolean mDnsCheckDisabled;
    public DcTracker mDcTracker;
    /* Used for dispatching signals to configured carrier apps */
    protected CarrierSignalAgent mCarrierSignalAgent;
    /* Used for dispatching carrier action from carrier apps */
    protected CarrierActionAgent mCarrierActionAgent;
    private boolean mDoesRilSendMultipleCallRing;
    private int mCallRingContinueToken;
    private int mCallRingDelay;
    private boolean mIsVoiceCapable = true;
    private final AppSmsManager mAppSmsManager;
    private SimActivationTracker mSimActivationTracker;
    // Keep track of whether or not the phone is in Emergency Callback Mode for Phone and
    // subclasses
    protected boolean mIsPhoneInEcmState = false;

    // Variable to cache the video capability. When RAT changes, we lose this info and are unable
    // to recover from the state. We cache it and notify listeners when they register.
    protected boolean mIsVideoCapable = false;
    protected UiccController mUiccController = null;
    protected final AtomicReference<IccRecords> mIccRecords = new AtomicReference<IccRecords>();
    public SmsStorageMonitor mSmsStorageMonitor;
    public SmsUsageMonitor mSmsUsageMonitor;
    protected AtomicReference<UiccCardApplication> mUiccApplication =
            new AtomicReference<UiccCardApplication>();
    TelephonyTester mTelephonyTester;
    private String mName;
    private final String mActionDetached;
    private final String mActionAttached;
    protected DeviceStateMonitor mDeviceStateMonitor;

    protected int mPhoneId;

    private boolean mImsServiceReady = false;
    protected Phone mImsPhone = null;

    protected final AtomicReference<RadioCapability> mRadioCapability =
            new AtomicReference<RadioCapability>();

    private static final int DEFAULT_REPORT_INTERVAL_MS = 200;
    private static final boolean LCE_PULL_MODE = true;
    private int mLceStatus = RILConstants.LCE_NOT_AVAILABLE;
    protected TelephonyComponentFactory mTelephonyComponentFactory;

    //IMS
    /**
     * {@link CallStateException} message text used to indicate that an IMS call has failed because
     * it needs to be retried using GSM or CDMA (e.g. CS fallback).
     * TODO: Replace this with a proper exception; {@link CallStateException} doesn't make sense.
     */
    public static final String CS_FALLBACK = "cs_fallback";
    public static final String EXTRA_KEY_ALERT_TITLE = "alertTitle";
    public static final String EXTRA_KEY_ALERT_MESSAGE = "alertMessage";
    public static final String EXTRA_KEY_ALERT_SHOW = "alertShow";
    public static final String EXTRA_KEY_NOTIFICATION_MESSAGE = "notificationMessage";

    private final RegistrantList mPreciseCallStateRegistrants
            = new RegistrantList();

    private final RegistrantList mHandoverRegistrants
            = new RegistrantList();

    private final RegistrantList mNewRingingConnectionRegistrants
            = new RegistrantList();

    private final RegistrantList mIncomingRingRegistrants
            = new RegistrantList();

    protected final RegistrantList mDisconnectRegistrants
            = new RegistrantList();

    private final RegistrantList mServiceStateRegistrants
            = new RegistrantList();

    protected final RegistrantList mMmiCompleteRegistrants
            = new RegistrantList();

    protected final RegistrantList mMmiRegistrants
            = new RegistrantList();

    protected final RegistrantList mUnknownConnectionRegistrants
            = new RegistrantList();

    protected final RegistrantList mSuppServiceFailedRegistrants
            = new RegistrantList();

    protected final RegistrantList mRadioOffOrNotAvailableRegistrants
            = new RegistrantList();

    protected final RegistrantList mSimRecordsLoadedRegistrants
            = new RegistrantList();

    private final RegistrantList mVideoCapabilityChangedRegistrants
            = new RegistrantList();

    protected final RegistrantList mEmergencyCallToggledRegistrants
            = new RegistrantList();

    protected Registrant mPostDialHandler;

    private Looper mLooper; /* to insure registrants are in correct thread*/

    protected final Context mContext;

    /**
     * PhoneNotifier is an abstraction for all system-wide
     * state change notification. DefaultPhoneNotifier is
     * used here unless running we're inside a unit test.
     */
    protected PhoneNotifier mNotifier;

    protected SimulatedRadioControl mSimulatedRadioControl;

    private boolean mUnitTestMode;

    public IccRecords getIccRecords() {
        return mIccRecords.get();
    }

    /**
     * Returns a string identifier for this phone interface for parties
     *  outside the phone app process.
     *  @return The string name.
     */
    public String getPhoneName() {
        return mName;
    }

    protected void setPhoneName(String name) {
        mName = name;
    }

    /**
     * Retrieves Nai for phones. Returns null if Nai is not set.
     */
    public String getNai(){
         return null;
    }

    /**
     * Return the ActionDetached string. When this action is received by components
     * they are to simulate detaching from the network.
     *
     * @return com.android.internal.telephony.{mName}.action_detached
     *          {mName} is GSM, CDMA ...
     */
    public String getActionDetached() {
        return mActionDetached;
    }

    /**
     * Return the ActionAttached string. When this action is received by components
     * they are to simulate attaching to the network.
     *
     * @return com.android.internal.telephony.{mName}.action_detached
     *          {mName} is GSM, CDMA ...
     */
    public String getActionAttached() {
        return mActionAttached;
    }

    /**
     * Set a system property for the current phone, unless we're in unit test mode
     */
    // CAF_MSIM TODO this need to be replated with TelephonyManager API ?
    public void setSystemProperty(String property, String value) {
        if (getUnitTestMode()) {
            return;
        }
        TelephonyManager.setTelephonyProperty(mPhoneId, property, value);
    }

    /**
     * Set a system property for all phones, unless we're in unit test mode
     */
    public void setGlobalSystemProperty(String property, String value) {
        if (getUnitTestMode()) {
            return;
        }
        TelephonyManager.setTelephonyProperty(property, value);
    }

    /**
     * Set a system property, unless we're in unit test mode
     */
    // CAF_MSIM TODO this need to be replated with TelephonyManager API ?
    public String getSystemProperty(String property, String defValue) {
        if(getUnitTestMode()) {
            return null;
        }
        return SystemProperties.get(property, defValue);
    }

    /**
     * Constructs a Phone in normal (non-unit test) mode.
     *
     * @param notifier An instance of DefaultPhoneNotifier,
     * @param context Context object from hosting application
     * unless unit testing.
     * @param ci is CommandsInterface
     * @param unitTestMode when true, prevents notifications
     * of state change events
     */
    protected Phone(String name, PhoneNotifier notifier, Context context, CommandsInterface ci,
                    boolean unitTestMode) {
        this(name, notifier, context, ci, unitTestMode, SubscriptionManager.DEFAULT_PHONE_INDEX,
                TelephonyComponentFactory.getInstance());
    }

    /**
     * Constructs a Phone in normal (non-unit test) mode.
     *
     * @param notifier An instance of DefaultPhoneNotifier,
     * @param context Context object from hosting application
     * unless unit testing.
     * @param ci is CommandsInterface
     * @param unitTestMode when true, prevents notifications
     * of state change events
     * @param phoneId the phone-id of this phone.
     */
    protected Phone(String name, PhoneNotifier notifier, Context context, CommandsInterface ci,
                    boolean unitTestMode, int phoneId,
                    TelephonyComponentFactory telephonyComponentFactory) {
        mPhoneId = phoneId;
        mName = name;
        mNotifier = notifier;
        mContext = context;
        mLooper = Looper.myLooper();
        mCi = ci;
        mActionDetached = this.getClass().getPackage().getName() + ".action_detached";
        mActionAttached = this.getClass().getPackage().getName() + ".action_attached";
        mAppSmsManager = telephonyComponentFactory.makeAppSmsManager(context);

        if (Build.IS_DEBUGGABLE) {
            mTelephonyTester = new TelephonyTester(this);
        }

        setUnitTestMode(unitTestMode);

        SharedPreferences sp = PreferenceManager.getDefaultSharedPreferences(context);
        mDnsCheckDisabled = sp.getBoolean(DNS_SERVER_CHECK_DISABLED_KEY, false);
        mCi.setOnCallRing(this, EVENT_CALL_RING, null);

        /* "Voice capable" means that this device supports circuit-switched
        * (i.e. voice) phone calls over the telephony network, and is allowed
        * to display the in-call UI while a cellular voice call is active.
        * This will be false on "data only" devices which can't make voice
        * calls and don't support any in-call UI.
        */
        mIsVoiceCapable = mContext.getResources().getBoolean(
                com.android.internal.R.bool.config_voice_capable);

        /**
         *  Some RIL's don't always send RIL_UNSOL_CALL_RING so it needs
         *  to be generated locally. Ideally all ring tones should be loops
         * and this wouldn't be necessary. But to minimize changes to upper
         * layers it is requested that it be generated by lower layers.
         *
         * By default old phones won't have the property set but do generate
         * the RIL_UNSOL_CALL_RING so the default if there is no property is
         * true.
         */
        mDoesRilSendMultipleCallRing = SystemProperties.getBoolean(
                TelephonyProperties.PROPERTY_RIL_SENDS_MULTIPLE_CALL_RING, true);
        Rlog.d(LOG_TAG, "mDoesRilSendMultipleCallRing=" + mDoesRilSendMultipleCallRing);

        mCallRingDelay = SystemProperties.getInt(
                TelephonyProperties.PROPERTY_CALL_RING_DELAY, 3000);
        Rlog.d(LOG_TAG, "mCallRingDelay=" + mCallRingDelay);

        if (getPhoneType() == PhoneConstants.PHONE_TYPE_IMS) {
            return;
        }

        // The locale from the "ro.carrier" system property or R.array.carrier_properties.
        // This will be overwritten by the Locale from the SIM language settings (EF-PL, EF-LI)
        // if applicable.
        final Locale carrierLocale = getLocaleFromCarrierProperties(mContext);
        if (carrierLocale != null && !TextUtils.isEmpty(carrierLocale.getCountry())) {
            final String country = carrierLocale.getCountry();
            try {
                Settings.Global.getInt(mContext.getContentResolver(),
                        Settings.Global.WIFI_COUNTRY_CODE);
            } catch (Settings.SettingNotFoundException e) {
                // note this is not persisting
                WifiManager wM = (WifiManager)
                        mContext.getSystemService(Context.WIFI_SERVICE);
                wM.setCountryCode(country);
            }
        }

        // Initialize device storage and outgoing SMS usage monitors for SMSDispatchers.
        mTelephonyComponentFactory = telephonyComponentFactory;
        mSmsStorageMonitor = mTelephonyComponentFactory.makeSmsStorageMonitor(this);
        mSmsUsageMonitor = mTelephonyComponentFactory.makeSmsUsageMonitor(context);
        mUiccController = UiccController.getInstance();
        mUiccController.registerForIccChanged(this, EVENT_ICC_CHANGED, null);
        mSimActivationTracker = mTelephonyComponentFactory.makeSimActivationTracker(this);
        if (getPhoneType() != PhoneConstants.PHONE_TYPE_SIP) {
            mCi.registerForSrvccStateChanged(this, EVENT_SRVCC_STATE_CHANGED, null);
        }
        mCi.startLceService(DEFAULT_REPORT_INTERVAL_MS, LCE_PULL_MODE,
                obtainMessage(EVENT_CONFIG_LCE));
    }

    /**
     * Start listening for IMS service UP/DOWN events. If using the new ImsResolver APIs, we should
     * always be setting up ImsPhones.
     */
    public void startMonitoringImsService() {
        if (getPhoneType() == PhoneConstants.PHONE_TYPE_SIP) {
            return;
        }

        synchronized(Phone.lockForRadioTechnologyChange) {
            IntentFilter filter = new IntentFilter();
            ImsManager imsManager = ImsManager.getInstance(mContext, getPhoneId());
            // Don't listen to deprecated intents using the new dynamic binding.
            if (imsManager != null && !imsManager.isDynamicBinding()) {
                filter.addAction(ImsManager.ACTION_IMS_SERVICE_UP);
                filter.addAction(ImsManager.ACTION_IMS_SERVICE_DOWN);
            }
            mContext.registerReceiver(mImsIntentReceiver, filter);

            // Monitor IMS service - but first poll to see if already up (could miss
            // intent). Also, when using new ImsResolver APIs, the service will be available soon,
            // so start trying to bind.
            if (imsManager != null) {
                // If it is dynamic binding, kick off ImsPhone creation now instead of waiting for
                // the service to be available.
                if (imsManager.isDynamicBinding() || imsManager.isServiceAvailable()) {
                    mImsServiceReady = true;
                    updateImsPhone();
                }
            }
        }
    }

    /**
     * Checks if device should convert CDMA Caller ID restriction related MMI codes to
     * equivalent 3GPP MMI Codes that provide same functionality when device is roaming.
     * This method should only return true on multi-mode devices when carrier requires this
     * conversion to be done on the device.
     *
     * @return true when carrier config
     * "KEY_CONVERT_CDMA_CALLER_ID_MMI_CODES_WHILE_ROAMING_ON_3GPP_BOOL" is set to true
     */
    public boolean supportsConversionOfCdmaCallerIdMmiCodesWhileRoaming() {
        CarrierConfigManager configManager = (CarrierConfigManager)
                getContext().getSystemService(Context.CARRIER_CONFIG_SERVICE);
        PersistableBundle b = configManager.getConfig();
        if (b != null) {
            return b.getBoolean(
                    CarrierConfigManager
                            .KEY_CONVERT_CDMA_CALLER_ID_MMI_CODES_WHILE_ROAMING_ON_3GPP_BOOL,
                    false);
        } else {
            // Default value set in CarrierConfigManager
            return false;
        }
    }

    /**
     * When overridden the derived class needs to call
     * super.handleMessage(msg) so this method has a
     * a chance to process the message.
     *
     * @param msg
     */
    @Override
    public void handleMessage(Message msg) {
        AsyncResult ar;

        // messages to be handled whether or not the phone is being destroyed
        // should only include messages which are being re-directed and do not use
        // resources of the phone being destroyed
        switch (msg.what) {
            // handle the select network completion callbacks.
            case EVENT_SET_NETWORK_MANUAL_COMPLETE:
            case EVENT_SET_NETWORK_AUTOMATIC_COMPLETE:
                handleSetSelectNetwork((AsyncResult) msg.obj);
                return;
        }

        switch(msg.what) {
            case EVENT_CALL_RING:
                Rlog.d(LOG_TAG, "Event EVENT_CALL_RING Received state=" + getState());
                ar = (AsyncResult)msg.obj;
                if (ar.exception == null) {
                    PhoneConstants.State state = getState();
                    if ((!mDoesRilSendMultipleCallRing)
                            && ((state == PhoneConstants.State.RINGING) ||
                                    (state == PhoneConstants.State.IDLE))) {
                        mCallRingContinueToken += 1;
                        sendIncomingCallRingNotification(mCallRingContinueToken);
                    } else {
                        notifyIncomingRing();
                    }
                }
                break;

            case EVENT_CALL_RING_CONTINUE:
                Rlog.d(LOG_TAG, "Event EVENT_CALL_RING_CONTINUE Received state=" + getState());
                if (getState() == PhoneConstants.State.RINGING) {
                    sendIncomingCallRingNotification(msg.arg1);
                }
                break;

            case EVENT_ICC_CHANGED:
                onUpdateIccAvailability();
                break;

            case EVENT_INITIATE_SILENT_REDIAL:
                Rlog.d(LOG_TAG, "Event EVENT_INITIATE_SILENT_REDIAL Received");
                ar = (AsyncResult) msg.obj;
                if ((ar.exception == null) && (ar.result != null)) {
                    String dialString = (String) ar.result;
                    if (TextUtils.isEmpty(dialString)) return;
                    try {
                        dialInternal(dialString, new DialArgs.Builder().build());
                    } catch (CallStateException e) {
                        Rlog.e(LOG_TAG, "silent redial failed: " + e);
                    }
                }
                break;

            case EVENT_SRVCC_STATE_CHANGED:
                ar = (AsyncResult)msg.obj;
                if (ar.exception == null) {
                    handleSrvccStateChanged((int[]) ar.result);
                } else {
                    Rlog.e(LOG_TAG, "Srvcc exception: " + ar.exception);
                }
                break;

            case EVENT_CONFIG_LCE:
                ar = (AsyncResult) msg.obj;
                if (ar.exception != null) {
                    Rlog.d(LOG_TAG, "config LCE service failed: " + ar.exception);
                } else {
                    final ArrayList<Integer> statusInfo = (ArrayList<Integer>)ar.result;
                    mLceStatus = statusInfo.get(0);
                }
                break;

            case EVENT_CHECK_FOR_NETWORK_AUTOMATIC: {
                onCheckForNetworkSelectionModeAutomatic(msg);
                break;
            }
            default:
                throw new RuntimeException("unexpected event not handled");
        }
    }

    public ArrayList<Connection> getHandoverConnection() {
        return null;
    }

    public void notifySrvccState(Call.SrvccState state) {
    }

    public void registerForSilentRedial(Handler h, int what, Object obj) {
    }

    public void unregisterForSilentRedial(Handler h) {
    }

    private void handleSrvccStateChanged(int[] ret) {
        Rlog.d(LOG_TAG, "handleSrvccStateChanged");

        ArrayList<Connection> conn = null;
        Phone imsPhone = mImsPhone;
        Call.SrvccState srvccState = Call.SrvccState.NONE;
        if (ret != null && ret.length != 0) {
            int state = ret[0];
            switch(state) {
                case VoLteServiceState.HANDOVER_STARTED:
                    srvccState = Call.SrvccState.STARTED;
                    if (imsPhone != null) {
                        conn = imsPhone.getHandoverConnection();
                        migrateFrom(imsPhone);
                    } else {
                        Rlog.d(LOG_TAG, "HANDOVER_STARTED: mImsPhone null");
                    }
                    break;
                case VoLteServiceState.HANDOVER_COMPLETED:
                    srvccState = Call.SrvccState.COMPLETED;
                    if (imsPhone != null) {
                        imsPhone.notifySrvccState(srvccState);
                    } else {
                        Rlog.d(LOG_TAG, "HANDOVER_COMPLETED: mImsPhone null");
                    }
                    break;
                case VoLteServiceState.HANDOVER_FAILED:
                case VoLteServiceState.HANDOVER_CANCELED:
                    srvccState = Call.SrvccState.FAILED;
                    break;

                default:
                    //ignore invalid state
                    return;
            }

            getCallTracker().notifySrvccState(srvccState, conn);

            VoLteServiceState lteState = new VoLteServiceState(state);
            notifyVoLteServiceStateChanged(lteState);
        }
    }

    /**
     * Gets the context for the phone, as set at initialization time.
     */
    public Context getContext() {
        return mContext;
    }

    // Will be called when icc changed
    protected abstract void onUpdateIccAvailability();

    /**
     * Disables the DNS check (i.e., allows "0.0.0.0").
     * Useful for lab testing environment.
     * @param b true disables the check, false enables.
     */
    public void disableDnsCheck(boolean b) {
        mDnsCheckDisabled = b;
        SharedPreferences sp = PreferenceManager.getDefaultSharedPreferences(getContext());
        SharedPreferences.Editor editor = sp.edit();
        editor.putBoolean(DNS_SERVER_CHECK_DISABLED_KEY, b);
        editor.apply();
    }

    /**
     * Returns true if the DNS check is currently disabled.
     */
    public boolean isDnsCheckDisabled() {
        return mDnsCheckDisabled;
    }

    /**
     * Register for getting notifications for change in the Call State {@link Call.State}
     * This is called PreciseCallState because the call state is more precise than the
     * {@link PhoneConstants.State} which can be obtained using the {@link PhoneStateListener}
     *
     * Resulting events will have an AsyncResult in <code>Message.obj</code>.
     * AsyncResult.userData will be set to the obj argument here.
     * The <em>h</em> parameter is held only by a weak reference.
     */
    public void registerForPreciseCallStateChanged(Handler h, int what, Object obj) {
        checkCorrectThread(h);

        mPreciseCallStateRegistrants.addUnique(h, what, obj);
    }

    /**
     * Unregisters for voice call state change notifications.
     * Extraneous calls are tolerated silently.
     */
    public void unregisterForPreciseCallStateChanged(Handler h) {
        mPreciseCallStateRegistrants.remove(h);
    }

    /**
     * Subclasses of Phone probably want to replace this with a
     * version scoped to their packages
     */
    protected void notifyPreciseCallStateChangedP() {
        AsyncResult ar = new AsyncResult(null, this, null);
        mPreciseCallStateRegistrants.notifyRegistrants(ar);

        mNotifier.notifyPreciseCallState(this);
    }

    /**
     * Notifies when a Handover happens due to SRVCC or Silent Redial
     */
    public void registerForHandoverStateChanged(Handler h, int what, Object obj) {
        checkCorrectThread(h);
        mHandoverRegistrants.addUnique(h, what, obj);
    }

    /**
     * Unregisters for handover state notifications
     */
    public void unregisterForHandoverStateChanged(Handler h) {
        mHandoverRegistrants.remove(h);
    }

    /**
     * Subclasses of Phone probably want to replace this with a
     * version scoped to their packages
     */
    public void notifyHandoverStateChanged(Connection cn) {
       AsyncResult ar = new AsyncResult(null, cn, null);
       mHandoverRegistrants.notifyRegistrants(ar);
    }

    protected void setIsInEmergencyCall() {
    }

    protected void migrateFrom(Phone from) {
        migrate(mHandoverRegistrants, from.mHandoverRegistrants);
        migrate(mPreciseCallStateRegistrants, from.mPreciseCallStateRegistrants);
        migrate(mNewRingingConnectionRegistrants, from.mNewRingingConnectionRegistrants);
        migrate(mIncomingRingRegistrants, from.mIncomingRingRegistrants);
        migrate(mDisconnectRegistrants, from.mDisconnectRegistrants);
        migrate(mServiceStateRegistrants, from.mServiceStateRegistrants);
        migrate(mMmiCompleteRegistrants, from.mMmiCompleteRegistrants);
        migrate(mMmiRegistrants, from.mMmiRegistrants);
        migrate(mUnknownConnectionRegistrants, from.mUnknownConnectionRegistrants);
        migrate(mSuppServiceFailedRegistrants, from.mSuppServiceFailedRegistrants);
        if (from.isInEmergencyCall()) {
            setIsInEmergencyCall();
        }
    }

    protected void migrate(RegistrantList to, RegistrantList from) {
        from.removeCleared();
        for (int i = 0, n = from.size(); i < n; i++) {
            Registrant r = (Registrant) from.get(i);
            Message msg = r.messageForRegistrant();
            // Since CallManager has already registered with both CS and IMS phones,
            // the migrate should happen only for those registrants which are not
            // registered with CallManager.Hence the below check is needed to add
            // only those registrants to the registrant list which are not
            // coming from the CallManager.
            if (msg != null) {
                if (msg.obj == CallManager.getInstance().getRegistrantIdentifier()) {
                    continue;
                } else {
                    to.add((Registrant) from.get(i));
                }
            } else {
                Rlog.d(LOG_TAG, "msg is null");
            }
        }
    }

    /**
     * Notifies when a previously untracked non-ringing/waiting connection has appeared.
     * This is likely due to some other entity (eg, SIM card application) initiating a call.
     */
    public void registerForUnknownConnection(Handler h, int what, Object obj) {
        checkCorrectThread(h);

        mUnknownConnectionRegistrants.addUnique(h, what, obj);
    }

    /**
     * Unregisters for unknown connection notifications.
     */
    public void unregisterForUnknownConnection(Handler h) {
        mUnknownConnectionRegistrants.remove(h);
    }

    /**
     * Notifies when a new ringing or waiting connection has appeared.<p>
     *
     *  Messages received from this:
     *  Message.obj will be an AsyncResult
     *  AsyncResult.userObj = obj
     *  AsyncResult.result = a Connection. <p>
     *  Please check Connection.isRinging() to make sure the Connection
     *  has not dropped since this message was posted.
     *  If Connection.isRinging() is true, then
     *   Connection.getCall() == Phone.getRingingCall()
     */
    public void registerForNewRingingConnection(
            Handler h, int what, Object obj) {
        checkCorrectThread(h);

        mNewRingingConnectionRegistrants.addUnique(h, what, obj);
    }

    /**
     * Unregisters for new ringing connection notification.
     * Extraneous calls are tolerated silently
     */
    public void unregisterForNewRingingConnection(Handler h) {
        mNewRingingConnectionRegistrants.remove(h);
    }

    /**
     * Notifies when phone's video capabilities changes <p>
     *
     *  Messages received from this:
     *  Message.obj will be an AsyncResult
     *  AsyncResult.userObj = obj
     *  AsyncResult.result = true if phone supports video calling <p>
     */
    public void registerForVideoCapabilityChanged(
            Handler h, int what, Object obj) {
        checkCorrectThread(h);

        mVideoCapabilityChangedRegistrants.addUnique(h, what, obj);

        // Notify any registrants of the cached video capability as soon as they register.
        notifyForVideoCapabilityChanged(mIsVideoCapable);
    }

    /**
     * Unregisters for video capability changed notification.
     * Extraneous calls are tolerated silently
     */
    public void unregisterForVideoCapabilityChanged(Handler h) {
        mVideoCapabilityChangedRegistrants.remove(h);
    }

    /**
     * Register for notifications when a sInCall VoicePrivacy is enabled
     *
     * @param h Handler that receives the notification message.
     * @param what User-defined message code.
     * @param obj User object.
     */
    public void registerForInCallVoicePrivacyOn(Handler h, int what, Object obj){
        mCi.registerForInCallVoicePrivacyOn(h, what, obj);
    }

    /**
     * Unegister for notifications when a sInCall VoicePrivacy is enabled
     *
     * @param h Handler to be removed from the registrant list.
     */
    public void unregisterForInCallVoicePrivacyOn(Handler h){
        mCi.unregisterForInCallVoicePrivacyOn(h);
    }

    /**
     * Register for notifications when a sInCall VoicePrivacy is disabled
     *
     * @param h Handler that receives the notification message.
     * @param what User-defined message code.
     * @param obj User object.
     */
    public void registerForInCallVoicePrivacyOff(Handler h, int what, Object obj){
        mCi.registerForInCallVoicePrivacyOff(h, what, obj);
    }

    /**
     * Unregister for notifications when a sInCall VoicePrivacy is disabled
     *
     * @param h Handler to be removed from the registrant list.
     */
    public void unregisterForInCallVoicePrivacyOff(Handler h){
        mCi.unregisterForInCallVoicePrivacyOff(h);
    }

    /**
     * Notifies when an incoming call rings.<p>
     *
     *  Messages received from this:
     *  Message.obj will be an AsyncResult
     *  AsyncResult.userObj = obj
     *  AsyncResult.result = a Connection. <p>
     */
    public void registerForIncomingRing(
            Handler h, int what, Object obj) {
        checkCorrectThread(h);

        mIncomingRingRegistrants.addUnique(h, what, obj);
    }

    /**
     * Unregisters for ring notification.
     * Extraneous calls are tolerated silently
     */
    public void unregisterForIncomingRing(Handler h) {
        mIncomingRingRegistrants.remove(h);
    }

    /**
     * Notifies when a voice connection has disconnected, either due to local
     * or remote hangup or error.
     *
     *  Messages received from this will have the following members:<p>
     *  <ul><li>Message.obj will be an AsyncResult</li>
     *  <li>AsyncResult.userObj = obj</li>
     *  <li>AsyncResult.result = a Connection object that is
     *  no longer connected.</li></ul>
     */
    public void registerForDisconnect(Handler h, int what, Object obj) {
        checkCorrectThread(h);

        mDisconnectRegistrants.addUnique(h, what, obj);
    }

    /**
     * Unregisters for voice disconnection notification.
     * Extraneous calls are tolerated silently
     */
    public void unregisterForDisconnect(Handler h) {
        mDisconnectRegistrants.remove(h);
    }

    /**
     * Register for notifications when a supplementary service attempt fails.
     * Message.obj will contain an AsyncResult.
     *
     * @param h Handler that receives the notification message.
     * @param what User-defined message code.
     * @param obj User object.
     */
    public void registerForSuppServiceFailed(Handler h, int what, Object obj) {
        checkCorrectThread(h);

        mSuppServiceFailedRegistrants.addUnique(h, what, obj);
    }

    /**
     * Unregister for notifications when a supplementary service attempt fails.
     * Extraneous calls are tolerated silently
     *
     * @param h Handler to be removed from the registrant list.
     */
    public void unregisterForSuppServiceFailed(Handler h) {
        mSuppServiceFailedRegistrants.remove(h);
    }

    /**
     * Register for notifications of initiation of a new MMI code request.
     * MMI codes for GSM are discussed in 3GPP TS 22.030.<p>
     *
     * Example: If Phone.dial is called with "*#31#", then the app will
     * be notified here.<p>
     *
     * The returned <code>Message.obj</code> will contain an AsyncResult.
     *
     * <code>obj.result</code> will be an "MmiCode" object.
     */
    public void registerForMmiInitiate(Handler h, int what, Object obj) {
        checkCorrectThread(h);

        mMmiRegistrants.addUnique(h, what, obj);
    }

    /**
     * Unregisters for new MMI initiate notification.
     * Extraneous calls are tolerated silently
     */
    public void unregisterForMmiInitiate(Handler h) {
        mMmiRegistrants.remove(h);
    }

    /**
     * Register for notifications that an MMI request has completed
     * its network activity and is in its final state. This may mean a state
     * of COMPLETE, FAILED, or CANCELLED.
     *
     * <code>Message.obj</code> will contain an AsyncResult.
     * <code>obj.result</code> will be an "MmiCode" object
     */
    public void registerForMmiComplete(Handler h, int what, Object obj) {
        checkCorrectThread(h);

        mMmiCompleteRegistrants.addUnique(h, what, obj);
    }

    /**
     * Unregisters for MMI complete notification.
     * Extraneous calls are tolerated silently
     */
    public void unregisterForMmiComplete(Handler h) {
        checkCorrectThread(h);

        mMmiCompleteRegistrants.remove(h);
    }

    /**
     * Registration point for Sim records loaded
     * @param h handler to notify
     * @param what what code of message when delivered
     * @param obj placed in Message.obj
     */
    public void registerForSimRecordsLoaded(Handler h, int what, Object obj) {
    }

    /**
     * Unregister for notifications for Sim records loaded
     * @param h Handler to be removed from the registrant list.
     */
    public void unregisterForSimRecordsLoaded(Handler h) {
    }

    /**
     * Register for TTY mode change notifications from the network.
     * Message.obj will contain an AsyncResult.
     * AsyncResult.result will be an Integer containing new mode.
     *
     * @param h Handler that receives the notification message.
     * @param what User-defined message code.
     * @param obj User object.
     */
    public void registerForTtyModeReceived(Handler h, int what, Object obj) {
    }

    /**
     * Unregisters for TTY mode change notifications.
     * Extraneous calls are tolerated silently
     *
     * @param h Handler to be removed from the registrant list.
     */
    public void unregisterForTtyModeReceived(Handler h) {
    }

    /**
     * Switches network selection mode to "automatic", re-scanning and
     * re-selecting a network if appropriate.
     *
     * @param response The message to dispatch when the network selection
     * is complete.
     *
     * @see #selectNetworkManually(OperatorInfo, boolean, android.os.Message)
     */
    public void setNetworkSelectionModeAutomatic(Message response) {
        Rlog.d(LOG_TAG, "setNetworkSelectionModeAutomatic, querying current mode");
        // we don't want to do this unecesarily - it acutally causes
        // the radio to repeate network selection and is costly
        // first check if we're already in automatic mode
        Message msg = obtainMessage(EVENT_CHECK_FOR_NETWORK_AUTOMATIC);
        msg.obj = response;
        mCi.getNetworkSelectionMode(msg);
    }

    private void onCheckForNetworkSelectionModeAutomatic(Message fromRil) {
        AsyncResult ar = (AsyncResult)fromRil.obj;
        Message response = (Message)ar.userObj;
        boolean doAutomatic = true;
        if (ar.exception == null && ar.result != null) {
            try {
                int[] modes = (int[])ar.result;
                if (modes[0] == 0) {
                    // already confirmed to be in automatic mode - don't resend
                    doAutomatic = false;
                }
            } catch (Exception e) {
                // send the setting on error
            }
        }

        // wrap the response message in our own message along with
        // an empty string (to indicate automatic selection) for the
        // operator's id.
        NetworkSelectMessage nsm = new NetworkSelectMessage();
        nsm.message = response;
        nsm.operatorNumeric = "";
        nsm.operatorAlphaLong = "";
        nsm.operatorAlphaShort = "";

        if (doAutomatic) {
            Message msg = obtainMessage(EVENT_SET_NETWORK_AUTOMATIC_COMPLETE, nsm);
            mCi.setNetworkSelectionModeAutomatic(msg);
        } else {
            Rlog.d(LOG_TAG, "setNetworkSelectionModeAutomatic - already auto, ignoring");
            // let the calling application know that the we are ignoring automatic mode switch.
            if (nsm.message != null) {
                nsm.message.arg1 = ALREADY_IN_AUTO_SELECTION;
            }

            ar.userObj = nsm;
            handleSetSelectNetwork(ar);
        }

        updateSavedNetworkOperator(nsm);
    }

    /**
     * Query the radio for the current network selection mode.
     *
     * Return values:
     *     0 - automatic.
     *     1 - manual.
     */
    public void getNetworkSelectionMode(Message message) {
        mCi.getNetworkSelectionMode(message);
    }

    public List<ClientRequestStats> getClientRequestStats() {
        return mCi.getClientRequestStats();
    }

    /**
     * Manually selects a network. <code>response</code> is
     * dispatched when this is complete.  <code>response.obj</code> will be
     * an AsyncResult, and <code>response.obj.exception</code> will be non-null
     * on failure.
     *
     * @see #setNetworkSelectionModeAutomatic(Message)
     */
    public void selectNetworkManually(OperatorInfo network, boolean persistSelection,
            Message response) {
        // wrap the response message in our own message along with
        // the operator's id.
        NetworkSelectMessage nsm = new NetworkSelectMessage();
        nsm.message = response;
        nsm.operatorNumeric = network.getOperatorNumeric();
        nsm.operatorAlphaLong = network.getOperatorAlphaLong();
        nsm.operatorAlphaShort = network.getOperatorAlphaShort();

        Message msg = obtainMessage(EVENT_SET_NETWORK_MANUAL_COMPLETE, nsm);
        mCi.setNetworkSelectionModeManual(network.getOperatorNumeric(), msg);

        if (persistSelection) {
            updateSavedNetworkOperator(nsm);
        } else {
            clearSavedNetworkSelection();
        }
    }

    /**
     * Registration point for emergency call/callback mode start. Message.obj is AsyncResult and
     * Message.obj.result will be Integer indicating start of call by value 1 or end of call by
     * value 0
     * @param h handler to notify
     * @param what what code of message when delivered
     * @param obj placed in Message.obj.userObj
     */
    public void registerForEmergencyCallToggle(Handler h, int what, Object obj) {
        Registrant r = new Registrant(h, what, obj);
        mEmergencyCallToggledRegistrants.add(r);
    }

    public void unregisterForEmergencyCallToggle(Handler h) {
        mEmergencyCallToggledRegistrants.remove(h);
    }

    private void updateSavedNetworkOperator(NetworkSelectMessage nsm) {
        int subId = getSubId();
        if (SubscriptionController.getInstance().isActiveSubId(subId)) {
            // open the shared preferences editor, and write the value.
            // nsm.operatorNumeric is "" if we're in automatic.selection.
            SharedPreferences sp = PreferenceManager.getDefaultSharedPreferences(getContext());
            SharedPreferences.Editor editor = sp.edit();
            editor.putString(NETWORK_SELECTION_KEY + subId, nsm.operatorNumeric);
            editor.putString(NETWORK_SELECTION_NAME_KEY + subId, nsm.operatorAlphaLong);
            editor.putString(NETWORK_SELECTION_SHORT_KEY + subId, nsm.operatorAlphaShort);

            // commit and log the result.
            if (!editor.commit()) {
                Rlog.e(LOG_TAG, "failed to commit network selection preference");
            }
        } else {
            Rlog.e(LOG_TAG, "Cannot update network selection preference due to invalid subId " +
                    subId);
        }
    }

    /**
     * Used to track the settings upon completion of the network change.
     */
    private void handleSetSelectNetwork(AsyncResult ar) {
        // look for our wrapper within the asyncresult, skip the rest if it
        // is null.
        if (!(ar.userObj instanceof NetworkSelectMessage)) {
            Rlog.e(LOG_TAG, "unexpected result from user object.");
            return;
        }

        NetworkSelectMessage nsm = (NetworkSelectMessage) ar.userObj;

        // found the object, now we send off the message we had originally
        // attached to the request.
        if (nsm.message != null) {
            AsyncResult.forMessage(nsm.message, ar.result, ar.exception);
            nsm.message.sendToTarget();
        }
    }

    /**
     * Method to retrieve the saved operator from the Shared Preferences
     */
    private OperatorInfo getSavedNetworkSelection() {
        // open the shared preferences and search with our key.
        SharedPreferences sp = PreferenceManager.getDefaultSharedPreferences(getContext());
        String numeric = sp.getString(NETWORK_SELECTION_KEY + getSubId(), "");
        String name = sp.getString(NETWORK_SELECTION_NAME_KEY + getSubId(), "");
        String shrt = sp.getString(NETWORK_SELECTION_SHORT_KEY + getSubId(), "");
        return new OperatorInfo(name, shrt, numeric);
    }

    /**
     * Clears the saved network selection.
     */
    private void clearSavedNetworkSelection() {
        // open the shared preferences and search with our key.
        PreferenceManager.getDefaultSharedPreferences(getContext()).edit().
                remove(NETWORK_SELECTION_KEY + getSubId()).
                remove(NETWORK_SELECTION_NAME_KEY + getSubId()).
                remove(NETWORK_SELECTION_SHORT_KEY + getSubId()).commit();
    }

    /**
     * Method to restore the previously saved operator id, or reset to
     * automatic selection, all depending upon the value in the shared
     * preferences.
     */
    private void restoreSavedNetworkSelection(Message response) {
        // retrieve the operator
        OperatorInfo networkSelection = getSavedNetworkSelection();

        // set to auto if the id is empty, otherwise select the network.
        if (networkSelection == null || TextUtils.isEmpty(networkSelection.getOperatorNumeric())) {
            setNetworkSelectionModeAutomatic(response);
        } else {
            selectNetworkManually(networkSelection, true, response);
        }
    }

    /**
     * Saves CLIR setting so that we can re-apply it as necessary
     * (in case the RIL resets it across reboots).
     */
    public void saveClirSetting(int commandInterfaceCLIRMode) {
        // Open the shared preferences editor, and write the value.
        SharedPreferences sp = PreferenceManager.getDefaultSharedPreferences(getContext());
        SharedPreferences.Editor editor = sp.edit();
        editor.putInt(CLIR_KEY + getPhoneId(), commandInterfaceCLIRMode);
        Rlog.i(LOG_TAG, "saveClirSetting: " + CLIR_KEY + getPhoneId() + "=" +
                commandInterfaceCLIRMode);

        // Commit and log the result.
        if (!editor.commit()) {
            Rlog.e(LOG_TAG, "Failed to commit CLIR preference");
        }
    }

    /**
     * For unit tests; don't send notifications to "Phone"
     * mailbox registrants if true.
     */
    private void setUnitTestMode(boolean f) {
        mUnitTestMode = f;
    }

    /**
     * @return true If unit test mode is enabled
     */
    public boolean getUnitTestMode() {
        return mUnitTestMode;
    }

    /**
     * To be invoked when a voice call Connection disconnects.
     *
     * Subclasses of Phone probably want to replace this with a
     * version scoped to their packages
     */
    protected void notifyDisconnectP(Connection cn) {
        AsyncResult ar = new AsyncResult(null, cn, null);
        mDisconnectRegistrants.notifyRegistrants(ar);
    }

    /**
     * Register for ServiceState changed.
     * Message.obj will contain an AsyncResult.
     * AsyncResult.result will be a ServiceState instance
     */
    public void registerForServiceStateChanged(
            Handler h, int what, Object obj) {
        checkCorrectThread(h);

        mServiceStateRegistrants.add(h, what, obj);
    }

    /**
     * Unregisters for ServiceStateChange notification.
     * Extraneous calls are tolerated silently
     */
    public void unregisterForServiceStateChanged(Handler h) {
        mServiceStateRegistrants.remove(h);
    }

    /**
     * Notifies when out-band ringback tone is needed.<p>
     *
     *  Messages received from this:
     *  Message.obj will be an AsyncResult
     *  AsyncResult.userObj = obj
     *  AsyncResult.result = boolean, true to start play ringback tone
     *                       and false to stop. <p>
     */
    public void registerForRingbackTone(Handler h, int what, Object obj) {
        mCi.registerForRingbackTone(h, what, obj);
    }

    /**
     * Unregisters for ringback tone notification.
     */
    public void unregisterForRingbackTone(Handler h) {
        mCi.unregisterForRingbackTone(h);
    }

    /**
     * Notifies when out-band on-hold tone is needed.<p>
     *
     *  Messages received from this:
     *  Message.obj will be an AsyncResult
     *  AsyncResult.userObj = obj
     *  AsyncResult.result = boolean, true to start play on-hold tone
     *                       and false to stop. <p>
     */
    public void registerForOnHoldTone(Handler h, int what, Object obj) {
    }

    /**
     * Unregisters for on-hold tone notification.
     */
    public void unregisterForOnHoldTone(Handler h) {
    }

    /**
     * Registers the handler to reset the uplink mute state to get
     * uplink audio.
     */
    public void registerForResendIncallMute(Handler h, int what, Object obj) {
        mCi.registerForResendIncallMute(h, what, obj);
    }

    /**
     * Unregisters for resend incall mute notifications.
     */
    public void unregisterForResendIncallMute(Handler h) {
        mCi.unregisterForResendIncallMute(h);
    }

    /**
     * Enables or disables echo suppression.
     */
    public void setEchoSuppressionEnabled() {
        // no need for regular phone
    }

    /**
     * Subclasses of Phone probably want to replace this with a
     * version scoped to their packages
     */
    protected void notifyServiceStateChangedP(ServiceState ss) {
        AsyncResult ar = new AsyncResult(null, ss, null);
        mServiceStateRegistrants.notifyRegistrants(ar);

        mNotifier.notifyServiceState(this);
    }

    /**
     * If this is a simulated phone interface, returns a SimulatedRadioControl.
     * @return SimulatedRadioControl if this is a simulated interface;
     * otherwise, null.
     */
    public SimulatedRadioControl getSimulatedRadioControl() {
        return mSimulatedRadioControl;
    }

    /**
     * Verifies the current thread is the same as the thread originally
     * used in the initialization of this instance. Throws RuntimeException
     * if not.
     *
     * @exception RuntimeException if the current thread is not
     * the thread that originally obtained this Phone instance.
     */
    private void checkCorrectThread(Handler h) {
        if (h.getLooper() != mLooper) {
            throw new RuntimeException(
                    "com.android.internal.telephony.Phone must be used from within one thread");
        }
    }

    /**
     * Set the properties by matching the carrier string in
     * a string-array resource
     */
    private static Locale getLocaleFromCarrierProperties(Context ctx) {
        String carrier = SystemProperties.get("ro.carrier");

        if (null == carrier || 0 == carrier.length() || "unknown".equals(carrier)) {
            return null;
        }

        CharSequence[] carrierLocales = ctx.getResources().getTextArray(R.array.carrier_properties);

        for (int i = 0; i < carrierLocales.length; i+=3) {
            String c = carrierLocales[i].toString();
            if (carrier.equals(c)) {
                return Locale.forLanguageTag(carrierLocales[i + 1].toString().replace('_', '-'));
            }
        }

        return null;
    }

    /**
     * Get current coarse-grained voice call state.
     * Use {@link #registerForPreciseCallStateChanged(Handler, int, Object)
     * registerForPreciseCallStateChanged()} for change notification. <p>
     * If the phone has an active call and call waiting occurs,
     * then the phone state is RINGING not OFFHOOK
     * <strong>Note:</strong>
     * This registration point provides notification of finer-grained
     * changes.<p>
     */
    public abstract PhoneConstants.State getState();

    /**
     * Retrieves the IccFileHandler of the Phone instance
     */
    public IccFileHandler getIccFileHandler(){
        UiccCardApplication uiccApplication = mUiccApplication.get();
        IccFileHandler fh;

        if (uiccApplication == null) {
            Rlog.d(LOG_TAG, "getIccFileHandler: uiccApplication == null, return null");
            fh = null;
        } else {
            fh = uiccApplication.getIccFileHandler();
        }

        Rlog.d(LOG_TAG, "getIccFileHandler: fh=" + fh);
        return fh;
    }

    /*
     * Retrieves the Handler of the Phone instance
     */
    public Handler getHandler() {
        return this;
    }

    /**
     * Update the phone object if the voice radio technology has changed
     *
     * @param voiceRadioTech The new voice radio technology
     */
    public void updatePhoneObject(int voiceRadioTech) {
    }

    /**
    * Retrieves the ServiceStateTracker of the phone instance.
    */
    public ServiceStateTracker getServiceStateTracker() {
        return null;
    }

    /**
    * Get call tracker
    */
    public CallTracker getCallTracker() {
        return null;
    }

    /**
     * Update voice activation state
     */
    public void setVoiceActivationState(int state) {
        mSimActivationTracker.setVoiceActivationState(state);
    }
    /**
     * Update data activation state
     */
    public void setDataActivationState(int state) {
        mSimActivationTracker.setDataActivationState(state);
    }

    /**
     * Returns voice activation state
     */
    public int getVoiceActivationState() {
        return mSimActivationTracker.getVoiceActivationState();
    }
    /**
     * Returns data activation state
     */
    public int getDataActivationState() {
        return mSimActivationTracker.getDataActivationState();
    }

    /**
     * Update voice mail count related fields and notify listeners
     */
    public void updateVoiceMail() {
        Rlog.e(LOG_TAG, "updateVoiceMail() should be overridden");
    }

    public AppType getCurrentUiccAppType() {
        UiccCardApplication currentApp = mUiccApplication.get();
        if (currentApp != null) {
            return currentApp.getType();
        }
        return AppType.APPTYPE_UNKNOWN;
    }

    /**
     * Returns the ICC card interface for this phone, or null
     * if not applicable to underlying technology.
     */
    public IccCard getIccCard() {
        return null;
        //throw new Exception("getIccCard Shouldn't be called from Phone");
    }

    /**
     * Retrieves the serial number of the ICC, if applicable. Returns only the decimal digits before
     * the first hex digit in the ICC ID.
     */
    public String getIccSerialNumber() {
        IccRecords r = mIccRecords.get();
        return (r != null) ? r.getIccId() : null;
    }

    /**
     * Retrieves the full serial number of the ICC (including hex digits), if applicable.
     */
    public String getFullIccSerialNumber() {
        IccRecords r = mIccRecords.get();
        return (r != null) ? r.getFullIccId() : null;
    }

    /**
     * Returns SIM record load state. Use
     * <code>getSimCard().registerForReady()</code> for change notification.
     *
     * @return true if records from the SIM have been loaded and are
     * available (if applicable). If not applicable to the underlying
     * technology, returns true as well.
     */
    public boolean getIccRecordsLoaded() {
        IccRecords r = mIccRecords.get();
        return (r != null) ? r.getRecordsLoaded() : false;
    }

    /**
     * @param workSource calling WorkSource
     * @return all available cell information or null if none.
     */
    public List<CellInfo> getAllCellInfo(WorkSource workSource) {
        List<CellInfo> cellInfoList = getServiceStateTracker().getAllCellInfo(workSource);
        return privatizeCellInfoList(cellInfoList);
    }

    public CellLocation getCellLocation() {
        return getCellLocation(null);
    }

    /**
     * Clear CDMA base station lat/long values if location setting is disabled.
     * @param cellInfoList the original cell info list from the RIL
     * @return the original list with CDMA lat/long cleared if necessary
     */
    private List<CellInfo> privatizeCellInfoList(List<CellInfo> cellInfoList) {
        if (cellInfoList == null) return null;
        int mode = Settings.Secure.getInt(getContext().getContentResolver(),
                Settings.Secure.LOCATION_MODE, Settings.Secure.LOCATION_MODE_OFF);
        if (mode == Settings.Secure.LOCATION_MODE_OFF) {
            ArrayList<CellInfo> privateCellInfoList = new ArrayList<CellInfo>(cellInfoList.size());
            // clear lat/lon values for location privacy
            for (CellInfo c : cellInfoList) {
                if (c instanceof CellInfoCdma) {
                    CellInfoCdma cellInfoCdma = (CellInfoCdma) c;
                    CellIdentityCdma cellIdentity = cellInfoCdma.getCellIdentity();
                    CellIdentityCdma maskedCellIdentity = new CellIdentityCdma(
                            cellIdentity.getNetworkId(),
                            cellIdentity.getSystemId(),
                            cellIdentity.getBasestationId(),
                            Integer.MAX_VALUE, Integer.MAX_VALUE);
                    CellInfoCdma privateCellInfoCdma = new CellInfoCdma(cellInfoCdma);
                    privateCellInfoCdma.setCellIdentity(maskedCellIdentity);
                    privateCellInfoList.add(privateCellInfoCdma);
                } else {
                    privateCellInfoList.add(c);
                }
            }
            cellInfoList = privateCellInfoList;
        }
        return cellInfoList;
    }

    /**
     * Sets the minimum time in milli-seconds between {@link PhoneStateListener#onCellInfoChanged
     * PhoneStateListener.onCellInfoChanged} will be invoked.
     *
     * The default, 0, means invoke onCellInfoChanged when any of the reported
     * information changes. Setting the value to INT_MAX(0x7fffffff) means never issue
     * A onCellInfoChanged.
     *
     * @param rateInMillis the rate
     * @param workSource calling WorkSource
     */
    public void setCellInfoListRate(int rateInMillis, WorkSource workSource) {
        mCi.setCellInfoListRate(rateInMillis, null, workSource);
    }

    /**
     * Get voice message waiting indicator status. No change notification
     * available on this interface. Use PhoneStateNotifier or similar instead.
     *
     * @return true if there is a voice message waiting
     */
    public boolean getMessageWaitingIndicator() {
        return mVmCount != 0;
    }

    private int getCallForwardingIndicatorFromSharedPref() {
        int status = IccRecords.CALL_FORWARDING_STATUS_DISABLED;
        int subId = getSubId();
        if (SubscriptionController.getInstance().isActiveSubId(subId)) {
            SharedPreferences sp = PreferenceManager.getDefaultSharedPreferences(mContext);
            status = sp.getInt(CF_STATUS + subId, IccRecords.CALL_FORWARDING_STATUS_UNKNOWN);
            Rlog.d(LOG_TAG, "getCallForwardingIndicatorFromSharedPref: for subId " + subId + "= " +
                    status);
            // Check for old preference if status is UNKNOWN for current subId. This part of the
            // code is needed only when upgrading from M to N.
            if (status == IccRecords.CALL_FORWARDING_STATUS_UNKNOWN) {
                String subscriberId = sp.getString(CF_ID, null);
                if (subscriberId != null) {
                    String currentSubscriberId = getSubscriberId();

                    if (subscriberId.equals(currentSubscriberId)) {
                        // get call forwarding status from preferences
                        status = sp.getInt(CF_STATUS, IccRecords.CALL_FORWARDING_STATUS_DISABLED);
                        setCallForwardingIndicatorInSharedPref(
                                status == IccRecords.CALL_FORWARDING_STATUS_ENABLED ? true : false);
                        Rlog.d(LOG_TAG, "getCallForwardingIndicatorFromSharedPref: " + status);
                    } else {
                        Rlog.d(LOG_TAG, "getCallForwardingIndicatorFromSharedPref: returning " +
                                "DISABLED as status for matching subscriberId not found");
                    }

                    // get rid of old preferences.
                    SharedPreferences.Editor editor = sp.edit();
                    editor.remove(CF_ID);
                    editor.remove(CF_STATUS);
                    editor.apply();
                }
            }
        } else {
            Rlog.e(LOG_TAG, "getCallForwardingIndicatorFromSharedPref: invalid subId " + subId);
        }
        return status;
    }

    private void setCallForwardingIndicatorInSharedPref(boolean enable) {
        int status = enable ? IccRecords.CALL_FORWARDING_STATUS_ENABLED :
                IccRecords.CALL_FORWARDING_STATUS_DISABLED;
        int subId = getSubId();
        Rlog.i(LOG_TAG, "setCallForwardingIndicatorInSharedPref: Storing status = " + status +
                " in pref " + CF_STATUS + subId);

        SharedPreferences sp = PreferenceManager.getDefaultSharedPreferences(mContext);
        SharedPreferences.Editor editor = sp.edit();
        editor.putInt(CF_STATUS + subId, status);
        editor.apply();
    }

    public void setVoiceCallForwardingFlag(int line, boolean enable, String number) {
        setCallForwardingIndicatorInSharedPref(enable);
        IccRecords r = mIccRecords.get();
        if (r != null) {
            r.setVoiceCallForwardingFlag(line, enable, number);
        }
    }

    protected void setVoiceCallForwardingFlag(IccRecords r, int line, boolean enable,
                                              String number) {
        setCallForwardingIndicatorInSharedPref(enable);
        r.setVoiceCallForwardingFlag(line, enable, number);
    }

    /**
     * Get voice call forwarding indicator status. No change notification
     * available on this interface. Use PhoneStateNotifier or similar instead.
     *
     * @return true if there is a voice call forwarding
     */
    public boolean getCallForwardingIndicator() {
        if (getPhoneType() == PhoneConstants.PHONE_TYPE_CDMA) {
            Rlog.e(LOG_TAG, "getCallForwardingIndicator: not possible in CDMA");
            return false;
        }
        IccRecords r = mIccRecords.get();
        int callForwardingIndicator = IccRecords.CALL_FORWARDING_STATUS_UNKNOWN;
        if (r != null) {
            callForwardingIndicator = r.getVoiceCallForwardingFlag();
        }
        if (callForwardingIndicator == IccRecords.CALL_FORWARDING_STATUS_UNKNOWN) {
            callForwardingIndicator = getCallForwardingIndicatorFromSharedPref();
        }
        Rlog.v(LOG_TAG, "getCallForwardingIndicator: iccForwardingFlag=" + (r != null
                    ? r.getVoiceCallForwardingFlag() : "null") + ", sharedPrefFlag="
                    + getCallForwardingIndicatorFromSharedPref());
        return (callForwardingIndicator == IccRecords.CALL_FORWARDING_STATUS_ENABLED);
    }

    public CarrierSignalAgent getCarrierSignalAgent() {
        return mCarrierSignalAgent;
    }

    public CarrierActionAgent getCarrierActionAgent() {
        return mCarrierActionAgent;
    }

    /**
     *  Query the CDMA roaming preference setting
     *
     * @param response is callback message to report one of  CDMA_RM_*
     */
    public void queryCdmaRoamingPreference(Message response) {
        mCi.queryCdmaRoamingPreference(response);
    }

    /**
     * Get current signal strength. No change notification available on this
     * interface. Use <code>PhoneStateNotifier</code> or an equivalent.
     * An ASU is 0-31 or -1 if unknown (for GSM, dBm = -113 - 2 * asu).
     * The following special values are defined:</p>
     * <ul><li>0 means "-113 dBm or less".</li>
     * <li>31 means "-51 dBm or greater".</li></ul>
     *
     * @return Current signal strength as SignalStrength
     */
    public SignalStrength getSignalStrength() {
        ServiceStateTracker sst = getServiceStateTracker();
        if (sst == null) {
            return new SignalStrength();
        } else {
            return sst.getSignalStrength();
        }
    }

    /**
     * @return true, if the device is in a state where both voice and data
     * are supported simultaneously. This can change based on location or network condition.
     */
    public boolean isConcurrentVoiceAndDataAllowed() {
        ServiceStateTracker sst = getServiceStateTracker();
        return sst == null ? false : sst.isConcurrentVoiceAndDataAllowed();
    }

    /**
     *  Requests to set the CDMA roaming preference
     * @param cdmaRoamingType one of  CDMA_RM_*
     * @param response is callback message
     */
    public void setCdmaRoamingPreference(int cdmaRoamingType, Message response) {
        mCi.setCdmaRoamingPreference(cdmaRoamingType, response);
    }

    /**
     *  Requests to set the CDMA subscription mode
     * @param cdmaSubscriptionType one of  CDMA_SUBSCRIPTION_*
     * @param response is callback message
     */
    public void setCdmaSubscription(int cdmaSubscriptionType, Message response) {
        mCi.setCdmaSubscriptionSource(cdmaSubscriptionType, response);
    }

    /**
     *  Requests to set the preferred network type for searching and registering
     * (CS/PS domain, RAT, and operation mode)
     * @param networkType one of  NT_*_TYPE
     * @param response is callback message
     */
    public void setPreferredNetworkType(int networkType, Message response) {
        // Only set preferred network types to that which the modem supports
        int modemRaf = getRadioAccessFamily();
        int rafFromType = RadioAccessFamily.getRafFromNetworkType(networkType);

        if (modemRaf == RadioAccessFamily.RAF_UNKNOWN
                || rafFromType == RadioAccessFamily.RAF_UNKNOWN) {
            Rlog.d(LOG_TAG, "setPreferredNetworkType: Abort, unknown RAF: "
                    + modemRaf + " " + rafFromType);
            if (response != null) {
                CommandException ex;

                ex = new CommandException(CommandException.Error.GENERIC_FAILURE);
                AsyncResult.forMessage(response, null, ex);
                response.sendToTarget();
            }
            return;
        }

        int filteredRaf = (rafFromType & modemRaf);
        int filteredType = RadioAccessFamily.getNetworkTypeFromRaf(filteredRaf);

        Rlog.d(LOG_TAG, "setPreferredNetworkType: networkType = " + networkType
                + " modemRaf = " + modemRaf
                + " rafFromType = " + rafFromType
                + " filteredType = " + filteredType);

        mCi.setPreferredNetworkType(filteredType, response);
    }

    /**
     *  Query the preferred network type setting
     *
     * @param response is callback message to report one of  NT_*_TYPE
     */
    public void getPreferredNetworkType(Message response) {
        mCi.getPreferredNetworkType(response);
    }

    /**
     * Gets the default SMSC address.
     *
     * @param result Callback message contains the SMSC address.
     */
    public void getSmscAddress(Message result) {
        mCi.getSmscAddress(result);
    }

    /**
     * Sets the default SMSC address.
     *
     * @param address new SMSC address
     * @param result Callback message is empty on completion
     */
    public void setSmscAddress(String address, Message result) {
        mCi.setSmscAddress(address, result);
    }

    /**
     * setTTYMode
     * sets a TTY mode option.
     * @param ttyMode is a one of the following:
     * - {@link com.android.internal.telephony.Phone#TTY_MODE_OFF}
     * - {@link com.android.internal.telephony.Phone#TTY_MODE_FULL}
     * - {@link com.android.internal.telephony.Phone#TTY_MODE_HCO}
     * - {@link com.android.internal.telephony.Phone#TTY_MODE_VCO}
     * @param onComplete a callback message when the action is completed
     */
    public void setTTYMode(int ttyMode, Message onComplete) {
        mCi.setTTYMode(ttyMode, onComplete);
    }

    /**
     * setUiTTYMode
     * sets a TTY mode option.
     * @param ttyMode is a one of the following:
     * - {@link com.android.internal.telephony.Phone#TTY_MODE_OFF}
     * - {@link com.android.internal.telephony.Phone#TTY_MODE_FULL}
     * - {@link com.android.internal.telephony.Phone#TTY_MODE_HCO}
     * - {@link com.android.internal.telephony.Phone#TTY_MODE_VCO}
     * @param onComplete a callback message when the action is completed
     */
    public void setUiTTYMode(int uiTtyMode, Message onComplete) {
        Rlog.d(LOG_TAG, "unexpected setUiTTYMode method call");
    }

    /**
     * queryTTYMode
     * query the status of the TTY mode
     *
     * @param onComplete a callback message when the action is completed.
     */
    public void queryTTYMode(Message onComplete) {
        mCi.queryTTYMode(onComplete);
    }

    /**
     * Enable or disable enhanced Voice Privacy (VP). If enhanced VP is
     * disabled, normal VP is enabled.
     *
     * @param enable whether true or false to enable or disable.
     * @param onComplete a callback message when the action is completed.
     */
    public void enableEnhancedVoicePrivacy(boolean enable, Message onComplete) {
    }

    /**
     * Get the currently set Voice Privacy (VP) mode.
     *
     * @param onComplete a callback message when the action is completed.
     */
    public void getEnhancedVoicePrivacy(Message onComplete) {
    }

    /**
     * Assign a specified band for RF configuration.
     *
     * @param bandMode one of BM_*_BAND
     * @param response is callback message
     */
    public void setBandMode(int bandMode, Message response) {
        mCi.setBandMode(bandMode, response);
    }

    /**
     * Query the list of band mode supported by RF.
     *
     * @param response is callback message
     *        ((AsyncResult)response.obj).result  is an int[] where int[0] is
     *        the size of the array and the rest of each element representing
     *        one available BM_*_BAND
     */
    public void queryAvailableBandMode(Message response) {
        mCi.queryAvailableBandMode(response);
    }

    /**
     * Read one of the NV items defined in {@link RadioNVItems} / {@code ril_nv_items.h}.
     * Used for device configuration by some CDMA operators.
     *
     * @param itemID the ID of the item to read
     * @param response callback message with the String response in the obj field
     */
    public void nvReadItem(int itemID, Message response) {
        mCi.nvReadItem(itemID, response);
    }

    /**
     * Write one of the NV items defined in {@link RadioNVItems} / {@code ril_nv_items.h}.
     * Used for device configuration by some CDMA operators.
     *
     * @param itemID the ID of the item to read
     * @param itemValue the value to write, as a String
     * @param response Callback message.
     */
    public void nvWriteItem(int itemID, String itemValue, Message response) {
        mCi.nvWriteItem(itemID, itemValue, response);
    }

    /**
     * Update the CDMA Preferred Roaming List (PRL) in the radio NV storage.
     * Used for device configuration by some CDMA operators.
     *
     * @param preferredRoamingList byte array containing the new PRL
     * @param response Callback message.
     */
    public void nvWriteCdmaPrl(byte[] preferredRoamingList, Message response) {
        mCi.nvWriteCdmaPrl(preferredRoamingList, response);
    }

    /**
     * Perform the specified type of NV config reset. The radio will be taken offline
     * and the device must be rebooted after erasing the NV. Used for device
     * configuration by some CDMA operators.
     *
     * @param resetType reset type: 1: reload NV reset, 2: erase NV reset, 3: factory NV reset
     * @param response Callback message.
     */
    public void nvResetConfig(int resetType, Message response) {
        mCi.nvResetConfig(resetType, response);
    }

    public void notifyDataActivity() {
        mNotifier.notifyDataActivity(this);
    }

    private void notifyMessageWaitingIndicator() {
        // Do not notify voice mail waiting if device doesn't support voice
        if (!mIsVoiceCapable)
            return;

        // This function is added to send the notification to DefaultPhoneNotifier.
        mNotifier.notifyMessageWaitingChanged(this);
    }

    public void notifyDataConnection(String reason, String apnType,
            PhoneConstants.DataState state) {
        mNotifier.notifyDataConnection(this, reason, apnType, state);
    }

    public void notifyDataConnection(String reason, String apnType) {
        mNotifier.notifyDataConnection(this, reason, apnType, getDataConnectionState(apnType));
    }

    public void notifyDataConnection(String reason) {
        String types[] = getActiveApnTypes();
        for (String apnType : types) {
            mNotifier.notifyDataConnection(this, reason, apnType, getDataConnectionState(apnType));
        }
    }

    public void notifyOtaspChanged(int otaspMode) {
        mNotifier.notifyOtaspChanged(this, otaspMode);
    }

    public void notifyVoiceActivationStateChanged(int state) {
        mNotifier.notifyVoiceActivationStateChanged(this, state);
    }

    public void notifyDataActivationStateChanged(int state) {
        mNotifier.notifyDataActivationStateChanged(this, state);
    }

    public void notifyUserMobileDataStateChanged(boolean state) {
        mNotifier.notifyUserMobileDataStateChanged(this, state);
    }

    public void notifySignalStrength() {
        mNotifier.notifySignalStrength(this);
    }

    public void notifyCellInfo(List<CellInfo> cellInfo) {
        mNotifier.notifyCellInfo(this, privatizeCellInfoList(cellInfo));
    }

    /** Notify {@link PhysicalChannelConfig} changes. */
    public void notifyPhysicalChannelConfiguration(List<PhysicalChannelConfig> configs) {
        mNotifier.notifyPhysicalChannelConfiguration(this, configs);
    }

    public void notifyVoLteServiceStateChanged(VoLteServiceState lteState) {
        mNotifier.notifyVoLteServiceStateChanged(this, lteState);
    }

    /**
     * @return true if a mobile originating emergency call is active
     */
    public boolean isInEmergencyCall() {
        return false;
    }

    // This property is used to handle phone process crashes, and is the same for CDMA and IMS
    // phones
    protected static boolean getInEcmMode() {
        return SystemProperties.getBoolean(TelephonyProperties.PROPERTY_INECM_MODE, false);
    }

    /**
     * @return {@code true} if we are in emergency call back mode. This is a period where the phone
     * should be using as little power as possible and be ready to receive an incoming call from the
     * emergency operator.
     */
    public boolean isInEcm() {
        return mIsPhoneInEcmState;
    }

    public void setIsInEcm(boolean isInEcm) {
        setGlobalSystemProperty(TelephonyProperties.PROPERTY_INECM_MODE, String.valueOf(isInEcm));
        mIsPhoneInEcmState = isInEcm;
    }

    private static int getVideoState(Call call) {
        int videoState = VideoProfile.STATE_AUDIO_ONLY;
        Connection conn = call.getEarliestConnection();
        if (conn != null) {
            videoState = conn.getVideoState();
        }
        return videoState;
    }

    /**
     * Determines if the specified call currently is or was at some point a video call, or if it is
     * a conference call.
     * @param call The call.
     * @return {@code true} if the call is or was a video call or is a conference call,
     *      {@code false} otherwise.
     */
    private boolean isVideoCallOrConference(Call call) {
        if (call.isMultiparty()) {
            return true;
        }

        boolean isDowngradedVideoCall = false;
        if (call instanceof ImsPhoneCall) {
            ImsPhoneCall imsPhoneCall = (ImsPhoneCall) call;
            ImsCall imsCall = imsPhoneCall.getImsCall();
            return imsCall != null && (imsCall.isVideoCall() ||
                    imsCall.wasVideoCall());
        }
        return isDowngradedVideoCall;
    }

    /**
     * @return {@code true} if an IMS video call or IMS conference is present, false otherwise.
     */
    public boolean isImsVideoCallOrConferencePresent() {
        boolean isPresent = false;
        if (mImsPhone != null) {
            isPresent = isVideoCallOrConference(mImsPhone.getForegroundCall()) ||
                    isVideoCallOrConference(mImsPhone.getBackgroundCall()) ||
                    isVideoCallOrConference(mImsPhone.getRingingCall());
        }
        Rlog.d(LOG_TAG, "isImsVideoCallOrConferencePresent: " + isPresent);
        return isPresent;
    }

    /**
     * Return a numerical identifier for the phone radio interface.
     * @return PHONE_TYPE_XXX as defined above.
     */
    public abstract int getPhoneType();

    /**
     * Returns unread voicemail count. This count is shown when the  voicemail
     * notification is expanded.<p>
     */
    public int getVoiceMessageCount(){
        return mVmCount;
    }

    /** sets the voice mail count of the phone and notifies listeners. */
    public void setVoiceMessageCount(int countWaiting) {
        mVmCount = countWaiting;
        int subId = getSubId();
        if (SubscriptionController.getInstance().isActiveSubId(subId)) {

            Rlog.d(LOG_TAG, "setVoiceMessageCount: Storing Voice Mail Count = " + countWaiting +
                    " for mVmCountKey = " + VM_COUNT + subId + " in preferences.");

            SharedPreferences sp = PreferenceManager.getDefaultSharedPreferences(mContext);
            SharedPreferences.Editor editor = sp.edit();
            editor.putInt(VM_COUNT + subId, countWaiting);
            editor.apply();
        } else {
            Rlog.e(LOG_TAG, "setVoiceMessageCount in sharedPreference: invalid subId " + subId);
        }
        // notify listeners of voice mail
        notifyMessageWaitingIndicator();
    }

    /** gets the voice mail count from preferences */
    protected int getStoredVoiceMessageCount() {
        int countVoiceMessages = 0;
        int subId = getSubId();
        if (SubscriptionController.getInstance().isActiveSubId(subId)) {
            int invalidCount = -2;  //-1 is not really invalid. It is used for unknown number of vm
            SharedPreferences sp = PreferenceManager.getDefaultSharedPreferences(mContext);
            int countFromSP = sp.getInt(VM_COUNT + subId, invalidCount);
            if (countFromSP != invalidCount) {
                countVoiceMessages = countFromSP;
                Rlog.d(LOG_TAG, "getStoredVoiceMessageCount: from preference for subId " + subId +
                        "= " + countVoiceMessages);
            } else {
                // Check for old preference if count not found for current subId. This part of the
                // code is needed only when upgrading from M to N.
                String subscriberId = sp.getString(VM_ID, null);
                if (subscriberId != null) {
                    String currentSubscriberId = getSubscriberId();

                    if (currentSubscriberId != null && currentSubscriberId.equals(subscriberId)) {
                        // get voice mail count from preferences
                        countVoiceMessages = sp.getInt(VM_COUNT, 0);
                        setVoiceMessageCount(countVoiceMessages);
                        Rlog.d(LOG_TAG, "getStoredVoiceMessageCount: from preference = " +
                                countVoiceMessages);
                    } else {
                        Rlog.d(LOG_TAG, "getStoredVoiceMessageCount: returning 0 as count for " +
                                "matching subscriberId not found");

                    }
                    // get rid of old preferences.
                    SharedPreferences.Editor editor = sp.edit();
                    editor.remove(VM_ID);
                    editor.remove(VM_COUNT);
                    editor.apply();
                }
            }
        } else {
            Rlog.e(LOG_TAG, "getStoredVoiceMessageCount: invalid subId " + subId);
        }
        return countVoiceMessages;
    }

    /**
     * send secret dialer codes to launch arbitrary activities.
     * an Intent is started with the android_secret_code://<code> URI.
     *
     * @param code stripped version of secret code without *#*# prefix and #*#* suffix
     */
    public void sendDialerSpecialCode(String code) {
        if (!TextUtils.isEmpty(code)) {
            Intent intent = new Intent(TelephonyIntents.SECRET_CODE_ACTION,
                    Uri.parse("android_secret_code://" + code));
            intent.addFlags(Intent.FLAG_RECEIVER_INCLUDE_BACKGROUND);
            mContext.sendBroadcast(intent);
        }
    }

    /**
     * Returns the CDMA ERI icon index to display
     */
    public int getCdmaEriIconIndex() {
        return -1;
    }

    /**
     * Returns the CDMA ERI icon mode,
     * 0 - ON
     * 1 - FLASHING
     */
    public int getCdmaEriIconMode() {
        return -1;
    }

    /**
     * Returns the CDMA ERI text,
     */
    public String getCdmaEriText() {
        return "GSM nw, no ERI";
    }

    /**
     * Retrieves the MIN for CDMA phones.
     */
    public String getCdmaMin() {
        return null;
    }

    /**
     * Check if subscription data has been assigned to mMin
     *
     * return true if MIN info is ready; false otherwise.
     */
    public boolean isMinInfoReady() {
        return false;
    }

    /**
     *  Retrieves PRL Version for CDMA phones
     */
    public String getCdmaPrlVersion(){
        return null;
    }

    /**
     * Initiate to add a participant in an IMS call.
     * This happens asynchronously, so you cannot assume the audio path is
     * connected (or a call index has been assigned) until PhoneStateChanged
     * notification has occurred.
     *
     * @exception CallStateException if a new outgoing call is not currently
     *                possible because no more call slots exist or a call exists
     *                that is dialing, alerting, ringing, or waiting. Other
     *                errors are handled asynchronously.
     */
    public void addParticipant(String dialString) throws CallStateException {
        // To be overridden by GsmCdmaPhone and ImsPhone.
        throw new CallStateException("addParticipant :: No-Op base implementation. "
                + this);
    }

    /**
     * send burst DTMF tone, it can send the string as single character or multiple character
     * ignore if there is no active call or not valid digits string.
     * Valid digit means only includes characters ISO-LATIN characters 0-9, *, #
     * The difference between sendDtmf and sendBurstDtmf is sendDtmf only sends one character,
     * this api can send single character and multiple character, also, this api has response
     * back to caller.
     *
     * @param dtmfString is string representing the dialing digit(s) in the active call
     * @param on the DTMF ON length in milliseconds, or 0 for default
     * @param off the DTMF OFF length in milliseconds, or 0 for default
     * @param onComplete is the callback message when the action is processed by BP
     *
     */
    public void sendBurstDtmf(String dtmfString, int on, int off, Message onComplete) {
    }

    /**
     * Sets an event to be fired when the telephony system processes
     * a post-dial character on an outgoing call.<p>
     *
     * Messages of type <code>what</code> will be sent to <code>h</code>.
     * The <code>obj</code> field of these Message's will be instances of
     * <code>AsyncResult</code>. <code>Message.obj.result</code> will be
     * a Connection object.<p>
     *
     * Message.arg1 will be the post dial character being processed,
     * or 0 ('\0') if end of string.<p>
     *
     * If Connection.getPostDialState() == WAIT,
     * the application must call
     * {@link com.android.internal.telephony.Connection#proceedAfterWaitChar()
     * Connection.proceedAfterWaitChar()} or
     * {@link com.android.internal.telephony.Connection#cancelPostDial()
     * Connection.cancelPostDial()}
     * for the telephony system to continue playing the post-dial
     * DTMF sequence.<p>
     *
     * If Connection.getPostDialState() == WILD,
     * the application must call
     * {@link com.android.internal.telephony.Connection#proceedAfterWildChar
     * Connection.proceedAfterWildChar()}
     * or
     * {@link com.android.internal.telephony.Connection#cancelPostDial()
     * Connection.cancelPostDial()}
     * for the telephony system to continue playing the
     * post-dial DTMF sequence.<p>
     *
     * Only one post dial character handler may be set. <p>
     * Calling this method with "h" equal to null unsets this handler.<p>
     */
    public void setOnPostDialCharacter(Handler h, int what, Object obj) {
        mPostDialHandler = new Registrant(h, what, obj);
    }

    public Registrant getPostDialHandler() {
        return mPostDialHandler;
    }

    /**
     * request to exit emergency call back mode
     * the caller should use setOnECMModeExitResponse
     * to receive the emergency callback mode exit response
     */
    public void exitEmergencyCallbackMode() {
    }

    /**
     * Register for notifications when CDMA OTA Provision status change
     *
     * @param h Handler that receives the notification message.
     * @param what User-defined message code.
     * @param obj User object.
     */
    public void registerForCdmaOtaStatusChange(Handler h, int what, Object obj) {
    }

    /**
     * Unregister for notifications when CDMA OTA Provision status change
     * @param h Handler to be removed from the registrant list.
     */
    public void unregisterForCdmaOtaStatusChange(Handler h) {
    }

    /**
     * Registration point for subscription info ready
     * @param h handler to notify
     * @param what what code of message when delivered
     * @param obj placed in Message.obj
     */
    public void registerForSubscriptionInfoReady(Handler h, int what, Object obj) {
    }

    /**
     * Unregister for notifications for subscription info
     * @param h Handler to be removed from the registrant list.
     */
    public void unregisterForSubscriptionInfoReady(Handler h) {
    }

    /**
     * Returns true if OTA Service Provisioning needs to be performed.
     */
    public boolean needsOtaServiceProvisioning() {
        return false;
    }

    /**
     * this decides if the dial number is OTA(Over the air provision) number or not
     * @param dialStr is string representing the dialing digit(s)
     * @return  true means the dialStr is OTA number, and false means the dialStr is not OTA number
     */
    public  boolean isOtaSpNumber(String dialStr) {
        return false;
    }

    /**
     * Register for notifications when CDMA call waiting comes
     *
     * @param h Handler that receives the notification message.
     * @param what User-defined message code.
     * @param obj User object.
     */
    public void registerForCallWaiting(Handler h, int what, Object obj){
    }

    /**
     * Unegister for notifications when CDMA Call waiting comes
     * @param h Handler to be removed from the registrant list.
     */
    public void unregisterForCallWaiting(Handler h){
    }

    /**
     * Registration point for Ecm timer reset
     * @param h handler to notify
     * @param what user-defined message code
     * @param obj placed in Message.obj
     */
    public void registerForEcmTimerReset(Handler h, int what, Object obj) {
    }

    /**
     * Unregister for notification for Ecm timer reset
     * @param h Handler to be removed from the registrant list.
     */
    public void unregisterForEcmTimerReset(Handler h) {
    }

    /**
     * Register for signal information notifications from the network.
     * Message.obj will contain an AsyncResult.
     * AsyncResult.result will be a SuppServiceNotification instance.
     *
     * @param h Handler that receives the notification message.
     * @param what User-defined message code.
     * @param obj User object.
     */
    public void registerForSignalInfo(Handler h, int what, Object obj) {
        mCi.registerForSignalInfo(h, what, obj);
    }

    /**
     * Unregisters for signal information notifications.
     * Extraneous calls are tolerated silently
     *
     * @param h Handler to be removed from the registrant list.
     */
    public void unregisterForSignalInfo(Handler h) {
        mCi.unregisterForSignalInfo(h);
    }

    /**
     * Register for display information notifications from the network.
     * Message.obj will contain an AsyncResult.
     * AsyncResult.result will be a SuppServiceNotification instance.
     *
     * @param h Handler that receives the notification message.
     * @param what User-defined message code.
     * @param obj User object.
     */
    public void registerForDisplayInfo(Handler h, int what, Object obj) {
        mCi.registerForDisplayInfo(h, what, obj);
    }

    /**
     * Unregisters for display information notifications.
     * Extraneous calls are tolerated silently
     *
     * @param h Handler to be removed from the registrant list.
     */
    public void unregisterForDisplayInfo(Handler h) {
         mCi.unregisterForDisplayInfo(h);
    }

    /**
     * Register for CDMA number information record notification from the network.
     * Message.obj will contain an AsyncResult.
     * AsyncResult.result will be a CdmaInformationRecords.CdmaNumberInfoRec
     * instance.
     *
     * @param h Handler that receives the notification message.
     * @param what User-defined message code.
     * @param obj User object.
     */
    public void registerForNumberInfo(Handler h, int what, Object obj) {
        mCi.registerForNumberInfo(h, what, obj);
    }

    /**
     * Unregisters for number information record notifications.
     * Extraneous calls are tolerated silently
     *
     * @param h Handler to be removed from the registrant list.
     */
    public void unregisterForNumberInfo(Handler h) {
        mCi.unregisterForNumberInfo(h);
    }

    /**
     * Register for CDMA redirected number information record notification
     * from the network.
     * Message.obj will contain an AsyncResult.
     * AsyncResult.result will be a CdmaInformationRecords.CdmaRedirectingNumberInfoRec
     * instance.
     *
     * @param h Handler that receives the notification message.
     * @param what User-defined message code.
     * @param obj User object.
     */
    public void registerForRedirectedNumberInfo(Handler h, int what, Object obj) {
        mCi.registerForRedirectedNumberInfo(h, what, obj);
    }

    /**
     * Unregisters for redirected number information record notification.
     * Extraneous calls are tolerated silently
     *
     * @param h Handler to be removed from the registrant list.
     */
    public void unregisterForRedirectedNumberInfo(Handler h) {
        mCi.unregisterForRedirectedNumberInfo(h);
    }

    /**
     * Register for CDMA line control information record notification
     * from the network.
     * Message.obj will contain an AsyncResult.
     * AsyncResult.result will be a CdmaInformationRecords.CdmaLineControlInfoRec
     * instance.
     *
     * @param h Handler that receives the notification message.
     * @param what User-defined message code.
     * @param obj User object.
     */
    public void registerForLineControlInfo(Handler h, int what, Object obj) {
        mCi.registerForLineControlInfo(h, what, obj);
    }

    /**
     * Unregisters for line control information notifications.
     * Extraneous calls are tolerated silently
     *
     * @param h Handler to be removed from the registrant list.
     */
    public void unregisterForLineControlInfo(Handler h) {
        mCi.unregisterForLineControlInfo(h);
    }

    /**
     * Register for CDMA T53 CLIR information record notifications
     * from the network.
     * Message.obj will contain an AsyncResult.
     * AsyncResult.result will be a CdmaInformationRecords.CdmaT53ClirInfoRec
     * instance.
     *
     * @param h Handler that receives the notification message.
     * @param what User-defined message code.
     * @param obj User object.
     */
    public void registerFoT53ClirlInfo(Handler h, int what, Object obj) {
        mCi.registerFoT53ClirlInfo(h, what, obj);
    }

    /**
     * Unregisters for T53 CLIR information record notification
     * Extraneous calls are tolerated silently
     *
     * @param h Handler to be removed from the registrant list.
     */
    public void unregisterForT53ClirInfo(Handler h) {
        mCi.unregisterForT53ClirInfo(h);
    }

    /**
     * Register for CDMA T53 audio control information record notifications
     * from the network.
     * Message.obj will contain an AsyncResult.
     * AsyncResult.result will be a CdmaInformationRecords.CdmaT53AudioControlInfoRec
     * instance.
     *
     * @param h Handler that receives the notification message.
     * @param what User-defined message code.
     * @param obj User object.
     */
    public void registerForT53AudioControlInfo(Handler h, int what, Object obj) {
        mCi.registerForT53AudioControlInfo(h, what, obj);
    }

    /**
     * Unregisters for T53 audio control information record notifications.
     * Extraneous calls are tolerated silently
     *
     * @param h Handler to be removed from the registrant list.
     */
    public void unregisterForT53AudioControlInfo(Handler h) {
        mCi.unregisterForT53AudioControlInfo(h);
    }

    /**
     * registers for exit emergency call back mode request response
     *
     * @param h Handler that receives the notification message.
     * @param what User-defined message code.
     * @param obj User object.
     */
    public void setOnEcbModeExitResponse(Handler h, int what, Object obj){
    }

    /**
     * Unregisters for exit emergency call back mode request response
     *
     * @param h Handler to be removed from the registrant list.
     */
    public void unsetOnEcbModeExitResponse(Handler h){
    }

    /**
     * Register for radio off or not available
     *
     * @param h Handler that receives the notification message.
     * @param what User-defined message code.
     * @param obj User object.
     */
    public void registerForRadioOffOrNotAvailable(Handler h, int what, Object obj) {
        mRadioOffOrNotAvailableRegistrants.addUnique(h, what, obj);
    }

    /**
     * Unregisters for radio off or not available
     *
     * @param h Handler to be removed from the registrant list.
     */
    public void unregisterForRadioOffOrNotAvailable(Handler h) {
        mRadioOffOrNotAvailableRegistrants.remove(h);
    }

    /**
     * Returns an array of string identifiers for the APN types serviced by the
     * currently active.
     *  @return The string array will always return at least one entry, Phone.APN_TYPE_DEFAULT.
     * TODO: Revisit if we always should return at least one entry.
     */
    public String[] getActiveApnTypes() {
        if (mDcTracker == null) {
            return null;
        }

        return mDcTracker.getActiveApnTypes();
    }

    /**
     * Check if TETHER_DUN_APN setting or config_tether_apndata includes APN that matches
     * current operator.
     * @return true if there is a matching DUN APN.
     */
    public boolean hasMatchedTetherApnSetting() {
        return mDcTracker.hasMatchedTetherApnSetting();
    }

    /**
     * Returns string for the active APN host.
     *  @return type as a string or null if none.
     */
    public String getActiveApnHost(String apnType) {
        return mDcTracker.getActiveApnString(apnType);
    }

    /**
     * Return the LinkProperties for the named apn or null if not available
     */
    public LinkProperties getLinkProperties(String apnType) {
        return mDcTracker.getLinkProperties(apnType);
    }

    /**
     * Return the NetworkCapabilities
     */
    public NetworkCapabilities getNetworkCapabilities(String apnType) {
        return mDcTracker.getNetworkCapabilities(apnType);
    }

    /**
     * Report on whether data connectivity is allowed.
     *
     * @return True if data is allowed to be established.
     */
    public boolean isDataAllowed() {
        return ((mDcTracker != null) && (mDcTracker.isDataAllowed(null)));
    }

    /**
     * Report on whether data connectivity is allowed.
     *
     * @param reasons The reasons that data can/can't be established. This is an output param.
     * @return True if data is allowed to be established
     */
    public boolean isDataAllowed(DataConnectionReasons reasons) {
        return ((mDcTracker != null) && (mDcTracker.isDataAllowed(reasons)));
    }


    /**
     * Action set from carrier signalling broadcast receivers to enable/disable metered apns.
     */
    public void carrierActionSetMeteredApnsEnabled(boolean enabled) {
        mCarrierActionAgent.carrierActionSetMeteredApnsEnabled(enabled);
    }

    /**
     * Action set from carrier signalling broadcast receivers to enable/disable radio
     */
    public void carrierActionSetRadioEnabled(boolean enabled) {
        mCarrierActionAgent.carrierActionSetRadioEnabled(enabled);
    }

    /**
     * Action set from carrier app to start/stop reporting default network condition.
     */
    public void carrierActionReportDefaultNetworkStatus(boolean report) {
        mCarrierActionAgent.carrierActionReportDefaultNetworkStatus(report);
    }

    /**
     * Notify registrants of a new ringing Connection.
     * Subclasses of Phone probably want to replace this with a
     * version scoped to their packages
     */
    public void notifyNewRingingConnectionP(Connection cn) {
        if (!mIsVoiceCapable)
            return;
        AsyncResult ar = new AsyncResult(null, cn, null);
        mNewRingingConnectionRegistrants.notifyRegistrants(ar);
    }

    /**
     * Notify registrants of a new unknown connection.
     */
    public void notifyUnknownConnectionP(Connection cn) {
        mUnknownConnectionRegistrants.notifyResult(cn);
    }

    /**
     * Notify registrants if phone is video capable.
     */
    public void notifyForVideoCapabilityChanged(boolean isVideoCallCapable) {
        // Cache the current video capability so that we don't lose the information.
        mIsVideoCapable = isVideoCallCapable;

        AsyncResult ar = new AsyncResult(null, isVideoCallCapable, null);
        mVideoCapabilityChangedRegistrants.notifyRegistrants(ar);
    }

    /**
     * Notify registrants of a RING event.
     */
    private void notifyIncomingRing() {
        if (!mIsVoiceCapable)
            return;
        AsyncResult ar = new AsyncResult(null, this, null);
        mIncomingRingRegistrants.notifyRegistrants(ar);
    }

    /**
     * Send the incoming call Ring notification if conditions are right.
     */
    private void sendIncomingCallRingNotification(int token) {
        if (mIsVoiceCapable && !mDoesRilSendMultipleCallRing &&
                (token == mCallRingContinueToken)) {
            Rlog.d(LOG_TAG, "Sending notifyIncomingRing");
            notifyIncomingRing();
            sendMessageDelayed(
                    obtainMessage(EVENT_CALL_RING_CONTINUE, token, 0), mCallRingDelay);
        } else {
            Rlog.d(LOG_TAG, "Ignoring ring notification request,"
                    + " mDoesRilSendMultipleCallRing=" + mDoesRilSendMultipleCallRing
                    + " token=" + token
                    + " mCallRingContinueToken=" + mCallRingContinueToken
                    + " mIsVoiceCapable=" + mIsVoiceCapable);
        }
    }

    /**
     * TODO: Adding a function for each property is not good.
     * A fucntion of type getPhoneProp(propType) where propType is an
     * enum of GSM+CDMA+LTE props would be a better approach.
     *
     * Get "Restriction of menu options for manual PLMN selection" bit
     * status from EF_CSP data, this belongs to "Value Added Services Group".
     * @return true if this bit is set or EF_CSP data is unavailable,
     * false otherwise
     */
    public boolean isCspPlmnEnabled() {
        return false;
    }

    /**
     * Return an interface to retrieve the ISIM records for IMS, if available.
     * @return the interface to retrieve the ISIM records, or null if not supported
     */
    public IsimRecords getIsimRecords() {
        Rlog.e(LOG_TAG, "getIsimRecords() is only supported on LTE devices");
        return null;
    }

    /**
     * Retrieves the MSISDN from the UICC. For GSM/UMTS phones, this is equivalent to
     * {@link #getLine1Number()}. For CDMA phones, {@link #getLine1Number()} returns
     * the MDN, so this method is provided to return the MSISDN on CDMA/LTE phones.
     */
    public String getMsisdn() {
        return null;
    }

    /**
     * Retrieves the EF_PNN from the UICC For GSM/UMTS phones.
     */
    public String getPlmn() {
        return null;
    }

    /**
     * Get the current for the default apn DataState. No change notification
     * exists at this interface -- use
     * {@link android.telephony.PhoneStateListener} instead.
     */
    public PhoneConstants.DataState getDataConnectionState() {
        return getDataConnectionState(PhoneConstants.APN_TYPE_DEFAULT);
    }

    public void notifyCallForwardingIndicator() {
    }

    public void notifyDataConnectionFailed(String reason, String apnType) {
        mNotifier.notifyDataConnectionFailed(this, reason, apnType);
    }

    public void notifyPreciseDataConnectionFailed(String reason, String apnType, String apn,
            String failCause) {
        mNotifier.notifyPreciseDataConnectionFailed(this, reason, apnType, apn, failCause);
    }

    /**
     * Return if the current radio is LTE on CDMA. This
     * is a tri-state return value as for a period of time
     * the mode may be unknown.
     *
     * @return {@link PhoneConstants#LTE_ON_CDMA_UNKNOWN}, {@link PhoneConstants#LTE_ON_CDMA_FALSE}
     * or {@link PhoneConstants#LTE_ON_CDMA_TRUE}
     */
    public int getLteOnCdmaMode() {
        return mCi.getLteOnCdmaMode();
    }

    /**
     * Sets the SIM voice message waiting indicator records.
     * @param line GSM Subscriber Profile Number, one-based. Only '1' is supported
     * @param countWaiting The number of messages waiting, if known. Use
     *                     -1 to indicate that an unknown number of
     *                      messages are waiting
     */
    public void setVoiceMessageWaiting(int line, int countWaiting) {
        // This function should be overridden by class GsmCdmaPhone.
        Rlog.e(LOG_TAG, "Error! This function should never be executed, inactive Phone.");
    }

    /**
     * Gets the USIM service table from the UICC, if present and available.
     * @return an interface to the UsimServiceTable record, or null if not available
     */
    public UsimServiceTable getUsimServiceTable() {
        IccRecords r = mIccRecords.get();
        return (r != null) ? r.getUsimServiceTable() : null;
    }

    /**
     * Gets the Uicc card corresponding to this phone.
     * @return the UiccCard object corresponding to the phone ID.
     */
    public UiccCard getUiccCard() {
        return mUiccController.getUiccCard(mPhoneId);
    }

    /**
     * Get P-CSCF address from PCO after data connection is established or modified.
     * @param apnType the apnType, "ims" for IMS APN, "emergency" for EMERGENCY APN
     */
    public String[] getPcscfAddress(String apnType) {
        return mDcTracker.getPcscfAddress(apnType);
    }

    /**
     * Set IMS registration state
     */
    public void setImsRegistrationState(boolean registered) {
    }

    /**
     * Return an instance of a IMS phone
     */
    public Phone getImsPhone() {
        return mImsPhone;
    }

    /**
     * Returns Carrier specific information that will be used to encrypt the IMSI and IMPI.
     * @param keyType whether the key is being used for WLAN or ePDG.
     * @return ImsiEncryptionInfo which includes the Key Type, the Public Key
     *        {@link java.security.PublicKey} and the Key Identifier.
     *        The keyIdentifier This is used by the server to help it locate the private key to
     *        decrypt the permanent identity.
     */
    public ImsiEncryptionInfo getCarrierInfoForImsiEncryption(int keyType) {
        return null;
    }

    /**
     * Sets the carrier information needed to encrypt the IMSI and IMPI.
     * @param imsiEncryptionInfo Carrier specific information that will be used to encrypt the
     *        IMSI and IMPI. This includes the Key type, the Public key
     *        {@link java.security.PublicKey} and the Key identifier.
     */
    public void setCarrierInfoForImsiEncryption(ImsiEncryptionInfo imsiEncryptionInfo) {
        return;
    }

    public int getCarrierId() {
        return TelephonyManager.UNKNOWN_CARRIER_ID;
    }

    public String getCarrierName() {
        return null;
    }

    /**
     *  Resets the Carrier Keys in the database. This involves 2 steps:
     *  1. Delete the keys from the database.
     *  2. Send an intent to download new Certificates.
     */
    public void resetCarrierKeysForImsiEncryption() {
        return;
    }

    /**
     * Return if UT capability of ImsPhone is enabled or not
     */
    public boolean isUtEnabled() {
        if (mImsPhone != null) {
            return mImsPhone.isUtEnabled();
        }
        return false;
    }

    public void dispose() {
    }

    private void updateImsPhone() {
        Rlog.d(LOG_TAG, "updateImsPhone"
                + " mImsServiceReady=" + mImsServiceReady);

        if (mImsServiceReady && (mImsPhone == null)) {
            mImsPhone = PhoneFactory.makeImsPhone(mNotifier, this);
            CallManager.getInstance().registerPhone(mImsPhone);
            mImsPhone.registerForSilentRedial(
                    this, EVENT_INITIATE_SILENT_REDIAL, null);
        } else if (!mImsServiceReady && (mImsPhone != null)) {
            CallManager.getInstance().unregisterPhone(mImsPhone);
            mImsPhone.unregisterForSilentRedial(this);

            mImsPhone.dispose();
            // Potential GC issue if someone keeps a reference to ImsPhone.
            // However: this change will make sure that such a reference does
            // not access functions through NULL pointer.
            //mImsPhone.removeReferences();
            mImsPhone = null;
        }
    }

    /**
     * Dials a number.
     *
     * @param dialString The number to dial.
     * @param dialArgs Parameters to dial with.
     * @return The Connection.
     * @throws CallStateException
     */
    protected Connection dialInternal(String dialString, DialArgs dialArgs)
            throws CallStateException {
        // dialInternal shall be overriden by GsmCdmaPhone
        return null;
    }

    /*
     * Returns the subscription id.
     */
    public int getSubId() {
        return SubscriptionController.getInstance().getSubIdUsingPhoneId(mPhoneId);
    }

    /**
     * Returns the phone id.
     */
    public int getPhoneId() {
        return mPhoneId;
    }

    /**
     * Return the service state of mImsPhone if it is STATE_IN_SERVICE
     * otherwise return the current voice service state
     */
    public int getVoicePhoneServiceState() {
        Phone imsPhone = mImsPhone;
        if (imsPhone != null
                && imsPhone.getServiceState().getState() == ServiceState.STATE_IN_SERVICE) {
            return ServiceState.STATE_IN_SERVICE;
        }
        return getServiceState().getState();
    }

    /**
     * Override the service provider name and the operator name for the current ICCID.
     */
    public boolean setOperatorBrandOverride(String brand) {
        return false;
    }

    /**
     * Override the roaming indicator for the current ICCID.
     */
    public boolean setRoamingOverride(List<String> gsmRoamingList,
            List<String> gsmNonRoamingList, List<String> cdmaRoamingList,
            List<String> cdmaNonRoamingList) {
        String iccId = getIccSerialNumber();
        if (TextUtils.isEmpty(iccId)) {
            return false;
        }

        setRoamingOverrideHelper(gsmRoamingList, GSM_ROAMING_LIST_OVERRIDE_PREFIX, iccId);
        setRoamingOverrideHelper(gsmNonRoamingList, GSM_NON_ROAMING_LIST_OVERRIDE_PREFIX, iccId);
        setRoamingOverrideHelper(cdmaRoamingList, CDMA_ROAMING_LIST_OVERRIDE_PREFIX, iccId);
        setRoamingOverrideHelper(cdmaNonRoamingList, CDMA_NON_ROAMING_LIST_OVERRIDE_PREFIX, iccId);

        // Refresh.
        ServiceStateTracker tracker = getServiceStateTracker();
        if (tracker != null) {
            tracker.pollState();
        }
        return true;
    }

    private void setRoamingOverrideHelper(List<String> list, String prefix, String iccId) {
        SharedPreferences.Editor spEditor =
                PreferenceManager.getDefaultSharedPreferences(mContext).edit();
        String key = prefix + iccId;
        if (list == null || list.isEmpty()) {
            spEditor.remove(key).commit();
        } else {
            spEditor.putStringSet(key, new HashSet<String>(list)).commit();
        }
    }

    public boolean isMccMncMarkedAsRoaming(String mccMnc) {
        return getRoamingOverrideHelper(GSM_ROAMING_LIST_OVERRIDE_PREFIX, mccMnc);
    }

    public boolean isMccMncMarkedAsNonRoaming(String mccMnc) {
        return getRoamingOverrideHelper(GSM_NON_ROAMING_LIST_OVERRIDE_PREFIX, mccMnc);
    }

    public boolean isSidMarkedAsRoaming(int SID) {
        return getRoamingOverrideHelper(CDMA_ROAMING_LIST_OVERRIDE_PREFIX,
                Integer.toString(SID));
    }

    public boolean isSidMarkedAsNonRoaming(int SID) {
        return getRoamingOverrideHelper(CDMA_NON_ROAMING_LIST_OVERRIDE_PREFIX,
                Integer.toString(SID));
    }

    /**
     * Query the IMS Registration Status.
     *
     * @return true if IMS is Registered
     */
    public boolean isImsRegistered() {
        Phone imsPhone = mImsPhone;
        boolean isImsRegistered = false;
        if (imsPhone != null) {
            isImsRegistered = imsPhone.isImsRegistered();
        } else {
            ServiceStateTracker sst = getServiceStateTracker();
            if (sst != null) {
                isImsRegistered = sst.isImsRegistered();
            }
        }
        Rlog.d(LOG_TAG, "isImsRegistered =" + isImsRegistered);
        return isImsRegistered;
    }

    /**
     * Get Wifi Calling Feature Availability
     */
    public boolean isWifiCallingEnabled() {
        Phone imsPhone = mImsPhone;
        boolean isWifiCallingEnabled = false;
        if (imsPhone != null) {
            isWifiCallingEnabled = imsPhone.isWifiCallingEnabled();
        }
        Rlog.d(LOG_TAG, "isWifiCallingEnabled =" + isWifiCallingEnabled);
        return isWifiCallingEnabled;
    }

    /**
     * Get Volte Feature Availability
     */
    public boolean isVolteEnabled() {
        Phone imsPhone = mImsPhone;
        boolean isVolteEnabled = false;
        if (imsPhone != null) {
            isVolteEnabled = imsPhone.isVolteEnabled();
        }
        Rlog.d(LOG_TAG, "isImsRegistered =" + isVolteEnabled);
        return isVolteEnabled;
    }

    /**
     * @return the IMS MmTel Registration technology for this Phone, defined in
     * {@link ImsRegistrationImplBase}.
     */
    public int getImsRegistrationTech() {
        Phone imsPhone = mImsPhone;
        int regTech = ImsRegistrationImplBase.REGISTRATION_TECH_NONE;
        if (imsPhone != null) {
            regTech = imsPhone.getImsRegistrationTech();
        }
        Rlog.d(LOG_TAG, "getImsRegistrationTechnology =" + regTech);
        return regTech;
    }

    private boolean getRoamingOverrideHelper(String prefix, String key) {
        String iccId = getIccSerialNumber();
        if (TextUtils.isEmpty(iccId) || TextUtils.isEmpty(key)) {
            return false;
        }

        SharedPreferences sp = PreferenceManager.getDefaultSharedPreferences(mContext);
        Set<String> value = sp.getStringSet(prefix + iccId, null);
        if (value == null) {
            return false;
        }
        return value.contains(key);
    }

    /**
     * Is Radio Present on the device and is it accessible
     */
    public boolean isRadioAvailable() {
        return mCi.getRadioState().isAvailable();
    }

    /**
     * Is Radio turned on
     */
    public boolean isRadioOn() {
        return mCi.getRadioState().isOn();
    }

    /**
     * shutdown Radio gracefully
     */
    public void shutdownRadio() {
        getServiceStateTracker().requestShutdown();
    }

    /**
     * Return true if the device is shutting down.
     */
    public boolean isShuttingDown() {
        return getServiceStateTracker().isDeviceShuttingDown();
    }

    /**
     *  Set phone radio capability
     *
     *  @param rc the phone radio capability defined in
     *         RadioCapability. It's a input object used to transfer parameter to logic modem
     *  @param response Callback message.
     */
    public void setRadioCapability(RadioCapability rc, Message response) {
        mCi.setRadioCapability(rc, response);
    }

    /**
     *  Get phone radio access family
     *
     *  @return a bit mask to identify the radio access family.
     */
    public int getRadioAccessFamily() {
        final RadioCapability rc = getRadioCapability();
        return (rc == null ? RadioAccessFamily.RAF_UNKNOWN : rc.getRadioAccessFamily());
    }

    /**
     *  Get the associated data modems Id.
     *
     *  @return a String containing the id of the data modem
     */
    public String getModemUuId() {
        final RadioCapability rc = getRadioCapability();
        return (rc == null ? "" : rc.getLogicalModemUuid());
    }

    /**
     *  Get phone radio capability
     *
     *  @return the capability of the radio defined in RadioCapability
     */
    public RadioCapability getRadioCapability() {
        return mRadioCapability.get();
    }

    /**
     *  The RadioCapability has changed. This comes up from the RIL and is called when radios first
     *  become available or after a capability switch.  The flow is we use setRadioCapability to
     *  request a change with the RIL and get an UNSOL response with the new data which gets set
     *  here.
     *
     *  @param rc the phone radio capability currently in effect for this phone.
     */
    public void radioCapabilityUpdated(RadioCapability rc) {
        // Called when radios first become available or after a capability switch
        // Update the cached value
        mRadioCapability.set(rc);

        if (SubscriptionManager.isValidSubscriptionId(getSubId())) {
            boolean restoreSelection = !mContext.getResources().getBoolean(
                    com.android.internal.R.bool.skip_restoring_network_selection);
            sendSubscriptionSettings(restoreSelection);
        }
    }

    public void sendSubscriptionSettings(boolean restoreNetworkSelection) {
        // Send settings down
        int type = PhoneFactory.calculatePreferredNetworkType(mContext, getSubId());
        setPreferredNetworkType(type, null);

        if (restoreNetworkSelection) {
            restoreSavedNetworkSelection(null);
        }
    }

    protected void setPreferredNetworkTypeIfSimLoaded() {
        int subId = getSubId();
        if (SubscriptionManager.from(mContext).isActiveSubId(subId)) {
            int type = PhoneFactory.calculatePreferredNetworkType(mContext, getSubId());
            setPreferredNetworkType(type, null);
        }
    }

    /**
     * Registers the handler when phone radio  capability is changed.
     *
     * @param h Handler for notification message.
     * @param what User-defined message code.
     * @param obj User object.
     */
    public void registerForRadioCapabilityChanged(Handler h, int what, Object obj) {
        mCi.registerForRadioCapabilityChanged(h, what, obj);
    }

    /**
     * Unregister for notifications when phone radio type and access technology is changed.
     *
     * @param h Handler to be removed from the registrant list.
     */
    public void unregisterForRadioCapabilityChanged(Handler h) {
        mCi.unregisterForRadioCapabilityChanged(this);
    }

    /**
     * Determines if  IMS is enabled for call.
     *
     * @return {@code true} if IMS calling is enabled.
     */
    public boolean isImsUseEnabled() {
        ImsManager imsManager = ImsManager.getInstance(mContext, mPhoneId);
        boolean imsUseEnabled = ((imsManager.isVolteEnabledByPlatform()
                && imsManager.isEnhanced4gLteModeSettingEnabledByUser())
                || (imsManager.isWfcEnabledByPlatform() && imsManager.isWfcEnabledByUser())
                && imsManager.isNonTtyOrTtyOnVolteEnabled());
        return imsUseEnabled;
    }

    /**
     * Determines if the connection to IMS services are available yet.
     * @return {@code true} if the connection to IMS services are available.
     */
    public boolean isImsAvailable() {
        if (mImsPhone == null) {
            return false;
        }

        return mImsPhone.isImsAvailable();
    }

    /**
     * Determines if video calling is enabled for the phone.
     *
     * @return {@code true} if video calling is enabled, {@code false} otherwise.
     */
    public boolean isVideoEnabled() {
        Phone imsPhone = mImsPhone;
        if (imsPhone != null) {
            return imsPhone.isVideoEnabled();
        }
        return false;
    }

    /**
     * Returns the status of Link Capacity Estimation (LCE) service.
     */
    public int getLceStatus() {
        return mLceStatus;
    }

    /**
     * Returns the modem activity information
     */
    public void getModemActivityInfo(Message response)  {
        mCi.getModemActivityInfo(response);
    }

    /**
     * Starts LCE service after radio becomes available.
     * LCE service state may get destroyed on the modem when radio becomes unavailable.
     */
    public void startLceAfterRadioIsAvailable() {
        mCi.startLceService(DEFAULT_REPORT_INTERVAL_MS, LCE_PULL_MODE,
                obtainMessage(EVENT_CONFIG_LCE));
    }

    /**
     * Set allowed carriers
     */
    public void setAllowedCarriers(List<CarrierIdentifier> carriers, Message response) {
        mCi.setAllowedCarriers(carriers, response);
    }

    /**
     * Get allowed carriers
     */
    public void getAllowedCarriers(Message response) {
        mCi.getAllowedCarriers(response);
    }

    /**
     * Returns the locale based on the carrier properties (such as {@code ro.carrier}) and
     * SIM preferences.
     */
    public Locale getLocaleFromSimAndCarrierPrefs() {
        final IccRecords records = mIccRecords.get();
        if (records != null && records.getSimLanguage() != null) {
            return new Locale(records.getSimLanguage());
        }

        return getLocaleFromCarrierProperties(mContext);
    }

    public void updateDataConnectionTracker() {
        mDcTracker.update();
    }

    public void setInternalDataEnabled(boolean enable, Message onCompleteMsg) {
        mDcTracker.setInternalDataEnabled(enable, onCompleteMsg);
    }

    public boolean updateCurrentCarrierInProvider() {
        return false;
    }

    public void registerForAllDataDisconnected(Handler h, int what, Object obj) {
        mDcTracker.registerForAllDataDisconnected(h, what, obj);
    }

    public void unregisterForAllDataDisconnected(Handler h) {
        mDcTracker.unregisterForAllDataDisconnected(h);
    }

    public void registerForDataEnabledChanged(Handler h, int what, Object obj) {
        mDcTracker.registerForDataEnabledChanged(h, what, obj);
    }

    public void unregisterForDataEnabledChanged(Handler h) {
        mDcTracker.unregisterForDataEnabledChanged(h);
    }

    public IccSmsInterfaceManager getIccSmsInterfaceManager(){
        return null;
    }

    protected boolean isMatchGid(String gid) {
        String gid1 = getGroupIdLevel1();
        int gidLength = gid.length();
        if (!TextUtils.isEmpty(gid1) && (gid1.length() >= gidLength)
                && gid1.substring(0, gidLength).equalsIgnoreCase(gid)) {
            return true;
        }
        return false;
    }

    public static void checkWfcWifiOnlyModeBeforeDial(Phone imsPhone, int phoneId, Context context)
            throws CallStateException {
        if (imsPhone == null || !imsPhone.isWifiCallingEnabled()) {
            ImsManager imsManager = ImsManager.getInstance(context, phoneId);
            boolean wfcWiFiOnly = (imsManager.isWfcEnabledByPlatform()
                    && imsManager.isWfcEnabledByUser() && (imsManager.getWfcMode()
                    == ImsConfig.WfcModeFeatureValueConstants.WIFI_ONLY));
            if (wfcWiFiOnly) {
                throw new CallStateException(
                        CallStateException.ERROR_OUT_OF_SERVICE,
                        "WFC Wi-Fi Only Mode: IMS not registered");
            }
        }
    }

    public void startRingbackTone() {
    }

    public void stopRingbackTone() {
    }

    public void callEndCleanupHandOverCallIfAny() {
    }

    public void cancelUSSD() {
    }

    public String getOperatorNumeric() {
        return "";
    }

    /**
     * Set boolean broadcastEmergencyCallStateChanges
     */
    public abstract void setBroadcastEmergencyCallStateChanges(boolean broadcast);

    public abstract void sendEmergencyCallStateChange(boolean callActive);

    /**
     * This function returns the parent phone of the current phone. It is applicable
     * only for IMS phone (function is overridden by ImsPhone). For others the phone
     * object itself is returned.
     * @return
     */
    public Phone getDefaultPhone() {
        return this;
    }

    /**
     * Get aggregated video call data usage since boot.
     * Permissions android.Manifest.permission.READ_NETWORK_USAGE_HISTORY is required.
     *
     * @param perUidStats True if requesting data usage per uid, otherwise overall usage.
     * @return Snapshot of video call data usage
     */
    public NetworkStats getVtDataUsage(boolean perUidStats) {
        if (mImsPhone == null) return null;
        return mImsPhone.getVtDataUsage(perUidStats);
    }

    /**
     * Policy control of data connection. Usually used when we hit data limit.
     * @param enabled True if enabling the data, otherwise disabling.
     */
    public void setPolicyDataEnabled(boolean enabled) {
        mDcTracker.setPolicyDataEnabled(enabled);
    }

    /**
     * SIP URIs aliased to the current subscriber given by the IMS implementation.
     * Applicable only on IMS; used in absence of line1number.
     * @return array of SIP URIs aliased to the current subscriber
     */
    public Uri[] getCurrentSubscriberUris() {
        return null;
    }

    public AppSmsManager getAppSmsManager() {
        return mAppSmsManager;
    }

    /**
     * Set SIM card power state.
     * @param state State of SIM (power down, power up, pass through)
     * - {@link android.telephony.TelephonyManager#CARD_POWER_DOWN}
     * - {@link android.telephony.TelephonyManager#CARD_POWER_UP}
     * - {@link android.telephony.TelephonyManager#CARD_POWER_UP_PASS_THROUGH}
     **/
    public void setSimPowerState(int state) {
        mCi.setSimCardPower(state, null);
    }

<<<<<<< HEAD
    public SIMRecords getSIMRecords() {
        return null;
=======
    public void setRadioIndicationUpdateMode(int filters, int mode) {
        if (mDeviceStateMonitor != null) {
            mDeviceStateMonitor.setIndicationUpdateMode(filters, mode);
        }
>>>>>>> 1b777b10
    }

    public void dump(FileDescriptor fd, PrintWriter pw, String[] args) {
        pw.println("Phone: subId=" + getSubId());
        pw.println(" mPhoneId=" + mPhoneId);
        pw.println(" mCi=" + mCi);
        pw.println(" mDnsCheckDisabled=" + mDnsCheckDisabled);
        pw.println(" mDcTracker=" + mDcTracker);
        pw.println(" mDoesRilSendMultipleCallRing=" + mDoesRilSendMultipleCallRing);
        pw.println(" mCallRingContinueToken=" + mCallRingContinueToken);
        pw.println(" mCallRingDelay=" + mCallRingDelay);
        pw.println(" mIsVoiceCapable=" + mIsVoiceCapable);
        pw.println(" mIccRecords=" + mIccRecords.get());
        pw.println(" mUiccApplication=" + mUiccApplication.get());
        pw.println(" mSmsStorageMonitor=" + mSmsStorageMonitor);
        pw.println(" mSmsUsageMonitor=" + mSmsUsageMonitor);
        pw.flush();
        pw.println(" mLooper=" + mLooper);
        pw.println(" mContext=" + mContext);
        pw.println(" mNotifier=" + mNotifier);
        pw.println(" mSimulatedRadioControl=" + mSimulatedRadioControl);
        pw.println(" mUnitTestMode=" + mUnitTestMode);
        pw.println(" isDnsCheckDisabled()=" + isDnsCheckDisabled());
        pw.println(" getUnitTestMode()=" + getUnitTestMode());
        pw.println(" getState()=" + getState());
        pw.println(" getIccSerialNumber()=" + getIccSerialNumber());
        pw.println(" getIccRecordsLoaded()=" + getIccRecordsLoaded());
        pw.println(" getMessageWaitingIndicator()=" + getMessageWaitingIndicator());
        pw.println(" getCallForwardingIndicator()=" + getCallForwardingIndicator());
        pw.println(" isInEmergencyCall()=" + isInEmergencyCall());
        pw.flush();
        pw.println(" isInEcm()=" + isInEcm());
        pw.println(" getPhoneName()=" + getPhoneName());
        pw.println(" getPhoneType()=" + getPhoneType());
        pw.println(" getVoiceMessageCount()=" + getVoiceMessageCount());
        pw.println(" getActiveApnTypes()=" + getActiveApnTypes());
        pw.println(" needsOtaServiceProvisioning=" + needsOtaServiceProvisioning());
        pw.flush();
        pw.println("++++++++++++++++++++++++++++++++");

        if (mImsPhone != null) {
            try {
                mImsPhone.dump(fd, pw, args);
            } catch (Exception e) {
                e.printStackTrace();
            }

            pw.flush();
            pw.println("++++++++++++++++++++++++++++++++");
        }

        if (mDcTracker != null) {
            try {
                mDcTracker.dump(fd, pw, args);
            } catch (Exception e) {
                e.printStackTrace();
            }

            pw.flush();
            pw.println("++++++++++++++++++++++++++++++++");
        }

        if (getServiceStateTracker() != null) {
            try {
                getServiceStateTracker().dump(fd, pw, args);
            } catch (Exception e) {
                e.printStackTrace();
            }

            pw.flush();
            pw.println("++++++++++++++++++++++++++++++++");
        }

        if (mCarrierActionAgent != null) {
            try {
                mCarrierActionAgent.dump(fd, pw, args);
            } catch (Exception e) {
                e.printStackTrace();
            }

            pw.flush();
            pw.println("++++++++++++++++++++++++++++++++");
        }

        if (mCarrierSignalAgent != null) {
            try {
                mCarrierSignalAgent.dump(fd, pw, args);
            } catch (Exception e) {
                e.printStackTrace();
            }

            pw.flush();
            pw.println("++++++++++++++++++++++++++++++++");
        }

        if (getCallTracker() != null) {
            try {
                getCallTracker().dump(fd, pw, args);
            } catch (Exception e) {
                e.printStackTrace();
            }

            pw.flush();
            pw.println("++++++++++++++++++++++++++++++++");
        }

        if (mSimActivationTracker != null) {
            try {
                mSimActivationTracker.dump(fd, pw, args);
            } catch (Exception e) {
                e.printStackTrace();
            }

            pw.flush();
            pw.println("++++++++++++++++++++++++++++++++");
        }

        if (mDeviceStateMonitor != null) {
            pw.println("DeviceStateMonitor:");
            mDeviceStateMonitor.dump(fd, pw, args);
            pw.println("++++++++++++++++++++++++++++++++");
        }

        if (mCi != null && mCi instanceof RIL) {
            try {
                ((RIL)mCi).dump(fd, pw, args);
            } catch (Exception e) {
                e.printStackTrace();
            }

            pw.flush();
            pw.println("++++++++++++++++++++++++++++++++");
        }
    }

    public boolean isEmergencyNumber(String address) {
        return PhoneNumberUtils.isEmergencyNumber(getSubId(), address);
    }
}<|MERGE_RESOLUTION|>--- conflicted
+++ resolved
@@ -3604,15 +3604,14 @@
         mCi.setSimCardPower(state, null);
     }
 
-<<<<<<< HEAD
     public SIMRecords getSIMRecords() {
         return null;
-=======
+    }
+
     public void setRadioIndicationUpdateMode(int filters, int mode) {
         if (mDeviceStateMonitor != null) {
             mDeviceStateMonitor.setIndicationUpdateMode(filters, mode);
         }
->>>>>>> 1b777b10
     }
 
     public void dump(FileDescriptor fd, PrintWriter pw, String[] args) {
