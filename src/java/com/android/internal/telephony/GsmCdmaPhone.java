/*
 * Copyright (C) 2015 The Android Open Source Project
 *
 * Licensed under the Apache License, Version 2.0 (the "License");
 * you may not use this file except in compliance with the License.
 * You may obtain a copy of the License at
 *
 *      http://www.apache.org/licenses/LICENSE-2.0
 *
 * Unless required by applicable law or agreed to in writing, software
 * distributed under the License is distributed on an "AS IS" BASIS,
 * WITHOUT WARRANTIES OR CONDITIONS OF ANY KIND, either express or implied.
 * See the License for the specific language governing permissions and
 * limitations under the License.
 */

package com.android.internal.telephony;

import static com.android.internal.telephony.CommandException.Error.GENERIC_FAILURE;
import static com.android.internal.telephony.CommandException.Error.SIM_BUSY;
import static com.android.internal.telephony.CommandsInterface.CF_ACTION_DISABLE;
import static com.android.internal.telephony.CommandsInterface.CF_ACTION_ENABLE;
import static com.android.internal.telephony.CommandsInterface.CF_ACTION_ERASURE;
import static com.android.internal.telephony.CommandsInterface.CF_ACTION_REGISTRATION;
import static com.android.internal.telephony.CommandsInterface.CF_REASON_ALL;
import static com.android.internal.telephony.CommandsInterface.CF_REASON_ALL_CONDITIONAL;
import static com.android.internal.telephony.CommandsInterface.CF_REASON_BUSY;
import static com.android.internal.telephony.CommandsInterface.CF_REASON_NOT_REACHABLE;
import static com.android.internal.telephony.CommandsInterface.CF_REASON_NO_REPLY;
import static com.android.internal.telephony.CommandsInterface.CF_REASON_UNCONDITIONAL;
import static com.android.internal.telephony.CommandsInterface.SERVICE_CLASS_VOICE;

import android.annotation.NonNull;
import android.annotation.Nullable;
import android.compat.annotation.UnsupportedAppUsage;
import android.content.BroadcastReceiver;
import android.content.ContentValues;
import android.content.Context;
import android.content.Intent;
import android.content.IntentFilter;
import android.content.SharedPreferences;
import android.database.SQLException;
import android.net.Uri;
import android.os.AsyncResult;
import android.os.Bundle;
import android.os.Handler;
import android.os.Message;
import android.os.PersistableBundle;
import android.os.PowerManager;
import android.os.Registrant;
import android.os.RegistrantList;
import android.os.ResultReceiver;
import android.os.SystemProperties;
import android.os.UserHandle;
import android.os.WorkSource;
import android.preference.PreferenceManager;
import android.provider.Settings;
import android.provider.Telephony;
import android.sysprop.TelephonyProperties;
import android.telecom.PhoneAccount;
import android.telecom.PhoneAccountHandle;
import android.telecom.TelecomManager;
import android.telecom.VideoProfile;
import android.telephony.AccessNetworkConstants;
import android.telephony.BarringInfo;
import android.telephony.CarrierConfigManager;
import android.telephony.CellIdentity;
import android.telephony.ImsiEncryptionInfo;
import android.telephony.NetworkScanRequest;
import android.telephony.PhoneNumberUtils;
import android.telephony.ServiceState;
import android.telephony.ServiceState.RilRadioTechnology;
import android.telephony.SignalThresholdInfo;
import android.telephony.SubscriptionInfo;
import android.telephony.SubscriptionManager;
import android.telephony.TelephonyManager;
import android.telephony.UiccAccessRule;
import android.telephony.UssdResponse;
import android.telephony.data.ApnSetting;
import android.text.TextUtils;
import android.util.Log;
import android.util.Pair;

import com.android.ims.ImsManager;
import com.android.internal.annotations.VisibleForTesting;
import com.android.internal.telephony.cdma.CdmaMmiCode;
import com.android.internal.telephony.cdma.CdmaSubscriptionSourceManager;
import com.android.internal.telephony.dataconnection.DataEnabledSettings;
import com.android.internal.telephony.dataconnection.DcTracker;
import com.android.internal.telephony.dataconnection.TransportManager;
import com.android.internal.telephony.emergency.EmergencyNumberTracker;
import com.android.internal.telephony.gsm.GsmMmiCode;
import com.android.internal.telephony.gsm.SuppServiceNotification;
import com.android.internal.telephony.imsphone.ImsPhoneMmiCode;
import com.android.internal.telephony.metrics.VoiceCallSessionStats;
import com.android.internal.telephony.test.SimulatedRadioControl;
import com.android.internal.telephony.uicc.IccCardApplicationStatus.AppType;
import com.android.internal.telephony.uicc.IccCardStatus;
import com.android.internal.telephony.uicc.IccException;
import com.android.internal.telephony.uicc.IccRecords;
import com.android.internal.telephony.uicc.IccUtils;
import com.android.internal.telephony.uicc.IccVmNotSupportedException;
import com.android.internal.telephony.uicc.IsimRecords;
import com.android.internal.telephony.uicc.IsimUiccRecords;
import com.android.internal.telephony.uicc.RuimRecords;
import com.android.internal.telephony.uicc.SIMRecords;
import com.android.internal.telephony.uicc.UiccCard;
import com.android.internal.telephony.uicc.UiccCardApplication;
import com.android.internal.telephony.uicc.UiccController;
import com.android.internal.telephony.uicc.UiccProfile;
import com.android.internal.telephony.uicc.UiccSlot;
import com.android.internal.telephony.util.ArrayUtils;
import com.android.telephony.Rlog;
import com.android.internal.telephony.util.QtiImsUtils;

import java.io.FileDescriptor;
import java.io.PrintWriter;
import java.util.ArrayList;
import java.util.Arrays;
import java.util.Collections;
import java.util.Iterator;
import java.util.List;
import java.util.regex.Matcher;
import java.util.regex.Pattern;

/**
 * {@hide}
 */
public class GsmCdmaPhone extends Phone {
    // NOTE that LOG_TAG here is "GsmCdma", which means that log messages
    // from this file will go into the radio log rather than the main
    // log.  (Use "adb logcat -b radio" to see them.)
    public static final String LOG_TAG = "GsmCdmaPhone";
    private static final boolean DBG = true;
    private static final boolean VDBG = false; /* STOPSHIP if true */

    /** Required magnitude change between unsolicited SignalStrength reports. */
    private static final int REPORTING_HYSTERESIS_DB = 2;
    /** Required throughput change between unsolicited LinkCapacityEstimate reports. */
    private static final int REPORTING_HYSTERESIS_KBPS = 50;
    /** Minimum time between unsolicited SignalStrength and LinkCapacityEstimate reports. */
    private static final int REPORTING_HYSTERESIS_MILLIS = 3000;

    //GSM
    // Key used to read/write voice mail number
    private static final String VM_NUMBER = "vm_number_key";
    // Key used to read/write the SIM IMSI used for storing the voice mail
    private static final String VM_SIM_IMSI = "vm_sim_imsi_key";
    /** List of Registrants to receive Supplementary Service Notifications. */
    private RegistrantList mSsnRegistrants = new RegistrantList();

    private static final int IMEI_14_DIGIT = 14;

    //CDMA
    private static final String VM_NUMBER_CDMA = "vm_number_key_cdma";
    private static final String PREFIX_WPS = "*272";
    private static final String PREFIX_WPS_CLIR_ACTIVATE = "*31#*272";
    private static final String PREFIX_WPS_CLIR_DEACTIVATE = "#31#*272";
    private CdmaSubscriptionSourceManager mCdmaSSM;
    public int mCdmaSubscriptionSource = CdmaSubscriptionSourceManager.SUBSCRIPTION_SOURCE_UNKNOWN;
    private PowerManager.WakeLock mWakeLock;
    // mEcmExitRespRegistrant is informed after the phone has been exited
    @UnsupportedAppUsage
    private Registrant mEcmExitRespRegistrant;
    private String mEsn;
    private String mMeid;
    // string to define how the carrier specifies its own ota sp number
    private String mCarrierOtaSpNumSchema;
    private Boolean mUiccApplicationsEnabled = null;
    // keeps track of when we have triggered an emergency call due to the ril.test.emergencynumber
    // param being set and we should generate a simulated exit from the modem upon exit of ECbM.
    private boolean mIsTestingEmergencyCallbackMode = false;
    @VisibleForTesting
    public static int ENABLE_UICC_APPS_MAX_RETRIES = 3;
    private static final int REAPPLY_UICC_APPS_SETTING_RETRY_TIME_GAP_IN_MS = 5000;

    public static final String PROPERTY_CDMA_HOME_OPERATOR_NUMERIC =
            "ro.cdma.home.operator.numeric";

    //CDMALTE
    /** PHONE_TYPE_CDMA_LTE in addition to RuimRecords needs access to SIMRecords and
     * IsimUiccRecords
     */
    private SIMRecords mSimRecords;

    // For non-persisted manual network selection
    private String mManualNetworkSelectionPlmn;

    //Common
    // Instance Variables
    @UnsupportedAppUsage
    private IsimUiccRecords mIsimUiccRecords;
    @UnsupportedAppUsage
    public GsmCdmaCallTracker mCT;
    @UnsupportedAppUsage
    public ServiceStateTracker mSST;
    public EmergencyNumberTracker mEmergencyNumberTracker;
    @UnsupportedAppUsage
    private ArrayList <MmiCode> mPendingMMIs = new ArrayList<MmiCode>();
    private IccPhoneBookInterfaceManager mIccPhoneBookIntManager;

    private int mPrecisePhoneType;

    private final RegistrantList mVolteSilentRedialRegistrants = new RegistrantList();
    private DialArgs mDialArgs = null;

    private String mImei;
    private String mImeiSv;
    private String mVmNumber;

    // Create Cfu (Call forward unconditional) so that dialing number &
    // mOnComplete (Message object passed by client) can be packed &
    // given as a single Cfu object as user data to RIL.
    private static class Cfu {
        final String mSetCfNumber;
        final Message mOnComplete;

        @UnsupportedAppUsage
        Cfu(String cfNumber, Message onComplete) {
            mSetCfNumber = cfNumber;
            mOnComplete = onComplete;
        }
    }

    @UnsupportedAppUsage
    private IccSmsInterfaceManager mIccSmsInterfaceManager;

    private boolean mResetModemOnRadioTechnologyChange = false;

    private int mRilVersion;
    private boolean mBroadcastEmergencyCallStateChanges = false;
    private boolean mEnable14DigitImei = false;
    private CarrierKeyDownloadManager mCDM;
    private CarrierInfoManager mCIM;

    private final SettingsObserver mSettingsObserver;

    // Constructors

    public GsmCdmaPhone(Context context, CommandsInterface ci, PhoneNotifier notifier, int phoneId,
                        int precisePhoneType, TelephonyComponentFactory telephonyComponentFactory) {
        this(context, ci, notifier, false, phoneId, precisePhoneType, telephonyComponentFactory);
    }

    public GsmCdmaPhone(Context context, CommandsInterface ci, PhoneNotifier notifier,
                        boolean unitTestMode, int phoneId, int precisePhoneType,
                        TelephonyComponentFactory telephonyComponentFactory) {
        super(precisePhoneType == PhoneConstants.PHONE_TYPE_GSM ? "GSM" : "CDMA",
                notifier, context, ci, unitTestMode, phoneId, telephonyComponentFactory);

        // phone type needs to be set before other initialization as other objects rely on it
        mPrecisePhoneType = precisePhoneType;
        mVoiceCallSessionStats = new VoiceCallSessionStats(mPhoneId, this);
        initOnce(ci);
        initRatSpecific(precisePhoneType);
        // CarrierSignalAgent uses CarrierActionAgent in construction so it needs to be created
        // after CarrierActionAgent.
        mCarrierActionAgent = mTelephonyComponentFactory.inject(CarrierActionAgent.class.getName())
                .makeCarrierActionAgent(this);
        mCarrierSignalAgent = mTelephonyComponentFactory.inject(CarrierSignalAgent.class.getName())
                .makeCarrierSignalAgent(this);
        mTransportManager = mTelephonyComponentFactory.inject(TransportManager.class.getName())
                .makeTransportManager(this);
        mSST = mTelephonyComponentFactory.inject(ServiceStateTracker.class.getName())
                .makeServiceStateTracker(this, this.mCi);
        mEmergencyNumberTracker = mTelephonyComponentFactory
                .inject(EmergencyNumberTracker.class.getName()).makeEmergencyNumberTracker(
                this, this.mCi);
        mDataEnabledSettings = mTelephonyComponentFactory
                .inject(DataEnabledSettings.class.getName()).makeDataEnabledSettings(this);
        mDeviceStateMonitor = mTelephonyComponentFactory.inject(DeviceStateMonitor.class.getName())
                .makeDeviceStateMonitor(this);

        // DisplayInfoController creates an OverrideNetworkTypeController, which uses
        // DeviceStateMonitor so needs to be crated after it is instantiated.
        mDisplayInfoController = mTelephonyComponentFactory.inject(
                DisplayInfoController.class.getName()).makeDisplayInfoController(this);

        // DcTracker uses ServiceStateTracker and DisplayInfoController so needs to be created
        // after they are instantiated
        for (int transport : mTransportManager.getAvailableTransports()) {
            mDcTrackers.put(transport, mTelephonyComponentFactory.inject(DcTracker.class.getName())
                    .makeDcTracker(this, transport));
        }

        mCarrierResolver = mTelephonyComponentFactory.inject(CarrierResolver.class.getName())
                .makeCarrierResolver(this);

        getCarrierActionAgent().registerForCarrierAction(
                CarrierActionAgent.CARRIER_ACTION_SET_METERED_APNS_ENABLED, this,
                EVENT_SET_CARRIER_DATA_ENABLED, null, false);

        mSST.registerForNetworkAttached(this, EVENT_REGISTERED_TO_NETWORK, null);
        mSST.registerForVoiceRegStateOrRatChanged(this, EVENT_VRS_OR_RAT_CHANGED, null);

        mSettingsObserver = new SettingsObserver(context, this);
        mSettingsObserver.observe(
                Settings.Global.getUriFor(Settings.Global.DEVICE_PROVISIONED),
                EVENT_DEVICE_PROVISIONED_CHANGE);
        mSettingsObserver.observe(
                Settings.Global.getUriFor(Settings.Global.DEVICE_PROVISIONING_MOBILE_DATA_ENABLED),
                EVENT_DEVICE_PROVISIONING_DATA_SETTING_CHANGE);

        SubscriptionController.getInstance().registerForUiccAppsEnabled(this,
                EVENT_UICC_APPS_ENABLEMENT_SETTING_CHANGED, null, false);

        loadTtyMode();
        logd("GsmCdmaPhone: constructor: sub = " + mPhoneId);
    }

    private BroadcastReceiver mBroadcastReceiver = new BroadcastReceiver() {
        @Override
        public void onReceive(Context context, Intent intent) {
            Rlog.d(LOG_TAG, "mBroadcastReceiver: action " + intent.getAction());
            String action = intent.getAction();
            if (CarrierConfigManager.ACTION_CARRIER_CONFIG_CHANGED.equals(action) &&
                    intent.getExtras() != null &&
                    intent.getExtras().getInt(CarrierConfigManager.EXTRA_SLOT_INDEX,
                    SubscriptionManager.INVALID_SIM_SLOT_INDEX) == mPhoneId) {
                // Only handle carrier config changes for this phone id.
                if (mPhoneId == intent.getIntExtra(CarrierConfigManager.EXTRA_SLOT_INDEX, -1)) {
                    sendMessage(obtainMessage(EVENT_CARRIER_CONFIG_CHANGED));
                }
            } else if (TelecomManager.ACTION_CURRENT_TTY_MODE_CHANGED.equals(action)) {
                int ttyMode = intent.getIntExtra(
                        TelecomManager.EXTRA_CURRENT_TTY_MODE, TelecomManager.TTY_MODE_OFF);
                updateTtyMode(ttyMode);
            } else if (TelecomManager.ACTION_TTY_PREFERRED_MODE_CHANGED.equals(action)) {
                int newPreferredTtyMode = intent.getIntExtra(
                        TelecomManager.EXTRA_TTY_PREFERRED_MODE, TelecomManager.TTY_MODE_OFF);
                updateUiTtyMode(newPreferredTtyMode);
            }
        }
    };

    private void initOnce(CommandsInterface ci) {
        if (ci instanceof SimulatedRadioControl) {
            mSimulatedRadioControl = (SimulatedRadioControl) ci;
        }

        mEcbmHandler = EcbmHandler.getInstance().initialize(mContext, this, mCi, mPhoneId);
        mCT = mTelephonyComponentFactory.inject(GsmCdmaCallTracker.class.getName())
                .makeGsmCdmaCallTracker(this);
        mIccPhoneBookIntManager = mTelephonyComponentFactory
                .inject(IccPhoneBookInterfaceManager.class.getName())
                .makeIccPhoneBookInterfaceManager(this);
        PowerManager pm
                = (PowerManager) mContext.getSystemService(Context.POWER_SERVICE);
        mWakeLock = pm.newWakeLock(PowerManager.PARTIAL_WAKE_LOCK, LOG_TAG);
        mIccSmsInterfaceManager = mTelephonyComponentFactory
                .inject(IccSmsInterfaceManager.class.getName())
                .makeIccSmsInterfaceManager(this);

        mCi.registerForAvailable(this, EVENT_RADIO_AVAILABLE, null);
        mCi.registerForOffOrNotAvailable(this, EVENT_RADIO_OFF_OR_NOT_AVAILABLE, null);
        mCi.registerForOn(this, EVENT_RADIO_ON, null);
        mCi.registerForRadioStateChanged(this, EVENT_RADIO_STATE_CHANGED, null);
        mCi.registerUiccApplicationEnablementChanged(this,
                EVENT_UICC_APPS_ENABLEMENT_STATUS_CHANGED,
                null);
        mCi.setOnSuppServiceNotification(this, EVENT_SSN, null);
        mCi.setOnRegistrationFailed(this, EVENT_REGISTRATION_FAILED, null);
        mCi.registerForBarringInfoChanged(this, EVENT_BARRING_INFO_CHANGED, null);

        //GSM
        mCi.setOnUSSD(this, EVENT_USSD, null);
        mCi.setOnSs(this, EVENT_SS, null);

        //CDMA
        mCdmaSSM = mTelephonyComponentFactory.inject(CdmaSubscriptionSourceManager.class.getName())
                .getCdmaSubscriptionSourceManagerInstance(mContext,
                mCi, this, EVENT_CDMA_SUBSCRIPTION_SOURCE_CHANGED, null);
        mCi.registerForModemReset(this, EVENT_MODEM_RESET, null);
        // get the string that specifies the carrier OTA Sp number
        mCarrierOtaSpNumSchema = TelephonyManager.from(mContext).getOtaSpNumberSchemaForPhone(
                getPhoneId(), "");

        mResetModemOnRadioTechnologyChange = TelephonyProperties.reset_on_radio_tech_change()
                .orElse(false);

        mCi.registerForRilConnected(this, EVENT_RIL_CONNECTED, null);
        mCi.registerForVoiceRadioTechChanged(this, EVENT_VOICE_RADIO_TECH_CHANGED, null);
        IntentFilter filter = new IntentFilter(
                CarrierConfigManager.ACTION_CARRIER_CONFIG_CHANGED);
        filter.addAction(TelecomManager.ACTION_CURRENT_TTY_MODE_CHANGED);
        filter.addAction(TelecomManager.ACTION_TTY_PREFERRED_MODE_CHANGED);
        mContext.registerReceiver(mBroadcastReceiver, filter);

        mCDM = new CarrierKeyDownloadManager(this);
        mCIM = mTelephonyComponentFactory.inject(CarrierInfoManager.class.getName())
                .makeCarrierInfoManager(this);
    }

    private void initRatSpecific(int precisePhoneType) {
        mPendingMMIs.clear();
        mIccPhoneBookIntManager.updateIccRecords(null);
        mEsn = null;
        mMeid = null;

        mPrecisePhoneType = precisePhoneType;
        logd("Precise phone type " + mPrecisePhoneType);

        TelephonyManager tm = TelephonyManager.from(mContext);
        UiccProfile uiccProfile = getUiccProfile();
        if (isPhoneTypeGsm()) {
            mCi.setPhoneType(PhoneConstants.PHONE_TYPE_GSM);
            tm.setPhoneType(getPhoneId(), PhoneConstants.PHONE_TYPE_GSM);
            if (uiccProfile != null) {
                uiccProfile.setVoiceRadioTech(ServiceState.RIL_RADIO_TECHNOLOGY_UMTS);
            }
        } else {
            mCdmaSubscriptionSource = mCdmaSSM.getCdmaSubscriptionSource();
            // This is needed to handle phone process crashes
            final boolean isInEcm = getInEcmMode();
            if (isInEcm) {
                try {
                    mEcbmHandler.exitEmergencyCallbackMode();
                } catch (Exception e) {
                    e.printStackTrace();
                }
            }

            mCi.setPhoneType(PhoneConstants.PHONE_TYPE_CDMA);
            tm.setPhoneType(getPhoneId(), PhoneConstants.PHONE_TYPE_CDMA);
            if (uiccProfile != null) {
                uiccProfile.setVoiceRadioTech(ServiceState.RIL_RADIO_TECHNOLOGY_1xRTT);
            }
            // Sets operator properties by retrieving from build-time system property
            String operatorAlpha = SystemProperties.get("ro.cdma.home.operator.alpha");
            String operatorNumeric = SystemProperties.get(PROPERTY_CDMA_HOME_OPERATOR_NUMERIC);
            logd("init: operatorAlpha='" + operatorAlpha
                    + "' operatorNumeric='" + operatorNumeric + "'");
            if (!TextUtils.isEmpty(operatorAlpha)) {
                logd("init: set 'gsm.sim.operator.alpha' to operator='" + operatorAlpha + "'");
                tm.setSimOperatorNameForPhone(mPhoneId, operatorAlpha);
            }
            if (!TextUtils.isEmpty(operatorNumeric)) {
                logd("init: set 'gsm.sim.operator.numeric' to operator='" + operatorNumeric +
                        "'");
                logd("update icc_operator_numeric=" + operatorNumeric);
                tm.setSimOperatorNumericForPhone(mPhoneId, operatorNumeric);

                SubscriptionController.getInstance().setMccMnc(operatorNumeric, getSubId());

                // Sets iso country property by retrieving from build-time system property
                String iso = "";
                try {
                    iso = MccTable.countryCodeForMcc(operatorNumeric.substring(0, 3));
                } catch (StringIndexOutOfBoundsException ex) {
                    Rlog.e(LOG_TAG, "init: countryCodeForMcc error", ex);
                }

                logd("init: set 'gsm.sim.operator.iso-country' to iso=" + iso);
                tm.setSimCountryIsoForPhone(mPhoneId, iso);
                SubscriptionController.getInstance().setCountryIso(iso, getSubId());

                // Updates MCC MNC device configuration information
                logd("update mccmnc=" + operatorNumeric);
                MccTable.updateMccMncConfiguration(mContext, operatorNumeric);
            }

            // Sets current entry in the telephony carrier table
            updateCurrentCarrierInProvider(operatorNumeric);
        }
    }

    @UnsupportedAppUsage
    public boolean isPhoneTypeGsm() {
        return mPrecisePhoneType == PhoneConstants.PHONE_TYPE_GSM;
    }

    public boolean isPhoneTypeCdma() {
        return mPrecisePhoneType == PhoneConstants.PHONE_TYPE_CDMA;
    }

    public boolean isPhoneTypeCdmaLte() {
        return mPrecisePhoneType == PhoneConstants.PHONE_TYPE_CDMA_LTE;
    }

    private void switchPhoneType(int precisePhoneType) {

        initRatSpecific(precisePhoneType);

        mSST.updatePhoneType();
        setPhoneName(precisePhoneType == PhoneConstants.PHONE_TYPE_GSM ? "GSM" : "CDMA");
        onUpdateIccAvailability();
        // if is possible that onUpdateIccAvailability() does not unregister and re-register for
        // ICC events, for example if mUiccApplication does not change which can happen if phone
        // type is transitioning from CDMA to GSM but 3gpp2 application was not available.
        // To handle such cases, unregister and re-register here. They still need to be called in
        // onUpdateIccAvailability(), since in normal cases register/unregister calls can be on
        // different IccRecords objects. Here they are on the same IccRecords object.
        unregisterForIccRecordEvents();
        registerForIccRecordEvents();

        mCT.updatePhoneType();

        int radioState = mCi.getRadioState();
        if (radioState != TelephonyManager.RADIO_POWER_UNAVAILABLE) {
            handleRadioAvailable();
            if (radioState == TelephonyManager.RADIO_POWER_ON) {
                handleRadioOn();
            }
        }
        if (radioState != TelephonyManager.RADIO_POWER_ON) {
            handleRadioOffOrNotAvailable();
        }
    }

    @Override
    protected void finalize() {
        if(DBG) logd("GsmCdmaPhone finalized");
        if (mWakeLock != null && mWakeLock.isHeld()) {
            Rlog.e(LOG_TAG, "UNEXPECTED; mWakeLock is held when finalizing.");
            mWakeLock.release();
        }
    }

    @UnsupportedAppUsage
    @Override
    @NonNull
    public ServiceState getServiceState() {
        if (mSST == null || mSST.mSS.getState() != ServiceState.STATE_IN_SERVICE) {
            if (mImsPhone != null) {
                return mergeServiceStates((mSST == null) ? new ServiceState() : mSST.mSS,
                        mImsPhone.getServiceState());
            }
        }

        if (mSST != null) {
            return mSST.mSS;
        } else {
            // avoid potential NPE in EmergencyCallHelper during Phone switch
            return new ServiceState();
        }
    }

    @Override
    public void getCellIdentity(WorkSource workSource, Message rspMsg) {
        mSST.requestCellIdentity(workSource, rspMsg);
    }

    @UnsupportedAppUsage
    @Override
    public PhoneConstants.State getState() {
        if (mImsPhone != null) {
            PhoneConstants.State imsState = mImsPhone.getState();
            if (imsState != PhoneConstants.State.IDLE) {
                return imsState;
            }
        }

        return mCT.mState;
    }

    @UnsupportedAppUsage
    @Override
    public int getPhoneType() {
        if (mPrecisePhoneType == PhoneConstants.PHONE_TYPE_GSM) {
            return PhoneConstants.PHONE_TYPE_GSM;
        } else {
            return PhoneConstants.PHONE_TYPE_CDMA;
        }
    }

    @Override
    public ServiceStateTracker getServiceStateTracker() {
        return mSST;
    }

    @Override
    public EmergencyNumberTracker getEmergencyNumberTracker() {
        return mEmergencyNumberTracker;
    }

    @UnsupportedAppUsage
    @Override
    public CallTracker getCallTracker() {
        return mCT;
    }

    @Override
    public TransportManager getTransportManager() {
        return mTransportManager;
    }

    @Override
    public DeviceStateMonitor getDeviceStateMonitor() {
        return mDeviceStateMonitor;
    }

    @Override
    public DisplayInfoController getDisplayInfoController() {
        return mDisplayInfoController;
    }

    @Override
    public void updateVoiceMail() {
        if (isPhoneTypeGsm()) {
            int countVoiceMessages = 0;
            IccRecords r = mIccRecords.get();
            if (r != null) {
                // get voice mail count from SIM
                countVoiceMessages = r.getVoiceMessageCount();
            }
            if (countVoiceMessages == IccRecords.DEFAULT_VOICE_MESSAGE_COUNT) {
                countVoiceMessages = getStoredVoiceMessageCount();
            }
            logd("updateVoiceMail countVoiceMessages = " + countVoiceMessages
                    + " subId " + getSubId());
            setVoiceMessageCount(countVoiceMessages);
        } else {
            setVoiceMessageCount(getStoredVoiceMessageCount());
        }
    }

    @Override
    public List<? extends MmiCode>
    getPendingMmiCodes() {
        return mPendingMMIs;
    }

    private @NonNull DcTracker getActiveDcTrackerForApn(@NonNull String apnType) {
        int currentTransport = mTransportManager.getCurrentTransport(
                ApnSetting.getApnTypesBitmaskFromString(apnType));
        return getDcTracker(currentTransport);
    }

    @Override
    public boolean isDataSuspended() {
        return mCT.mState != PhoneConstants.State.IDLE && !mSST.isConcurrentVoiceAndDataAllowed();
    }

    @Override
    public PhoneConstants.DataState getDataConnectionState(String apnType) {
        PhoneConstants.DataState ret = PhoneConstants.DataState.DISCONNECTED;

        if (mSST == null) {
            // Radio Technology Change is ongoing, dispose() and removeReferences() have
            // already been called

            ret = PhoneConstants.DataState.DISCONNECTED;
        } else if (mSST.getCurrentDataConnectionState() != ServiceState.STATE_IN_SERVICE
                && (isPhoneTypeCdma() || isPhoneTypeCdmaLte() ||
                (isPhoneTypeGsm() && !apnType.equals(PhoneConstants.APN_TYPE_EMERGENCY)))) {
            // If we're out of service, open TCP sockets may still work
            // but no data will flow

            // Emergency APN is available even in Out Of Service
            // Pass the actual State of EPDN

            ret = PhoneConstants.DataState.DISCONNECTED;
        } else { /* mSST.gprsState == ServiceState.STATE_IN_SERVICE */
            int currentTransport = mTransportManager.getCurrentTransport(
                    ApnSetting.getApnTypesBitmaskFromString(apnType));
            if (getDcTracker(currentTransport) != null) {
                switch (getDcTracker(currentTransport).getState(apnType)) {
                    case CONNECTED:
                    case DISCONNECTING:
                        if (isDataSuspended()) {
                            ret = PhoneConstants.DataState.SUSPENDED;
                        } else {
                            ret = PhoneConstants.DataState.CONNECTED;
                        }
                        break;
                    case CONNECTING:
                        ret = PhoneConstants.DataState.CONNECTING;
                        break;
                    default:
                        ret = PhoneConstants.DataState.DISCONNECTED;
                }
            }
        }

        logd("getDataConnectionState apnType=" + apnType + " ret=" + ret);
        return ret;
    }

    @Override
    public DataActivityState getDataActivityState() {
        DataActivityState ret = DataActivityState.NONE;

        if (mSST.getCurrentDataConnectionState() == ServiceState.STATE_IN_SERVICE
                && getDcTracker(AccessNetworkConstants.TRANSPORT_TYPE_WWAN) != null) {
            switch (getDcTracker(AccessNetworkConstants.TRANSPORT_TYPE_WWAN).getActivity()) {
                case DATAIN:
                    ret = DataActivityState.DATAIN;
                break;

                case DATAOUT:
                    ret = DataActivityState.DATAOUT;
                break;

                case DATAINANDOUT:
                    ret = DataActivityState.DATAINANDOUT;
                break;

                case DORMANT:
                    ret = DataActivityState.DORMANT;
                break;

                default:
                    ret = DataActivityState.NONE;
                break;
            }
        }

        return ret;
    }

    /**
     * Notify any interested party of a Phone state change
     * {@link com.android.internal.telephony.PhoneConstants.State}
     */
    public void notifyPhoneStateChanged() {
        mNotifier.notifyPhoneState(this);
    }

    /**
     * Notify registrants of a change in the call state. This notifies changes in
     * {@link com.android.internal.telephony.Call.State}. Use this when changes
     * in the precise call state are needed, else use notifyPhoneStateChanged.
     */
    @UnsupportedAppUsage
    public void notifyPreciseCallStateChanged() {
        /* we'd love it if this was package-scoped*/
        super.notifyPreciseCallStateChangedP();
    }

    public void notifyNewRingingConnection(Connection c) {
        super.notifyNewRingingConnectionP(c);
    }

    public void notifyDisconnect(Connection cn) {
        mDisconnectRegistrants.notifyResult(cn);

        mNotifier.notifyDisconnectCause(this, cn.getDisconnectCause(),
                cn.getPreciseDisconnectCause());
    }

    public void notifyUnknownConnection(Connection cn) {
        super.notifyUnknownConnectionP(cn);
    }

    @Override
    public boolean isInEmergencyCall() {
        if (isPhoneTypeGsm()) {
            return false;
        } else {
            return mCT.isInEmergencyCall();
        }
    }

    @Override
    protected void setIsInEmergencyCall() {
        if (!isPhoneTypeGsm()) {
            mCT.setIsInEmergencyCall();
        }
    }

    @Override
    public boolean isInEmergencySmsMode() {
        return super.isInEmergencySmsMode()
                || (mImsPhone != null && mImsPhone.isInEmergencySmsMode());
    }

    //CDMA
    @Override
    public void sendEmergencyCallStateChange(boolean callActive) {
        if (!isPhoneTypeCdma()) {
            // It possible that this method got called from ImsPhoneCallTracker#
            logi("sendEmergencyCallStateChange - skip for non-cdma");
            return;
        }
        if (mBroadcastEmergencyCallStateChanges) {
            Intent intent = new Intent(TelephonyIntents.ACTION_EMERGENCY_CALL_STATE_CHANGED);
            intent.putExtra(TelephonyManager.EXTRA_PHONE_IN_EMERGENCY_CALL, callActive);
            SubscriptionManager.putPhoneIdAndSubIdExtra(intent, getPhoneId());
            mContext.sendStickyBroadcastAsUser(intent, UserHandle.ALL);
            if (DBG) Rlog.d(LOG_TAG, "sendEmergencyCallStateChange: callActive " + callActive);
        }
    }

    @Override
    public void setBroadcastEmergencyCallStateChanges(boolean broadcast) {
        mBroadcastEmergencyCallStateChanges = broadcast;
    }

    public void notifySuppServiceFailed(SuppService code) {
        mSuppServiceFailedRegistrants.notifyResult(code);
    }

    @UnsupportedAppUsage
    public void notifyServiceStateChanged(ServiceState ss) {
        super.notifyServiceStateChangedP(ss);
    }

    void notifyServiceStateChangedForSubId(ServiceState ss, int subId) {
        super.notifyServiceStateChangedPForSubId(ss, subId);
    }

    /**
     * Notify that the cell location has changed.
     *
     * @param cellIdentity the new CellIdentity
     */
    public void notifyLocationChanged(CellIdentity cellIdentity) {
        mNotifier.notifyCellLocation(this, cellIdentity);
    }

    @Override
    public void notifyCallForwardingIndicator() {
        mNotifier.notifyCallForwardingChanged(this);
    }

    @Override
    public void notifyMigrateUssd(String num, ResultReceiver wrappedCallback)
            throws UnsupportedOperationException {
        GsmMmiCode mmi = GsmMmiCode.newFromDialString(num, this,
                mUiccApplication.get(), wrappedCallback);
        mPendingMMIs.add(mmi);
    }

    @Override
    public void registerForSuppServiceNotification(
            Handler h, int what, Object obj) {
        mSsnRegistrants.addUnique(h, what, obj);
    }

    @Override
    public void unregisterForSuppServiceNotification(Handler h) {
        mSsnRegistrants.remove(h);
    }

    @Override
    public void registerForSimRecordsLoaded(Handler h, int what, Object obj) {
        mSimRecordsLoadedRegistrants.addUnique(h, what, obj);
    }

    @Override
    public void unregisterForSimRecordsLoaded(Handler h) {
        mSimRecordsLoadedRegistrants.remove(h);
    }

    @Override
    public void acceptCall(int videoState) throws CallStateException {
        Phone imsPhone = mImsPhone;
        if ( imsPhone != null && imsPhone.getRingingCall().isRinging() ) {
            imsPhone.acceptCall(videoState);
        } else {
            mCT.acceptCall();
        }
    }

    @Override
    public void rejectCall() throws CallStateException {
        mCT.rejectCall();
    }

    @Override
    public void switchHoldingAndActive() throws CallStateException {
        mCT.switchWaitingOrHoldingAndActive();
    }

    @Override
    public String getIccSerialNumber() {
        IccRecords r = mIccRecords.get();
        if (!isPhoneTypeGsm() && r == null) {
            // to get ICCID form SIMRecords because it is on MF.
            r = mUiccController.getIccRecords(mPhoneId, UiccController.APP_FAM_3GPP);
        }
        return (r != null) ? r.getIccId() : null;
    }

    @Override
    public String getFullIccSerialNumber() {
        IccRecords r = mIccRecords.get();
        if (!isPhoneTypeGsm() && r == null) {
            // to get ICCID form SIMRecords because it is on MF.
            r = mUiccController.getIccRecords(mPhoneId, UiccController.APP_FAM_3GPP);
        }
        return (r != null) ? r.getFullIccId() : null;
    }

    @Override
    public boolean canConference() {
        if (mImsPhone != null && mImsPhone.canConference()) {
            return true;
        }
        if (isPhoneTypeGsm()) {
            return mCT.canConference();
        } else {
            loge("canConference: not possible in CDMA");
            return false;
        }
    }

    @Override
    public void conference() {
        if (mImsPhone != null && mImsPhone.canConference()) {
            logd("conference() - delegated to IMS phone");
            try {
                mImsPhone.conference();
            } catch (CallStateException e) {
                loge(e.toString());
            }
            return;
        }
        if (isPhoneTypeGsm()) {
            mCT.conference();
        } else {
            // three way calls in CDMA will be handled by feature codes
            loge("conference: not possible in CDMA");
        }
    }

    @Override
    public void dispose() {
        // Note: this API is currently never called. We are defining actions here in case
        // we need to dispose GsmCdmaPhone/Phone object.
        super.dispose();
        SubscriptionController.getInstance().unregisterForUiccAppsEnabled(this);
    }

    @Override
    public void enableEnhancedVoicePrivacy(boolean enable, Message onComplete) {
        if (isPhoneTypeGsm()) {
            loge("enableEnhancedVoicePrivacy: not expected on GSM");
        } else {
            mCi.setPreferredVoicePrivacy(enable, onComplete);
        }
    }

    @Override
    public void getEnhancedVoicePrivacy(Message onComplete) {
        if (isPhoneTypeGsm()) {
            loge("getEnhancedVoicePrivacy: not expected on GSM");
        } else {
            mCi.getPreferredVoicePrivacy(onComplete);
        }
    }

    @Override
    public void clearDisconnected() {
        mCT.clearDisconnected();
    }

    @Override
    public boolean canTransfer() {
        if (isPhoneTypeGsm()) {
            return mCT.canTransfer();
        } else {
            loge("canTransfer: not possible in CDMA");
            return false;
        }
    }

    @Override
    public void explicitCallTransfer() {
        if (isPhoneTypeGsm()) {
            mCT.explicitCallTransfer();
        } else {
            loge("explicitCallTransfer: not possible in CDMA");
        }
    }

    @Override
    public GsmCdmaCall getForegroundCall() {
        return mCT.mForegroundCall;
    }

    @Override
    public GsmCdmaCall getBackgroundCall() {
        return mCT.mBackgroundCall;
    }

    @Override
    public Call getRingingCall() {
        Phone imsPhone = mImsPhone;
        // It returns the ringing call of ImsPhone if the ringing call of GSMPhone isn't ringing.
        // In CallManager.registerPhone(), it always registers ringing call of ImsPhone, because
        // the ringing call of GSMPhone isn't ringing. Consequently, it can't answer GSM call
        // successfully by invoking TelephonyManager.answerRingingCall() since the implementation
        // in PhoneInterfaceManager.answerRingingCallInternal() could not get the correct ringing
        // call from CallManager. So we check the ringing call state of imsPhone first as
        // accpetCall() does.
        if ( imsPhone != null && imsPhone.getRingingCall().isRinging()) {
            return imsPhone.getRingingCall();
        }
        //It returns the ringing connections which during SRVCC handover
        if (!mCT.mRingingCall.isRinging()
                && mCT.getRingingHandoverConnection() != null
                && mCT.getRingingHandoverConnection().getCall() != null
                && mCT.getRingingHandoverConnection().getCall().isRinging()) {
            return mCT.getRingingHandoverConnection().getCall();
        }
        return mCT.mRingingCall;
    }

    /**
     * ImsService reports "IN_SERVICE" for its voice registration state even if the device
     * has lost the physical link to the tower. This helper method merges the IMS and modem
     * ServiceState, only overriding the voice registration state when we are registered to IMS. In
     * this case the voice registration state may be "OUT_OF_SERVICE", so override the voice
     * registration state with the data registration state.
     */
    private ServiceState mergeServiceStates(ServiceState baseSs, ServiceState imsSs) {
        // No need to merge states if the baseSs is IN_SERVICE.
        if (baseSs.getState() == ServiceState.STATE_IN_SERVICE) {
            return baseSs;
        }
        // "IN_SERVICE" in this case means IMS is registered.
        if (imsSs.getState() != ServiceState.STATE_IN_SERVICE) {
            return baseSs;
        }

        ServiceState newSs = new ServiceState(baseSs);
        // Voice override for IMS case. In this case, voice registration is OUT_OF_SERVICE, but
        // IMS is available, so use data registration state as a basis for determining
        // whether or not the physical link is available.
        newSs.setVoiceRegState(baseSs.getDataRegistrationState());
        newSs.setEmergencyOnly(false); // only get here if voice is IN_SERVICE
        return newSs;
    }

    private boolean handleCallDeflectionIncallSupplementaryService(
            String dialString) {
        if (dialString.length() > 1) {
            return false;
        }

        if (getRingingCall().getState() != GsmCdmaCall.State.IDLE) {
            if (DBG) logd("MmiCode 0: rejectCall");
            try {
                mCT.rejectCall();
            } catch (CallStateException e) {
                if (DBG) Rlog.d(LOG_TAG,
                        "reject failed", e);
                notifySuppServiceFailed(Phone.SuppService.REJECT);
            }
        } else if (getBackgroundCall().getState() != GsmCdmaCall.State.IDLE) {
            if (DBG) logd("MmiCode 0: hangupWaitingOrBackground");
            mCT.hangupWaitingOrBackground();
        }

        return true;
    }

    //GSM
    private boolean handleCallWaitingIncallSupplementaryService(String dialString) {
        int len = dialString.length();

        if (len > 2) {
            return false;
        }

        GsmCdmaCall call = getForegroundCall();

        try {
            if (len > 1) {
                char ch = dialString.charAt(1);
                int callIndex = ch - '0';

                if (callIndex >= 1 && callIndex <= GsmCdmaCallTracker.MAX_CONNECTIONS_GSM) {
                    if (DBG) logd("MmiCode 1: hangupConnectionByIndex " + callIndex);
                    mCT.hangupConnectionByIndex(call, callIndex);
                }
            } else {
                if (call.getState() != GsmCdmaCall.State.IDLE) {
                    if (DBG) logd("MmiCode 1: hangup foreground");
                    //mCT.hangupForegroundResumeBackground();
                    mCT.hangup(call);
                } else {
                    if (DBG) logd("MmiCode 1: switchWaitingOrHoldingAndActive");
                    mCT.switchWaitingOrHoldingAndActive();
                }
            }
        } catch (CallStateException e) {
            if (DBG) Rlog.d(LOG_TAG,
                    "hangup failed", e);
            notifySuppServiceFailed(Phone.SuppService.HANGUP);
        }

        return true;
    }

    private boolean handleCallHoldIncallSupplementaryService(String dialString) {
        int len = dialString.length();

        if (len > 2) {
            return false;
        }

        GsmCdmaCall call = getForegroundCall();

        if (len > 1) {
            try {
                char ch = dialString.charAt(1);
                int callIndex = ch - '0';
                GsmCdmaConnection conn = mCT.getConnectionByIndex(call, callIndex);

                // GsmCdma index starts at 1, up to 5 connections in a call,
                if (conn != null && callIndex >= 1 && callIndex <= GsmCdmaCallTracker.MAX_CONNECTIONS_GSM) {
                    if (DBG) logd("MmiCode 2: separate call " + callIndex);
                    mCT.separate(conn);
                } else {
                    if (DBG) logd("separate: invalid call index " + callIndex);
                    notifySuppServiceFailed(Phone.SuppService.SEPARATE);
                }
            } catch (CallStateException e) {
                if (DBG) Rlog.d(LOG_TAG, "separate failed", e);
                notifySuppServiceFailed(Phone.SuppService.SEPARATE);
            }
        } else {
            try {
                if (getRingingCall().getState() != GsmCdmaCall.State.IDLE) {
                    if (DBG) logd("MmiCode 2: accept ringing call");
                    mCT.acceptCall();
                } else {
                    if (DBG) logd("MmiCode 2: switchWaitingOrHoldingAndActive");
                    mCT.switchWaitingOrHoldingAndActive();
                }
            } catch (CallStateException e) {
                if (DBG) Rlog.d(LOG_TAG, "switch failed", e);
                notifySuppServiceFailed(Phone.SuppService.SWITCH);
            }
        }

        return true;
    }

    private boolean handleMultipartyIncallSupplementaryService(String dialString) {
        if (dialString.length() > 1) {
            return false;
        }

        if (DBG) logd("MmiCode 3: merge calls");
        conference();
        return true;
    }

    private boolean handleEctIncallSupplementaryService(String dialString) {

        int len = dialString.length();

        if (len != 1) {
            return false;
        }

        if (DBG) logd("MmiCode 4: explicit call transfer");
        explicitCallTransfer();
        return true;
    }

    private boolean handleCcbsIncallSupplementaryService(String dialString) {
        if (dialString.length() > 1) {
            return false;
        }

        Rlog.i(LOG_TAG, "MmiCode 5: CCBS not supported!");
        // Treat it as an "unknown" service.
        notifySuppServiceFailed(Phone.SuppService.UNKNOWN);
        return true;
    }

    @UnsupportedAppUsage
    @Override
    public boolean handleInCallMmiCommands(String dialString) throws CallStateException {
        if (!isPhoneTypeGsm()) {
            loge("method handleInCallMmiCommands is NOT supported in CDMA!");
            return false;
        }

        Phone imsPhone = mImsPhone;
        if (imsPhone != null
                && imsPhone.getServiceState().getState() == ServiceState.STATE_IN_SERVICE) {
            return imsPhone.handleInCallMmiCommands(dialString);
        }

        if (!isInCall()) {
            return false;
        }

        if (TextUtils.isEmpty(dialString)) {
            return false;
        }

        boolean result = false;
        char ch = dialString.charAt(0);
        switch (ch) {
            case '0':
                result = handleCallDeflectionIncallSupplementaryService(dialString);
                break;
            case '1':
                result = handleCallWaitingIncallSupplementaryService(dialString);
                break;
            case '2':
                result = handleCallHoldIncallSupplementaryService(dialString);
                break;
            case '3':
                result = handleMultipartyIncallSupplementaryService(dialString);
                break;
            case '4':
                result = handleEctIncallSupplementaryService(dialString);
                break;
            case '5':
                result = handleCcbsIncallSupplementaryService(dialString);
                break;
            default:
                break;
        }

        return result;
    }

    @UnsupportedAppUsage
    public boolean isInCall() {
        GsmCdmaCall.State foregroundCallState = getForegroundCall().getState();
        GsmCdmaCall.State backgroundCallState = getBackgroundCall().getState();
        GsmCdmaCall.State ringingCallState = getRingingCall().getState();

       return (foregroundCallState.isAlive() ||
                backgroundCallState.isAlive() ||
                ringingCallState.isAlive());
    }

    private boolean useImsForCall(DialArgs dialArgs) {
        return isImsUseEnabled()
                && mImsPhone != null
                && (mImsPhone.isVolteEnabled() || mImsPhone.isWifiCallingEnabled() ||
                (mImsPhone.isVideoEnabled() && VideoProfile.isVideo(dialArgs.videoState)))
                && (mImsPhone.getServiceState().getState() == ServiceState.STATE_IN_SERVICE);
    }

    @Override
    public Connection startConference(String[] participantsToDial, DialArgs dialArgs)
            throws CallStateException {
        Phone imsPhone = mImsPhone;
        boolean useImsForCall = useImsForCall(dialArgs);
        logd("useImsForCall=" + useImsForCall);
        if (useImsForCall) {
            try {
                if (DBG) logd("Trying IMS PS Conference call");
                return imsPhone.startConference(participantsToDial, dialArgs);
            } catch (CallStateException e) {
                if (DBG) logd("IMS PS conference call exception " + e +
                        "useImsForCall =" + useImsForCall + ", imsPhone =" + imsPhone);
                 CallStateException ce = new CallStateException(e.getError(), e.getMessage());
                 ce.setStackTrace(e.getStackTrace());
                 throw ce;
            }
        } else {
            throw new CallStateException(
                CallStateException.ERROR_OUT_OF_SERVICE,
                "cannot dial conference call in out of service");
        }
    }

    /* Validate the given extras if the call is for CS domain or not */
    protected boolean shallDialOnCircuitSwitch(Bundle extras) {
        return (extras != null && extras.getInt(QtiImsUtils.EXTRA_CALL_DOMAIN,
                QtiImsUtils.DOMAIN_AUTOMATIC) == QtiImsUtils.DOMAIN_CS);
    }

    @Override
    public Connection dial(String dialString, @NonNull DialArgs dialArgs)
            throws CallStateException {
        if (!isPhoneTypeGsm() && dialArgs.uusInfo != null) {
            throw new CallStateException("Sending UUS information NOT supported in CDMA!");
        }
        String possibleEmergencyNumber = checkForTestEmergencyNumber(dialString);
        // Record if the dialed number was swapped for a test emergency number.
        boolean isDialedNumberSwapped = !TextUtils.equals(dialString, possibleEmergencyNumber);
        if (isDialedNumberSwapped) {
            logi("dialString replaced for possible emergency number: " + dialString + " -> "
                    + possibleEmergencyNumber);
            dialString = possibleEmergencyNumber;
        }
<<<<<<< HEAD
        boolean isEmergency = isEmergencyNumber(dialString);
=======
        TelephonyManager tm = mContext.getSystemService(TelephonyManager.class);
        boolean isEmergency = tm.isEmergencyNumber(dialString);
>>>>>>> ac756e4e
        Phone imsPhone = mImsPhone;
        mDialArgs = dialArgs;

        CarrierConfigManager configManager =
                (CarrierConfigManager) mContext.getSystemService(Context.CARRIER_CONFIG_SERVICE);
        boolean alwaysTryImsForEmergencyCarrierConfig = configManager.getConfigForSubId(getSubId())
                .getBoolean(CarrierConfigManager.KEY_CARRIER_USE_IMS_FIRST_FOR_EMERGENCY_BOOL);

        /** Check if the call is Wireless Priority Service call */
        boolean isWpsCall = dialString != null ? (dialString.startsWith(PREFIX_WPS) ||
                dialString.startsWith(PREFIX_WPS_CLIR_ACTIVATE) ||
                dialString.startsWith(PREFIX_WPS_CLIR_DEACTIVATE)) : false;
        boolean allowWpsOverIms = configManager.getConfigForSubId(getSubId())
                .getBoolean(CarrierConfigManager.KEY_SUPPORT_WPS_OVER_IMS_BOOL);

        boolean useImsForEmergency = imsPhone != null
                && isEmergency
                && alwaysTryImsForEmergencyCarrierConfig
                && ImsManager.getInstance(mContext, mPhoneId).isNonTtyOrTtyOnVolteEnabled()
                && imsPhone.isImsAvailable();

        String dialPart = PhoneNumberUtils.extractNetworkPortionAlt(PhoneNumberUtils.
                stripSeparators(dialString));
        boolean isMmiCode = (dialPart.startsWith("*") || dialPart.startsWith("#"))
                && dialPart.endsWith("#");
        boolean isSuppServiceCode = ImsPhoneMmiCode.isSuppServiceCodes(dialPart, this);
        boolean isPotentialUssdCode = isMmiCode && !isSuppServiceCode;
        boolean useImsForUt = imsPhone != null && imsPhone.isUtEnabled();
        boolean useImsForCall = useImsForCall(dialArgs)
                && !shallDialOnCircuitSwitch(dialArgs.intentExtras)
                && (isWpsCall ? allowWpsOverIms : true);

        if (DBG) {
            logd("useImsForCall=" + useImsForCall
                    + ", isEmergency=" + isEmergency
                    + ", useImsForEmergency=" + useImsForEmergency
                    + ", useImsForUt=" + useImsForUt
                    + ", isUt=" + isMmiCode
                    + ", isSuppServiceCode=" + isSuppServiceCode
                    + ", isPotentialUssdCode=" + isPotentialUssdCode
                    + ", isWpsCall=" + isWpsCall
                    + ", allowWpsOverIms=" + allowWpsOverIms
                    + ", imsPhone=" + imsPhone
                    + ", imsPhone.isVolteEnabled()="
                    + ((imsPhone != null) ? imsPhone.isVolteEnabled() : "N/A")
                    + ", imsPhone.isVowifiEnabled()="
                    + ((imsPhone != null) ? imsPhone.isWifiCallingEnabled() : "N/A")
                    + ", imsPhone.isVideoEnabled()="
                    + ((imsPhone != null) ? imsPhone.isVideoEnabled() : "N/A")
                    + ", imsPhone.getServiceState().getState()="
                    + ((imsPhone != null) ? imsPhone.getServiceState().getState() : "N/A"));
        }

        Phone.checkWfcWifiOnlyModeBeforeDial(mImsPhone, mPhoneId, mContext);

        if ((useImsForCall && (!isMmiCode || isPotentialUssdCode))
                || (isMmiCode && useImsForUt)
                || useImsForEmergency) {
            try {
                if (DBG) logd("Trying IMS PS call");
                return imsPhone.dial(dialString, dialArgs);
            } catch (CallStateException e) {
                if (DBG) logd("IMS PS call exception " + e +
                        "useImsForCall =" + useImsForCall + ", imsPhone =" + imsPhone);
                // Do not throw a CallStateException and instead fall back to Circuit switch
                // for emergency calls and MMI codes.
                if (Phone.CS_FALLBACK.equals(e.getMessage()) || isEmergency) {
                    logi("IMS call failed with Exception: " + e.getMessage() + ". Falling back "
                            + "to CS.");
                } else {
                    CallStateException ce = new CallStateException(e.getError(), e.getMessage());
                    ce.setStackTrace(e.getStackTrace());
                    throw ce;
                }
            }
        }

        if (mSST != null && mSST.mSS.getState() == ServiceState.STATE_OUT_OF_SERVICE
                && mSST.mSS.getDataRegistrationState() != ServiceState.STATE_IN_SERVICE
                && !isEmergency) {
            throw new CallStateException("cannot dial in current state");
        }
        // Check non-emergency voice CS call - shouldn't dial when POWER_OFF
        if (mSST != null && mSST.mSS.getState() == ServiceState.STATE_POWER_OFF /* CS POWER_OFF */
                && !VideoProfile.isVideo(dialArgs.videoState) /* voice call */
                && !isEmergency /* non-emergency call */
                && !(isMmiCode && useImsForUt) /* not UT */
                /* If config_allow_ussd_over_ims is false, USSD is sent over the CS pipe instead */
                && !isPotentialUssdCode) {
            throw new CallStateException(
                CallStateException.ERROR_POWER_OFF,
                "cannot dial voice call in airplane mode");
        }
        // Check for service before placing non emergency CS voice call.
        // Allow dial only if either CS is camped on any RAT (or) PS is in LTE/NR service.
        if (mSST != null
                && mSST.mSS.getState() == ServiceState.STATE_OUT_OF_SERVICE /* CS out of service */
                && !(mSST.mSS.getDataRegistrationState() == ServiceState.STATE_IN_SERVICE
                && ServiceState.isPsOnlyTech(
                        mSST.mSS.getRilDataRadioTechnology())) /* PS not in LTE/NR */
                && !VideoProfile.isVideo(dialArgs.videoState) /* voice call */
                && !isEmergency /* non-emergency call */
                /* If config_allow_ussd_over_ims is false, USSD is sent over the CS pipe instead */
                && !isPotentialUssdCode) {
            throw new CallStateException(
                CallStateException.ERROR_OUT_OF_SERVICE,
                "cannot dial voice call in out of service");
        }
        if (DBG) logd("Trying (non-IMS) CS call");
        if (isDialedNumberSwapped && isEmergency) {
            // Triggers ECM when CS call ends only for test emergency calls using
            // ril.test.emergencynumber.
            mIsTestingEmergencyCallbackMode = true;
            mCi.testingEmergencyCall();
        }
        if (isPhoneTypeGsm()) {
            return dialInternal(dialString, new DialArgs.Builder<>()
                    .setIntentExtras(dialArgs.intentExtras)
                    .build());
        } else {
            return dialInternal(dialString, dialArgs);
        }
    }

    /**
     * @return {@code true} if the user should be informed of an attempt to dial an international
     * number while on WFC only, {@code false} otherwise.
     */
    public boolean isNotificationOfWfcCallRequired(String dialString) {
        CarrierConfigManager configManager =
                (CarrierConfigManager) mContext.getSystemService(Context.CARRIER_CONFIG_SERVICE);
        PersistableBundle config = configManager.getConfigForSubId(getSubId());

        // Determine if carrier config indicates that international calls over WFC should trigger a
        // notification to the user. This is controlled by carrier configuration and is off by
        // default.
        boolean shouldNotifyInternationalCallOnWfc = config != null
                && config.getBoolean(
                        CarrierConfigManager.KEY_NOTIFY_INTERNATIONAL_CALL_ON_WFC_BOOL);

        if (!shouldNotifyInternationalCallOnWfc) {
            return false;
        }

        Phone imsPhone = mImsPhone;
<<<<<<< HEAD
        boolean isEmergency = isEmergencyNumber(dialString);
=======
        TelephonyManager tm = mContext.getSystemService(TelephonyManager.class);
        boolean isEmergency = tm.isEmergencyNumber(dialString);
>>>>>>> ac756e4e
        boolean shouldConfirmCall =
                        // Using IMS
                        isImsUseEnabled()
                        && imsPhone != null
                        // VoLTE not available
                        && !imsPhone.isVolteEnabled()
                        // WFC is available
                        && imsPhone.isWifiCallingEnabled()
                        && !isEmergency
                        // Dialing international number
                        && PhoneNumberUtils.isInternationalNumber(dialString, getCountryIso());
        return shouldConfirmCall;
    }

    @Override
    protected Connection dialInternal(String dialString, DialArgs dialArgs)
            throws CallStateException {
        return dialInternal(dialString, dialArgs, null);
    }

    protected Connection dialInternal(String dialString, DialArgs dialArgs,
            ResultReceiver wrappedCallback)
            throws CallStateException {

        // Need to make sure dialString gets parsed properly
        String newDialString = PhoneNumberUtils.stripSeparators(dialString);

        if (isPhoneTypeGsm()) {
            // handle in-call MMI first if applicable
            if (handleInCallMmiCommands(newDialString)) {
                return null;
            }

            // Only look at the Network portion for mmi
            String networkPortion = PhoneNumberUtils.extractNetworkPortionAlt(newDialString);
            GsmMmiCode mmi = GsmMmiCode.newFromDialString(networkPortion, this,
                    mUiccApplication.get(), wrappedCallback);
            if (DBG) logd("dialInternal: dialing w/ mmi '" + mmi + "'...");

            if (mmi == null) {
                return mCT.dialGsm(newDialString, dialArgs.uusInfo, dialArgs.intentExtras);
            } else if (mmi.isTemporaryModeCLIR()) {
                return mCT.dialGsm(mmi.mDialingNumber, mmi.getCLIRMode(), dialArgs.uusInfo,
                        dialArgs.intentExtras);
            } else {
                mPendingMMIs.add(mmi);
                mMmiRegistrants.notifyRegistrants(new AsyncResult(null, mmi, null));
                mmi.processCode();
                return null;
            }
        } else {
            return mCT.dial(newDialString, dialArgs.intentExtras);
        }
    }

   @Override
    public boolean handlePinMmi(String dialString) {
        MmiCode mmi;
        if (isPhoneTypeGsm()) {
            mmi = GsmMmiCode.newFromDialString(dialString, this, mUiccApplication.get());
        } else {
            mmi = CdmaMmiCode.newFromDialString(dialString, this, mUiccApplication.get());
        }

        if (mmi != null && mmi.isPinPukCommand()) {
            mPendingMMIs.add(mmi);
            mMmiRegistrants.notifyRegistrants(new AsyncResult(null, mmi, null));
            try {
                mmi.processCode();
            } catch (CallStateException e) {
                //do nothing
            }
            return true;
        }

        loge("Mmi is null or unrecognized!");
        return false;
    }

    private void sendUssdResponse(String ussdRequest, CharSequence message, int returnCode,
                                   ResultReceiver wrappedCallback) {
        UssdResponse response = new UssdResponse(ussdRequest, message);
        Bundle returnData = new Bundle();
        returnData.putParcelable(TelephonyManager.USSD_RESPONSE, response);
        wrappedCallback.send(returnCode, returnData);
    }

    @Override
    public boolean handleUssdRequest(String ussdRequest, ResultReceiver wrappedCallback) {
        if (!isPhoneTypeGsm() || mPendingMMIs.size() > 0) {
            //todo: replace the generic failure with specific error code.
            sendUssdResponse(ussdRequest, null, TelephonyManager.USSD_RETURN_FAILURE,
                    wrappedCallback );
            return true;
        }

        // Try over IMS if possible.
        Phone imsPhone = mImsPhone;
        if ((imsPhone != null)
                && imsPhone.isUtEnabled()) {
            try {
                logd("handleUssdRequest: attempting over IMS");
                return imsPhone.handleUssdRequest(ussdRequest, wrappedCallback);
            } catch (CallStateException cse) {
                if (!CS_FALLBACK.equals(cse.getMessage())) {
                    return false;
                }
                // At this point we've tried over IMS but have been informed we need to handover
                // back to GSM.
                logd("handleUssdRequest: fallback to CS required");
            }
        }

        // Try USSD over GSM.
        try {
            dialInternal(ussdRequest, new DialArgs.Builder<>().build(), wrappedCallback);
        } catch (Exception e) {
            logd("handleUssdRequest: exception" + e);
            return false;
        }
        return true;
    }

    @Override
    public void sendUssdResponse(String ussdMessge) {
        if (isPhoneTypeGsm()) {
            GsmMmiCode mmi = GsmMmiCode.newFromUssdUserInput(ussdMessge, this, mUiccApplication.get());
            mPendingMMIs.add(mmi);
            mMmiRegistrants.notifyRegistrants(new AsyncResult(null, mmi, null));
            mmi.sendUssd(ussdMessge);
        } else {
            loge("sendUssdResponse: not possible in CDMA");
        }
    }

    @Override
    public void sendDtmf(char c) {
        if (!PhoneNumberUtils.is12Key(c)) {
            loge("sendDtmf called with invalid character '" + c + "'");
        } else {
            if (mCT.mState ==  PhoneConstants.State.OFFHOOK) {
                mCi.sendDtmf(c, null);
            }
        }
    }

    @Override
    public void startDtmf(char c) {
        if (!PhoneNumberUtils.is12Key(c)) {
            loge("startDtmf called with invalid character '" + c + "'");
        } else {
            mCi.startDtmf(c, null);
        }
    }

    @Override
    public void stopDtmf() {
        mCi.stopDtmf(null);
    }

    @Override
    public void sendBurstDtmf(String dtmfString, int on, int off, Message onComplete) {
        if (isPhoneTypeGsm()) {
            loge("[GsmCdmaPhone] sendBurstDtmf() is a CDMA method");
        } else {
            boolean check = true;
            for (int itr = 0;itr < dtmfString.length(); itr++) {
                if (!PhoneNumberUtils.is12Key(dtmfString.charAt(itr))) {
                    Rlog.e(LOG_TAG,
                            "sendDtmf called with invalid character '" + dtmfString.charAt(itr)+ "'");
                    check = false;
                    break;
                }
            }
            if (mCT.mState == PhoneConstants.State.OFFHOOK && check) {
                mCi.sendBurstDtmf(dtmfString, on, off, onComplete);
            }
        }
    }

    @Override
    public void setRadioPower(boolean power, boolean forEmergencyCall,
            boolean isSelectedPhoneForEmergencyCall, boolean forceApply) {
        mSST.setRadioPower(power, forEmergencyCall, isSelectedPhoneForEmergencyCall, forceApply);
    }

    private void storeVoiceMailNumber(String number) {
        SharedPreferences sp = PreferenceManager.getDefaultSharedPreferences(getContext());
        SharedPreferences.Editor editor = sp.edit();
        setVmSimImsi(getSubscriberId());
        logd("storeVoiceMailNumber: mPrecisePhoneType=" + mPrecisePhoneType + " vmNumber="
                + number);
        if (isPhoneTypeGsm()) {
            editor.putString(VM_NUMBER + getPhoneId(), number);
            editor.apply();
        } else {
            editor.putString(VM_NUMBER_CDMA + getPhoneId(), number);
            editor.apply();
        }
    }

    @Override
    public String getVoiceMailNumber() {
        String number = null;
        if (isPhoneTypeGsm() || mSimRecords != null) {
            // Read from the SIM. If its null, try reading from the shared preference area.
            IccRecords r = isPhoneTypeGsm() ? mIccRecords.get() : mSimRecords;
            number = (r != null) ? r.getVoiceMailNumber() : "";
            if (TextUtils.isEmpty(number)) {
                SharedPreferences sp = PreferenceManager.getDefaultSharedPreferences(getContext());
                String spName = isPhoneTypeGsm() ? VM_NUMBER : VM_NUMBER_CDMA;
                number = sp.getString(spName + getPhoneId(), null);
                logd("getVoiceMailNumber: from " + spName + " number=" + number);
            } else {
                logd("getVoiceMailNumber: from IccRecords number=" + number);
            }
        }
        if (!isPhoneTypeGsm() && TextUtils.isEmpty(number)) {
            SharedPreferences sp = PreferenceManager.getDefaultSharedPreferences(getContext());
            number = sp.getString(VM_NUMBER_CDMA + getPhoneId(), null);
            logd("getVoiceMailNumber: from VM_NUMBER_CDMA number=" + number);
        }

        if (TextUtils.isEmpty(number)) {
            CarrierConfigManager configManager = (CarrierConfigManager)
                    getContext().getSystemService(Context.CARRIER_CONFIG_SERVICE);
            PersistableBundle b = configManager.getConfigForSubId(getSubId());
            if (b != null) {
                String defaultVmNumber =
                        b.getString(CarrierConfigManager.KEY_DEFAULT_VM_NUMBER_STRING);
                String defaultVmNumberRoaming =
                        b.getString(CarrierConfigManager.KEY_DEFAULT_VM_NUMBER_ROAMING_STRING);
                String defaultVmNumberRoamingAndImsUnregistered = b.getString(
                        CarrierConfigManager
                                .KEY_DEFAULT_VM_NUMBER_ROAMING_AND_IMS_UNREGISTERED_STRING);

                if (!TextUtils.isEmpty(defaultVmNumber)) number = defaultVmNumber;
                if (mSST.mSS.getRoaming()) {
                    if (!TextUtils.isEmpty(defaultVmNumberRoamingAndImsUnregistered)
                            && !mSST.isImsRegistered()) {
                        // roaming and IMS unregistered case if CC configured
                        number = defaultVmNumberRoamingAndImsUnregistered;
                    } else if (!TextUtils.isEmpty(defaultVmNumberRoaming)) {
                        // roaming default case if CC configured
                        number = defaultVmNumberRoaming;
                    }
                }
            }
        }

        if (TextUtils.isEmpty(number)) {
            // Read platform settings for dynamic voicemail number
            CarrierConfigManager configManager = (CarrierConfigManager)
                    getContext().getSystemService(Context.CARRIER_CONFIG_SERVICE);
            PersistableBundle b = configManager.getConfigForSubId(getSubId());
            if (b != null && b.getBoolean(
                    CarrierConfigManager.KEY_CONFIG_TELEPHONY_USE_OWN_NUMBER_FOR_VOICEMAIL_BOOL)) {
                number = getLine1Number();
            }
        }

        return number;
    }

    private String getVmSimImsi() {
        SharedPreferences sp = PreferenceManager.getDefaultSharedPreferences(getContext());
        return sp.getString(VM_SIM_IMSI + getPhoneId(), null);
    }

    private void setVmSimImsi(String imsi) {
        SharedPreferences sp = PreferenceManager.getDefaultSharedPreferences(getContext());
        SharedPreferences.Editor editor = sp.edit();
        editor.putString(VM_SIM_IMSI + getPhoneId(), imsi);
        editor.apply();
    }

    @Override
    public String getVoiceMailAlphaTag() {
        String ret = "";

        if (isPhoneTypeGsm() || mSimRecords != null) {
            IccRecords r = isPhoneTypeGsm() ? mIccRecords.get() : mSimRecords;

            ret = (r != null) ? r.getVoiceMailAlphaTag() : "";
        }

        if (ret == null || ret.length() == 0) {
            return mContext.getText(
                com.android.internal.R.string.defaultVoiceMailAlphaTag).toString();
        }

        return ret;
    }

    @Override
    public String getDeviceId() {
        if (isPhoneTypeGsm()) {
            return getImei();
        } else {
            CarrierConfigManager configManager = (CarrierConfigManager)
                    mContext.getSystemService(Context.CARRIER_CONFIG_SERVICE);
            boolean force_imei = configManager.getConfigForSubId(getSubId())
                    .getBoolean(CarrierConfigManager.KEY_FORCE_IMEI_BOOL);
            if (force_imei) return getImei();

            String id = getMeid();
            if ((id == null) || id.matches("^0*$")) {
                loge("getDeviceId(): MEID is not initialized use ESN");
                id = getEsn();
            }
            return id;
        }
    }

    @Override
    public String getDeviceSvn() {
        if (isPhoneTypeGsm() || isPhoneTypeCdmaLte()) {
            return mImeiSv;
        } else {
            loge("getDeviceSvn(): return 0");
            return "0";
        }
    }

    @Override
    public IsimRecords getIsimRecords() {
        return mIsimUiccRecords;
    }

    @Override
    public String getImei() {
        if (mEnable14DigitImei && !TextUtils.isEmpty(mImei)
                && mImei.length() > IMEI_14_DIGIT) {
            return mImei.substring(0, IMEI_14_DIGIT);
        }
        return mImei;
    }

    @UnsupportedAppUsage
    @Override
    public String getEsn() {
        if (isPhoneTypeGsm()) {
            loge("[GsmCdmaPhone] getEsn() is a CDMA method");
            return "0";
        } else {
            return mEsn;
        }
    }

    @Override
    public String getMeid() {
        return mMeid;
    }

    @Override
    public String getNai() {
        IccRecords r = mUiccController.getIccRecords(mPhoneId, UiccController.APP_FAM_3GPP2);
        if (Log.isLoggable(LOG_TAG, Log.VERBOSE)) {
            Rlog.v(LOG_TAG, "IccRecords is " + r);
        }
        return (r != null) ? r.getNAI() : null;
    }

    @Override
    @Nullable
    public String getSubscriberId() {
        String subscriberId = null;
        if (isPhoneTypeCdma()) {
            subscriberId = mSST.getImsi();
        } else {
            // Both Gsm and CdmaLte get the IMSI from Usim.
            IccRecords iccRecords = mUiccController.getIccRecords(
                    mPhoneId, UiccController.APP_FAM_3GPP);
            if (iccRecords != null) {
                subscriberId = iccRecords.getIMSI();
            }
        }
        return subscriberId;
    }

    @Override
    public ImsiEncryptionInfo getCarrierInfoForImsiEncryption(int keyType) {
        String operatorNumeric = TelephonyManager.from(mContext)
                .getSimOperatorNumericForPhone(mPhoneId);
        return CarrierInfoManager.getCarrierInfoForImsiEncryption(keyType,
                mContext, operatorNumeric);
    }

    @Override
    public void setCarrierInfoForImsiEncryption(ImsiEncryptionInfo imsiEncryptionInfo) {
        CarrierInfoManager.setCarrierInfoForImsiEncryption(imsiEncryptionInfo, mContext, mPhoneId);
    }

    @Override
    public int getCarrierId() {
        return mCarrierResolver.getCarrierId();
    }

    @Override
    public String getCarrierName() {
        return mCarrierResolver.getCarrierName();
    }

    @Override
    public int getMNOCarrierId() {
        return mCarrierResolver.getMnoCarrierId();
    }

    @Override
    public int getSpecificCarrierId() {
        return mCarrierResolver.getSpecificCarrierId();
    }

    @Override
    public String getSpecificCarrierName() {
        return mCarrierResolver.getSpecificCarrierName();
    }

    @Override
    public void resolveSubscriptionCarrierId(String simState) {
        mCarrierResolver.resolveSubscriptionCarrierId(simState);
    }

    @Override
    public int getCarrierIdListVersion() {
        return mCarrierResolver.getCarrierListVersion();
    }

    @Override
    public int getEmergencyNumberDbVersion() {
        return getEmergencyNumberTracker().getEmergencyNumberDbVersion();
    }

    @Override
    public void resetCarrierKeysForImsiEncryption() {
        mCIM.resetCarrierKeysForImsiEncryption(mContext, mPhoneId);
    }

    @Override
    public void setCarrierTestOverride(String mccmnc, String imsi, String iccid, String gid1,
            String gid2, String pnn, String spn, String carrierPrivilegeRules, String apn) {
        mCarrierResolver.setTestOverrideApn(apn);
        UiccProfile uiccProfile = mUiccController.getUiccProfileForPhone(getPhoneId());
        if (uiccProfile != null) {
            List<UiccAccessRule> testRules;
            if (carrierPrivilegeRules == null) {
                testRules = null;
            } else if (carrierPrivilegeRules.isEmpty()) {
                testRules = Collections.emptyList();
            } else {
                UiccAccessRule accessRule = new UiccAccessRule(
                        IccUtils.hexStringToBytes(carrierPrivilegeRules), null, 0);
                testRules = Collections.singletonList(accessRule);
            }
            uiccProfile.setTestOverrideCarrierPrivilegeRules(testRules);
        } else {
            // TODO: Fix "privilege" typo throughout telephony.
            mCarrierResolver.setTestOverrideCarrierPriviledgeRule(carrierPrivilegeRules); // NOTYPO
        }
        IccRecords r = null;
        if (isPhoneTypeGsm()) {
            r = mIccRecords.get();
        } else if (isPhoneTypeCdmaLte()) {
            r = mSimRecords;
        } else {
            loge("setCarrierTestOverride fails in CDMA only");
        }
        if (r != null) {
            r.setCarrierTestOverride(mccmnc, imsi, iccid, gid1, gid2, pnn, spn);
        }
    }

    @Override
    public String getGroupIdLevel1() {
        if (isPhoneTypeGsm()) {
            IccRecords r = mIccRecords.get();
            return (r != null) ? r.getGid1() : null;
        } else if (isPhoneTypeCdma()) {
            loge("GID1 is not available in CDMA");
            return null;
        } else { //isPhoneTypeCdmaLte()
            return (mSimRecords != null) ? mSimRecords.getGid1() : "";
        }
    }

    @Override
    public String getGroupIdLevel2() {
        if (isPhoneTypeGsm()) {
            IccRecords r = mIccRecords.get();
            return (r != null) ? r.getGid2() : null;
        } else if (isPhoneTypeCdma()) {
            loge("GID2 is not available in CDMA");
            return null;
        } else { //isPhoneTypeCdmaLte()
            return (mSimRecords != null) ? mSimRecords.getGid2() : "";
        }
    }

    @UnsupportedAppUsage
    @Override
    public String getLine1Number() {
        if (isPhoneTypeGsm()) {
            IccRecords r = mIccRecords.get();
            return (r != null) ? r.getMsisdnNumber() : null;
        } else {
            CarrierConfigManager configManager = (CarrierConfigManager)
                    mContext.getSystemService(Context.CARRIER_CONFIG_SERVICE);
            boolean use_usim = configManager.getConfigForSubId(getSubId()).getBoolean(
                    CarrierConfigManager.KEY_USE_USIM_BOOL);
            if (use_usim) {
                return (mSimRecords != null) ? mSimRecords.getMsisdnNumber() : null;
            }
            return mSST.getMdnNumber();
        }
    }

    @Override
    public String getPlmn() {
        if (isPhoneTypeGsm()) {
            IccRecords r = mIccRecords.get();
            return (r != null) ? r.getPnnHomeName() : null;
        } else if (isPhoneTypeCdma()) {
            loge("Plmn is not available in CDMA");
            return null;
        } else { //isPhoneTypeCdmaLte()
            return (mSimRecords != null) ? mSimRecords.getPnnHomeName() : null;
        }
    }

    /**
     * Update non-persisited manual network selection.
     *
     * @param nsm contains Plmn info
     */
    @Override
    protected void updateManualNetworkSelection(NetworkSelectMessage nsm) {
        int subId = getSubId();
        if (SubscriptionManager.isValidSubscriptionId(subId)) {
            mManualNetworkSelectionPlmn = nsm.operatorNumeric;
        } else {
        //on Phone0 in emergency mode (no SIM), or in some races then clear the cache
            mManualNetworkSelectionPlmn = null;
            Rlog.e(LOG_TAG, "Cannot update network selection due to invalid subId "
                    + subId);
        }
    }

    @Override
    public String getManualNetworkSelectionPlmn() {
        return (mManualNetworkSelectionPlmn == null) ? "" : mManualNetworkSelectionPlmn;
    }

    @Override
    public String getCdmaPrlVersion() {
        return mSST.getPrlVersion();
    }

    @Override
    public String getCdmaMin() {
        return mSST.getCdmaMin();
    }

    @Override
    public boolean isMinInfoReady() {
        return mSST.isMinInfoReady();
    }

    @Override
    public String getMsisdn() {
        if (isPhoneTypeGsm()) {
            IccRecords r = mIccRecords.get();
            return (r != null) ? r.getMsisdnNumber() : null;
        } else if (isPhoneTypeCdmaLte()) {
            return (mSimRecords != null) ? mSimRecords.getMsisdnNumber() : null;
        } else {
            loge("getMsisdn: not expected on CDMA");
            return null;
        }
    }

    @Override
    public String getLine1AlphaTag() {
        if (isPhoneTypeGsm()) {
            IccRecords r = mIccRecords.get();
            return (r != null) ? r.getMsisdnAlphaTag() : null;
        } else {
            loge("getLine1AlphaTag: not possible in CDMA");
            return null;
        }
    }

    @Override
    public boolean setLine1Number(String alphaTag, String number, Message onComplete) {
        if (isPhoneTypeGsm()) {
            IccRecords r = mIccRecords.get();
            if (r != null) {
                r.setMsisdnNumber(alphaTag, number, onComplete);
                return true;
            } else {
                return false;
            }
        } else {
            loge("setLine1Number: not possible in CDMA");
            return false;
        }
    }

    @Override
    public void setVoiceMailNumber(String alphaTag, String voiceMailNumber, Message onComplete) {
        Message resp;
        mVmNumber = voiceMailNumber;
        resp = obtainMessage(EVENT_SET_VM_NUMBER_DONE, 0, 0, onComplete);

        IccRecords r = mIccRecords.get();

        if (!isPhoneTypeGsm() && mSimRecords != null) {
            r = mSimRecords;
        }

        if (r != null) {
            r.setVoiceMailNumber(alphaTag, mVmNumber, resp);
        }
    }

    @UnsupportedAppUsage
    private boolean isValidCommandInterfaceCFReason (int commandInterfaceCFReason) {
        switch (commandInterfaceCFReason) {
            case CF_REASON_UNCONDITIONAL:
            case CF_REASON_BUSY:
            case CF_REASON_NO_REPLY:
            case CF_REASON_NOT_REACHABLE:
            case CF_REASON_ALL:
            case CF_REASON_ALL_CONDITIONAL:
                return true;
            default:
                return false;
        }
    }

    @UnsupportedAppUsage
    @Override
    public String getSystemProperty(String property, String defValue) {
        if (getUnitTestMode()) {
            return null;
        }
        return TelephonyManager.getTelephonyProperty(mPhoneId, property, defValue);
    }

    @UnsupportedAppUsage
    private boolean isValidCommandInterfaceCFAction (int commandInterfaceCFAction) {
        switch (commandInterfaceCFAction) {
            case CF_ACTION_DISABLE:
            case CF_ACTION_ENABLE:
            case CF_ACTION_REGISTRATION:
            case CF_ACTION_ERASURE:
                return true;
            default:
                return false;
        }
    }

    @UnsupportedAppUsage
    private boolean isCfEnable(int action) {
        return (action == CF_ACTION_ENABLE) || (action == CF_ACTION_REGISTRATION);
    }

    private boolean isImsUtEnabledOverCdma() {
        return isPhoneTypeCdmaLte()
            && mImsPhone != null
            && mImsPhone.isUtEnabled();
    }

    private boolean isCsRetry(Message onComplete) {
        if (onComplete != null) {
            return onComplete.getData().getBoolean(CS_FALLBACK_SS, false);
        }
        return false;
    }

    @Override
    public boolean useSsOverIms(Message onComplete) {
        boolean isUtEnabled = isUtEnabled();

        Rlog.d(LOG_TAG, "useSsOverIms: isUtEnabled()= " + isUtEnabled +
                " isCsRetry(onComplete))= " + isCsRetry(onComplete));

        if (isUtEnabled && !isCsRetry(onComplete)) {
            return true;
        }
        return false;
    }

    @Override
    public void getCallForwardingOption(int commandInterfaceCFReason, Message onComplete) {
        getCallForwardingOption(commandInterfaceCFReason,
            CommandsInterface.SERVICE_CLASS_NONE, onComplete);
    }

    @Override
    public void getCallForwardingOption(int commandInterfaceCFReason, int serviceClass,
            Message onComplete) {
        Phone imsPhone = mImsPhone;
        if (useSsOverIms(onComplete)) {
            imsPhone.getCallForwardingOption(commandInterfaceCFReason, serviceClass, onComplete);
            return;
        }

        if (isPhoneTypeGsm()) {
            if (isValidCommandInterfaceCFReason(commandInterfaceCFReason)) {
                if (DBG) logd("requesting call forwarding query.");
                Message resp;
                if (commandInterfaceCFReason == CF_REASON_UNCONDITIONAL) {
                    resp = obtainMessage(EVENT_GET_CALL_FORWARD_DONE, onComplete);
                } else {
                    resp = onComplete;
                }
                mCi.queryCallForwardStatus(commandInterfaceCFReason, serviceClass, null, resp);
            }
        } else {
            loge("getCallForwardingOption: not possible in CDMA, just return empty result");
            AsyncResult.forMessage(onComplete, makeEmptyCallForward(), null);
            onComplete.sendToTarget();
        }
    }

    @Override
    public void setCallForwardingOption(int commandInterfaceCFAction,
            int commandInterfaceCFReason,
            String dialingNumber,
            int timerSeconds,
            Message onComplete) {
        setCallForwardingOption(commandInterfaceCFAction, commandInterfaceCFReason,
                dialingNumber, CommandsInterface.SERVICE_CLASS_VOICE, timerSeconds, onComplete);
    }

    @Override
    public void setCallForwardingOption(int commandInterfaceCFAction,
            int commandInterfaceCFReason,
            String dialingNumber,
            int serviceClass,
            int timerSeconds,
            Message onComplete) {
        Phone imsPhone = mImsPhone;
        if (useSsOverIms(onComplete)) {
            imsPhone.setCallForwardingOption(commandInterfaceCFAction, commandInterfaceCFReason,
                    dialingNumber, serviceClass, timerSeconds, onComplete);
            return;
        }

        if (isPhoneTypeGsm()) {
            if ((isValidCommandInterfaceCFAction(commandInterfaceCFAction)) &&
                    (isValidCommandInterfaceCFReason(commandInterfaceCFReason))) {

                Message resp;
                if (commandInterfaceCFReason == CF_REASON_UNCONDITIONAL) {
                    Cfu cfu = new Cfu(dialingNumber, onComplete);
                    resp = obtainMessage(EVENT_SET_CALL_FORWARD_DONE,
                            isCfEnable(commandInterfaceCFAction) ? 1 : 0, 0, cfu);
                } else {
                    resp = onComplete;
                }
                mCi.setCallForward(commandInterfaceCFAction,
                        commandInterfaceCFReason,
                        serviceClass,
                        dialingNumber,
                        timerSeconds,
                        resp);
            }
        } else {
            String formatNumber = GsmCdmaConnection.formatDialString(dialingNumber);
            String cfNumber = CdmaMmiCode.getCallForwardingPrefixAndNumber(
                    commandInterfaceCFAction, commandInterfaceCFReason, formatNumber);
            loge("setCallForwardingOption: dial for set call forwarding"
                    + " prefixWithNumber= " + cfNumber + " number= " + dialingNumber);

            PhoneAccountHandle phoneAccountHandle = subscriptionIdToPhoneAccountHandle(getSubId());
            Bundle extras = new Bundle();
            extras.putParcelable(TelecomManager.EXTRA_PHONE_ACCOUNT_HANDLE, phoneAccountHandle);

            final TelecomManager telecomManager = TelecomManager.from(mContext);
            telecomManager.placeCall(Uri.parse(PhoneAccount.SCHEME_TEL + cfNumber), extras);

            AsyncResult.forMessage(onComplete, CommandsInterface.SS_STATUS_UNKNOWN, null);
            onComplete.sendToTarget();
        }
    }

    @Override
    public void getCallBarring(String facility, String password, Message onComplete,
            int serviceClass) {
        Phone imsPhone = mImsPhone;
        if (useSsOverIms(onComplete)) {
            imsPhone.getCallBarring(facility, password, onComplete, serviceClass);
            return;
        }

        if (isPhoneTypeGsm()) {
            mCi.queryFacilityLock(facility, password, serviceClass, onComplete);
        } else {
            loge("getCallBarringOption: not possible in CDMA");
        }
    }

    @Override
    public void setCallBarring(String facility, boolean lockState, String password,
            Message onComplete, int serviceClass) {
        Phone imsPhone = mImsPhone;
        if (useSsOverIms(onComplete)) {
            imsPhone.setCallBarring(facility, lockState, password, onComplete, serviceClass);
            return;
        }

        if (isPhoneTypeGsm()) {
            mCi.setFacilityLock(facility, lockState, password, serviceClass, onComplete);
        } else {
            loge("setCallBarringOption: not possible in CDMA");
        }
    }

    /**
     * Changes access code used for call barring
     *
     * @param facility is one of CB_FACILTY_*
     * @param oldPwd is old password
     * @param newPwd is new password
     * @param onComplete is callback message when the action is completed.
     */
    public void changeCallBarringPassword(String facility, String oldPwd, String newPwd,
            Message onComplete) {
        if (isPhoneTypeGsm()) {
            mCi.changeBarringPassword(facility, oldPwd, newPwd, onComplete);
        } else {
            loge("changeCallBarringPassword: not possible in CDMA");
        }
    }

    @Override
    public void getOutgoingCallerIdDisplay(Message onComplete) {
        Phone imsPhone = mImsPhone;
        if (useSsOverIms(onComplete)) {
            imsPhone.getOutgoingCallerIdDisplay(onComplete);
            return;
        }

        if (isPhoneTypeGsm()) {
            mCi.getCLIR(onComplete);
        } else {
            loge("getOutgoingCallerIdDisplay: not possible in CDMA");
            AsyncResult.forMessage(onComplete, null,
                    new CommandException(CommandException.Error.REQUEST_NOT_SUPPORTED));
            onComplete.sendToTarget();
        }
    }

    @Override
    public void setOutgoingCallerIdDisplay(int commandInterfaceCLIRMode, Message onComplete) {
        Phone imsPhone = mImsPhone;
        if (useSsOverIms(onComplete)) {
            imsPhone.setOutgoingCallerIdDisplay(commandInterfaceCLIRMode, onComplete);
            return;
        }

        if (isPhoneTypeGsm()) {
            // Packing CLIR value in the message. This will be required for
            // SharedPreference caching, if the message comes back as part of
            // a success response.
            mCi.setCLIR(commandInterfaceCLIRMode,
                    obtainMessage(EVENT_SET_CLIR_COMPLETE, commandInterfaceCLIRMode, 0, onComplete));
        } else {
            loge("setOutgoingCallerIdDisplay: not possible in CDMA");
            AsyncResult.forMessage(onComplete, null,
                    new CommandException(CommandException.Error.REQUEST_NOT_SUPPORTED));
            onComplete.sendToTarget();
        }
    }

    @Override
    public void queryCLIP(Message onComplete) {
        Phone imsPhone = mImsPhone;
        if (useSsOverIms(onComplete)) {
            imsPhone.queryCLIP(onComplete);
            return;
        }

        if (isPhoneTypeGsm()) {
            mCi.queryCLIP(onComplete);
        } else {
            loge("queryCLIP: not possible in CDMA");
            AsyncResult.forMessage(onComplete, null,
                    new CommandException(CommandException.Error.REQUEST_NOT_SUPPORTED));
            onComplete.sendToTarget();
        }
    }

    @Override
    public void getCallWaiting(Message onComplete) {
        Phone imsPhone = mImsPhone;
        if (useSsOverIms(onComplete)) {
            imsPhone.getCallWaiting(onComplete);
            return;
        }

        if (isPhoneTypeGsm()) {
            //As per 3GPP TS 24.083, section 1.6 UE doesn't need to send service
            //class parameter in call waiting interrogation  to network
            mCi.queryCallWaiting(CommandsInterface.SERVICE_CLASS_NONE, onComplete);
        } else {
            int arr[] = {CommandsInterface.SS_STATUS_UNKNOWN, CommandsInterface.SERVICE_CLASS_NONE};
            AsyncResult.forMessage(onComplete, arr, null);
            onComplete.sendToTarget();
        }
    }

    @Override
    public void setCallWaiting(boolean enable, Message onComplete) {
        int serviceClass = CommandsInterface.SERVICE_CLASS_VOICE;
        CarrierConfigManager configManager = (CarrierConfigManager)
            getContext().getSystemService(Context.CARRIER_CONFIG_SERVICE);
        PersistableBundle b = configManager.getConfigForSubId(getSubId());
        if (b != null) {
            serviceClass = b.getInt(CarrierConfigManager.KEY_CALL_WAITING_SERVICE_CLASS_INT,
                    CommandsInterface.SERVICE_CLASS_VOICE);
        }
        setCallWaiting(enable, serviceClass, onComplete);
    }

    @Override
    public void setCallWaiting(boolean enable, int serviceClass, Message onComplete) {
        Phone imsPhone = mImsPhone;
        if (useSsOverIms(onComplete)) {
            imsPhone.setCallWaiting(enable, onComplete);
            return;
        }

        if (isPhoneTypeGsm()) {
            mCi.setCallWaiting(enable, serviceClass, onComplete);
        } else {
            String cwPrefix = CdmaMmiCode.getCallWaitingPrefix(enable);
            Rlog.i(LOG_TAG, "setCallWaiting in CDMA : dial for set call waiting" + " prefix= " + cwPrefix);

            PhoneAccountHandle phoneAccountHandle = subscriptionIdToPhoneAccountHandle(getSubId());
            Bundle extras = new Bundle();
            extras.putParcelable(TelecomManager.EXTRA_PHONE_ACCOUNT_HANDLE, phoneAccountHandle);

            final TelecomManager telecomManager = TelecomManager.from(mContext);
            telecomManager.placeCall(Uri.parse(PhoneAccount.SCHEME_TEL + cwPrefix), extras);

            AsyncResult.forMessage(onComplete, CommandsInterface.SS_STATUS_UNKNOWN, null);
            onComplete.sendToTarget();
        }
    }

    @Override
    public void getAvailableNetworks(Message response) {
        if (isPhoneTypeGsm() || isPhoneTypeCdmaLte()) {
            Message msg = obtainMessage(EVENT_GET_AVAILABLE_NETWORKS_DONE, response);
            mCi.getAvailableNetworks(msg);
        } else {
            loge("getAvailableNetworks: not possible in CDMA");
        }
    }

    @Override
    public void startNetworkScan(NetworkScanRequest nsr, Message response) {
        mCi.startNetworkScan(nsr, response);
    }

    @Override
    public void stopNetworkScan(Message response) {
        mCi.stopNetworkScan(response);
    }

    @Override
    public void setTTYMode(int ttyMode, Message onComplete) {
        // Send out the TTY Mode change over RIL as well
        super.setTTYMode(ttyMode, onComplete);
        if (mImsPhone != null) {
            mImsPhone.setTTYMode(ttyMode, onComplete);
        }
    }

    @Override
    public void setUiTTYMode(int uiTtyMode, Message onComplete) {
       if (mImsPhone != null) {
           mImsPhone.setUiTTYMode(uiTtyMode, onComplete);
       }
    }

    @Override
    public void setMute(boolean muted) {
        mCT.setMute(muted);
    }

    @Override
    public boolean getMute() {
        return mCT.getMute();
    }

    @Override
    public void updateServiceLocation(WorkSource workSource) {
        mSST.enableSingleLocationUpdate(workSource);
    }

    @Override
    public void enableLocationUpdates() {
        mSST.enableLocationUpdates();
    }

    @Override
    public void disableLocationUpdates() {
        mSST.disableLocationUpdates();
    }

    @Override
    public boolean getDataRoamingEnabled() {
        if (getDcTracker(AccessNetworkConstants.TRANSPORT_TYPE_WWAN) != null) {
            return getDcTracker(AccessNetworkConstants.TRANSPORT_TYPE_WWAN).getDataRoamingEnabled();
        }
        return false;
    }

    @Override
    public void setDataRoamingEnabled(boolean enable) {
        if (getDcTracker(AccessNetworkConstants.TRANSPORT_TYPE_WWAN) != null) {
            getDcTracker(AccessNetworkConstants.TRANSPORT_TYPE_WWAN)
                    .setDataRoamingEnabledByUser(enable);
        }
    }

    @Override
    public void registerForCdmaOtaStatusChange(Handler h, int what, Object obj) {
        mCi.registerForCdmaOtaProvision(h, what, obj);
    }

    @Override
    public void unregisterForCdmaOtaStatusChange(Handler h) {
        mCi.unregisterForCdmaOtaProvision(h);
    }

    @Override
    public void registerForSubscriptionInfoReady(Handler h, int what, Object obj) {
        mSST.registerForSubscriptionInfoReady(h, what, obj);
    }

    @Override
    public void unregisterForSubscriptionInfoReady(Handler h) {
        mSST.unregisterForSubscriptionInfoReady(h);
    }

    @UnsupportedAppUsage
    @Override
    public void setOnEcbModeExitResponse(Handler h, int what, Object obj) {
    }

    @Override
    public void unsetOnEcbModeExitResponse(Handler h) {
    }

    @Override
    public void registerForCallWaiting(Handler h, int what, Object obj) {
        mCT.registerForCallWaiting(h, what, obj);
    }

    @Override
    public void unregisterForCallWaiting(Handler h) {
        mCT.unregisterForCallWaiting(h);
    }

    /**
     * Whether data is enabled by user. Unlike isDataEnabled, this only
     * checks user setting stored in {@link android.provider.Settings.Global#MOBILE_DATA}
     * if not provisioning, or isProvisioningDataEnabled if provisioning.
     */
    @Override
    public boolean isUserDataEnabled() {
        if (mDataEnabledSettings.isProvisioning()) {
            return mDataEnabledSettings.isProvisioningDataEnabled();
        } else {
            return mDataEnabledSettings.isUserDataEnabled();
        }
    }

    /**
     * Removes the given MMI from the pending list and notifies
     * registrants that it is complete.
     * @param mmi MMI that is done
     */
    public void onMMIDone(MmiCode mmi) {

        /* Only notify complete if it's on the pending list.
         * Otherwise, it's already been handled (eg, previously canceled).
         * The exception is cancellation of an incoming USSD-REQUEST, which is
         * not on the list.
         */
        if (mPendingMMIs.remove(mmi) || (isPhoneTypeGsm() && (mmi.isUssdRequest() ||
                ((GsmMmiCode)mmi).isSsInfo()))) {

            ResultReceiver receiverCallback = mmi.getUssdCallbackReceiver();
            if (receiverCallback != null) {
                Rlog.i(LOG_TAG, "onMMIDone: invoking callback: " + mmi);
                int returnCode = (mmi.getState() ==  MmiCode.State.COMPLETE) ?
                    TelephonyManager.USSD_RETURN_SUCCESS : TelephonyManager.USSD_RETURN_FAILURE;
                sendUssdResponse(mmi.getDialString(), mmi.getMessage(), returnCode,
                        receiverCallback );
            } else {
                Rlog.i(LOG_TAG, "onMMIDone: notifying registrants: " + mmi);
                mMmiCompleteRegistrants.notifyRegistrants(new AsyncResult(null, mmi, null));
            }
        } else {
            Rlog.i(LOG_TAG, "onMMIDone: invalid response or already handled; ignoring: " + mmi);
        }
    }

    public boolean supports3gppCallForwardingWhileRoaming() {
        CarrierConfigManager configManager = (CarrierConfigManager)
                getContext().getSystemService(Context.CARRIER_CONFIG_SERVICE);
        PersistableBundle b = configManager.getConfigForSubId(getSubId());
        if (b != null) {
            return b.getBoolean(
                    CarrierConfigManager.KEY_SUPPORT_3GPP_CALL_FORWARDING_WHILE_ROAMING_BOOL, true);
        } else {
            // Default value set in CarrierConfigManager
            return true;
        }
    }

    private void onNetworkInitiatedUssd(MmiCode mmi) {
        Rlog.v(LOG_TAG, "onNetworkInitiatedUssd: mmi=" + mmi);
        mMmiCompleteRegistrants.notifyRegistrants(
            new AsyncResult(null, mmi, null));
    }

    /** ussdMode is one of CommandsInterface.USSD_MODE_* */
    private void onIncomingUSSD (int ussdMode, String ussdMessage) {
        if (!isPhoneTypeGsm()) {
            loge("onIncomingUSSD: not expected on GSM");
        }
        boolean isUssdError;
        boolean isUssdRequest;
        boolean isUssdRelease;

        isUssdRequest
            = (ussdMode == CommandsInterface.USSD_MODE_REQUEST);

        isUssdError
            = (ussdMode != CommandsInterface.USSD_MODE_NOTIFY
                && ussdMode != CommandsInterface.USSD_MODE_REQUEST);

        isUssdRelease = (ussdMode == CommandsInterface.USSD_MODE_NW_RELEASE);


        // See comments in GsmMmiCode.java
        // USSD requests aren't finished until one
        // of these two events happen
        GsmMmiCode found = null;
        for (int i = 0, s = mPendingMMIs.size() ; i < s; i++) {
            if(((GsmMmiCode)mPendingMMIs.get(i)).isPendingUSSD()) {
                found = (GsmMmiCode)mPendingMMIs.get(i);
                break;
            }
        }

        if (found != null) {
            // Complete pending USSD

            if (isUssdRelease) {
                found.onUssdRelease();
            } else if (isUssdError) {
                found.onUssdFinishedError();
            } else {
                found.onUssdFinished(ussdMessage, isUssdRequest);
            }
        } else if (!isUssdError && !TextUtils.isEmpty(ussdMessage)) {
            // pending USSD not found
            // The network may initiate its own USSD request

            // ignore everything that isnt a Notify or a Request
            // also, discard if there is no message to present
            GsmMmiCode mmi;
            mmi = GsmMmiCode.newNetworkInitiatedUssd(ussdMessage,
                                                   isUssdRequest,
                                                   GsmCdmaPhone.this,
                                                   mUiccApplication.get());
            onNetworkInitiatedUssd(mmi);
        }
    }

    /**
     * Make sure the network knows our preferred setting.
     */
    @UnsupportedAppUsage
    private void syncClirSetting() {
        SharedPreferences sp = PreferenceManager.getDefaultSharedPreferences(getContext());
        migrateClirSettingIfNeeded(sp);

        int clirSetting = sp.getInt(CLIR_KEY + getSubId(), -1);
        Rlog.i(LOG_TAG, "syncClirSetting: " + CLIR_KEY + getSubId() + "=" + clirSetting);
        if (clirSetting >= 0) {
            mCi.setCLIR(clirSetting, null);
        }
    }

    /**
     * Migrate CLIR setting with sudId mapping once if there's CLIR setting mapped with phoneId.
     */
    private void migrateClirSettingIfNeeded(SharedPreferences sp) {
        // Get old CLIR setting mapped with phoneId
        int clirSetting = sp.getInt("clir_key" + getPhoneId(), -1);
        if (clirSetting >= 0) {
            // Migrate CLIR setting to new shared preference key with subId
            Rlog.i(LOG_TAG, "Migrate CLIR setting: value=" + clirSetting + ", clir_key"
                    + getPhoneId() + " -> " + CLIR_KEY + getSubId());
            SharedPreferences.Editor editor = sp.edit();
            editor.putInt(CLIR_KEY + getSubId(), clirSetting);

            // Remove old CLIR setting key
            editor.remove("clir_key" + getPhoneId()).commit();
        }
    }

    private void handleRadioAvailable() {
        mCi.getBasebandVersion(obtainMessage(EVENT_GET_BASEBAND_VERSION_DONE));

        mCi.getDeviceIdentity(obtainMessage(EVENT_GET_DEVICE_IDENTITY_DONE));
        mCi.getRadioCapability(obtainMessage(EVENT_GET_RADIO_CAPABILITY));
        mCi.areUiccApplicationsEnabled(obtainMessage(EVENT_GET_UICC_APPS_ENABLEMENT_DONE));

        startLceAfterRadioIsAvailable();
        mCi.setSuppServiceNotifications(true, null);
    }

    private void handleRadioOn() {
        /* Proactively query voice radio technologies */
        mCi.getVoiceRadioTechnology(obtainMessage(EVENT_REQUEST_VOICE_RADIO_TECH_DONE));

        if (!isPhoneTypeGsm()) {
            mCdmaSubscriptionSource = mCdmaSSM.getCdmaSubscriptionSource();
        }

        // If this is on APM off, SIM may already be loaded. Send setPreferredNetworkType
        // request to RIL to preserve user setting across APM toggling
        setPreferredNetworkTypeIfSimLoaded();
    }

    private void handleRadioOffOrNotAvailable() {
        if (isPhoneTypeGsm()) {
            // Some MMI requests (eg USSD) are not completed
            // within the course of a CommandsInterface request
            // If the radio shuts off or resets while one of these
            // is pending, we need to clean up.

            for (int i = mPendingMMIs.size() - 1; i >= 0; i--) {
                if (((GsmMmiCode) mPendingMMIs.get(i)).isPendingUSSD()) {
                    ((GsmMmiCode) mPendingMMIs.get(i)).onUssdFinishedError();
                }
            }
        }
        mRadioOffOrNotAvailableRegistrants.notifyRegistrants();
    }

    private void handleRadioPowerStateChange() {
        Rlog.d(LOG_TAG, "handleRadioPowerStateChange, state= " + mCi.getRadioState());
        mNotifier.notifyRadioPowerStateChanged(this, mCi.getRadioState());
    }

    @Override
    public void handleMessage(Message msg) {
        AsyncResult ar;
        Message onComplete;

        switch (msg.what) {
            case EVENT_RADIO_AVAILABLE: {
                handleRadioAvailable();
            }
            break;

            case EVENT_GET_DEVICE_IDENTITY_DONE:{
                ar = (AsyncResult)msg.obj;

                if (ar.exception != null) {
                    break;
                }
                String[] respId = (String[])ar.result;
                mImei = respId[0];
                mImeiSv = respId[1];
                mEsn  =  respId[2];
                mMeid =  respId[3];
            }
            break;

            case EVENT_MODEM_RESET: {
                logd("Event EVENT_MODEM_RESET Received" + " isInEcm = " + mEcbmHandler.isInEcm());
                if (mEcbmHandler.isInEcm()) {
                    mEcbmHandler.handleExitEmergencyCallbackMode(mPhoneId);
                }
            }
            break;

            case EVENT_RUIM_RECORDS_LOADED:
                logd("Event EVENT_RUIM_RECORDS_LOADED Received");
                updateCurrentCarrierInProvider();
                break;

            case EVENT_RADIO_ON:
                logd("Event EVENT_RADIO_ON Received");
                handleRadioOn();
                break;

            case EVENT_RIL_CONNECTED:
                ar = (AsyncResult) msg.obj;
                if (ar.exception == null && ar.result != null) {
                    mRilVersion = (Integer) ar.result;
                } else {
                    logd("Unexpected exception on EVENT_RIL_CONNECTED");
                    mRilVersion = -1;
                }
                break;

            case EVENT_VOICE_RADIO_TECH_CHANGED:
            case EVENT_REQUEST_VOICE_RADIO_TECH_DONE:
                String what = (msg.what == EVENT_VOICE_RADIO_TECH_CHANGED) ?
                        "EVENT_VOICE_RADIO_TECH_CHANGED" : "EVENT_REQUEST_VOICE_RADIO_TECH_DONE";
                ar = (AsyncResult) msg.obj;
                if (ar.exception == null) {
                    if ((ar.result != null) && (((int[]) ar.result).length != 0)) {
                        int newVoiceTech = ((int[]) ar.result)[0];
                        logd(what + ": newVoiceTech=" + newVoiceTech);
                        phoneObjectUpdater(newVoiceTech);
                    } else {
                        loge(what + ": has no tech!");
                    }
                } else {
                    loge(what + ": exception=" + ar.exception);
                }
                break;

            case EVENT_UPDATE_PHONE_OBJECT:
                phoneObjectUpdater(msg.arg1);
                break;

            case EVENT_CARRIER_CONFIG_CHANGED:
                // Only check for the voice radio tech if it not going to be updated by the voice
                // registration changes.
                if (!mContext.getResources().getBoolean(
                        com.android.internal.R.bool
                                .config_switch_phone_on_voice_reg_state_change)) {
                    mCi.getVoiceRadioTechnology(obtainMessage(EVENT_REQUEST_VOICE_RADIO_TECH_DONE));
                }
                // Force update IMS service if it is available, if it isn't the config will be
                // updated when ImsPhoneCallTracker opens a connection.
                ImsManager imsManager = ImsManager.getInstance(mContext, mPhoneId);
                if (imsManager.isServiceAvailable() && getIccRecordsLoaded()) {
                    imsManager.updateImsServiceConfig();
                } else {
                    logd("ImsManager/IccRecords Loaded are not available to update CarrierConfig.");
                }

                // Update broadcastEmergencyCallStateChanges
                // also cache the config value for displaying 14 digit IMEI
                CarrierConfigManager configMgr = (CarrierConfigManager)
                        getContext().getSystemService(Context.CARRIER_CONFIG_SERVICE);
                PersistableBundle b = configMgr.getConfigForSubId(getSubId());
                if (b != null) {
                    mEnable14DigitImei = b.getBoolean("config_enable_display_14digit_imei");
                    boolean broadcastEmergencyCallStateChanges = b.getBoolean(
                            CarrierConfigManager.KEY_BROADCAST_EMERGENCY_CALL_STATE_CHANGES_BOOL);
                    logd("broadcastEmergencyCallStateChanges = " +
                            broadcastEmergencyCallStateChanges);
                    setBroadcastEmergencyCallStateChanges(broadcastEmergencyCallStateChanges);
                } else {
                    loge("didn't get broadcastEmergencyCallStateChanges from carrier config");
                }

                // Changing the cdma roaming settings based carrier config.
                if (b != null) {
                    int config_cdma_roaming_mode = b.getInt(
                            CarrierConfigManager.KEY_CDMA_ROAMING_MODE_INT);
                    int current_cdma_roaming_mode =
                            Settings.Global.getInt(getContext().getContentResolver(),
                            Settings.Global.CDMA_ROAMING_MODE,
                            TelephonyManager.CDMA_ROAMING_MODE_RADIO_DEFAULT);
                    switch (config_cdma_roaming_mode) {
                        // Carrier's cdma_roaming_mode will overwrite the user's previous settings
                        // Keep the user's previous setting in global variable which will be used
                        // when carrier's setting is turn off.
                        case TelephonyManager.CDMA_ROAMING_MODE_HOME:
                        case TelephonyManager.CDMA_ROAMING_MODE_AFFILIATED:
                        case TelephonyManager.CDMA_ROAMING_MODE_ANY:
                            logd("cdma_roaming_mode is going to changed to "
                                    + config_cdma_roaming_mode);
                            setCdmaRoamingPreference(config_cdma_roaming_mode,
                                    obtainMessage(EVENT_SET_ROAMING_PREFERENCE_DONE));
                            break;

                        // When carrier's setting is turn off, change the cdma_roaming_mode to the
                        // previous user's setting
                        case TelephonyManager.CDMA_ROAMING_MODE_RADIO_DEFAULT:
                            if (current_cdma_roaming_mode != config_cdma_roaming_mode) {
                                logd("cdma_roaming_mode is going to changed to "
                                        + current_cdma_roaming_mode);
                                setCdmaRoamingPreference(current_cdma_roaming_mode,
                                        obtainMessage(EVENT_SET_ROAMING_PREFERENCE_DONE));
                            }

                        default:
                            loge("Invalid cdma_roaming_mode settings: "
                                    + config_cdma_roaming_mode);
                    }
                } else {
                    loge("didn't get the cdma_roaming_mode changes from the carrier config.");
                }
                break;

            case EVENT_SET_ROAMING_PREFERENCE_DONE:
                logd("cdma_roaming_mode change is done");
                break;

            case EVENT_CDMA_SUBSCRIPTION_SOURCE_CHANGED:
                logd("EVENT_CDMA_SUBSCRIPTION_SOURCE_CHANGED");
                mCdmaSubscriptionSource = mCdmaSSM.getCdmaSubscriptionSource();
                break;

            case EVENT_REGISTERED_TO_NETWORK:
                logd("Event EVENT_REGISTERED_TO_NETWORK Received");
                if (isPhoneTypeGsm()) {
                    syncClirSetting();
                }
                break;

            case EVENT_SIM_RECORDS_LOADED:
                updateCurrentCarrierInProvider();

                // Check if this is a different SIM than the previous one. If so unset the
                // voice mail number.
                String imsi = getVmSimImsi();
                String imsiFromSIM = getSubscriberId();
                if ((!isPhoneTypeGsm() || imsi != null) && imsiFromSIM != null
                        && !imsiFromSIM.equals(imsi)) {
                    storeVoiceMailNumber(null);
                    setVmSimImsi(null);
                    setVideoCallForwardingPreference(false);
                }

                updateVoiceMail();

                mSimRecordsLoadedRegistrants.notifyRegistrants();
                break;

            case EVENT_GET_BASEBAND_VERSION_DONE:
                ar = (AsyncResult)msg.obj;

                if (ar.exception != null) {
                    break;
                }

                if (DBG) logd("Baseband version: " + ar.result);
                /* Android property value is limited to 91 characters, but low layer
                 could pass a larger version string. To avoid runtime exception,
                 truncate the string baseband version string to 45 characters at most
                 for this per sub property. Since the latter part of the version string
                 is meaningful, truncated the version string from the beginning and
                 keep the end of the version.
                */
                String version = (String)ar.result;
                int length = version.length();
                final int MAX_VERSION_LEN = SystemProperties.PROP_VALUE_MAX/2;
                TelephonyManager.from(mContext).setBasebandVersionForPhone(getPhoneId(),
                        length <= MAX_VERSION_LEN ? version
                            : version.substring(length - MAX_VERSION_LEN, length));
            break;

            case EVENT_GET_IMEI_DONE:
                ar = (AsyncResult)msg.obj;

                if (ar.exception != null) {
                    break;
                }

                mImei = (String)ar.result;
            break;

            case EVENT_GET_IMEISV_DONE:
                ar = (AsyncResult)msg.obj;

                if (ar.exception != null) {
                    break;
                }

                mImeiSv = (String)ar.result;
            break;

            case EVENT_USSD:
                ar = (AsyncResult)msg.obj;

                String[] ussdResult = (String[]) ar.result;

                if (ussdResult.length > 1) {
                    try {
                        onIncomingUSSD(Integer.parseInt(ussdResult[0]), ussdResult[1]);
                    } catch (NumberFormatException e) {
                        Rlog.w(LOG_TAG, "error parsing USSD");
                    }
                }
            break;

            case EVENT_RADIO_OFF_OR_NOT_AVAILABLE: {
                logd("Event EVENT_RADIO_OFF_OR_NOT_AVAILABLE Received");
                handleRadioOffOrNotAvailable();
                break;
            }

            case EVENT_RADIO_STATE_CHANGED: {
                logd("EVENT EVENT_RADIO_STATE_CHANGED");
                handleRadioPowerStateChange();
                break;
            }

            case EVENT_SSN:
                logd("Event EVENT_SSN Received");
                if (isPhoneTypeGsm()) {
                    ar = (AsyncResult) msg.obj;
                    SuppServiceNotification not = (SuppServiceNotification) ar.result;
                    mSsnRegistrants.notifyRegistrants(ar);
                }
                break;

            case EVENT_REGISTRATION_FAILED:
                logd("Event RegistrationFailed Received");
                ar = (AsyncResult) msg.obj;
                RegistrationFailedEvent rfe = (RegistrationFailedEvent) ar.result;
                mNotifier.notifyRegistrationFailed(this, rfe.cellIdentity, rfe.chosenPlmn,
                        rfe.domain, rfe.causeCode, rfe.additionalCauseCode);
                break;

            case EVENT_BARRING_INFO_CHANGED:
                logd("Event BarringInfoChanged Received");
                ar = (AsyncResult) msg.obj;
                BarringInfo barringInfo = (BarringInfo) ar.result;
                mNotifier.notifyBarringInfoChanged(this, barringInfo);
                break;

            case EVENT_SET_CALL_FORWARD_DONE:
                ar = (AsyncResult)msg.obj;
                Cfu cfu = (Cfu) ar.userObj;
                if (ar.exception == null) {
                    setVoiceCallForwardingFlag(1, msg.arg1 == 1, cfu.mSetCfNumber);
                }
                if (cfu.mOnComplete != null) {
                    AsyncResult.forMessage(cfu.mOnComplete, ar.result, ar.exception);
                    cfu.mOnComplete.sendToTarget();
                }
                break;

            case EVENT_SET_VM_NUMBER_DONE:
                ar = (AsyncResult)msg.obj;
                if (((isPhoneTypeGsm() || mSimRecords != null)
                        && IccVmNotSupportedException.class.isInstance(ar.exception))
                        || (!isPhoneTypeGsm() && mSimRecords == null
                        && IccException.class.isInstance(ar.exception))) {
                    storeVoiceMailNumber(mVmNumber);
                    ar.exception = null;
                }
                onComplete = (Message) ar.userObj;
                if (onComplete != null) {
                    AsyncResult.forMessage(onComplete, ar.result, ar.exception);
                    onComplete.sendToTarget();
                }
                break;


            case EVENT_GET_CALL_FORWARD_DONE:
                ar = (AsyncResult)msg.obj;
                if (ar.exception == null) {
                    handleCfuQueryResult((CallForwardInfo[])ar.result);
                }
                onComplete = (Message) ar.userObj;
                if (onComplete != null) {
                    AsyncResult.forMessage(onComplete, ar.result, ar.exception);
                    onComplete.sendToTarget();
                }
                break;

            case EVENT_SET_NETWORK_AUTOMATIC:
                // Automatic network selection from EF_CSP SIM record
                ar = (AsyncResult) msg.obj;
                if (mSST.mSS.getIsManualSelection()) {
                    setNetworkSelectionModeAutomatic((Message) ar.result);
                    logd("SET_NETWORK_SELECTION_AUTOMATIC: set to automatic");
                } else {
                    // prevent duplicate request which will push current PLMN to low priority
                    logd("SET_NETWORK_SELECTION_AUTOMATIC: already automatic, ignore");
                }
                break;

            case EVENT_ICC_RECORD_EVENTS:
                ar = (AsyncResult)msg.obj;
                processIccRecordEvents((Integer)ar.result);
                break;

            case EVENT_SET_CLIR_COMPLETE:
                ar = (AsyncResult)msg.obj;
                if (ar.exception == null) {
                    saveClirSetting(msg.arg1);
                }
                onComplete = (Message) ar.userObj;
                if (onComplete != null) {
                    AsyncResult.forMessage(onComplete, ar.result, ar.exception);
                    onComplete.sendToTarget();
                }
                break;

            case EVENT_SS:
                ar = (AsyncResult)msg.obj;
                logd("Event EVENT_SS received");
                if (isPhoneTypeGsm()) {
                    // SS data is already being handled through MMI codes.
                    // So, this result if processed as MMI response would help
                    // in re-using the existing functionality.
                    GsmMmiCode mmi = new GsmMmiCode(this, mUiccApplication.get());
                    mmi.processSsData(ar);
                }
                break;

            case EVENT_GET_RADIO_CAPABILITY:
                ar = (AsyncResult) msg.obj;
                RadioCapability rc = (RadioCapability) ar.result;
                if (ar.exception != null) {
                    Rlog.d(LOG_TAG, "get phone radio capability fail, no need to change " +
                            "mRadioCapability");
                } else {
                    radioCapabilityUpdated(rc);
                }
                Rlog.d(LOG_TAG, "EVENT_GET_RADIO_CAPABILITY: phone rc: " + rc);
                break;
            case EVENT_VRS_OR_RAT_CHANGED:
                ar = (AsyncResult) msg.obj;
                Pair<Integer, Integer> vrsRatPair = (Pair<Integer, Integer>) ar.result;
                onVoiceRegStateOrRatChanged(vrsRatPair.first, vrsRatPair.second);
                break;

            case EVENT_SET_CARRIER_DATA_ENABLED:
                ar = (AsyncResult) msg.obj;
                boolean enabled = (boolean) ar.result;
                mDataEnabledSettings.setDataEnabled(TelephonyManager.DATA_ENABLED_REASON_CARRIER,
                        enabled);
                break;
            case EVENT_DEVICE_PROVISIONED_CHANGE:
                mDataEnabledSettings.updateProvisionedChanged();
                break;
            case EVENT_DEVICE_PROVISIONING_DATA_SETTING_CHANGE:
                mDataEnabledSettings.updateProvisioningDataEnabled();
                break;
            case EVENT_GET_AVAILABLE_NETWORKS_DONE:
                ar = (AsyncResult) msg.obj;
                if (ar.exception == null && ar.result != null && mSST != null) {
                    List<OperatorInfo> operatorInfoList = (List<OperatorInfo>) ar.result;
                    List<OperatorInfo> filteredInfoList = new ArrayList<>();
                    for (OperatorInfo operatorInfo : operatorInfoList) {
                        if (OperatorInfo.State.CURRENT == operatorInfo.getState()) {
                            filteredInfoList.add(new OperatorInfo(
                                    mSST.filterOperatorNameByPattern(
                                            operatorInfo.getOperatorAlphaLong()),
                                    mSST.filterOperatorNameByPattern(
                                            operatorInfo.getOperatorAlphaShort()),
                                    operatorInfo.getOperatorNumeric(),
                                    operatorInfo.getState()
                            ));
                        } else {
                            filteredInfoList.add(operatorInfo);
                        }
                    }
                    ar.result = filteredInfoList;
                }

                onComplete = (Message) ar.userObj;
                if (onComplete != null) {
                    AsyncResult.forMessage(onComplete, ar.result, ar.exception);
                    onComplete.sendToTarget();
                }
                break;
            case EVENT_GET_UICC_APPS_ENABLEMENT_DONE:
            case EVENT_UICC_APPS_ENABLEMENT_STATUS_CHANGED:
                ar = (AsyncResult) msg.obj;
                if (ar == null) return;
                if (ar.exception != null) {
                    logd("Received exception on event" + msg.what + " : " + ar.exception);
                    return;
                }

                mUiccApplicationsEnabled = (Boolean) ar.result;
            // Intentional falling through.
            case EVENT_UICC_APPS_ENABLEMENT_SETTING_CHANGED:
                reapplyUiccAppsEnablementIfNeeded(ENABLE_UICC_APPS_MAX_RETRIES);
                break;

            case EVENT_REAPPLY_UICC_APPS_ENABLEMENT_DONE: {
                ar = (AsyncResult) msg.obj;
                if (ar == null || ar.exception == null) return;
                Pair<Boolean, Integer> userObject = (Pair) ar.userObj;
                if (userObject == null) return;
                boolean expectedValue = userObject.first;
                int retries = userObject.second;
                CommandException.Error error = ((CommandException) ar.exception).getCommandError();
                loge("Error received when re-applying uicc application"
                        + " setting to " +  expectedValue + " on phone " + mPhoneId
                        + " Error code: " + error + " retry count left: " + retries);
                if (retries > 0 && (error == GENERIC_FAILURE || error == SIM_BUSY)) {
                    // Retry for certain errors, but not for others like RADIO_NOT_AVAILABLE or
                    // SIM_ABSENT, as they will trigger it whey they become available.
                    postDelayed(()->reapplyUiccAppsEnablementIfNeeded(retries - 1),
                            REAPPLY_UICC_APPS_SETTING_RETRY_TIME_GAP_IN_MS);
                }
                break;
            }
            default:
                super.handleMessage(msg);
        }
    }

    public UiccCardApplication getUiccCardApplication() {
        if (isPhoneTypeGsm()) {
            return mUiccController.getUiccCardApplication(mPhoneId, UiccController.APP_FAM_3GPP);
        } else {
            return mUiccController.getUiccCardApplication(mPhoneId, UiccController.APP_FAM_3GPP2);
        }
    }

    // todo: check if ICC availability needs to be handled here. mSimRecords should not be needed
    // now because APIs can be called directly on UiccProfile, and that should handle the requests
    // correctly based on supported apps, voice RAT, etc.
    @Override
    protected void onUpdateIccAvailability() {
        if (mUiccController == null ) {
            return;
        }

        UiccCardApplication newUiccApplication = null;

        // Update mIsimUiccRecords
        if (isPhoneTypeGsm() || isPhoneTypeCdmaLte()) {
            newUiccApplication =
                    mUiccController.getUiccCardApplication(mPhoneId, UiccController.APP_FAM_IMS);
            IsimUiccRecords newIsimUiccRecords = null;

            if (newUiccApplication != null) {
                newIsimUiccRecords = (IsimUiccRecords) newUiccApplication.getIccRecords();
                if (DBG) logd("New ISIM application found");
            }
            mIsimUiccRecords = newIsimUiccRecords;
        }

        // Update mSimRecords
        if (mSimRecords != null) {
            mSimRecords.unregisterForRecordsLoaded(this);
        }
        if (isPhoneTypeCdmaLte() || isPhoneTypeCdma()) {
            newUiccApplication = mUiccController.getUiccCardApplication(mPhoneId,
                    UiccController.APP_FAM_3GPP);
            SIMRecords newSimRecords = null;
            if (newUiccApplication != null) {
                newSimRecords = (SIMRecords) newUiccApplication.getIccRecords();
            }
            mSimRecords = newSimRecords;
            if (mSimRecords != null) {
                mSimRecords.registerForRecordsLoaded(this, EVENT_SIM_RECORDS_LOADED, null);
            }
        } else {
            mSimRecords = null;
        }

        // Update mIccRecords, mUiccApplication, mIccPhoneBookIntManager
        newUiccApplication = getUiccCardApplication();
        if (!isPhoneTypeGsm() && newUiccApplication == null) {
            logd("can't find 3GPP2 application; trying APP_FAM_3GPP");
            newUiccApplication = mUiccController.getUiccCardApplication(mPhoneId,
                    UiccController.APP_FAM_3GPP);
        }

        UiccCardApplication app = mUiccApplication.get();
        if (app != newUiccApplication) {
            if (app != null) {
                if (DBG) logd("Removing stale icc objects.");
                if (mIccRecords.get() != null) {
                    unregisterForIccRecordEvents();
                    mIccPhoneBookIntManager.updateIccRecords(null);
                }
                mIccRecords.set(null);
                mUiccApplication.set(null);
            }
            if (newUiccApplication != null) {
                if (DBG) {
                    logd("New Uicc application found. type = " + newUiccApplication.getType());
                }
                final IccRecords iccRecords = newUiccApplication.getIccRecords();
                mUiccApplication.set(newUiccApplication);
                mIccRecords.set(iccRecords);
                logd("mIccRecords = " + mIccRecords);
                registerForIccRecordEvents();
                mIccPhoneBookIntManager.updateIccRecords(iccRecords);
                if (iccRecords != null) {
                    final String simOperatorNumeric = iccRecords.getOperatorNumeric();
                    if (DBG) {
                        logd("New simOperatorNumeric = " + simOperatorNumeric);
                    }
                    if (!TextUtils.isEmpty(simOperatorNumeric)) {
                        TelephonyManager.from(mContext).setSimOperatorNumericForPhone(mPhoneId,
                                simOperatorNumeric);
                    }
                }
                updateCurrentCarrierInProvider();
            }
        }

    }

    @Override
    public SIMRecords getSIMRecords() {
        return mSimRecords;
    }

    private void processIccRecordEvents(int eventCode) {
        switch (eventCode) {
            case IccRecords.EVENT_CFI:
                logi("processIccRecordEvents: EVENT_CFI");
                notifyCallForwardingIndicator();
                break;
        }
    }

    /**
     * Sets the "current" field in the telephony provider according to the SIM's operator
     *
     * @return true for success; false otherwise.
     */
    @Override
    public boolean updateCurrentCarrierInProvider() {
        long currentDds = SubscriptionManager.getDefaultDataSubscriptionId();
        String operatorNumeric = getOperatorNumeric();

        logd("updateCurrentCarrierInProvider: mSubId = " + getSubId()
                + " currentDds = " + currentDds + " operatorNumeric = " + operatorNumeric);

        if (!TextUtils.isEmpty(operatorNumeric) && (getSubId() == currentDds)) {
            try {
                Uri uri = Uri.withAppendedPath(Telephony.Carriers.CONTENT_URI, "current");
                ContentValues map = new ContentValues();
                map.put(Telephony.Carriers.NUMERIC, operatorNumeric);
                mContext.getContentResolver().insert(uri, map);
                return true;
            } catch (SQLException e) {
                Rlog.e(LOG_TAG, "Can't store current operator", e);
            }
        }
        return false;
    }

    //CDMA
    /**
     * Sets the "current" field in the telephony provider according to the
     * build-time operator numeric property
     *
     * @return true for success; false otherwise.
     */
    private boolean updateCurrentCarrierInProvider(String operatorNumeric) {
        if (isPhoneTypeCdma()
                || (isPhoneTypeCdmaLte() && mUiccController.getUiccCardApplication(mPhoneId,
                        UiccController.APP_FAM_3GPP) == null)) {
            logd("CDMAPhone: updateCurrentCarrierInProvider called");
            if (!TextUtils.isEmpty(operatorNumeric)) {
                try {
                    Uri uri = Uri.withAppendedPath(Telephony.Carriers.CONTENT_URI, "current");
                    ContentValues map = new ContentValues();
                    map.put(Telephony.Carriers.NUMERIC, operatorNumeric);
                    logd("updateCurrentCarrierInProvider from system: numeric=" + operatorNumeric);
                    getContext().getContentResolver().insert(uri, map);

                    // Updates MCC MNC device configuration information
                    logd("update mccmnc=" + operatorNumeric);
                    MccTable.updateMccMncConfiguration(mContext, operatorNumeric);

                    return true;
                } catch (SQLException e) {
                    Rlog.e(LOG_TAG, "Can't store current operator", e);
                }
            }
            return false;
        } else { // isPhoneTypeCdmaLte()
            if (DBG) logd("updateCurrentCarrierInProvider not updated X retVal=" + true);
            return true;
        }
    }

    private void handleCfuQueryResult(CallForwardInfo[] infos) {
        if (infos == null || infos.length == 0) {
            // Assume the default is not active
            // Set unconditional CFF in SIM to false
            setVoiceCallForwardingFlag(1, false, null);
        } else {
            for (int i = 0, s = infos.length; i < s; i++) {
                if ((infos[i].serviceClass & SERVICE_CLASS_VOICE) != 0) {
                    setVoiceCallForwardingFlag(1, (infos[i].status == 1),
                        infos[i].number);
                    // should only have the one
                    break;
                }
            }
        }
    }

    /**
     * Retrieves the IccPhoneBookInterfaceManager of the GsmCdmaPhone
     */
    @Override
    public IccPhoneBookInterfaceManager getIccPhoneBookInterfaceManager(){
        return mIccPhoneBookIntManager;
    }

    /**
     * Activate or deactivate cell broadcast SMS.
     *
     * @param activate 0 = activate, 1 = deactivate
     * @param response Callback message is empty on completion
     */
    @Override
    public void activateCellBroadcastSms(int activate, Message response) {
        loge("[GsmCdmaPhone] activateCellBroadcastSms() is obsolete; use SmsManager");
        response.sendToTarget();
    }

    /**
     * Query the current configuration of cdma cell broadcast SMS.
     *
     * @param response Callback message is empty on completion
     */
    @Override
    public void getCellBroadcastSmsConfig(Message response) {
        loge("[GsmCdmaPhone] getCellBroadcastSmsConfig() is obsolete; use SmsManager");
        response.sendToTarget();
    }

    /**
     * Configure cdma cell broadcast SMS.
     *
     * @param response Callback message is empty on completion
     */
    @Override
    public void setCellBroadcastSmsConfig(int[] configValuesArray, Message response) {
        loge("[GsmCdmaPhone] setCellBroadcastSmsConfig() is obsolete; use SmsManager");
        response.sendToTarget();
    }

    /**
     * Returns true if OTA Service Provisioning needs to be performed.
     */
    @Override
    public boolean needsOtaServiceProvisioning() {
        if (isPhoneTypeGsm()) {
            return false;
        } else {
            return mSST.getOtasp() != TelephonyManager.OTASP_NOT_NEEDED;
        }
    }

    @Override
    public boolean isCspPlmnEnabled() {
        IccRecords r = mIccRecords.get();
        return (r != null) ? r.isCspPlmnEnabled() : false;
    }

    /**
     * Whether manual select is now allowed and we should set
     * to auto network select mode.
     */
    public boolean shouldForceAutoNetworkSelect() {

        int nwMode = Phone.PREFERRED_NT_MODE;
        int subId = getSubId();

        // If it's invalid subId, we shouldn't force to auto network select mode.
        if (!SubscriptionManager.isValidSubscriptionId(subId)) {
            return false;
        }

        nwMode = android.provider.Settings.Global.getInt(mContext.getContentResolver(),
                    android.provider.Settings.Global.PREFERRED_NETWORK_MODE + subId, nwMode);

        logd("shouldForceAutoNetworkSelect in mode = " + nwMode);
        /*
         *  For multimode targets in global mode manual network
         *  selection is disallowed. So we should force auto select mode.
         */
        if (isManualSelProhibitedInGlobalMode()
                && ((nwMode == TelephonyManager.NETWORK_MODE_LTE_CDMA_EVDO_GSM_WCDMA)
                        || (nwMode == TelephonyManager.NETWORK_MODE_GLOBAL)) ){
            logd("Should force auto network select mode = " + nwMode);
            return true;
        } else {
            logd("Should not force auto network select mode = " + nwMode);
        }

        /*
         *  Single mode phone with - GSM network modes/global mode
         *  LTE only for 3GPP
         *  LTE centric + 3GPP Legacy
         *  Note: the actual enabling/disabling manual selection for these
         *  cases will be controlled by csp
         */
        return false;
    }

    @UnsupportedAppUsage
    private boolean isManualSelProhibitedInGlobalMode() {
        boolean isProhibited = false;
        final String configString = getContext().getResources().getString(com.android.internal
                .R.string.prohibit_manual_network_selection_in_gobal_mode);

        if (!TextUtils.isEmpty(configString)) {
            String[] configArray = configString.split(";");

            if (configArray != null &&
                    ((configArray.length == 1 && configArray[0].equalsIgnoreCase("true")) ||
                        (configArray.length == 2 && !TextUtils.isEmpty(configArray[1]) &&
                            configArray[0].equalsIgnoreCase("true") &&
                            isMatchGid(configArray[1])))) {
                            isProhibited = true;
            }
        }
        logd("isManualNetSelAllowedInGlobal in current carrier is " + isProhibited);
        return isProhibited;
    }

    private void registerForIccRecordEvents() {
        IccRecords r = mIccRecords.get();
        if (r == null) {
            return;
        }
        if (isPhoneTypeGsm()) {
            r.registerForNetworkSelectionModeAutomatic(
                    this, EVENT_SET_NETWORK_AUTOMATIC, null);
            r.registerForRecordsEvents(this, EVENT_ICC_RECORD_EVENTS, null);
            r.registerForRecordsLoaded(this, EVENT_SIM_RECORDS_LOADED, null);
        } else {
            r.registerForRecordsLoaded(this, EVENT_RUIM_RECORDS_LOADED, null);
            if (isPhoneTypeCdmaLte()) {
                // notify simRecordsLoaded registrants for cdmaLte phone
                r.registerForRecordsLoaded(this, EVENT_SIM_RECORDS_LOADED, null);
            }
        }
    }

    private void unregisterForIccRecordEvents() {
        IccRecords r = mIccRecords.get();
        if (r == null) {
            return;
        }
        r.unregisterForNetworkSelectionModeAutomatic(this);
        r.unregisterForRecordsEvents(this);
        r.unregisterForRecordsLoaded(this);
    }

    @UnsupportedAppUsage
    @Override
    public void exitEmergencyCallbackMode() {
    }

    public void notifyEmergencyCallRegistrants(boolean started) {
        mEmergencyCallToggledRegistrants.notifyResult(started ? 1 : 0);
    }

    //CDMA
    private static final String IS683A_FEATURE_CODE = "*228";
    private static final int IS683A_FEATURE_CODE_NUM_DIGITS = 4;
    private static final int IS683A_SYS_SEL_CODE_NUM_DIGITS = 2;
    private static final int IS683A_SYS_SEL_CODE_OFFSET = 4;

    private static final int IS683_CONST_800MHZ_A_BAND = 0;
    private static final int IS683_CONST_800MHZ_B_BAND = 1;
    private static final int IS683_CONST_1900MHZ_A_BLOCK = 2;
    private static final int IS683_CONST_1900MHZ_B_BLOCK = 3;
    private static final int IS683_CONST_1900MHZ_C_BLOCK = 4;
    private static final int IS683_CONST_1900MHZ_D_BLOCK = 5;
    private static final int IS683_CONST_1900MHZ_E_BLOCK = 6;
    private static final int IS683_CONST_1900MHZ_F_BLOCK = 7;
    private static final int INVALID_SYSTEM_SELECTION_CODE = -1;

    // Define the pattern/format for carrier specified OTASP number schema.
    // It separates by comma and/or whitespace.
    private static Pattern pOtaSpNumSchema = Pattern.compile("[,\\s]+");

    //CDMA
    private static boolean isIs683OtaSpDialStr(String dialStr) {
        int sysSelCodeInt;
        boolean isOtaspDialString = false;
        int dialStrLen = dialStr.length();

        if (dialStrLen == IS683A_FEATURE_CODE_NUM_DIGITS) {
            if (dialStr.equals(IS683A_FEATURE_CODE)) {
                isOtaspDialString = true;
            }
        } else {
            sysSelCodeInt = extractSelCodeFromOtaSpNum(dialStr);
            switch (sysSelCodeInt) {
                case IS683_CONST_800MHZ_A_BAND:
                case IS683_CONST_800MHZ_B_BAND:
                case IS683_CONST_1900MHZ_A_BLOCK:
                case IS683_CONST_1900MHZ_B_BLOCK:
                case IS683_CONST_1900MHZ_C_BLOCK:
                case IS683_CONST_1900MHZ_D_BLOCK:
                case IS683_CONST_1900MHZ_E_BLOCK:
                case IS683_CONST_1900MHZ_F_BLOCK:
                    isOtaspDialString = true;
                    break;
                default:
                    break;
            }
        }
        return isOtaspDialString;
    }

    //CDMA
    /**
     * This function extracts the system selection code from the dial string.
     */
    private static int extractSelCodeFromOtaSpNum(String dialStr) {
        int dialStrLen = dialStr.length();
        int sysSelCodeInt = INVALID_SYSTEM_SELECTION_CODE;

        if ((dialStr.regionMatches(0, IS683A_FEATURE_CODE,
                0, IS683A_FEATURE_CODE_NUM_DIGITS)) &&
                (dialStrLen >= (IS683A_FEATURE_CODE_NUM_DIGITS +
                        IS683A_SYS_SEL_CODE_NUM_DIGITS))) {
            // Since we checked the condition above, the system selection code
            // extracted from dialStr will not cause any exception
            sysSelCodeInt = Integer.parseInt (
                    dialStr.substring (IS683A_FEATURE_CODE_NUM_DIGITS,
                            IS683A_FEATURE_CODE_NUM_DIGITS + IS683A_SYS_SEL_CODE_NUM_DIGITS));
        }
        if (DBG) Rlog.d(LOG_TAG, "extractSelCodeFromOtaSpNum " + sysSelCodeInt);
        return sysSelCodeInt;
    }

    //CDMA
    /**
     * This function checks if the system selection code extracted from
     * the dial string "sysSelCodeInt' is the system selection code specified
     * in the carrier ota sp number schema "sch".
     */
    private static boolean checkOtaSpNumBasedOnSysSelCode(int sysSelCodeInt, String sch[]) {
        boolean isOtaSpNum = false;
        try {
            // Get how many number of system selection code ranges
            int selRc = Integer.parseInt(sch[1]);
            for (int i = 0; i < selRc; i++) {
                if (!TextUtils.isEmpty(sch[i+2]) && !TextUtils.isEmpty(sch[i+3])) {
                    int selMin = Integer.parseInt(sch[i+2]);
                    int selMax = Integer.parseInt(sch[i+3]);
                    // Check if the selection code extracted from the dial string falls
                    // within any of the range pairs specified in the schema.
                    if ((sysSelCodeInt >= selMin) && (sysSelCodeInt <= selMax)) {
                        isOtaSpNum = true;
                        break;
                    }
                }
            }
        } catch (NumberFormatException ex) {
            // If the carrier ota sp number schema is not correct, we still allow dial
            // and only log the error:
            Rlog.e(LOG_TAG, "checkOtaSpNumBasedOnSysSelCode, error", ex);
        }
        return isOtaSpNum;
    }

    //CDMA
    /**
     * The following function checks if a dial string is a carrier specified
     * OTASP number or not by checking against the OTASP number schema stored
     * in PROPERTY_OTASP_NUM_SCHEMA.
     *
     * Currently, there are 2 schemas for carriers to specify the OTASP number:
     * 1) Use system selection code:
     *    The schema is:
     *    SELC,the # of code pairs,min1,max1,min2,max2,...
     *    e.g "SELC,3,10,20,30,40,60,70" indicates that there are 3 pairs of
     *    selection codes, and they are {10,20}, {30,40} and {60,70} respectively.
     *
     * 2) Use feature code:
     *    The schema is:
     *    "FC,length of feature code,feature code".
     *     e.g "FC,2,*2" indicates that the length of the feature code is 2,
     *     and the code itself is "*2".
     */
    private boolean isCarrierOtaSpNum(String dialStr) {
        boolean isOtaSpNum = false;
        int sysSelCodeInt = extractSelCodeFromOtaSpNum(dialStr);
        if (sysSelCodeInt == INVALID_SYSTEM_SELECTION_CODE) {
            return isOtaSpNum;
        }
        // mCarrierOtaSpNumSchema is retrieved from PROPERTY_OTASP_NUM_SCHEMA:
        if (!TextUtils.isEmpty(mCarrierOtaSpNumSchema)) {
            Matcher m = pOtaSpNumSchema.matcher(mCarrierOtaSpNumSchema);
            if (DBG) {
                Rlog.d(LOG_TAG, "isCarrierOtaSpNum,schema" + mCarrierOtaSpNumSchema);
            }

            if (m.find()) {
                String sch[] = pOtaSpNumSchema.split(mCarrierOtaSpNumSchema);
                // If carrier uses system selection code mechanism
                if (!TextUtils.isEmpty(sch[0]) && sch[0].equals("SELC")) {
                    if (sysSelCodeInt!=INVALID_SYSTEM_SELECTION_CODE) {
                        isOtaSpNum=checkOtaSpNumBasedOnSysSelCode(sysSelCodeInt,sch);
                    } else {
                        if (DBG) {
                            Rlog.d(LOG_TAG, "isCarrierOtaSpNum,sysSelCodeInt is invalid");
                        }
                    }
                } else if (!TextUtils.isEmpty(sch[0]) && sch[0].equals("FC")) {
                    int fcLen =  Integer.parseInt(sch[1]);
                    String fc = sch[2];
                    if (dialStr.regionMatches(0,fc,0,fcLen)) {
                        isOtaSpNum = true;
                    } else {
                        if (DBG) Rlog.d(LOG_TAG, "isCarrierOtaSpNum,not otasp number");
                    }
                } else {
                    if (DBG) {
                        Rlog.d(LOG_TAG, "isCarrierOtaSpNum,ota schema not supported" + sch[0]);
                    }
                }
            } else {
                if (DBG) {
                    Rlog.d(LOG_TAG, "isCarrierOtaSpNum,ota schema pattern not right" +
                            mCarrierOtaSpNumSchema);
                }
            }
        } else {
            if (DBG) Rlog.d(LOG_TAG, "isCarrierOtaSpNum,ota schema pattern empty");
        }
        return isOtaSpNum;
    }

    /**
     * isOTASPNumber: checks a given number against the IS-683A OTASP dial string and carrier
     * OTASP dial string.
     *
     * @param dialStr the number to look up.
     * @return true if the number is in IS-683A OTASP dial string or carrier OTASP dial string
     */
    @Override
    public  boolean isOtaSpNumber(String dialStr) {
        if (isPhoneTypeGsm()) {
            return super.isOtaSpNumber(dialStr);
        } else {
            boolean isOtaSpNum = false;
            String dialableStr = PhoneNumberUtils.extractNetworkPortionAlt(dialStr);
            if (dialableStr != null) {
                isOtaSpNum = isIs683OtaSpDialStr(dialableStr);
                if (isOtaSpNum == false) {
                    isOtaSpNum = isCarrierOtaSpNum(dialableStr);
                }
            }
            if (DBG) Rlog.d(LOG_TAG, "isOtaSpNumber " + isOtaSpNum);
            return isOtaSpNum;
        }
    }

    @Override
    public int getOtasp() {
        return mSST.getOtasp();
    }

    @Override
    public int getCdmaEriIconIndex() {
        if (isPhoneTypeGsm()) {
            return super.getCdmaEriIconIndex();
        } else {
            return getServiceState().getCdmaEriIconIndex();
        }
    }

    /**
     * Returns the CDMA ERI icon mode,
     * 0 - ON
     * 1 - FLASHING
     */
    @Override
    public int getCdmaEriIconMode() {
        if (isPhoneTypeGsm()) {
            return super.getCdmaEriIconMode();
        } else {
            return getServiceState().getCdmaEriIconMode();
        }
    }

    /**
     * Returns the CDMA ERI text,
     */
    @UnsupportedAppUsage
    @Override
    public String getCdmaEriText() {
        if (isPhoneTypeGsm()) {
            return super.getCdmaEriText();
        } else {
            int roamInd = getServiceState().getCdmaRoamingIndicator();
            int defRoamInd = getServiceState().getCdmaDefaultRoamingIndicator();
            return mSST.getCdmaEriText(roamInd, defRoamInd);
        }
    }

    // Return true if either CSIM or RUIM app is present
    @Override
    public boolean isCdmaSubscriptionAppPresent() {
        UiccCardApplication cdmaApplication =
                mUiccController.getUiccCardApplication(mPhoneId, UiccController.APP_FAM_3GPP2);
        return cdmaApplication != null && (cdmaApplication.getType() == AppType.APPTYPE_CSIM ||
                cdmaApplication.getType() == AppType.APPTYPE_RUIM);
    }

    protected void phoneObjectUpdater(int newVoiceRadioTech) {
        logd("phoneObjectUpdater: newVoiceRadioTech=" + newVoiceRadioTech);

        // Check for a voice over LTE/NR replacement
        if (ServiceState.isPsOnlyTech(newVoiceRadioTech)
                || (newVoiceRadioTech == ServiceState.RIL_RADIO_TECHNOLOGY_UNKNOWN)) {
            CarrierConfigManager configMgr = (CarrierConfigManager)
                    getContext().getSystemService(Context.CARRIER_CONFIG_SERVICE);
            PersistableBundle b = configMgr.getConfigForSubId(getSubId());
            if (b != null) {
                int volteReplacementRat =
                        b.getInt(CarrierConfigManager.KEY_VOLTE_REPLACEMENT_RAT_INT);
                logd("phoneObjectUpdater: volteReplacementRat=" + volteReplacementRat);
                if (volteReplacementRat != ServiceState.RIL_RADIO_TECHNOLOGY_UNKNOWN &&
                           //In cdma case, replace rat only if csim or ruim app present
                           (ServiceState.isGsm(volteReplacementRat) ||
                           isCdmaSubscriptionAppPresent())) {
                    newVoiceRadioTech = volteReplacementRat;
                }
            } else {
                loge("phoneObjectUpdater: didn't get volteReplacementRat from carrier config");
            }
        }

        if(mRilVersion == 6 && getLteOnCdmaMode() == PhoneConstants.LTE_ON_CDMA_TRUE) {
            /*
             * On v6 RIL, when LTE_ON_CDMA is TRUE, always create CDMALTEPhone
             * irrespective of the voice radio tech reported.
             */
            if (getPhoneType() == PhoneConstants.PHONE_TYPE_CDMA) {
                logd("phoneObjectUpdater: LTE ON CDMA property is set. Use CDMA Phone" +
                        " newVoiceRadioTech=" + newVoiceRadioTech +
                        " mActivePhone=" + getPhoneName());
                return;
            } else {
                logd("phoneObjectUpdater: LTE ON CDMA property is set. Switch to CDMALTEPhone" +
                        " newVoiceRadioTech=" + newVoiceRadioTech +
                        " mActivePhone=" + getPhoneName());
                newVoiceRadioTech = ServiceState.RIL_RADIO_TECHNOLOGY_1xRTT;
            }
        } else {

            // If the device is shutting down, then there is no need to switch to the new phone
            // which might send unnecessary attach request to the modem.
            if (isShuttingDown()) {
                logd("Device is shutting down. No need to switch phone now.");
                return;
            }

            boolean matchCdma = ServiceState.isCdma(newVoiceRadioTech);
            boolean matchGsm = ServiceState.isGsm(newVoiceRadioTech);
            if ((matchCdma && getPhoneType() == PhoneConstants.PHONE_TYPE_CDMA) ||
                    (matchGsm && getPhoneType() == PhoneConstants.PHONE_TYPE_GSM)) {
                // Nothing changed. Keep phone as it is.
                logd("phoneObjectUpdater: No change ignore," +
                        " newVoiceRadioTech=" + newVoiceRadioTech +
                        " mActivePhone=" + getPhoneName());
                return;
            }
            if (!matchCdma && !matchGsm) {
                loge("phoneObjectUpdater: newVoiceRadioTech=" + newVoiceRadioTech +
                        " doesn't match either CDMA or GSM - error! No phone change");
                return;
            }
        }

        if (newVoiceRadioTech == ServiceState.RIL_RADIO_TECHNOLOGY_UNKNOWN) {
            // We need some voice phone object to be active always, so never
            // delete the phone without anything to replace it with!
            logd("phoneObjectUpdater: Unknown rat ignore, "
                    + " newVoiceRadioTech=Unknown. mActivePhone=" + getPhoneName());
            return;
        }

        boolean oldPowerState = false; // old power state to off
        if (mResetModemOnRadioTechnologyChange) {
            if (mCi.getRadioState() == TelephonyManager.RADIO_POWER_ON) {
                oldPowerState = true;
                logd("phoneObjectUpdater: Setting Radio Power to Off");
                mCi.setRadioPower(false, null);
            }
        }

        switchVoiceRadioTech(newVoiceRadioTech);

        if (mResetModemOnRadioTechnologyChange && oldPowerState) { // restore power state
            logd("phoneObjectUpdater: Resetting Radio");
            mCi.setRadioPower(oldPowerState, null);
        }

        // update voice radio tech in UiccProfile
        UiccProfile uiccProfile = getUiccProfile();
        if (uiccProfile != null) {
            uiccProfile.setVoiceRadioTech(newVoiceRadioTech);
        }

        // Send an Intent to the PhoneApp that we had a radio technology change
        Intent intent = new Intent(TelephonyIntents.ACTION_RADIO_TECHNOLOGY_CHANGED);
        intent.putExtra(PhoneConstants.PHONE_NAME_KEY, getPhoneName());
        SubscriptionManager.putPhoneIdAndSubIdExtra(intent, mPhoneId);
        mContext.sendStickyBroadcastAsUser(intent, UserHandle.ALL);
    }

    private void switchVoiceRadioTech(int newVoiceRadioTech) {

        String outgoingPhoneName = getPhoneName();

        logd("Switching Voice Phone : " + outgoingPhoneName + " >>> "
                + (ServiceState.isGsm(newVoiceRadioTech) ? "GSM" : "CDMA"));

        if (ServiceState.isCdma(newVoiceRadioTech)) {
            UiccCardApplication cdmaApplication =
                    mUiccController.getUiccCardApplication(mPhoneId, UiccController.APP_FAM_3GPP2);
            if (cdmaApplication != null && cdmaApplication.getType() == AppType.APPTYPE_RUIM) {
                switchPhoneType(PhoneConstants.PHONE_TYPE_CDMA);
            } else {
                switchPhoneType(PhoneConstants.PHONE_TYPE_CDMA_LTE);
            }
        } else if (ServiceState.isGsm(newVoiceRadioTech)) {
            switchPhoneType(PhoneConstants.PHONE_TYPE_GSM);
        } else {
            loge("deleteAndCreatePhone: newVoiceRadioTech=" + newVoiceRadioTech +
                    " is not CDMA or GSM (error) - aborting!");
            return;
        }
    }

    @Override
    public void setSignalStrengthReportingCriteria(
            int signalStrengthMeasure, int[] thresholds, int ran, boolean isEnabled) {
        mCi.setSignalStrengthReportingCriteria(new SignalThresholdInfo(signalStrengthMeasure,
                REPORTING_HYSTERESIS_MILLIS, REPORTING_HYSTERESIS_DB, thresholds, isEnabled),
                ran, null);
    }

    @Override
    public void setLinkCapacityReportingCriteria(int[] dlThresholds, int[] ulThresholds, int ran) {
        mCi.setLinkCapacityReportingCriteria(REPORTING_HYSTERESIS_MILLIS, REPORTING_HYSTERESIS_KBPS,
                REPORTING_HYSTERESIS_KBPS, dlThresholds, ulThresholds, ran, null);
    }

    @Override
    public IccSmsInterfaceManager getIccSmsInterfaceManager(){
        return mIccSmsInterfaceManager;
    }

    @Override
    public void updatePhoneObject(int voiceRadioTech) {
        logd("updatePhoneObject: radioTechnology=" + voiceRadioTech);
        sendMessage(obtainMessage(EVENT_UPDATE_PHONE_OBJECT, voiceRadioTech, 0, null));
    }

    @Override
    public void setImsRegistrationState(boolean registered) {
        mSST.setImsRegistrationState(registered);
    }

    @Override
    public boolean getIccRecordsLoaded() {
        UiccProfile uiccProfile = getUiccProfile();
        return uiccProfile != null && uiccProfile.getIccRecordsLoaded();
    }

    @Override
    public IccCard getIccCard() {
        // This function doesn't return null for backwards compatability purposes.
        // To differentiate between cases where SIM is absent vs. unknown we return a placeholder
        // IccCard with the sim state set.
        IccCard card = getUiccProfile();
        if (card != null) {
            return card;
        } else {
            UiccSlot slot = mUiccController.getUiccSlotForPhone(mPhoneId);
            if (slot == null || slot.isStateUnknown()) {
                return new IccCard(IccCardConstants.State.UNKNOWN);
            } else {
                return new IccCard(IccCardConstants.State.ABSENT);
            }
        }
    }

    private UiccProfile getUiccProfile() {
        return UiccController.getInstance().getUiccProfileForPhone(mPhoneId);
    }

    @Override
    public void dump(FileDescriptor fd, PrintWriter pw, String[] args) {
        pw.println("GsmCdmaPhone extends:");
        super.dump(fd, pw, args);
        pw.println(" mPrecisePhoneType=" + mPrecisePhoneType);
        pw.println(" mSimRecords=" + mSimRecords);
        pw.println(" mIsimUiccRecords=" + mIsimUiccRecords);
        pw.println(" mCT=" + mCT);
        pw.println(" mSST=" + mSST);
        pw.println(" mPendingMMIs=" + mPendingMMIs);
        pw.println(" mIccPhoneBookIntManager=" + mIccPhoneBookIntManager);
        pw.println(" mImei=" + pii(mImei));
        pw.println(" mImeiSv=" + pii(mImeiSv));
        pw.println(" mVmNumber=" + pii(mVmNumber));
        pw.println(" mCdmaSSM=" + mCdmaSSM);
        pw.println(" mCdmaSubscriptionSource=" + mCdmaSubscriptionSource);
        pw.println(" mWakeLock=" + mWakeLock);
        pw.println(" isInEcm()=" + isInEcm());
        pw.println(" mEsn=" + pii(mEsn));
        pw.println(" mMeid=" + pii(mMeid));
        pw.println(" mCarrierOtaSpNumSchema=" + mCarrierOtaSpNumSchema);
        if (!isPhoneTypeGsm()) {
            pw.println(" getCdmaEriIconIndex()=" + getCdmaEriIconIndex());
            pw.println(" getCdmaEriIconMode()=" + getCdmaEriIconMode());
            pw.println(" getCdmaEriText()=" + getCdmaEriText());
            pw.println(" isMinInfoReady()=" + isMinInfoReady());
        }
        pw.println(" isCspPlmnEnabled()=" + isCspPlmnEnabled());
        pw.println(" mManualNetworkSelectionPlmn=" + mManualNetworkSelectionPlmn);
        pw.flush();
    }

    @Override
    public boolean setOperatorBrandOverride(String brand) {
        if (mUiccController == null) {
            return false;
        }

        UiccCard card = mUiccController.getUiccCard(getPhoneId());
        if (card == null) {
            return false;
        }

        boolean status = card.setOperatorBrandOverride(brand);

        // Refresh.
        if (status) {
            TelephonyManager.from(mContext).setSimOperatorNameForPhone(
                    getPhoneId(), mSST.getServiceProviderName());
            // TODO: check if pollState is need when set operator brand override.
            mSST.pollState();
        }
        return status;
    }

    /**
     * This allows a short number to be remapped to a test emergency number for testing how the
     * frameworks handles Emergency Callback Mode without actually calling an emergency number.
     *
     * This is not a full test and is not a substitute for testing real emergency
     * numbers but can be useful.
     *
     * To use this feature, first set a test emergency number using
     * adb shell cmd phone emergency-number-test-mode -a 1-555-555-1212
     *
     * and then set the system property ril.test.emergencynumber to a pair of
     * numbers separated by a colon. If the first number matches the number parameter
     * this routine returns the second number. Example:
     *
     * ril.test.emergencynumber=411:1-555-555-1212
     *
     * To test Dial 411 take call then hang up on MO device to enter ECM.
     *
     * @param dialString to test if it should be remapped
     * @return the same number or the remapped number.
     */
    private String checkForTestEmergencyNumber(String dialString) {
        String testEn = SystemProperties.get("ril.test.emergencynumber");
        if (!TextUtils.isEmpty(testEn)) {
            String[] values = testEn.split(":");
            logd("checkForTestEmergencyNumber: values.length=" + values.length);
            if (values.length == 2) {
                if (values[0].equals(PhoneNumberUtils.stripSeparators(dialString))) {
                    logd("checkForTestEmergencyNumber: remap " + dialString + " to " + values[1]);
                    dialString = values[1];
                }
            }
        }
        return dialString;
    }

    @Override
    @NonNull
    public String getOperatorNumeric() {
        String operatorNumeric = null;
        if (isPhoneTypeGsm()) {
            IccRecords r = mIccRecords.get();
            if (r != null) {
                operatorNumeric = r.getOperatorNumeric();
            }
        } else { //isPhoneTypeCdmaLte()
            IccRecords curIccRecords = null;
            if (mCdmaSubscriptionSource == CDMA_SUBSCRIPTION_NV) {
                operatorNumeric = SystemProperties.get("ro.cdma.home.operator.numeric");
            } else if (mCdmaSubscriptionSource == CDMA_SUBSCRIPTION_RUIM_SIM) {
                UiccCardApplication uiccCardApplication = mUiccApplication.get();
                if (uiccCardApplication != null
                        && uiccCardApplication.getType() == AppType.APPTYPE_RUIM) {
                    logd("Legacy RUIM app present");
                    curIccRecords = mIccRecords.get();
                } else {
                    // Use sim-records for SimApp, USimApp, CSimApp and ISimApp.
                    curIccRecords = mSimRecords;
                }
                if (curIccRecords != null && curIccRecords == mSimRecords) {
                    operatorNumeric = curIccRecords.getOperatorNumeric();
                } else {
                    curIccRecords = mIccRecords.get();
                    if (curIccRecords != null && (curIccRecords instanceof RuimRecords)) {
                        RuimRecords csim = (RuimRecords) curIccRecords;
                        operatorNumeric = csim.getRUIMOperatorNumeric();
                    }
                }
            }
            if (operatorNumeric == null) {
                loge("getOperatorNumeric: Cannot retrieve operatorNumeric:"
                        + " mCdmaSubscriptionSource = " + mCdmaSubscriptionSource +
                        " mIccRecords = " + ((curIccRecords != null) ?
                        curIccRecords.getRecordsLoaded() : null));
            }

            logd("getOperatorNumeric: mCdmaSubscriptionSource = " + mCdmaSubscriptionSource
                    + " operatorNumeric = " + operatorNumeric);

        }
        return TextUtils.emptyIfNull(operatorNumeric);
    }

    /**
     * @return The country ISO for the subscription associated with this phone.
     */
    public String getCountryIso() {
        int subId = getSubId();
        SubscriptionInfo subInfo = SubscriptionManager.from(getContext())
                .getActiveSubscriptionInfo(subId);
        if (subInfo == null || TextUtils.isEmpty(subInfo.getCountryIso())) {
            return null;
        }
        final String country = subInfo.getCountryIso();
        if (country == null) {
            return null;
        }
        return country.toUpperCase();
    }

    private static final int[] VOICE_PS_CALL_RADIO_TECHNOLOGY = {
            ServiceState.RIL_RADIO_TECHNOLOGY_LTE,
            ServiceState.RIL_RADIO_TECHNOLOGY_LTE_CA,
            ServiceState.RIL_RADIO_TECHNOLOGY_IWLAN,
            ServiceState.RIL_RADIO_TECHNOLOGY_NR
    };

    /**
     * Calculates current RIL voice radio technology for CS calls.
     *
     * This function should only be used in {@link com.android.internal.telephony.GsmCdmaConnection}
     * to indicate current CS call radio technology.
     *
     * @return the RIL voice radio technology used for CS calls,
     *         see {@code RIL_RADIO_TECHNOLOGY_*} in {@link android.telephony.ServiceState}.
     */
    public @RilRadioTechnology int getCsCallRadioTech() {
        int calcVrat = ServiceState.RIL_RADIO_TECHNOLOGY_UNKNOWN;
        if (mSST != null) {
            calcVrat = getCsCallRadioTech(mSST.mSS.getState(),
                    mSST.mSS.getRilVoiceRadioTechnology());
        }

        return calcVrat;
    }

    /**
     * Calculates current RIL voice radio technology for CS calls based on current voice
     * registration state and technology.
     *
     * Mark current RIL voice radio technology as unknow when any of below condtion is met:
     *  1) Current RIL voice registration state is not in-service.
     *  2) Current RIL voice radio technology is PS call technology, which means CSFB will
     *     happen later after call connection is established.
     *     It is inappropriate to notify upper layer the PS call technology while current call
     *     is CS call, so before CSFB happens, mark voice radio technology as unknow.
     *     After CSFB happens, {@link #onVoiceRegStateOrRatChanged} will update voice call radio
     *     technology with correct value.
     *
     * @param vrs the voice registration state
     * @param vrat the RIL voice radio technology
     *
     * @return the RIL voice radio technology used for CS calls,
     *         see {@code RIL_RADIO_TECHNOLOGY_*} in {@link android.telephony.ServiceState}.
     */
    private @RilRadioTechnology int getCsCallRadioTech(int vrs, int vrat) {
        logd("getCsCallRadioTech, current vrs=" + vrs + ", vrat=" + vrat);
        int calcVrat = vrat;
        if (vrs != ServiceState.STATE_IN_SERVICE
                || ArrayUtils.contains(VOICE_PS_CALL_RADIO_TECHNOLOGY, vrat)) {
            calcVrat = ServiceState.RIL_RADIO_TECHNOLOGY_UNKNOWN;
        }

        logd("getCsCallRadioTech, result calcVrat=" + calcVrat);
        return calcVrat;
    }

    /**
     * Handler of RIL Voice Radio Technology changed event.
     */
    private void onVoiceRegStateOrRatChanged(int vrs, int vrat) {
        logd("onVoiceRegStateOrRatChanged");
        mCT.dispatchCsCallRadioTech(getCsCallRadioTech(vrs, vrat));
    }

    @Override
    public void registerForVolteSilentRedial(Handler h, int what, Object obj) {
        mVolteSilentRedialRegistrants.addUnique(h, what, obj);
    }

    @Override
    public void unregisterForVolteSilentRedial(Handler h) {
        mVolteSilentRedialRegistrants.remove(h);
    }

    public void notifyVolteSilentRedial(String dialString, int causeCode) {
        logd("notifyVolteSilentRedial: dialString=" + dialString + " causeCode=" + causeCode);
        AsyncResult ar = new AsyncResult(null,
                new SilentRedialParam(dialString, causeCode, mDialArgs), null);
        mVolteSilentRedialRegistrants.notifyRegistrants(ar);
    }

    /**
     * Sets the SIM voice message waiting indicator records.
     * @param line GSM Subscriber Profile Number, one-based. Only '1' is supported
     * @param countWaiting The number of messages waiting, if known. Use
     *                     -1 to indicate that an unknown number of
     *                      messages are waiting
     */
    @Override
    public void setVoiceMessageWaiting(int line, int countWaiting) {
        if (isPhoneTypeGsm()) {
            IccRecords r = mIccRecords.get();
            if (r != null) {
                r.setVoiceMessageWaiting(line, countWaiting);
            } else {
                logd("SIM Records not found, MWI not updated");
            }
        } else {
            setVoiceMessageCount(countWaiting);
        }
    }

    private CallForwardInfo[] makeEmptyCallForward() {
        CallForwardInfo infos[] = new CallForwardInfo[1];

        infos[0] = new CallForwardInfo();
        infos[0].status = CommandsInterface.SS_STATUS_UNKNOWN;
        infos[0].reason = 0;
        infos[0].serviceClass = CommandsInterface.SERVICE_CLASS_VOICE;
        infos[0].toa = PhoneNumberUtils.TOA_Unknown;
        infos[0].number = "";
        infos[0].timeSeconds = 0;

        return infos;
    }

    private PhoneAccountHandle subscriptionIdToPhoneAccountHandle(final int subId) {
        final TelecomManager telecomManager = TelecomManager.from(mContext);
        final TelephonyManager telephonyManager = TelephonyManager.from(mContext);
        final Iterator<PhoneAccountHandle> phoneAccounts =
            telecomManager.getCallCapablePhoneAccounts(true).listIterator();

        while (phoneAccounts.hasNext()) {
            final PhoneAccountHandle phoneAccountHandle = phoneAccounts.next();
            final PhoneAccount phoneAccount = telecomManager.getPhoneAccount(phoneAccountHandle);
            if (subId == telephonyManager.getSubIdForPhoneAccount(phoneAccount)) {
                return phoneAccountHandle;
            }
        }

        return null;
    }

    @UnsupportedAppUsage
    private void logd(String s) {
        Rlog.d(LOG_TAG, "[" + mPhoneId + "] " + s);
    }

    private void logi(String s) {
        Rlog.i(LOG_TAG, "[" + mPhoneId + "] " + s);
    }

    @UnsupportedAppUsage
    private void loge(String s) {
        Rlog.e(LOG_TAG, "[" + mPhoneId + "] " + s);
    }

    private static String pii(String s) {
        return Rlog.pii(LOG_TAG, s);
    }

    @Override
    public boolean isUtEnabled() {
        Phone imsPhone = mImsPhone;
        if (imsPhone != null) {
            return imsPhone.isUtEnabled();
        } else {
            logd("isUtEnabled: called for GsmCdma");
            return false;
        }
    }

    public String getDtmfToneDelayKey() {
        return isPhoneTypeGsm() ?
                CarrierConfigManager.KEY_GSM_DTMF_TONE_DELAY_INT :
                CarrierConfigManager.KEY_CDMA_DTMF_TONE_DELAY_INT;
    }

    @VisibleForTesting
    public PowerManager.WakeLock getWakeLock() {
        return mWakeLock;
    }

    public int getLteOnCdmaMode() {
        int currentConfig = TelephonyProperties.lte_on_cdma_device()
                .orElse(PhoneConstants.LTE_ON_CDMA_FALSE);
        int lteOnCdmaModeDynamicValue = currentConfig;

        UiccCardApplication cdmaApplication =
                    mUiccController.getUiccCardApplication(mPhoneId, UiccController.APP_FAM_3GPP2);
        if (cdmaApplication != null && cdmaApplication.getType() == AppType.APPTYPE_RUIM) {
            //Legacy RUIM cards don't support LTE.
            lteOnCdmaModeDynamicValue = RILConstants.LTE_ON_CDMA_FALSE;

            //Override only if static configuration is TRUE.
            if (currentConfig == RILConstants.LTE_ON_CDMA_TRUE) {
                return lteOnCdmaModeDynamicValue;
            }
        }
        return currentConfig;
    }

    private void updateTtyMode(int ttyMode) {
        logi(String.format("updateTtyMode ttyMode=%d", ttyMode));
        setTTYMode(telecomModeToPhoneMode(ttyMode), null);
    }
    private void updateUiTtyMode(int ttyMode) {
        logi(String.format("updateUiTtyMode ttyMode=%d", ttyMode));
        setUiTTYMode(telecomModeToPhoneMode(ttyMode), null);
    }

    /**
     * Given a telecom TTY mode, convert to a Telephony mode equivalent.
     * @param telecomMode Telecom TTY mode.
     * @return Telephony phone TTY mode.
     */
    private static int telecomModeToPhoneMode(int telecomMode) {
        switch (telecomMode) {
            // AT command only has 0 and 1, so mapping VCO
            // and HCO to FULL
            case TelecomManager.TTY_MODE_FULL:
            case TelecomManager.TTY_MODE_VCO:
            case TelecomManager.TTY_MODE_HCO:
                return Phone.TTY_MODE_FULL;
            default:
                return Phone.TTY_MODE_OFF;
        }
    }

    /**
     * Load the current TTY mode in GsmCdmaPhone based on Telecom and UI settings.
     */
    private void loadTtyMode() {
        int ttyMode = TelecomManager.TTY_MODE_OFF;
        TelecomManager telecomManager = mContext.getSystemService(TelecomManager.class);
        if (telecomManager != null) {
            ttyMode = telecomManager.getCurrentTtyMode();
        }
        updateTtyMode(ttyMode);
        //Get preferred TTY mode from settings as UI Tty mode is always user preferred Tty mode.
        ttyMode = Settings.Secure.getInt(mContext.getContentResolver(),
                Settings.Secure.PREFERRED_TTY_MODE, TelecomManager.TTY_MODE_OFF);
        updateUiTtyMode(ttyMode);
    }

    protected void reapplyUiccAppsEnablementIfNeeded(int retries) {
        UiccSlot slot = mUiccController.getUiccSlotForPhone(mPhoneId);

        // If no card is present or we don't have mUiccApplicationsEnabled yet, do nothing.
        if (slot == null || slot.getCardState() != IccCardStatus.CardState.CARDSTATE_PRESENT
                || mUiccApplicationsEnabled == null) {
            return;
        }

        String iccId = slot.getIccId();
        if (iccId == null) return;

        SubscriptionInfo info = SubscriptionController.getInstance().getSubInfoForIccId(
                IccUtils.stripTrailingFs(iccId));

        // If info is null, it could be a new subscription. By default we enable it.
        boolean expectedValue = info == null ? true : info.areUiccApplicationsEnabled();

        // If for any reason current state is different from configured state, re-apply the
        // configured state.
        if (expectedValue != mUiccApplicationsEnabled) {
            mCi.enableUiccApplications(expectedValue, Message.obtain(
                    this, EVENT_REAPPLY_UICC_APPS_ENABLEMENT_DONE,
                    new Pair<Boolean, Integer>(expectedValue, retries)));
        }
    }

    // Enable or disable uicc applications.
    @Override
    public void enableUiccApplications(boolean enable, Message onCompleteMessage) {
        // First check if card is present. Otherwise mUiccApplicationsDisabled doesn't make
        // any sense.
        UiccSlot slot = mUiccController.getUiccSlotForPhone(mPhoneId);
        if (slot == null || slot.getCardState() != IccCardStatus.CardState.CARDSTATE_PRESENT) {
            if (onCompleteMessage != null) {
                AsyncResult.forMessage(onCompleteMessage, null,
                        new IllegalStateException("No SIM card is present"));
                onCompleteMessage.sendToTarget();
            }
            return;
        }

        mCi.enableUiccApplications(enable, onCompleteMessage);
    }

    /**
     * Whether disabling a physical subscription is supported or not.
     */
    @Override
    public boolean canDisablePhysicalSubscription() {
        return mCi.canToggleUiccApplicationsEnablement();
    }

    @Override
    public @NonNull List<String> getEquivalentHomePlmns() {
        if (isPhoneTypeGsm()) {
            IccRecords r = mIccRecords.get();
            if (r != null && r.getEhplmns() != null) {
                return Arrays.asList(r.getEhplmns());
            }
        } else if (isPhoneTypeCdma()) {
            loge("EHPLMN is not available in CDMA");
        }
        return Collections.emptyList();
    }
}<|MERGE_RESOLUTION|>--- conflicted
+++ resolved
@@ -1276,12 +1276,8 @@
                     + possibleEmergencyNumber);
             dialString = possibleEmergencyNumber;
         }
-<<<<<<< HEAD
-        boolean isEmergency = isEmergencyNumber(dialString);
-=======
         TelephonyManager tm = mContext.getSystemService(TelephonyManager.class);
         boolean isEmergency = tm.isEmergencyNumber(dialString);
->>>>>>> ac756e4e
         Phone imsPhone = mImsPhone;
         mDialArgs = dialArgs;
 
@@ -1427,12 +1423,8 @@
         }
 
         Phone imsPhone = mImsPhone;
-<<<<<<< HEAD
-        boolean isEmergency = isEmergencyNumber(dialString);
-=======
         TelephonyManager tm = mContext.getSystemService(TelephonyManager.class);
         boolean isEmergency = tm.isEmergencyNumber(dialString);
->>>>>>> ac756e4e
         boolean shouldConfirmCall =
                         // Using IMS
                         isImsUseEnabled()
