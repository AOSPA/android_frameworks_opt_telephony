/*
 * Copyright (C) 2015 The Android Open Source Project
 *
 * Licensed under the Apache License, Version 2.0 (the "License");
 * you may not use this file except in compliance with the License.
 * You may obtain a copy of the License at
 *
 *      http://www.apache.org/licenses/LICENSE-2.0
 *
 * Unless required by applicable law or agreed to in writing, software
 * distributed under the License is distributed on an "AS IS" BASIS,
 * WITHOUT WARRANTIES OR CONDITIONS OF ANY KIND, either express or implied.
 * See the License for the specific language governing permissions and
 * limitations under the License.
 */

package com.android.internal.telephony;

import static com.android.internal.telephony.CommandException.Error.GENERIC_FAILURE;
import static com.android.internal.telephony.CommandException.Error.SIM_BUSY;
import static com.android.internal.telephony.CommandsInterface.CF_ACTION_DISABLE;
import static com.android.internal.telephony.CommandsInterface.CF_ACTION_ENABLE;
import static com.android.internal.telephony.CommandsInterface.CF_ACTION_ERASURE;
import static com.android.internal.telephony.CommandsInterface.CF_ACTION_REGISTRATION;
import static com.android.internal.telephony.CommandsInterface.CF_REASON_ALL;
import static com.android.internal.telephony.CommandsInterface.CF_REASON_ALL_CONDITIONAL;
import static com.android.internal.telephony.CommandsInterface.CF_REASON_BUSY;
import static com.android.internal.telephony.CommandsInterface.CF_REASON_NOT_REACHABLE;
import static com.android.internal.telephony.CommandsInterface.CF_REASON_NO_REPLY;
import static com.android.internal.telephony.CommandsInterface.CF_REASON_UNCONDITIONAL;
import static com.android.internal.telephony.CommandsInterface.SERVICE_CLASS_VOICE;

import android.annotation.NonNull;
import android.annotation.Nullable;
import android.compat.annotation.UnsupportedAppUsage;
import android.content.BroadcastReceiver;
import android.content.ContentValues;
import android.content.Context;
import android.content.Intent;
import android.content.IntentFilter;
import android.content.SharedPreferences;
import android.database.SQLException;
import android.net.Uri;
import android.os.AsyncResult;
import android.os.Build;
import android.os.Bundle;
import android.os.Handler;
import android.os.HandlerExecutor;
import android.os.Looper;
import android.os.Message;
import android.os.PersistableBundle;
import android.os.PowerManager;
import android.os.Registrant;
import android.os.RegistrantList;
import android.os.ResultReceiver;
import android.os.SystemProperties;
import android.os.UserHandle;
import android.os.WorkSource;
import android.preference.PreferenceManager;
import android.provider.Settings;
import android.provider.Telephony;
import android.sysprop.TelephonyProperties;
import android.telecom.PhoneAccount;
import android.telecom.PhoneAccountHandle;
import android.telecom.TelecomManager;
import android.telecom.VideoProfile;
import android.telephony.AccessNetworkConstants;
import android.telephony.Annotation.RadioPowerState;
import android.telephony.BarringInfo;
import android.telephony.CarrierConfigManager;
import android.telephony.CellIdentity;
import android.telephony.ImsiEncryptionInfo;
import android.telephony.LinkCapacityEstimate;
import android.telephony.NetworkScanRequest;
import android.telephony.PhoneNumberUtils;
import android.telephony.RadioAccessFamily;
import android.telephony.ServiceState;
import android.telephony.ServiceState.RilRadioTechnology;
import android.telephony.SignalThresholdInfo;
import android.telephony.SubscriptionInfo;
import android.telephony.SubscriptionManager;
import android.telephony.TelephonyManager;
import android.telephony.UiccAccessRule;
import android.telephony.UssdResponse;
import android.telephony.data.ApnSetting;
import android.text.TextUtils;
import android.util.Log;
import android.util.Pair;

import com.android.ims.ImsManager;
import com.android.internal.annotations.VisibleForTesting;
import com.android.internal.telephony.cdma.CdmaMmiCode;
import com.android.internal.telephony.cdma.CdmaSubscriptionSourceManager;
import com.android.internal.telephony.data.AccessNetworksManager;
import com.android.internal.telephony.data.DataNetworkController;
import com.android.internal.telephony.data.LinkBandwidthEstimator;
import com.android.internal.telephony.dataconnection.DataEnabledSettings;
import com.android.internal.telephony.dataconnection.DcTracker;
import com.android.internal.telephony.dataconnection.TransportManager;
import com.android.internal.telephony.emergency.EmergencyNumberTracker;
import com.android.internal.telephony.gsm.GsmMmiCode;
import com.android.internal.telephony.gsm.SuppServiceNotification;
import com.android.internal.telephony.imsphone.ImsPhone;
import com.android.internal.telephony.imsphone.ImsPhoneCallTracker;
import com.android.internal.telephony.imsphone.ImsPhoneMmiCode;
import com.android.internal.telephony.metrics.TelephonyMetrics;
import com.android.internal.telephony.metrics.VoiceCallSessionStats;
import com.android.internal.telephony.test.SimulatedRadioControl;
import com.android.internal.telephony.uicc.IccCardApplicationStatus.AppType;
import com.android.internal.telephony.uicc.IccCardStatus;
import com.android.internal.telephony.uicc.IccException;
import com.android.internal.telephony.uicc.IccRecords;
import com.android.internal.telephony.uicc.IccUtils;
import com.android.internal.telephony.uicc.IccVmNotSupportedException;
import com.android.internal.telephony.uicc.IsimRecords;
import com.android.internal.telephony.uicc.IsimUiccRecords;
import com.android.internal.telephony.uicc.RuimRecords;
import com.android.internal.telephony.uicc.SIMRecords;
import com.android.internal.telephony.uicc.UiccCardApplication;
import com.android.internal.telephony.uicc.UiccController;
import com.android.internal.telephony.uicc.UiccPort;
import com.android.internal.telephony.uicc.UiccProfile;
import com.android.internal.telephony.uicc.UiccSlot;
import com.android.internal.telephony.util.ArrayUtils;
import com.android.telephony.Rlog;
import com.android.internal.telephony.util.QtiImsUtils;

import java.io.FileDescriptor;
import java.io.PrintWriter;
import java.util.ArrayList;
import java.util.Arrays;
import java.util.Collections;
import java.util.Iterator;
import java.util.List;
import java.util.function.Consumer;
import java.util.regex.Matcher;
import java.util.regex.Pattern;

/**
 * {@hide}
 */
public class GsmCdmaPhone extends Phone {
    // NOTE that LOG_TAG here is "GsmCdma", which means that log messages
    // from this file will go into the radio log rather than the main
    // log.  (Use "adb logcat -b radio" to see them.)
    public static final String LOG_TAG = "GsmCdmaPhone";
    private static final boolean DBG = true;
    private static final boolean VDBG = false; /* STOPSHIP if true */

    /** Required magnitude change between unsolicited SignalStrength reports. */
    private static final int REPORTING_HYSTERESIS_DB = 2;
    /** Required throughput change between unsolicited LinkCapacityEstimate reports. */
    private static final int REPORTING_HYSTERESIS_KBPS = 50;
    /** Minimum time between unsolicited SignalStrength and LinkCapacityEstimate reports. */
    private static final int REPORTING_HYSTERESIS_MILLIS = 3000;

    //GSM
    // Key used to read/write voice mail number
    private static final String VM_NUMBER = "vm_number_key";
    // Key used to read/write the SIM IMSI used for storing the voice mail
    private static final String VM_SIM_IMSI = "vm_sim_imsi_key";
    /** List of Registrants to receive Supplementary Service Notifications. */
    private RegistrantList mSsnRegistrants = new RegistrantList();

    private static final int IMEI_14_DIGIT = 14;

    //CDMA
    private static final String VM_NUMBER_CDMA = "vm_number_key_cdma";
    private static final String PREFIX_WPS = "*272";
    // WPS prefix when CLIR is being deactivated for the call.
    private static final String PREFIX_WPS_CLIR_DEACTIVATE = "#31#*272";
    // WPS prefix when CLIS is being activated for the call.
    private static final String PREFIX_WPS_CLIR_ACTIVATE = "*31#*272";
    private CdmaSubscriptionSourceManager mCdmaSSM;
    public int mCdmaSubscriptionSource = CdmaSubscriptionSourceManager.SUBSCRIPTION_SOURCE_UNKNOWN;
    private PowerManager.WakeLock mWakeLock;
    // mEcmExitRespRegistrant is informed after the phone has been exited
    @UnsupportedAppUsage
    private Registrant mEcmExitRespRegistrant;
    private String mEsn;
    private String mMeid;
    // string to define how the carrier specifies its own ota sp number
    private String mCarrierOtaSpNumSchema;
    protected Boolean mUiccApplicationsEnabled = null;
    // keeps track of when we have triggered an emergency call due to the ril.test.emergencynumber
    // param being set and we should generate a simulated exit from the modem upon exit of ECbM.
    private boolean mIsTestingEmergencyCallbackMode = false;
    @VisibleForTesting
    public static int ENABLE_UICC_APPS_MAX_RETRIES = 3;
    private static final int REAPPLY_UICC_APPS_SETTING_RETRY_TIME_GAP_IN_MS = 5000;

    public static final String PROPERTY_CDMA_HOME_OPERATOR_NUMERIC =
            "ro.cdma.home.operator.numeric";

    //CDMALTE
    /** PHONE_TYPE_CDMA_LTE in addition to RuimRecords needs access to SIMRecords and
     * IsimUiccRecords
     */
    private SIMRecords mSimRecords;

    // For non-persisted manual network selection
    private String mManualNetworkSelectionPlmn;

    //Common
    // Instance Variables
    @UnsupportedAppUsage(maxTargetSdk = Build.VERSION_CODES.R, trackingBug = 170729553)
    private IsimUiccRecords mIsimUiccRecords;
    @UnsupportedAppUsage(maxTargetSdk = Build.VERSION_CODES.R, trackingBug = 170729553)
    public GsmCdmaCallTracker mCT;
    @UnsupportedAppUsage(maxTargetSdk = Build.VERSION_CODES.R, trackingBug = 170729553)
    public ServiceStateTracker mSST;
    public EmergencyNumberTracker mEmergencyNumberTracker;
    @UnsupportedAppUsage(maxTargetSdk = Build.VERSION_CODES.R, trackingBug = 170729553)
    private ArrayList <MmiCode> mPendingMMIs = new ArrayList<MmiCode>();
    private IccPhoneBookInterfaceManager mIccPhoneBookIntManager;

    private int mPrecisePhoneType;

    private final RegistrantList mVolteSilentRedialRegistrants = new RegistrantList();
    private DialArgs mDialArgs = null;

    private String mImei;
    private String mImeiSv;
    private String mVmNumber;

    // Create Cfu (Call forward unconditional) so that dialing number &
    // mOnComplete (Message object passed by client) can be packed &
    // given as a single Cfu object as user data to RIL.
    private static class Cfu {
        final String mSetCfNumber;
        final Message mOnComplete;

        @UnsupportedAppUsage(maxTargetSdk = Build.VERSION_CODES.R, trackingBug = 170729553)
        Cfu(String cfNumber, Message onComplete) {
            mSetCfNumber = cfNumber;
            mOnComplete = onComplete;
        }
    }

    /**
     * Used to create ImsManager instances, which may be injected during testing.
     */
    @VisibleForTesting
    public interface ImsManagerFactory {
        /**
         * Create a new instance of ImsManager for the specified phoneId.
         */
        ImsManager create(Context context, int phoneId);
    }

    @UnsupportedAppUsage(maxTargetSdk = Build.VERSION_CODES.R, trackingBug = 170729553)
    private IccSmsInterfaceManager mIccSmsInterfaceManager;

    private boolean mResetModemOnRadioTechnologyChange = false;
    private boolean mSsOverCdmaSupported = false;

    private int mRilVersion;
    private boolean mBroadcastEmergencyCallStateChanges = false;
    private boolean mEnable14DigitImei = false;
    private CarrierKeyDownloadManager mCDM;
    private CarrierInfoManager mCIM;

    private final SettingsObserver mSettingsObserver;

    private final ImsManagerFactory mImsManagerFactory;
    private final CarrierPrivilegesTracker mCarrierPrivilegesTracker;

    private final SubscriptionManager.OnSubscriptionsChangedListener mSubscriptionsChangedListener;

    // Constructors

    public GsmCdmaPhone(Context context, CommandsInterface ci, PhoneNotifier notifier, int phoneId,
                        int precisePhoneType, TelephonyComponentFactory telephonyComponentFactory) {
        this(context, ci, notifier, false, phoneId, precisePhoneType, telephonyComponentFactory);
    }

    public GsmCdmaPhone(Context context, CommandsInterface ci, PhoneNotifier notifier,
                        boolean unitTestMode, int phoneId, int precisePhoneType,
                        TelephonyComponentFactory telephonyComponentFactory) {
        this(context, ci, notifier,
                unitTestMode, phoneId, precisePhoneType,
                telephonyComponentFactory,
                ImsManager::getInstance);
    }

    public GsmCdmaPhone(Context context, CommandsInterface ci, PhoneNotifier notifier,
            boolean unitTestMode, int phoneId, int precisePhoneType,
            TelephonyComponentFactory telephonyComponentFactory,
            ImsManagerFactory imsManagerFactory) {
        super(precisePhoneType == PhoneConstants.PHONE_TYPE_GSM ? "GSM" : "CDMA",
                notifier, context, ci, unitTestMode, phoneId, telephonyComponentFactory);

        // phone type needs to be set before other initialization as other objects rely on it
        mPrecisePhoneType = precisePhoneType;
        mVoiceCallSessionStats = new VoiceCallSessionStats(mPhoneId, this);
        mImsManagerFactory = imsManagerFactory;
        initOnce(ci);
        initRatSpecific(precisePhoneType);
        // CarrierSignalAgent uses CarrierActionAgent in construction so it needs to be created
        // after CarrierActionAgent.
        mCarrierActionAgent = mTelephonyComponentFactory.inject(CarrierActionAgent.class.getName())
                .makeCarrierActionAgent(this);
        mCarrierSignalAgent = mTelephonyComponentFactory.inject(CarrierSignalAgent.class.getName())
                .makeCarrierSignalAgent(this);
        mAccessNetworksManager = mTelephonyComponentFactory
                .inject(AccessNetworksManager.class.getName())
                .makeAccessNetworksManager(this);
        mTransportManager = mTelephonyComponentFactory.inject(TransportManager.class.getName())
                .makeTransportManager(this);
        // SST/DSM depends on SSC, so SSC is instanced before SST/DSM
        mSignalStrengthController = mTelephonyComponentFactory.inject(
                SignalStrengthController.class.getName()).makeSignalStrengthController(this);
        mSST = mTelephonyComponentFactory.inject(ServiceStateTracker.class.getName())
                .makeServiceStateTracker(this, this.mCi);
        mEmergencyNumberTracker = mTelephonyComponentFactory
                .inject(EmergencyNumberTracker.class.getName()).makeEmergencyNumberTracker(
                        this, this.mCi);
        mDataEnabledSettings = mTelephonyComponentFactory
                .inject(DataEnabledSettings.class.getName()).makeDataEnabledSettings(this);
        mDeviceStateMonitor = mTelephonyComponentFactory.inject(DeviceStateMonitor.class.getName())
                .makeDeviceStateMonitor(this);

        // DisplayInfoController creates an OverrideNetworkTypeController, which uses
        // DeviceStateMonitor so needs to be crated after it is instantiated.
        mDisplayInfoController = mTelephonyComponentFactory.inject(
                DisplayInfoController.class.getName()).makeDisplayInfoController(this);

        // DcTracker uses ServiceStateTracker and DisplayInfoController so needs to be created
        // after they are instantiated
        for (int transport : mTransportManager.getAvailableTransports()) {
            DcTracker dcTracker = mTelephonyComponentFactory.inject(DcTracker.class.getName())
                    .makeDcTracker(this, transport);
            mDcTrackers.put(transport, dcTracker);
            mTransportManager.registerDataThrottler(dcTracker.getDataThrottler());
        }

        if (isUsingNewDataStack()) {
            mDataNetworkController = mTelephonyComponentFactory.inject(
                    DataNetworkController.class.getName())
                    .makeDataNetworkController(this, getLooper());
        }

        mCarrierResolver = mTelephonyComponentFactory.inject(CarrierResolver.class.getName())
                .makeCarrierResolver(this);
        mCarrierPrivilegesTracker = new CarrierPrivilegesTracker(Looper.myLooper(), this, context);

        getCarrierActionAgent().registerForCarrierAction(
                CarrierActionAgent.CARRIER_ACTION_SET_METERED_APNS_ENABLED, this,
                EVENT_SET_CARRIER_DATA_ENABLED, null, false);

        mSST.registerForNetworkAttached(this, EVENT_REGISTERED_TO_NETWORK, null);
        mSST.registerForVoiceRegStateOrRatChanged(this, EVENT_VRS_OR_RAT_CHANGED, null);

        // TODO: Remove SettingsObserver and provisioning events when DataEnabledSettings is removed
        mSettingsObserver = new SettingsObserver(context, this);
        mSettingsObserver.observe(
                Settings.Global.getUriFor(Settings.Global.DEVICE_PROVISIONED),
                EVENT_DEVICE_PROVISIONED_CHANGE);
        mSettingsObserver.observe(
                Settings.Global.getUriFor(Settings.Global.DEVICE_PROVISIONING_MOBILE_DATA_ENABLED),
                EVENT_DEVICE_PROVISIONING_DATA_SETTING_CHANGE);

        SubscriptionController.getInstance().registerForUiccAppsEnabled(this,
                EVENT_UICC_APPS_ENABLEMENT_SETTING_CHANGED, null, false);

        mLinkBandwidthEstimator = mTelephonyComponentFactory
                .inject(LinkBandwidthEstimator.class.getName())
                .makeLinkBandwidthEstimator(this);

        loadTtyMode();

        CallManager.getInstance().registerPhone(this);

        mSubscriptionsChangedListener =
                new SubscriptionManager.OnSubscriptionsChangedListener() {
            @Override
            public void onSubscriptionsChanged() {
                sendEmptyMessage(EVENT_SUBSCRIPTIONS_CHANGED);
            }
        };

        SubscriptionManager subMan = context.getSystemService(SubscriptionManager.class);
        subMan.addOnSubscriptionsChangedListener(
                new HandlerExecutor(this), mSubscriptionsChangedListener);

        logd("GsmCdmaPhone: constructor: sub = " + mPhoneId);
    }

    private BroadcastReceiver mBroadcastReceiver = new BroadcastReceiver() {
        @Override
        public void onReceive(Context context, Intent intent) {
            Rlog.d(LOG_TAG, "mBroadcastReceiver: action " + intent.getAction());
            String action = intent.getAction();
            if (CarrierConfigManager.ACTION_CARRIER_CONFIG_CHANGED.equals(action) &&
                    intent.getExtras() != null &&
                    intent.getExtras().getInt(CarrierConfigManager.EXTRA_SLOT_INDEX,
                    SubscriptionManager.INVALID_SIM_SLOT_INDEX) == mPhoneId) {
                // Only handle carrier config changes for this phone id.
                if (mPhoneId == intent.getIntExtra(CarrierConfigManager.EXTRA_SLOT_INDEX, -1)) {
                    sendMessage(obtainMessage(EVENT_CARRIER_CONFIG_CHANGED));
                }
            } else if (TelecomManager.ACTION_CURRENT_TTY_MODE_CHANGED.equals(action)) {
                int ttyMode = intent.getIntExtra(
                        TelecomManager.EXTRA_CURRENT_TTY_MODE, TelecomManager.TTY_MODE_OFF);
                updateTtyMode(ttyMode);
            } else if (TelecomManager.ACTION_TTY_PREFERRED_MODE_CHANGED.equals(action)) {
                int newPreferredTtyMode = intent.getIntExtra(
                        TelecomManager.EXTRA_TTY_PREFERRED_MODE, TelecomManager.TTY_MODE_OFF);
                updateUiTtyMode(newPreferredTtyMode);
            }
        }
    };

    private void initOnce(CommandsInterface ci) {
        if (ci instanceof SimulatedRadioControl) {
            mSimulatedRadioControl = (SimulatedRadioControl) ci;
        }

        mEcbmHandler = EcbmHandler.getInstance().initialize(mContext, this, mCi, mPhoneId);
        mCT = mTelephonyComponentFactory.inject(GsmCdmaCallTracker.class.getName())
                .makeGsmCdmaCallTracker(this);
        mIccPhoneBookIntManager = mTelephonyComponentFactory
                .inject(IccPhoneBookInterfaceManager.class.getName())
                .makeIccPhoneBookInterfaceManager(this);
        PowerManager pm
                = (PowerManager) mContext.getSystemService(Context.POWER_SERVICE);
        mWakeLock = pm.newWakeLock(PowerManager.PARTIAL_WAKE_LOCK, LOG_TAG);
        mIccSmsInterfaceManager = mTelephonyComponentFactory
                .inject(IccSmsInterfaceManager.class.getName())
                .makeIccSmsInterfaceManager(this);

        mCi.registerForAvailable(this, EVENT_RADIO_AVAILABLE, null);
        mCi.registerForOffOrNotAvailable(this, EVENT_RADIO_OFF_OR_NOT_AVAILABLE, null);
        mCi.registerForOn(this, EVENT_RADIO_ON, null);
        mCi.registerForRadioStateChanged(this, EVENT_RADIO_STATE_CHANGED, null);
        mCi.registerUiccApplicationEnablementChanged(this,
                EVENT_UICC_APPS_ENABLEMENT_STATUS_CHANGED,
                null);
        mCi.setOnSuppServiceNotification(this, EVENT_SSN, null);
        mCi.setOnRegistrationFailed(this, EVENT_REGISTRATION_FAILED, null);
        mCi.registerForBarringInfoChanged(this, EVENT_BARRING_INFO_CHANGED, null);

        //GSM
        mCi.setOnUSSD(this, EVENT_USSD, null);
        mCi.setOnSs(this, EVENT_SS, null);

        //CDMA
        mCdmaSSM = mTelephonyComponentFactory.inject(CdmaSubscriptionSourceManager.class.getName())
                .getCdmaSubscriptionSourceManagerInstance(mContext,
                mCi, this, EVENT_CDMA_SUBSCRIPTION_SOURCE_CHANGED, null);
        mCi.registerForModemReset(this, EVENT_MODEM_RESET, null);
        // get the string that specifies the carrier OTA Sp number
        mCarrierOtaSpNumSchema = TelephonyManager.from(mContext).getOtaSpNumberSchemaForPhone(
                getPhoneId(), "");

        mResetModemOnRadioTechnologyChange = TelephonyProperties.reset_on_radio_tech_change()
                .orElse(false);

        mCi.registerForRilConnected(this, EVENT_RIL_CONNECTED, null);
        mCi.registerForVoiceRadioTechChanged(this, EVENT_VOICE_RADIO_TECH_CHANGED, null);
        mCi.registerForLceInfo(this, EVENT_LINK_CAPACITY_CHANGED, null);
        mCi.registerForCarrierInfoForImsiEncryption(this,
                EVENT_RESET_CARRIER_KEY_IMSI_ENCRYPTION, null);
        IntentFilter filter = new IntentFilter(
                CarrierConfigManager.ACTION_CARRIER_CONFIG_CHANGED);
        filter.addAction(TelecomManager.ACTION_CURRENT_TTY_MODE_CHANGED);
        filter.addAction(TelecomManager.ACTION_TTY_PREFERRED_MODE_CHANGED);
        mContext.registerReceiver(mBroadcastReceiver, filter,
                android.Manifest.permission.MODIFY_PHONE_STATE, null);

        mCDM = new CarrierKeyDownloadManager(this);
        mCIM = mTelephonyComponentFactory.inject(CarrierInfoManager.class.getName())
                .makeCarrierInfoManager(this);
    }

    private void initRatSpecific(int precisePhoneType) {
        mPendingMMIs.clear();
        mIccPhoneBookIntManager.updateIccRecords(null);

        mPrecisePhoneType = precisePhoneType;
        logd("Precise phone type " + mPrecisePhoneType);

        TelephonyManager tm = TelephonyManager.from(mContext);
        UiccProfile uiccProfile = getUiccProfile();
        if (isPhoneTypeGsm()) {
            mCi.setPhoneType(PhoneConstants.PHONE_TYPE_GSM);
            tm.setPhoneType(getPhoneId(), PhoneConstants.PHONE_TYPE_GSM);
            if (uiccProfile != null) {
                uiccProfile.setVoiceRadioTech(ServiceState.RIL_RADIO_TECHNOLOGY_UMTS);
            }
        } else {
            mCdmaSubscriptionSource = mCdmaSSM.getCdmaSubscriptionSource();
            // This is needed to handle phone process crashes
            final boolean isInEcm = getInEcmMode();
            if (isInEcm) {
                try {
                    mEcbmHandler.exitEmergencyCallbackMode();
                } catch (Exception e) {
                    e.printStackTrace();
                }
            }

            mCi.setPhoneType(PhoneConstants.PHONE_TYPE_CDMA);
            tm.setPhoneType(getPhoneId(), PhoneConstants.PHONE_TYPE_CDMA);
            if (uiccProfile != null) {
                uiccProfile.setVoiceRadioTech(ServiceState.RIL_RADIO_TECHNOLOGY_1xRTT);
            }
            // Sets operator properties by retrieving from build-time system property
            String operatorAlpha = SystemProperties.get("ro.cdma.home.operator.alpha");
            String operatorNumeric = SystemProperties.get(PROPERTY_CDMA_HOME_OPERATOR_NUMERIC);
            logd("init: operatorAlpha='" + operatorAlpha
                    + "' operatorNumeric='" + operatorNumeric + "'");
            if (!TextUtils.isEmpty(operatorAlpha)) {
                logd("init: set 'gsm.sim.operator.alpha' to operator='" + operatorAlpha + "'");
                tm.setSimOperatorNameForPhone(mPhoneId, operatorAlpha);
            }
            if (!TextUtils.isEmpty(operatorNumeric)) {
                logd("init: set 'gsm.sim.operator.numeric' to operator='" + operatorNumeric +
                        "'");
                logd("update icc_operator_numeric=" + operatorNumeric);
                tm.setSimOperatorNumericForPhone(mPhoneId, operatorNumeric);

                SubscriptionController.getInstance().setMccMnc(operatorNumeric, getSubId());

                // Sets iso country property by retrieving from build-time system property
                String iso = "";
                try {
                    iso = MccTable.countryCodeForMcc(operatorNumeric.substring(0, 3));
                } catch (StringIndexOutOfBoundsException ex) {
                    Rlog.e(LOG_TAG, "init: countryCodeForMcc error", ex);
                }

                logd("init: set 'gsm.sim.operator.iso-country' to iso=" + iso);
                tm.setSimCountryIsoForPhone(mPhoneId, iso);
                SubscriptionController.getInstance().setCountryIso(iso, getSubId());

                // Updates MCC MNC device configuration information
                logd("update mccmnc=" + operatorNumeric);
                MccTable.updateMccMncConfiguration(mContext, operatorNumeric);
            }

            // Sets current entry in the telephony carrier table
            updateCurrentCarrierInProvider(operatorNumeric);
        }
    }

    @UnsupportedAppUsage(maxTargetSdk = Build.VERSION_CODES.R, trackingBug = 170729553)
    public boolean isPhoneTypeGsm() {
        return mPrecisePhoneType == PhoneConstants.PHONE_TYPE_GSM;
    }

    public boolean isPhoneTypeCdma() {
        return mPrecisePhoneType == PhoneConstants.PHONE_TYPE_CDMA;
    }

    public boolean isPhoneTypeCdmaLte() {
        return mPrecisePhoneType == PhoneConstants.PHONE_TYPE_CDMA_LTE;
    }

    private void switchPhoneType(int precisePhoneType) {

        initRatSpecific(precisePhoneType);

        mSST.updatePhoneType();
        setPhoneName(precisePhoneType == PhoneConstants.PHONE_TYPE_GSM ? "GSM" : "CDMA");
        onUpdateIccAvailability();
        // if is possible that onUpdateIccAvailability() does not unregister and re-register for
        // ICC events, for example if mUiccApplication does not change which can happen if phone
        // type is transitioning from CDMA to GSM but 3gpp2 application was not available.
        // To handle such cases, unregister and re-register here. They still need to be called in
        // onUpdateIccAvailability(), since in normal cases register/unregister calls can be on
        // different IccRecords objects. Here they are on the same IccRecords object.
        unregisterForIccRecordEvents();
        registerForIccRecordEvents();

        mCT.updatePhoneType();

        int radioState = mCi.getRadioState();
        if (radioState != TelephonyManager.RADIO_POWER_UNAVAILABLE) {
            handleRadioAvailable();
            if (radioState == TelephonyManager.RADIO_POWER_ON) {
                handleRadioOn();
            }
        }
        if (radioState != TelephonyManager.RADIO_POWER_ON) {
            handleRadioOffOrNotAvailable();
        }
    }

    private void updateLinkCapacityEstimate(List<LinkCapacityEstimate> linkCapacityEstimateList) {
        if (DBG) logd("updateLinkCapacityEstimate: lce list=" + linkCapacityEstimateList);
        if (linkCapacityEstimateList == null) {
            return;
        }
        notifyLinkCapacityEstimateChanged(linkCapacityEstimateList);
    }

    @Override
    protected void finalize() {
        if(DBG) logd("GsmCdmaPhone finalized");
        if (mWakeLock != null && mWakeLock.isHeld()) {
            Rlog.e(LOG_TAG, "UNEXPECTED; mWakeLock is held when finalizing.");
            mWakeLock.release();
        }
    }

    @UnsupportedAppUsage(maxTargetSdk = Build.VERSION_CODES.R, trackingBug = 170729553)
    @Override
    @NonNull
    public ServiceState getServiceState() {
        if (mSST == null || mSST.mSS.getState() != ServiceState.STATE_IN_SERVICE) {
            if (mImsPhone != null) {
                return mergeServiceStates((mSST == null)
                                ? new ServiceState() : mSST.getServiceState(),
                        mImsPhone.getServiceState());
            }
        }

        if (mSST != null) {
            return mSST.getServiceState();
        } else {
            // avoid potential NPE in EmergencyCallHelper during Phone switch
            return new ServiceState();
        }
    }

    @Override
    public void getCellIdentity(WorkSource workSource, Message rspMsg) {
        mSST.requestCellIdentity(workSource, rspMsg);
    }

    @UnsupportedAppUsage(maxTargetSdk = Build.VERSION_CODES.R, trackingBug = 170729553)
    @Override
    public PhoneConstants.State getState() {
        if (mImsPhone != null) {
            PhoneConstants.State imsState = mImsPhone.getState();
            if (imsState != PhoneConstants.State.IDLE) {
                return imsState;
            }
        }

        return mCT.mState;
    }

    @UnsupportedAppUsage(maxTargetSdk = Build.VERSION_CODES.R, trackingBug = 170729553)
    @Override
    public int getPhoneType() {
        if (mPrecisePhoneType == PhoneConstants.PHONE_TYPE_GSM) {
            return PhoneConstants.PHONE_TYPE_GSM;
        } else {
            return PhoneConstants.PHONE_TYPE_CDMA;
        }
    }

    @Override
    public ServiceStateTracker getServiceStateTracker() {
        return mSST;
    }

    @Override
    public EmergencyNumberTracker getEmergencyNumberTracker() {
        return mEmergencyNumberTracker;
    }

    @UnsupportedAppUsage(maxTargetSdk = Build.VERSION_CODES.R, trackingBug = 170729553)
    @Override
    public CallTracker getCallTracker() {
        return mCT;
    }

    @Override
    public TransportManager getTransportManager() {
        return mTransportManager;
    }

    @Override
    public AccessNetworksManager getAccessNetworksManager() {
        return mAccessNetworksManager;
    }

    @Override
    public DeviceStateMonitor getDeviceStateMonitor() {
        return mDeviceStateMonitor;
    }

    @Override
    public DisplayInfoController getDisplayInfoController() {
        return mDisplayInfoController;
    }

    @Override
    public SignalStrengthController getSignalStrengthController() {
        return mSignalStrengthController;
    }

    @Override
    public void updateVoiceMail() {
        if (isPhoneTypeGsm()) {
            int countVoiceMessages = 0;
            IccRecords r = mIccRecords.get();
            if (r != null) {
                // get voice mail count from SIM
                countVoiceMessages = r.getVoiceMessageCount();
            }
            if (countVoiceMessages == IccRecords.DEFAULT_VOICE_MESSAGE_COUNT) {
                countVoiceMessages = getStoredVoiceMessageCount();
            }
            logd("updateVoiceMail countVoiceMessages = " + countVoiceMessages
                    + " subId " + getSubId());
            setVoiceMessageCount(countVoiceMessages);
        } else {
            setVoiceMessageCount(getStoredVoiceMessageCount());
        }
    }

    @Override
    public List<? extends MmiCode>
    getPendingMmiCodes() {
        return mPendingMMIs;
    }

    private @NonNull DcTracker getActiveDcTrackerForApn(@NonNull String apnType) {
        int currentTransport = mTransportManager.getCurrentTransport(
                ApnSetting.getApnTypesBitmaskFromString(apnType));
        return getDcTracker(currentTransport);
    }

    @Override
    public boolean isDataSuspended() {
        return mCT.mState != PhoneConstants.State.IDLE && !mSST.isConcurrentVoiceAndDataAllowed();
    }

    @Override
    public PhoneConstants.DataState getDataConnectionState(String apnType) {
        PhoneConstants.DataState ret = PhoneConstants.DataState.DISCONNECTED;

        if (mSST == null) {
            // Radio Technology Change is ongoing, dispose() and removeReferences() have
            // already been called

            ret = PhoneConstants.DataState.DISCONNECTED;
        } else if (mSST.getCurrentDataConnectionState() != ServiceState.STATE_IN_SERVICE
                && (isPhoneTypeCdma() || isPhoneTypeCdmaLte() ||
                (isPhoneTypeGsm() && !apnType.equals(ApnSetting.TYPE_EMERGENCY_STRING)))) {
            // If we're out of service, open TCP sockets may still work
            // but no data will flow

            // Emergency APN is available even in Out Of Service
            // Pass the actual State of EPDN

            ret = PhoneConstants.DataState.DISCONNECTED;
        } else { /* mSST.gprsState == ServiceState.STATE_IN_SERVICE */
            int currentTransport = mTransportManager.getCurrentTransport(
                    ApnSetting.getApnTypesBitmaskFromString(apnType));
            if (getDcTracker(currentTransport) != null) {
                switch (getDcTracker(currentTransport).getState(apnType)) {
                    case CONNECTED:
                    case DISCONNECTING:
                        if (isDataSuspended()) {
                            ret = PhoneConstants.DataState.SUSPENDED;
                        } else {
                            ret = PhoneConstants.DataState.CONNECTED;
                        }
                        break;
                    case CONNECTING:
                        ret = PhoneConstants.DataState.CONNECTING;
                        break;
                    default:
                        ret = PhoneConstants.DataState.DISCONNECTED;
                }
            }
        }

        logd("getDataConnectionState apnType=" + apnType + " ret=" + ret);
        return ret;
    }

    @Override
    public DataActivityState getDataActivityState() {
        DataActivityState ret = DataActivityState.NONE;

        if (mSST.getCurrentDataConnectionState() == ServiceState.STATE_IN_SERVICE
                && getDcTracker(AccessNetworkConstants.TRANSPORT_TYPE_WWAN) != null) {
            switch (getDcTracker(AccessNetworkConstants.TRANSPORT_TYPE_WWAN).getActivity()) {
                case DATAIN:
                    ret = DataActivityState.DATAIN;
                break;

                case DATAOUT:
                    ret = DataActivityState.DATAOUT;
                break;

                case DATAINANDOUT:
                    ret = DataActivityState.DATAINANDOUT;
                break;

                case DORMANT:
                    ret = DataActivityState.DORMANT;
                break;

                default:
                    ret = DataActivityState.NONE;
                break;
            }
        }

        return ret;
    }

    /**
     * Notify any interested party of a Phone state change
     * {@link com.android.internal.telephony.PhoneConstants.State}
     */
    public void notifyPhoneStateChanged() {
        mNotifier.notifyPhoneState(this);
    }

    /**
     * Notify registrants of a change in the call state. This notifies changes in
     * {@link com.android.internal.telephony.Call.State}. Use this when changes
     * in the precise call state are needed, else use notifyPhoneStateChanged.
     */
    @UnsupportedAppUsage(maxTargetSdk = Build.VERSION_CODES.R, trackingBug = 170729553)
    public void notifyPreciseCallStateChanged() {
        /* we'd love it if this was package-scoped*/
        super.notifyPreciseCallStateChangedP();
    }

    public void notifyNewRingingConnection(Connection c) {
        super.notifyNewRingingConnectionP(c);
    }

    public void notifyDisconnect(Connection cn) {
        mDisconnectRegistrants.notifyResult(cn);

        mNotifier.notifyDisconnectCause(this, cn.getDisconnectCause(),
                cn.getPreciseDisconnectCause());
    }

    public void notifyUnknownConnection(Connection cn) {
        super.notifyUnknownConnectionP(cn);
    }

    @Override
    public boolean isInEmergencyCall() {
        if (isPhoneTypeGsm()) {
            return false;
        } else {
            return mCT.isInEmergencyCall();
        }
    }

    @Override
    protected void setIsInEmergencyCall() {
        if (!isPhoneTypeGsm()) {
            mCT.setIsInEmergencyCall();
        }
    }

    @Override
    public boolean isInEmergencySmsMode() {
        return super.isInEmergencySmsMode()
                || (mImsPhone != null && mImsPhone.isInEmergencySmsMode());
    }

    //CDMA
    @Override
    public void sendEmergencyCallStateChange(boolean callActive) {
        if (!isPhoneTypeCdma()) {
            // It possible that this method got called from ImsPhoneCallTracker#
            logi("sendEmergencyCallStateChange - skip for non-cdma");
            return;
        }
        if (mBroadcastEmergencyCallStateChanges) {
            Intent intent = new Intent(TelephonyIntents.ACTION_EMERGENCY_CALL_STATE_CHANGED);
            intent.putExtra(TelephonyManager.EXTRA_PHONE_IN_EMERGENCY_CALL, callActive);
            SubscriptionManager.putPhoneIdAndSubIdExtra(intent, getPhoneId());
            mContext.sendStickyBroadcastAsUser(intent, UserHandle.ALL);
            if (DBG) Rlog.d(LOG_TAG, "sendEmergencyCallStateChange: callActive " + callActive);
        }
    }

    @Override
    public void setBroadcastEmergencyCallStateChanges(boolean broadcast) {
        mBroadcastEmergencyCallStateChanges = broadcast;
    }

    public void notifySuppServiceFailed(SuppService code) {
        mSuppServiceFailedRegistrants.notifyResult(code);
    }

    @UnsupportedAppUsage(maxTargetSdk = Build.VERSION_CODES.R, trackingBug = 170729553)
    public void notifyServiceStateChanged(ServiceState ss) {
        super.notifyServiceStateChangedP(ss);
    }

    void notifyServiceStateChangedForSubId(ServiceState ss, int subId) {
        super.notifyServiceStateChangedPForSubId(ss, subId);
    }

    /**
     * Notify that the cell location has changed.
     *
     * @param cellIdentity the new CellIdentity
     */
    public void notifyLocationChanged(CellIdentity cellIdentity) {
        mNotifier.notifyCellLocation(this, cellIdentity);
    }

    @Override
    public void notifyCallForwardingIndicator() {
        mNotifier.notifyCallForwardingChanged(this);
    }

    @Override
    public void notifyMigrateUssd(String num, ResultReceiver wrappedCallback)
            throws UnsupportedOperationException {
        GsmMmiCode mmi = GsmMmiCode.newFromDialString(num, this,
                mUiccApplication.get(), wrappedCallback);
        mPendingMMIs.add(mmi);
    }

    @Override
    public void registerForSuppServiceNotification(
            Handler h, int what, Object obj) {
        mSsnRegistrants.addUnique(h, what, obj);
    }

    @Override
    public void unregisterForSuppServiceNotification(Handler h) {
        mSsnRegistrants.remove(h);
    }

    @Override
    public void registerForSimRecordsLoaded(Handler h, int what, Object obj) {
        mSimRecordsLoadedRegistrants.addUnique(h, what, obj);
    }

    @Override
    public void unregisterForSimRecordsLoaded(Handler h) {
        mSimRecordsLoadedRegistrants.remove(h);
    }

    @Override
    public void acceptCall(int videoState) throws CallStateException {
        Phone imsPhone = mImsPhone;
        if ( imsPhone != null && imsPhone.getRingingCall().isRinging() ) {
            imsPhone.acceptCall(videoState);
        } else {
            mCT.acceptCall();
        }
    }

    @Override
    public void rejectCall() throws CallStateException {
        mCT.rejectCall();
    }

    @Override
    public void switchHoldingAndActive() throws CallStateException {
        mCT.switchWaitingOrHoldingAndActive();
    }

    @Override
    public String getIccSerialNumber() {
        IccRecords r = mIccRecords.get();
        if (!isPhoneTypeGsm() && r == null) {
            // to get ICCID form SIMRecords because it is on MF.
            r = mUiccController.getIccRecords(mPhoneId, UiccController.APP_FAM_3GPP);
        }
        return (r != null) ? r.getIccId() : null;
    }

    @Override
    public String getFullIccSerialNumber() {
        IccRecords r = mIccRecords.get();
        if (!isPhoneTypeGsm() && r == null) {
            // to get ICCID form SIMRecords because it is on MF.
            r = mUiccController.getIccRecords(mPhoneId, UiccController.APP_FAM_3GPP);
        }
        return (r != null) ? r.getFullIccId() : null;
    }

    @Override
    public boolean canConference() {
        if (mImsPhone != null && mImsPhone.canConference()) {
            return true;
        }
        if (isPhoneTypeGsm()) {
            return mCT.canConference();
        } else {
            loge("canConference: not possible in CDMA");
            return false;
        }
    }

    @Override
    public void conference() {
        if (mImsPhone != null && mImsPhone.canConference()) {
            logd("conference() - delegated to IMS phone");
            try {
                mImsPhone.conference();
            } catch (CallStateException e) {
                loge(e.toString());
            }
            return;
        }
        if (isPhoneTypeGsm()) {
            mCT.conference();
        } else {
            // three way calls in CDMA will be handled by feature codes
            loge("conference: not possible in CDMA");
        }
    }

    @Override
    public void dispose() {
        // Note: this API is currently never called. We are defining actions here in case
        // we need to dispose GsmCdmaPhone/Phone object.
        super.dispose();
        SubscriptionController.getInstance().unregisterForUiccAppsEnabled(this);
    }

    @Override
    public void enableEnhancedVoicePrivacy(boolean enable, Message onComplete) {
        if (isPhoneTypeGsm()) {
            loge("enableEnhancedVoicePrivacy: not expected on GSM");
        } else {
            mCi.setPreferredVoicePrivacy(enable, onComplete);
        }
    }

    @Override
    public void getEnhancedVoicePrivacy(Message onComplete) {
        if (isPhoneTypeGsm()) {
            loge("getEnhancedVoicePrivacy: not expected on GSM");
        } else {
            mCi.getPreferredVoicePrivacy(onComplete);
        }
    }

    @Override
    public void clearDisconnected() {
        mCT.clearDisconnected();
    }

    @Override
    public boolean canTransfer() {
        if (isPhoneTypeGsm()) {
            return mCT.canTransfer();
        } else {
            loge("canTransfer: not possible in CDMA");
            return false;
        }
    }

    @Override
    public void explicitCallTransfer() {
        if (isPhoneTypeGsm()) {
            mCT.explicitCallTransfer();
        } else {
            loge("explicitCallTransfer: not possible in CDMA");
        }
    }

    @Override
    public GsmCdmaCall getForegroundCall() {
        return mCT.mForegroundCall;
    }

    @Override
    public GsmCdmaCall getBackgroundCall() {
        return mCT.mBackgroundCall;
    }

    @Override
    public Call getRingingCall() {
        Phone imsPhone = mImsPhone;
        // It returns the ringing call of ImsPhone if the ringing call of GSMPhone isn't ringing.
        // In CallManager.registerPhone(), it always registers ringing call of ImsPhone, because
        // the ringing call of GSMPhone isn't ringing. Consequently, it can't answer GSM call
        // successfully by invoking TelephonyManager.answerRingingCall() since the implementation
        // in PhoneInterfaceManager.answerRingingCallInternal() could not get the correct ringing
        // call from CallManager. So we check the ringing call state of imsPhone first as
        // accpetCall() does.
        if ( imsPhone != null && imsPhone.getRingingCall().isRinging()) {
            return imsPhone.getRingingCall();
        }
        //It returns the ringing connections which during SRVCC handover
        if (!mCT.mRingingCall.isRinging()
                && mCT.getRingingHandoverConnection() != null
                && mCT.getRingingHandoverConnection().getCall() != null
                && mCT.getRingingHandoverConnection().getCall().isRinging()) {
            return mCT.getRingingHandoverConnection().getCall();
        }
        return mCT.mRingingCall;
    }

    @Override
    public CarrierPrivilegesTracker getCarrierPrivilegesTracker() {
        return mCarrierPrivilegesTracker;
    }

    /**
     * ImsService reports "IN_SERVICE" for its voice registration state even if the device
     * has lost the physical link to the tower. This helper method merges the IMS and modem
     * ServiceState, only overriding the voice registration state when we are registered to IMS. In
     * this case the voice registration state may be "OUT_OF_SERVICE", so override the voice
     * registration state with the data registration state.
     */
    private ServiceState mergeServiceStates(ServiceState baseSs, ServiceState imsSs) {
        // No need to merge states if the baseSs is IN_SERVICE.
        if (baseSs.getState() == ServiceState.STATE_IN_SERVICE) {
            return baseSs;
        }
        // "IN_SERVICE" in this case means IMS is registered.
        if (imsSs.getState() != ServiceState.STATE_IN_SERVICE) {
            return baseSs;
        }

        ServiceState newSs = new ServiceState(baseSs);
        // Voice override for IMS case. In this case, voice registration is OUT_OF_SERVICE, but
        // IMS is available, so use data registration state as a basis for determining
        // whether or not the physical link is available.
        newSs.setVoiceRegState(baseSs.getDataRegistrationState());
        newSs.setEmergencyOnly(false); // only get here if voice is IN_SERVICE
        return newSs;
    }

    private boolean handleCallDeflectionIncallSupplementaryService(
            String dialString) {
        if (dialString.length() > 1) {
            return false;
        }

        if (getRingingCall().getState() != GsmCdmaCall.State.IDLE) {
            if (DBG) logd("MmiCode 0: rejectCall");
            try {
                mCT.rejectCall();
            } catch (CallStateException e) {
                if (DBG) Rlog.d(LOG_TAG,
                        "reject failed", e);
                notifySuppServiceFailed(Phone.SuppService.REJECT);
            }
        } else if (getBackgroundCall().getState() != GsmCdmaCall.State.IDLE) {
            if (DBG) logd("MmiCode 0: hangupWaitingOrBackground");
            mCT.hangupWaitingOrBackground();
        }

        return true;
    }

    //GSM
    private boolean handleCallWaitingIncallSupplementaryService(String dialString) {
        int len = dialString.length();

        if (len > 2) {
            return false;
        }

        GsmCdmaCall call = getForegroundCall();

        try {
            if (len > 1) {
                char ch = dialString.charAt(1);
                int callIndex = ch - '0';

                if (callIndex >= 1 && callIndex <= GsmCdmaCallTracker.MAX_CONNECTIONS_GSM) {
                    if (DBG) logd("MmiCode 1: hangupConnectionByIndex " + callIndex);
                    mCT.hangupConnectionByIndex(call, callIndex);
                }
            } else {
                if (call.getState() != GsmCdmaCall.State.IDLE) {
                    if (DBG) logd("MmiCode 1: hangup foreground");
                    //mCT.hangupForegroundResumeBackground();
                    mCT.hangup(call);
                } else {
                    if (DBG) logd("MmiCode 1: switchWaitingOrHoldingAndActive");
                    mCT.switchWaitingOrHoldingAndActive();
                }
            }
        } catch (CallStateException e) {
            if (DBG) Rlog.d(LOG_TAG,
                    "hangup failed", e);
            notifySuppServiceFailed(Phone.SuppService.HANGUP);
        }

        return true;
    }

    private boolean handleCallHoldIncallSupplementaryService(String dialString) {
        int len = dialString.length();

        if (len > 2) {
            return false;
        }

        GsmCdmaCall call = getForegroundCall();

        if (len > 1) {
            try {
                char ch = dialString.charAt(1);
                int callIndex = ch - '0';
                GsmCdmaConnection conn = mCT.getConnectionByIndex(call, callIndex);

                // GsmCdma index starts at 1, up to 5 connections in a call,
                if (conn != null && callIndex >= 1 && callIndex <= GsmCdmaCallTracker.MAX_CONNECTIONS_GSM) {
                    if (DBG) logd("MmiCode 2: separate call " + callIndex);
                    mCT.separate(conn);
                } else {
                    if (DBG) logd("separate: invalid call index " + callIndex);
                    notifySuppServiceFailed(Phone.SuppService.SEPARATE);
                }
            } catch (CallStateException e) {
                if (DBG) Rlog.d(LOG_TAG, "separate failed", e);
                notifySuppServiceFailed(Phone.SuppService.SEPARATE);
            }
        } else {
            try {
                if (getRingingCall().getState() != GsmCdmaCall.State.IDLE) {
                    if (DBG) logd("MmiCode 2: accept ringing call");
                    mCT.acceptCall();
                } else {
                    if (DBG) logd("MmiCode 2: switchWaitingOrHoldingAndActive");
                    mCT.switchWaitingOrHoldingAndActive();
                }
            } catch (CallStateException e) {
                if (DBG) Rlog.d(LOG_TAG, "switch failed", e);
                notifySuppServiceFailed(Phone.SuppService.SWITCH);
            }
        }

        return true;
    }

    private boolean handleMultipartyIncallSupplementaryService(String dialString) {
        if (dialString.length() > 1) {
            return false;
        }

        if (DBG) logd("MmiCode 3: merge calls");
        conference();
        return true;
    }

    private boolean handleEctIncallSupplementaryService(String dialString) {

        int len = dialString.length();

        if (len != 1) {
            return false;
        }

        if (DBG) logd("MmiCode 4: explicit call transfer");
        explicitCallTransfer();
        return true;
    }

    private boolean handleCcbsIncallSupplementaryService(String dialString) {
        if (dialString.length() > 1) {
            return false;
        }

        Rlog.i(LOG_TAG, "MmiCode 5: CCBS not supported!");
        // Treat it as an "unknown" service.
        notifySuppServiceFailed(Phone.SuppService.UNKNOWN);
        return true;
    }

    @UnsupportedAppUsage(maxTargetSdk = Build.VERSION_CODES.R, trackingBug = 170729553)
    @Override
    public boolean handleInCallMmiCommands(String dialString) throws CallStateException {
        if (!isPhoneTypeGsm()) {
            loge("method handleInCallMmiCommands is NOT supported in CDMA!");
            return false;
        }

        if (!isInCall()) {
            Phone imsPhone = mImsPhone;
            if (imsPhone != null
                    && imsPhone.getServiceState().getState() == ServiceState.STATE_IN_SERVICE) {
                return imsPhone.handleInCallMmiCommands(dialString);
            }
            return false;
        }

        if (TextUtils.isEmpty(dialString)) {
            return false;
        }

        boolean result = false;
        char ch = dialString.charAt(0);
        switch (ch) {
            case '0':
                result = handleCallDeflectionIncallSupplementaryService(dialString);
                break;
            case '1':
                result = handleCallWaitingIncallSupplementaryService(dialString);
                break;
            case '2':
                result = handleCallHoldIncallSupplementaryService(dialString);
                break;
            case '3':
                result = handleMultipartyIncallSupplementaryService(dialString);
                break;
            case '4':
                result = handleEctIncallSupplementaryService(dialString);
                break;
            case '5':
                result = handleCcbsIncallSupplementaryService(dialString);
                break;
            default:
                break;
        }

        return result;
    }

    @UnsupportedAppUsage(maxTargetSdk = Build.VERSION_CODES.R, trackingBug = 170729553)
    public boolean isInCall() {
        GsmCdmaCall.State foregroundCallState = getForegroundCall().getState();
        GsmCdmaCall.State backgroundCallState = getBackgroundCall().getState();
        GsmCdmaCall.State ringingCallState = getRingingCall().getState();

       return (foregroundCallState.isAlive() ||
                backgroundCallState.isAlive() ||
                ringingCallState.isAlive());
    }

    private boolean useImsForCall(DialArgs dialArgs) {
        return isImsUseEnabled()
                && mImsPhone != null
                && (mImsPhone.isVoiceOverCellularImsEnabled() || mImsPhone.isWifiCallingEnabled()
                || (mImsPhone.isVideoEnabled() && VideoProfile.isVideo(dialArgs.videoState)))
                && (mImsPhone.getServiceState().getState() == ServiceState.STATE_IN_SERVICE);
    }

    public boolean useImsForEmergency() {
        CarrierConfigManager configManager =
                (CarrierConfigManager) mContext.getSystemService(Context.CARRIER_CONFIG_SERVICE);
        boolean alwaysTryImsForEmergencyCarrierConfig = configManager.getConfigForSubId(getSubId())
                .getBoolean(CarrierConfigManager.KEY_CARRIER_USE_IMS_FIRST_FOR_EMERGENCY_BOOL);
        return mImsPhone != null
                && alwaysTryImsForEmergencyCarrierConfig
                && ImsManager.getInstance(mContext, mPhoneId).isNonTtyOrTtyOnVolteEnabled()
                && mImsPhone.isImsAvailable();
    }

    private boolean useImsForPsOnlyCall() {
        return isImsUseEnabled()
                && mImsPhone != null
                && isOutgoingImsVoiceAllowed()
                && Settings.Global.getInt(mContext.getContentResolver(),
                        "enable_allow_PS_only_dial", 1) == 1
                && (mImsPhone.getServiceState().getState() == ServiceState.STATE_OUT_OF_SERVICE)
                && (mSST.mSS.getState() == ServiceState.STATE_OUT_OF_SERVICE);
    }

    @Override
    public Connection startConference(String[] participantsToDial, DialArgs dialArgs)
            throws CallStateException {
        Phone imsPhone = mImsPhone;
        boolean useImsForCall = useImsForCall(dialArgs);
        logd("useImsForCall=" + useImsForCall);
        if (useImsForCall) {
            try {
                if (DBG) logd("Trying IMS PS Conference call");
                return imsPhone.startConference(participantsToDial, dialArgs);
            } catch (CallStateException e) {
                if (DBG) logd("IMS PS conference call exception " + e +
                        "useImsForCall =" + useImsForCall + ", imsPhone =" + imsPhone);
                 CallStateException ce = new CallStateException(e.getError(), e.getMessage());
                 ce.setStackTrace(e.getStackTrace());
                 throw ce;
            }
        } else {
            throw new CallStateException(
                CallStateException.ERROR_OUT_OF_SERVICE,
                "cannot dial conference call in out of service");
        }
    }

    /* Validate the given extras if the call is for CS domain or not */
    protected boolean shallDialOnCircuitSwitch(Bundle extras) {
        return (extras != null && extras.getInt(QtiImsUtils.EXTRA_CALL_DOMAIN,
                QtiImsUtils.DOMAIN_AUTOMATIC) == QtiImsUtils.DOMAIN_CS);
    }

    @Override
    public Connection dial(String dialString, @NonNull DialArgs dialArgs,
            Consumer<Phone> chosenPhoneConsumer) throws CallStateException {
        if (!isPhoneTypeGsm() && dialArgs.uusInfo != null) {
            throw new CallStateException("Sending UUS information NOT supported in CDMA!");
        }
        String possibleEmergencyNumber = checkForTestEmergencyNumber(dialString);
        // Record if the dialed number was swapped for a test emergency number.
        boolean isDialedNumberSwapped = !TextUtils.equals(dialString, possibleEmergencyNumber);
        if (isDialedNumberSwapped) {
            logi("dialString replaced for possible emergency number: " + dialString + " -> "
                    + possibleEmergencyNumber);
            dialString = possibleEmergencyNumber;
        }

        CarrierConfigManager configManager =
                (CarrierConfigManager) mContext.getSystemService(Context.CARRIER_CONFIG_SERVICE);
        PersistableBundle carrierConfig = configManager.getConfigForSubId(getSubId());
        boolean allowWpsOverIms = carrierConfig.getBoolean(
                CarrierConfigManager.KEY_SUPPORT_WPS_OVER_IMS_BOOL);
        boolean useOnlyDialedSimEccList = carrierConfig.getBoolean(
                CarrierConfigManager.KEY_USE_ONLY_DIALED_SIM_ECC_LIST_BOOL);


        TelephonyManager tm = mContext.getSystemService(TelephonyManager.class);
        boolean isEmergency;
        // Check if the carrier wants to treat a call as an emergency call based on its own list of
        // known emergency numbers.
        // useOnlyDialedSimEccList is false for the vast majority of carriers.  There are, however,
        // some carriers which do not want to handle dial requests for numbers which are in the
        // emergency number list on another SIM, but is not on theirs.  In this case we will use the
        // emergency number list for this carrier's SIM only.
        if (useOnlyDialedSimEccList) {
            isEmergency = getEmergencyNumberTracker().isEmergencyNumber(dialString,
                    true /* exactMatch */);
            logi("dial; isEmergency=" + isEmergency
                    + " (based on this phone only); globalIsEmergency="
                    + tm.isEmergencyNumber(dialString));
        } else {
            isEmergency = tm.isEmergencyNumber(dialString);
            logi("dial; isEmergency=" + isEmergency + " (based on all phones)");
        }

        /** Check if the call is Wireless Priority Service call */
        boolean isWpsCall = dialString != null ? (dialString.startsWith(PREFIX_WPS)
                || dialString.startsWith(PREFIX_WPS_CLIR_ACTIVATE)
                || dialString.startsWith(PREFIX_WPS_CLIR_DEACTIVATE)) : false;

        ImsPhone.ImsDialArgs.Builder imsDialArgsBuilder;
        imsDialArgsBuilder = ImsPhone.ImsDialArgs.Builder.from(dialArgs)
                                                 .setIsEmergency(isEmergency)
                                                 .setIsWpsCall(isWpsCall);
        mDialArgs = dialArgs = imsDialArgsBuilder.build();

        Phone imsPhone = mImsPhone;

        boolean useImsForEmergency = isEmergency && useImsForEmergency();

        String dialPart = PhoneNumberUtils.extractNetworkPortionAlt(PhoneNumberUtils.
                stripSeparators(dialString));
        boolean isMmiCode = (dialPart.startsWith("*") || dialPart.startsWith("#"))
                && dialPart.endsWith("#");
        boolean isSuppServiceCode = ImsPhoneMmiCode.isSuppServiceCodes(dialPart, this);
        boolean isPotentialUssdCode = isMmiCode && !isSuppServiceCode;
        boolean useImsForUt = imsPhone != null && imsPhone.isUtEnabled();
        boolean useImsForCall = useImsForCall(dialArgs)
                && !shallDialOnCircuitSwitch(dialArgs.intentExtras)
                && (isWpsCall ? allowWpsOverIms : true);
        boolean useImsForPsOnlyCall = useImsForPsOnlyCall();

        if (DBG) {
            logi("useImsForCall=" + useImsForCall
                    + ", useImsForPsOnlyCall=" + useImsForPsOnlyCall
                    + ", useOnlyDialedSimEccList=" + useOnlyDialedSimEccList
                    + ", isEmergency=" + isEmergency
                    + ", useImsForEmergency=" + useImsForEmergency
                    + ", useImsForUt=" + useImsForUt
                    + ", isUt=" + isMmiCode
                    + ", isSuppServiceCode=" + isSuppServiceCode
                    + ", isPotentialUssdCode=" + isPotentialUssdCode
                    + ", isWpsCall=" + isWpsCall
                    + ", allowWpsOverIms=" + allowWpsOverIms
                    + ", imsPhone=" + imsPhone
                    + ", imsPhone.isVoiceOverCellularImsEnabled()="
                    + ((imsPhone != null) ? imsPhone.isVoiceOverCellularImsEnabled() : "N/A")
                    + ", imsPhone.isVowifiEnabled()="
                    + ((imsPhone != null) ? imsPhone.isWifiCallingEnabled() : "N/A")
                    + ", imsPhone.isVideoEnabled()="
                    + ((imsPhone != null) ? imsPhone.isVideoEnabled() : "N/A")
                    + ", imsPhone.getServiceState().getState()="
                    + ((imsPhone != null) ? imsPhone.getServiceState().getState() : "N/A"));
        }

        // Bypass WiFi Only WFC check if this is an emergency call - we should still try to
        // place over cellular if possible.
        if (!isEmergency) {
            Phone.checkWfcWifiOnlyModeBeforeDial(mImsPhone, mPhoneId, mContext);
        }
        if (imsPhone != null && !allowWpsOverIms && !useImsForCall && isWpsCall
                && imsPhone.getCallTracker() instanceof ImsPhoneCallTracker) {
            logi("WPS call placed over CS; disconnecting all IMS calls..");
            ImsPhoneCallTracker tracker = (ImsPhoneCallTracker) imsPhone.getCallTracker();
            tracker.hangupAllConnections();
        }

        if ((useImsForCall && (!isMmiCode || isPotentialUssdCode))
                || (isMmiCode && useImsForUt)
                || useImsForEmergency
                || (useImsForPsOnlyCall && !isMmiCode && !isPotentialUssdCode
                           && !VideoProfile.isVideo(dialArgs.videoState))) {
            try {
                if (DBG) logd("Trying IMS PS call");
                chosenPhoneConsumer.accept(imsPhone);
                return imsPhone.dial(dialString, dialArgs);
            } catch (CallStateException e) {
                if (DBG) logd("IMS PS call exception " + e +
                        "useImsForCall =" + useImsForCall + ", imsPhone =" + imsPhone);
                // Do not throw a CallStateException and instead fall back to Circuit switch
                // for emergency calls and MMI codes.
                if (Phone.CS_FALLBACK.equals(e.getMessage()) || isEmergency) {
                    logi("IMS call failed with Exception: " + e.getMessage() + ". Falling back "
                            + "to CS.");
                } else {
                    CallStateException ce = new CallStateException(e.getError(), e.getMessage());
                    ce.setStackTrace(e.getStackTrace());
                    throw ce;
                }
            }
        }

        if (mSST != null && mSST.mSS.getState() == ServiceState.STATE_OUT_OF_SERVICE
                && mSST.mSS.getDataRegistrationState() != ServiceState.STATE_IN_SERVICE
                && !isEmergency) {
            throw new CallStateException("cannot dial in current state");
        }
        // Check non-emergency voice CS call - shouldn't dial when POWER_OFF
        if (mSST != null && mSST.mSS.getState() == ServiceState.STATE_POWER_OFF /* CS POWER_OFF */
                && !VideoProfile.isVideo(dialArgs.videoState) /* voice call */
                && !isEmergency /* non-emergency call */
                && !(isMmiCode && useImsForUt) /* not UT */
                /* If config_allow_ussd_over_ims is false, USSD is sent over the CS pipe instead */
                && !isPotentialUssdCode) {
            throw new CallStateException(
                CallStateException.ERROR_POWER_OFF,
                "cannot dial voice call in airplane mode");
        }
        // Check for service before placing non emergency CS voice call.
        // Allow dial only if either CS is camped on any RAT (or) PS is in LTE/NR service.
        if (mSST != null
                && mSST.mSS.getState() == ServiceState.STATE_OUT_OF_SERVICE /* CS out of service */
                && !(mSST.mSS.getDataRegistrationState() == ServiceState.STATE_IN_SERVICE
                && ServiceState.isPsOnlyTech(
                        mSST.mSS.getRilDataRadioTechnology())) /* PS not in LTE/NR */
                && !VideoProfile.isVideo(dialArgs.videoState) /* voice call */
                && !isEmergency /* non-emergency call */
                /* If config_allow_ussd_over_ims is false, USSD is sent over the CS pipe instead */
                && !isPotentialUssdCode) {
            throw new CallStateException(
                CallStateException.ERROR_OUT_OF_SERVICE,
                "cannot dial voice call in out of service");
        }
        if (DBG) logd("Trying (non-IMS) CS call");
        if (isDialedNumberSwapped && isEmergency) {
            // Triggers ECM when CS call ends only for test emergency calls using
            // ril.test.emergencynumber.
            mIsTestingEmergencyCallbackMode = true;
            mCi.testingEmergencyCall();
        }

        chosenPhoneConsumer.accept(this);
        return dialInternal(dialString, dialArgs);
    }

    /**
     * @return {@code true} if the user should be informed of an attempt to dial an international
     * number while on WFC only, {@code false} otherwise.
     */
    public boolean isNotificationOfWfcCallRequired(String dialString) {
        CarrierConfigManager configManager =
                (CarrierConfigManager) mContext.getSystemService(Context.CARRIER_CONFIG_SERVICE);
        PersistableBundle config = configManager.getConfigForSubId(getSubId());

        // Determine if carrier config indicates that international calls over WFC should trigger a
        // notification to the user. This is controlled by carrier configuration and is off by
        // default.
        boolean shouldNotifyInternationalCallOnWfc = config != null
                && config.getBoolean(
                        CarrierConfigManager.KEY_NOTIFY_INTERNATIONAL_CALL_ON_WFC_BOOL);

        if (!shouldNotifyInternationalCallOnWfc) {
            return false;
        }

        Phone imsPhone = mImsPhone;
        TelephonyManager tm = mContext.getSystemService(TelephonyManager.class);
        boolean isEmergency = tm.isEmergencyNumber(dialString);
        boolean shouldConfirmCall =
                        // Using IMS
                        isImsUseEnabled()
                        && imsPhone != null
                        // VoLTE not available
                        && !imsPhone.isVoiceOverCellularImsEnabled()
                        // WFC is available
                        && imsPhone.isWifiCallingEnabled()
                        && !isEmergency
                        // Dialing international number
                        && PhoneNumberUtils.isInternationalNumber(dialString, getCountryIso());
        return shouldConfirmCall;
    }

    @Override
    protected Connection dialInternal(String dialString, DialArgs dialArgs)
            throws CallStateException {
        return dialInternal(dialString, dialArgs, null);
    }

    protected Connection dialInternal(String dialString, DialArgs dialArgs,
            ResultReceiver wrappedCallback)
            throws CallStateException {

        // Need to make sure dialString gets parsed properly
        String newDialString = PhoneNumberUtils.stripSeparators(dialString);

        if (isPhoneTypeGsm()) {
            // handle in-call MMI first if applicable
            if (handleInCallMmiCommands(newDialString)) {
                return null;
            }

            // Only look at the Network portion for mmi
            String networkPortion = PhoneNumberUtils.extractNetworkPortionAlt(newDialString);
            GsmMmiCode mmi = GsmMmiCode.newFromDialString(networkPortion, this,
                    mUiccApplication.get(), wrappedCallback);
            if (DBG) logd("dialInternal: dialing w/ mmi '" + mmi + "'...");

            if (mmi == null) {
                return mCT.dialGsm(newDialString, dialArgs);
            } else if (mmi.isTemporaryModeCLIR()) {
                return mCT.dialGsm(mmi.mDialingNumber, mmi.getCLIRMode(), dialArgs.uusInfo,
                        dialArgs.intentExtras);
            } else {
                mPendingMMIs.add(mmi);
                mMmiRegistrants.notifyRegistrants(new AsyncResult(null, mmi, null));
                mmi.processCode();
                return null;
            }
        } else {
            return mCT.dial(newDialString, dialArgs);
        }
    }

   @Override
    public boolean handlePinMmi(String dialString) {
        MmiCode mmi;
        if (isPhoneTypeGsm()) {
            mmi = GsmMmiCode.newFromDialString(dialString, this, mUiccApplication.get());
        } else {
            mmi = CdmaMmiCode.newFromDialString(dialString, this, mUiccApplication.get());
        }

        if (mmi != null && mmi.isPinPukCommand()) {
            mPendingMMIs.add(mmi);
            mMmiRegistrants.notifyRegistrants(new AsyncResult(null, mmi, null));
            try {
                mmi.processCode();
            } catch (CallStateException e) {
                //do nothing
            }
            return true;
        }

        loge("Mmi is null or unrecognized!");
        return false;
    }

    private void sendUssdResponse(String ussdRequest, CharSequence message, int returnCode,
                                   ResultReceiver wrappedCallback) {
        UssdResponse response = new UssdResponse(ussdRequest, message);
        Bundle returnData = new Bundle();
        returnData.putParcelable(TelephonyManager.USSD_RESPONSE, response);
        wrappedCallback.send(returnCode, returnData);
    }

    @Override
    public boolean handleUssdRequest(String ussdRequest, ResultReceiver wrappedCallback) {
        if (!isPhoneTypeGsm() || mPendingMMIs.size() > 0) {
            //todo: replace the generic failure with specific error code.
            sendUssdResponse(ussdRequest, null, TelephonyManager.USSD_RETURN_FAILURE,
                    wrappedCallback );
            return true;
        }

        // Try over IMS if possible.
        Phone imsPhone = mImsPhone;
        if ((imsPhone != null)
                && imsPhone.isUtEnabled()) {
            try {
                logd("handleUssdRequest: attempting over IMS");
                return imsPhone.handleUssdRequest(ussdRequest, wrappedCallback);
            } catch (CallStateException cse) {
                if (!CS_FALLBACK.equals(cse.getMessage())) {
                    return false;
                }
                // At this point we've tried over IMS but have been informed we need to handover
                // back to GSM.
                logd("handleUssdRequest: fallback to CS required");
            }
        }

        // Try USSD over GSM.
        try {
            dialInternal(ussdRequest, new DialArgs.Builder<>().build(), wrappedCallback);
        } catch (Exception e) {
            logd("handleUssdRequest: exception" + e);
            return false;
        }
        return true;
    }

    @Override
    public void sendUssdResponse(String ussdMessge) {
        if (isPhoneTypeGsm()) {
            GsmMmiCode mmi = GsmMmiCode.newFromUssdUserInput(ussdMessge, this, mUiccApplication.get());
            mPendingMMIs.add(mmi);
            mMmiRegistrants.notifyRegistrants(new AsyncResult(null, mmi, null));
            mmi.sendUssd(ussdMessge);
        } else {
            loge("sendUssdResponse: not possible in CDMA");
        }
    }

    @Override
    public void sendDtmf(char c) {
        if (!PhoneNumberUtils.is12Key(c)) {
            loge("sendDtmf called with invalid character '" + c + "'");
        } else {
            if (mCT.mState ==  PhoneConstants.State.OFFHOOK) {
                mCi.sendDtmf(c, null);
            }
        }
    }

    @Override
    public void startDtmf(char c) {
        if (!PhoneNumberUtils.is12Key(c)) {
            loge("startDtmf called with invalid character '" + c + "'");
        } else {
            mCi.startDtmf(c, null);
        }
    }

    @Override
    public void stopDtmf() {
        mCi.stopDtmf(null);
    }

    @Override
    public void sendBurstDtmf(String dtmfString, int on, int off, Message onComplete) {
        if (isPhoneTypeGsm()) {
            loge("[GsmCdmaPhone] sendBurstDtmf() is a CDMA method");
        } else {
            boolean check = true;
            for (int itr = 0;itr < dtmfString.length(); itr++) {
                if (!PhoneNumberUtils.is12Key(dtmfString.charAt(itr))) {
                    Rlog.e(LOG_TAG,
                            "sendDtmf called with invalid character '" + dtmfString.charAt(itr)+ "'");
                    check = false;
                    break;
                }
            }
            if (mCT.mState == PhoneConstants.State.OFFHOOK && check) {
                mCi.sendBurstDtmf(dtmfString, on, off, onComplete);
            }
        }
    }

    @Override
    public void setRadioPowerOnForTestEmergencyCall(boolean isSelectedPhoneForEmergencyCall) {
        mSST.clearAllRadioOffReasons();

        // We don't want to have forEmergency call be true to prevent radio emergencyDial command
        // from being called for a test emergency number because the network may not be able to
        // find emergency routing for it and dial it do the default emergency services line.
        setRadioPower(true, false, isSelectedPhoneForEmergencyCall, false);
    }

    @Override
    public void setRadioPower(boolean power, boolean forEmergencyCall,
            boolean isSelectedPhoneForEmergencyCall, boolean forceApply) {
        setRadioPowerForReason(power, forEmergencyCall, isSelectedPhoneForEmergencyCall, forceApply,
                Phone.RADIO_POWER_REASON_USER);
    }

    @Override
    public void setRadioPowerForReason(boolean power, boolean forEmergencyCall,
            boolean isSelectedPhoneForEmergencyCall, boolean forceApply, int reason) {
        mSST.setRadioPowerForReason(power, forEmergencyCall, isSelectedPhoneForEmergencyCall,
                forceApply, reason);
    }

    private void storeVoiceMailNumber(String number) {
        SharedPreferences sp = PreferenceManager.getDefaultSharedPreferences(getContext());
        SharedPreferences.Editor editor = sp.edit();
        setVmSimImsi(getSubscriberId());
        logd("storeVoiceMailNumber: mPrecisePhoneType=" + mPrecisePhoneType + " vmNumber="
                + Rlog.pii(LOG_TAG, number));
        if (isPhoneTypeGsm()) {
            editor.putString(VM_NUMBER + getPhoneId(), number);
            editor.apply();
        } else {
            editor.putString(VM_NUMBER_CDMA + getPhoneId(), number);
            editor.apply();
        }
    }

    @Override
    public String getVoiceMailNumber() {
        String number = null;
        if (isPhoneTypeGsm() || mSimRecords != null) {
            // Read from the SIM. If its null, try reading from the shared preference area.
            IccRecords r = isPhoneTypeGsm() ? mIccRecords.get() : mSimRecords;
            number = (r != null) ? r.getVoiceMailNumber() : "";
            if (TextUtils.isEmpty(number)) {
                SharedPreferences sp = PreferenceManager.getDefaultSharedPreferences(getContext());
                String spName = isPhoneTypeGsm() ? VM_NUMBER : VM_NUMBER_CDMA;
                number = sp.getString(spName + getPhoneId(), null);
                logd("getVoiceMailNumber: from " + spName + " number="
                        + Rlog.pii(LOG_TAG, number));
            } else {
                logd("getVoiceMailNumber: from IccRecords number=" + Rlog.pii(LOG_TAG, number));
            }
        }
        if (!isPhoneTypeGsm() && TextUtils.isEmpty(number)) {
            SharedPreferences sp = PreferenceManager.getDefaultSharedPreferences(getContext());
            number = sp.getString(VM_NUMBER_CDMA + getPhoneId(), null);
            logd("getVoiceMailNumber: from VM_NUMBER_CDMA number=" + number);
        }

        if (TextUtils.isEmpty(number)) {
            CarrierConfigManager configManager = (CarrierConfigManager)
                    getContext().getSystemService(Context.CARRIER_CONFIG_SERVICE);
            PersistableBundle b = configManager.getConfigForSubId(getSubId());
            if (b != null) {
                String defaultVmNumber =
                        b.getString(CarrierConfigManager.KEY_DEFAULT_VM_NUMBER_STRING);
                String defaultVmNumberRoaming =
                        b.getString(CarrierConfigManager.KEY_DEFAULT_VM_NUMBER_ROAMING_STRING);
                String defaultVmNumberRoamingAndImsUnregistered = b.getString(
                        CarrierConfigManager
                                .KEY_DEFAULT_VM_NUMBER_ROAMING_AND_IMS_UNREGISTERED_STRING);

                if (!TextUtils.isEmpty(defaultVmNumber)) number = defaultVmNumber;
                if (mSST.mSS.getRoaming()) {
                    if (!TextUtils.isEmpty(defaultVmNumberRoamingAndImsUnregistered)
                            && !mSST.isImsRegistered()) {
                        // roaming and IMS unregistered case if CC configured
                        number = defaultVmNumberRoamingAndImsUnregistered;
                    } else if (!TextUtils.isEmpty(defaultVmNumberRoaming)) {
                        // roaming default case if CC configured
                        number = defaultVmNumberRoaming;
                    }
                }
            }
        }

        if (TextUtils.isEmpty(number)) {
            // Read platform settings for dynamic voicemail number
            CarrierConfigManager configManager = (CarrierConfigManager)
                    getContext().getSystemService(Context.CARRIER_CONFIG_SERVICE);
            PersistableBundle b = configManager.getConfigForSubId(getSubId());
            if (b != null && b.getBoolean(
                    CarrierConfigManager.KEY_CONFIG_TELEPHONY_USE_OWN_NUMBER_FOR_VOICEMAIL_BOOL)) {
                number = getLine1Number();
            }
        }

        return number;
    }

    private String getVmSimImsi() {
        SharedPreferences sp = PreferenceManager.getDefaultSharedPreferences(getContext());
        return sp.getString(VM_SIM_IMSI + getPhoneId(), null);
    }

    private void setVmSimImsi(String imsi) {
        SharedPreferences sp = PreferenceManager.getDefaultSharedPreferences(getContext());
        SharedPreferences.Editor editor = sp.edit();
        editor.putString(VM_SIM_IMSI + getPhoneId(), imsi);
        editor.apply();
    }

    @Override
    public String getVoiceMailAlphaTag() {
        String ret = "";

        if (isPhoneTypeGsm() || mSimRecords != null) {
            IccRecords r = isPhoneTypeGsm() ? mIccRecords.get() : mSimRecords;

            ret = (r != null) ? r.getVoiceMailAlphaTag() : "";
        }

        if (ret == null || ret.length() == 0) {
            return mContext.getText(
                com.android.internal.R.string.defaultVoiceMailAlphaTag).toString();
        }

        return ret;
    }

    @Override
    public String getDeviceId() {
        if (isPhoneTypeGsm()) {
            return getImei();
        } else {
            CarrierConfigManager configManager = (CarrierConfigManager)
                    mContext.getSystemService(Context.CARRIER_CONFIG_SERVICE);
            boolean force_imei = configManager.getConfigForSubId(getSubId())
                    .getBoolean(CarrierConfigManager.KEY_FORCE_IMEI_BOOL);
            if (force_imei) return getImei();

            String id = getMeid();
            if ((id == null) || id.matches("^0*$")) {
                loge("getDeviceId(): MEID is not initialized use ESN");
                id = getEsn();
            }
            return id;
        }
    }

    @Override
    public String getDeviceSvn() {
        if (isPhoneTypeGsm() || isPhoneTypeCdmaLte()) {
            return mImeiSv;
        } else {
            loge("getDeviceSvn(): return 0");
            return "0";
        }
    }

    @Override
    public IsimRecords getIsimRecords() {
        return mIsimUiccRecords;
    }

    @Override
    public String getImei() {
        if (mEnable14DigitImei && !TextUtils.isEmpty(mImei)
                && mImei.length() > IMEI_14_DIGIT) {
            return mImei.substring(0, IMEI_14_DIGIT);
        }
        return mImei;
    }

    @UnsupportedAppUsage(maxTargetSdk = Build.VERSION_CODES.R, trackingBug = 170729553)
    @Override
    public String getEsn() {
        if (isPhoneTypeGsm()) {
            loge("[GsmCdmaPhone] getEsn() is a CDMA method");
            return "0";
        } else {
            return mEsn;
        }
    }

    @Override
    public String getMeid() {
        return mMeid;
    }

    @Override
    public String getNai() {
        IccRecords r = mUiccController.getIccRecords(mPhoneId, UiccController.APP_FAM_3GPP2);
        if (Log.isLoggable(LOG_TAG, Log.VERBOSE)) {
            Rlog.v(LOG_TAG, "IccRecords is " + r);
        }
        return (r != null) ? r.getNAI() : null;
    }

    @Override
    @Nullable
    public String getSubscriberId() {
        String subscriberId = null;
        if (isPhoneTypeCdma()) {
            subscriberId = mSST.getImsi();
        } else {
            // Both Gsm and CdmaLte get the IMSI from Usim.
            IccRecords iccRecords = mUiccController.getIccRecords(
                    mPhoneId, UiccController.APP_FAM_3GPP);
            if (iccRecords != null) {
                subscriberId = iccRecords.getIMSI();
            }
        }
        return subscriberId;
    }

    @Override
    public ImsiEncryptionInfo getCarrierInfoForImsiEncryption(int keyType, boolean fallback) {
        String operatorNumeric = TelephonyManager.from(mContext)
                .getSimOperatorNumericForPhone(mPhoneId);
        return CarrierInfoManager.getCarrierInfoForImsiEncryption(keyType,
                mContext, operatorNumeric, fallback, getSubId());
    }

    @Override
    public void setCarrierInfoForImsiEncryption(ImsiEncryptionInfo imsiEncryptionInfo) {
        CarrierInfoManager.setCarrierInfoForImsiEncryption(imsiEncryptionInfo, mContext, mPhoneId);
        mCi.setCarrierInfoForImsiEncryption(imsiEncryptionInfo, null);
    }

    @Override
    public void deleteCarrierInfoForImsiEncryption() {
        CarrierInfoManager.deleteCarrierInfoForImsiEncryption(mContext, getSubId());
    }

    @Override
    public int getCarrierId() {
        return mCarrierResolver != null
                ? mCarrierResolver.getCarrierId() : super.getCarrierId();
    }

    @Override
    public String getCarrierName() {
        return mCarrierResolver != null
                ? mCarrierResolver.getCarrierName() : super.getCarrierName();
    }

    @Override
    public int getMNOCarrierId() {
        return mCarrierResolver != null
                ? mCarrierResolver.getMnoCarrierId() : super.getMNOCarrierId();
    }

    @Override
    public int getSpecificCarrierId() {
        return mCarrierResolver != null
                ? mCarrierResolver.getSpecificCarrierId() : super.getSpecificCarrierId();
    }

    @Override
    public String getSpecificCarrierName() {
        return mCarrierResolver != null
                ? mCarrierResolver.getSpecificCarrierName() : super.getSpecificCarrierName();
    }

    @Override
    public void resolveSubscriptionCarrierId(String simState) {
        if (mCarrierResolver != null) {
            mCarrierResolver.resolveSubscriptionCarrierId(simState);
        }
    }

    @Override
    public int getCarrierIdListVersion() {
        return mCarrierResolver != null
                ? mCarrierResolver.getCarrierListVersion() : super.getCarrierIdListVersion();
    }

    @Override
    public int getEmergencyNumberDbVersion() {
        return getEmergencyNumberTracker().getEmergencyNumberDbVersion();
    }

    @Override
    public void resetCarrierKeysForImsiEncryption() {
        mCIM.resetCarrierKeysForImsiEncryption(mContext, mPhoneId);
    }

    @Override
    public void setCarrierTestOverride(String mccmnc, String imsi, String iccid, String gid1,
            String gid2, String pnn, String spn, String carrierPrivilegeRules, String apn) {
        mCarrierResolver.setTestOverrideApn(apn);
        UiccProfile uiccProfile = mUiccController.getUiccProfileForPhone(getPhoneId());
        if (uiccProfile != null) {
            List<UiccAccessRule> testRules;
            if (carrierPrivilegeRules == null) {
                testRules = null;
            } else if (carrierPrivilegeRules.isEmpty()) {
                testRules = Collections.emptyList();
            } else {
                UiccAccessRule accessRule = new UiccAccessRule(
                        IccUtils.hexStringToBytes(carrierPrivilegeRules), null, 0);
                testRules = Collections.singletonList(accessRule);
            }
            uiccProfile.setTestOverrideCarrierPrivilegeRules(testRules);
        } else {
            // TODO: Fix "privilege" typo throughout telephony.
            mCarrierResolver.setTestOverrideCarrierPriviledgeRule(carrierPrivilegeRules); // NOTYPO
        }
        IccRecords r = null;
        if (isPhoneTypeGsm()) {
            r = mIccRecords.get();
        } else if (isPhoneTypeCdmaLte()) {
            r = mSimRecords;
        } else {
            loge("setCarrierTestOverride fails in CDMA only");
        }
        if (r != null) {
            r.setCarrierTestOverride(mccmnc, imsi, iccid, gid1, gid2, pnn, spn);
        }
    }

    @Override
    public String getGroupIdLevel1() {
        if (isPhoneTypeGsm()) {
            IccRecords r = mIccRecords.get();
            return (r != null) ? r.getGid1() : null;
        } else if (isPhoneTypeCdma()) {
            loge("GID1 is not available in CDMA");
            return null;
        } else { //isPhoneTypeCdmaLte()
            return (mSimRecords != null) ? mSimRecords.getGid1() : "";
        }
    }

    @Override
    public String getGroupIdLevel2() {
        if (isPhoneTypeGsm()) {
            IccRecords r = mIccRecords.get();
            return (r != null) ? r.getGid2() : null;
        } else if (isPhoneTypeCdma()) {
            loge("GID2 is not available in CDMA");
            return null;
        } else { //isPhoneTypeCdmaLte()
            return (mSimRecords != null) ? mSimRecords.getGid2() : "";
        }
    }

    @UnsupportedAppUsage(maxTargetSdk = Build.VERSION_CODES.R, trackingBug = 170729553)
    @Override
    public String getLine1Number() {
        String number = getMsisdnNumber();
        if (!TextUtils.isEmpty(number)) {
            return number;
        }
        return mImsPhone != null ? mImsPhone.getSubscriberUriNumber() : null;
    }

    private String getMsisdnNumber() {
        if (isPhoneTypeGsm()) {
            IccRecords r = mIccRecords.get();
            return (r != null) ? r.getMsisdnNumber() : null;
        } else {
            CarrierConfigManager configManager = (CarrierConfigManager)
                    mContext.getSystemService(Context.CARRIER_CONFIG_SERVICE);
            boolean use_usim = configManager.getConfigForSubId(getSubId()).getBoolean(
                    CarrierConfigManager.KEY_USE_USIM_BOOL);
            if (use_usim) {
                return (mSimRecords != null) ? mSimRecords.getMsisdnNumber() : null;
            }
            return mSST.getMdnNumber();
        }
    }

    @Override
    public String getPlmn() {
        if (isPhoneTypeGsm()) {
            IccRecords r = mIccRecords.get();
            return (r != null) ? r.getPnnHomeName() : null;
        } else if (isPhoneTypeCdma()) {
            loge("Plmn is not available in CDMA");
            return null;
        } else { //isPhoneTypeCdmaLte()
            return (mSimRecords != null) ? mSimRecords.getPnnHomeName() : null;
        }
    }

    /**
     * Update non-persisited manual network selection.
     *
     * @param nsm contains Plmn info
     */
    @Override
    protected void updateManualNetworkSelection(NetworkSelectMessage nsm) {
        int subId = getSubId();
        if (SubscriptionManager.isValidSubscriptionId(subId)) {
            mManualNetworkSelectionPlmn = nsm.operatorNumeric;
        } else {
        //on Phone0 in emergency mode (no SIM), or in some races then clear the cache
            mManualNetworkSelectionPlmn = null;
            Rlog.e(LOG_TAG, "Cannot update network selection due to invalid subId "
                    + subId);
        }
    }

    @Override
    public String getManualNetworkSelectionPlmn() {
        return (mManualNetworkSelectionPlmn == null) ? "" : mManualNetworkSelectionPlmn;
    }

    @Override
    public String getCdmaPrlVersion() {
        return mSST.getPrlVersion();
    }

    @Override
    public String getCdmaMin() {
        return mSST.getCdmaMin();
    }

    @Override
    public boolean isMinInfoReady() {
        return mSST.isMinInfoReady();
    }

    @Override
    public String getMsisdn() {
        if (isPhoneTypeGsm()) {
            IccRecords r = mIccRecords.get();
            return (r != null) ? r.getMsisdnNumber() : null;
        } else if (isPhoneTypeCdmaLte()) {
            return (mSimRecords != null) ? mSimRecords.getMsisdnNumber() : null;
        } else {
            loge("getMsisdn: not expected on CDMA");
            return null;
        }
    }

    @Override
    public String getLine1AlphaTag() {
        if (isPhoneTypeGsm()) {
            IccRecords r = mIccRecords.get();
            return (r != null) ? r.getMsisdnAlphaTag() : null;
        } else {
            loge("getLine1AlphaTag: not possible in CDMA");
            return null;
        }
    }

    @Override
    public boolean setLine1Number(String alphaTag, String number, Message onComplete) {
        if (isPhoneTypeGsm()) {
            IccRecords r = mIccRecords.get();
            if (r != null) {
                r.setMsisdnNumber(alphaTag, number, onComplete);
                return true;
            } else {
                return false;
            }
        } else {
            loge("setLine1Number: not possible in CDMA");
            return false;
        }
    }

    @Override
    public void setVoiceMailNumber(String alphaTag, String voiceMailNumber, Message onComplete) {
        Message resp;
        mVmNumber = voiceMailNumber;
        resp = obtainMessage(EVENT_SET_VM_NUMBER_DONE, 0, 0, onComplete);

        IccRecords r = mIccRecords.get();

        if (!isPhoneTypeGsm() && mSimRecords != null) {
            r = mSimRecords;
        }

        if (r != null) {
            r.setVoiceMailNumber(alphaTag, mVmNumber, resp);
        }
    }

    @UnsupportedAppUsage(maxTargetSdk = Build.VERSION_CODES.R, trackingBug = 170729553)
    private boolean isValidCommandInterfaceCFReason (int commandInterfaceCFReason) {
        switch (commandInterfaceCFReason) {
            case CF_REASON_UNCONDITIONAL:
            case CF_REASON_BUSY:
            case CF_REASON_NO_REPLY:
            case CF_REASON_NOT_REACHABLE:
            case CF_REASON_ALL:
            case CF_REASON_ALL_CONDITIONAL:
                return true;
            default:
                return false;
        }
    }

    @UnsupportedAppUsage(maxTargetSdk = Build.VERSION_CODES.R, trackingBug = 170729553)
    @Override
    public String getSystemProperty(String property, String defValue) {
        if (getUnitTestMode()) {
            return null;
        }
        return TelephonyManager.getTelephonyProperty(mPhoneId, property, defValue);
    }

    @UnsupportedAppUsage(maxTargetSdk = Build.VERSION_CODES.R, trackingBug = 170729553)
    private boolean isValidCommandInterfaceCFAction (int commandInterfaceCFAction) {
        switch (commandInterfaceCFAction) {
            case CF_ACTION_DISABLE:
            case CF_ACTION_ENABLE:
            case CF_ACTION_REGISTRATION:
            case CF_ACTION_ERASURE:
                return true;
            default:
                return false;
        }
    }

    @UnsupportedAppUsage(maxTargetSdk = Build.VERSION_CODES.R, trackingBug = 170729553)
    private boolean isCfEnable(int action) {
        return (action == CF_ACTION_ENABLE) || (action == CF_ACTION_REGISTRATION);
    }

    private boolean isImsUtEnabledOverCdma() {
        return isPhoneTypeCdmaLte()
            && mImsPhone != null
            && mImsPhone.isUtEnabled();
    }

    private boolean isCsRetry(Message onComplete) {
        if (onComplete != null) {
            return onComplete.getData().getBoolean(CS_FALLBACK_SS, false);
        }
        return false;
    }

    private void updateSsOverCdmaSupported(PersistableBundle b) {
        if (b == null) return;
        mSsOverCdmaSupported = b.getBoolean(CarrierConfigManager.KEY_SUPPORT_SS_OVER_CDMA_BOOL);
    }

    @Override
    public boolean useSsOverIms(Message onComplete) {
        boolean isUtEnabled = isUtEnabled();

        Rlog.d(LOG_TAG, "useSsOverIms: isUtEnabled()= " + isUtEnabled +
                " isCsRetry(onComplete))= " + isCsRetry(onComplete));

        if (isUtEnabled && !isCsRetry(onComplete)) {
            return true;
        }
        return false;
    }

    @Override
    public void getCallForwardingOption(int commandInterfaceCFReason, Message onComplete) {
        getCallForwardingOption(commandInterfaceCFReason,
            CommandsInterface.SERVICE_CLASS_NONE, onComplete);
    }

    @Override
    public void getCallForwardingOption(int commandInterfaceCFReason, int serviceClass,
            Message onComplete) {
        Phone imsPhone = mImsPhone;
        if (useSsOverIms(onComplete)) {
            imsPhone.getCallForwardingOption(commandInterfaceCFReason, serviceClass, onComplete);
            return;
        }

        if (isPhoneTypeGsm()) {
            if (isValidCommandInterfaceCFReason(commandInterfaceCFReason)) {
                if (DBG) logd("requesting call forwarding query.");
                Message resp;
                if (commandInterfaceCFReason == CF_REASON_UNCONDITIONAL) {
                    resp = obtainMessage(EVENT_GET_CALL_FORWARD_DONE, onComplete);
                } else {
                    resp = onComplete;
                }
                mCi.queryCallForwardStatus(commandInterfaceCFReason, serviceClass, null, resp);
            }
        } else {
            if (!mSsOverCdmaSupported) {
                // If SS over CDMA is not supported and UT is not at the time, notify the user of
                // the error and disable the option.
                AsyncResult.forMessage(onComplete, null,
                        new CommandException(CommandException.Error.INVALID_STATE,
                                "Call Forwarding over CDMA unavailable"));
            } else {
                loge("getCallForwardingOption: not possible in CDMA, just return empty result");
                AsyncResult.forMessage(onComplete, makeEmptyCallForward(), null);
            }
            onComplete.sendToTarget();
        }
    }

    @Override
    public void setCallForwardingOption(int commandInterfaceCFAction,
            int commandInterfaceCFReason,
            String dialingNumber,
            int timerSeconds,
            Message onComplete) {
        setCallForwardingOption(commandInterfaceCFAction, commandInterfaceCFReason,
                dialingNumber, CommandsInterface.SERVICE_CLASS_VOICE, timerSeconds, onComplete);
    }

    @Override
    public void setCallForwardingOption(int commandInterfaceCFAction,
            int commandInterfaceCFReason,
            String dialingNumber,
            int serviceClass,
            int timerSeconds,
            Message onComplete) {
        Phone imsPhone = mImsPhone;
        if (useSsOverIms(onComplete)) {
            imsPhone.setCallForwardingOption(commandInterfaceCFAction, commandInterfaceCFReason,
                    dialingNumber, serviceClass, timerSeconds, onComplete);
            return;
        }

        if (isPhoneTypeGsm()) {
            if ((isValidCommandInterfaceCFAction(commandInterfaceCFAction)) &&
                    (isValidCommandInterfaceCFReason(commandInterfaceCFReason))) {

                Message resp;
                if (commandInterfaceCFReason == CF_REASON_UNCONDITIONAL) {
                    Cfu cfu = new Cfu(dialingNumber, onComplete);
                    resp = obtainMessage(EVENT_SET_CALL_FORWARD_DONE,
                            isCfEnable(commandInterfaceCFAction) ? 1 : 0, 0, cfu);
                } else {
                    resp = onComplete;
                }
                mCi.setCallForward(commandInterfaceCFAction,
                        commandInterfaceCFReason,
                        serviceClass,
                        dialingNumber,
                        timerSeconds,
                        resp);
            }
        } else if (mSsOverCdmaSupported) {
            String formatNumber = GsmCdmaConnection.formatDialString(dialingNumber);
            String cfNumber = CdmaMmiCode.getCallForwardingPrefixAndNumber(
                    commandInterfaceCFAction, commandInterfaceCFReason, formatNumber);
            loge("setCallForwardingOption: dial for set call forwarding"
                    + " prefixWithNumber= " + cfNumber + " number= " + dialingNumber);

            PhoneAccountHandle phoneAccountHandle = subscriptionIdToPhoneAccountHandle(getSubId());
            Bundle extras = new Bundle();
            extras.putParcelable(TelecomManager.EXTRA_PHONE_ACCOUNT_HANDLE, phoneAccountHandle);

            final TelecomManager telecomManager = TelecomManager.from(mContext);
            telecomManager.placeCall(
                    Uri.fromParts(PhoneAccount.SCHEME_TEL, cfNumber, null), extras);

            AsyncResult.forMessage(onComplete, CommandsInterface.SS_STATUS_UNKNOWN, null);
            onComplete.sendToTarget();
        } else {
            loge("setCallForwardingOption: SS over CDMA not supported, can not complete");
            AsyncResult.forMessage(onComplete, CommandsInterface.SS_STATUS_UNKNOWN, null);
            onComplete.sendToTarget();
        }
    }

    @Override
    public void getCallBarring(String facility, String password, Message onComplete,
            int serviceClass) {
        Phone imsPhone = mImsPhone;
        if (useSsOverIms(onComplete)) {
            imsPhone.getCallBarring(facility, password, onComplete, serviceClass);
            return;
        }

        if (isPhoneTypeGsm()) {
            mCi.queryFacilityLock(facility, password, serviceClass, onComplete);
        } else {
            loge("getCallBarringOption: not possible in CDMA");
        }
    }

    @Override
    public void setCallBarring(String facility, boolean lockState, String password,
            Message onComplete, int serviceClass) {
        Phone imsPhone = mImsPhone;
        if (useSsOverIms(onComplete)) {
            imsPhone.setCallBarring(facility, lockState, password, onComplete, serviceClass);
            return;
        }

        if (isPhoneTypeGsm()) {
            mCi.setFacilityLock(facility, lockState, password, serviceClass, onComplete);
        } else {
            loge("setCallBarringOption: not possible in CDMA");
        }
    }

    /**
     * Changes access code used for call barring
     *
     * @param facility is one of CB_FACILTY_*
     * @param oldPwd is old password
     * @param newPwd is new password
     * @param onComplete is callback message when the action is completed.
     */
    public void changeCallBarringPassword(String facility, String oldPwd, String newPwd,
            Message onComplete) {
        if (isPhoneTypeGsm()) {
            mCi.changeBarringPassword(facility, oldPwd, newPwd, onComplete);
        } else {
            loge("changeCallBarringPassword: not possible in CDMA");
        }
    }

    @Override
    public void getOutgoingCallerIdDisplay(Message onComplete) {
        Phone imsPhone = mImsPhone;
        if (useSsOverIms(onComplete)) {
            imsPhone.getOutgoingCallerIdDisplay(onComplete);
            return;
        }

        if (isPhoneTypeGsm()) {
            mCi.getCLIR(onComplete);
        } else {
            loge("getOutgoingCallerIdDisplay: not possible in CDMA");
            AsyncResult.forMessage(onComplete, null,
                    new CommandException(CommandException.Error.REQUEST_NOT_SUPPORTED));
            onComplete.sendToTarget();
        }
    }

    @Override
    public void setOutgoingCallerIdDisplay(int commandInterfaceCLIRMode, Message onComplete) {
        Phone imsPhone = mImsPhone;
        if (useSsOverIms(onComplete)) {
            imsPhone.setOutgoingCallerIdDisplay(commandInterfaceCLIRMode, onComplete);
            return;
        }

        if (isPhoneTypeGsm()) {
            // Packing CLIR value in the message. This will be required for
            // SharedPreference caching, if the message comes back as part of
            // a success response.
            mCi.setCLIR(commandInterfaceCLIRMode,
                    obtainMessage(EVENT_SET_CLIR_COMPLETE, commandInterfaceCLIRMode, 0, onComplete));
        } else {
            loge("setOutgoingCallerIdDisplay: not possible in CDMA");
            AsyncResult.forMessage(onComplete, null,
                    new CommandException(CommandException.Error.REQUEST_NOT_SUPPORTED));
            onComplete.sendToTarget();
        }
    }

    @Override
    public void queryCLIP(Message onComplete) {
        Phone imsPhone = mImsPhone;
        if (useSsOverIms(onComplete)) {
            imsPhone.queryCLIP(onComplete);
            return;
        }

        if (isPhoneTypeGsm()) {
            mCi.queryCLIP(onComplete);
        } else {
            loge("queryCLIP: not possible in CDMA");
            AsyncResult.forMessage(onComplete, null,
                    new CommandException(CommandException.Error.REQUEST_NOT_SUPPORTED));
            onComplete.sendToTarget();
        }
    }

    @Override
    public void getCallWaiting(Message onComplete) {
        Phone imsPhone = mImsPhone;
        if (useSsOverIms(onComplete)) {
            imsPhone.getCallWaiting(onComplete);
            return;
        }

        if (isPhoneTypeGsm()) {
            //As per 3GPP TS 24.083, section 1.6 UE doesn't need to send service
            //class parameter in call waiting interrogation  to network
            mCi.queryCallWaiting(CommandsInterface.SERVICE_CLASS_NONE, onComplete);
        } else {
            if (!mSsOverCdmaSupported) {
                // If SS over CDMA is not supported and UT is not at the time, notify the user of
                // the error and disable the option.
                AsyncResult.forMessage(onComplete, null,
                        new CommandException(CommandException.Error.INVALID_STATE,
                                "Call Waiting over CDMA unavailable"));
            } else {
                int[] arr =
                        {CommandsInterface.SS_STATUS_UNKNOWN, CommandsInterface.SERVICE_CLASS_NONE};
                AsyncResult.forMessage(onComplete, arr, null);
            }
            onComplete.sendToTarget();
        }
    }

    @Override
    public void setCallWaiting(boolean enable, Message onComplete) {
        int serviceClass = CommandsInterface.SERVICE_CLASS_VOICE;
        CarrierConfigManager configManager = (CarrierConfigManager)
            getContext().getSystemService(Context.CARRIER_CONFIG_SERVICE);
        PersistableBundle b = configManager.getConfigForSubId(getSubId());
        if (b != null) {
            serviceClass = b.getInt(CarrierConfigManager.KEY_CALL_WAITING_SERVICE_CLASS_INT,
                    CommandsInterface.SERVICE_CLASS_VOICE);
        }
        setCallWaiting(enable, serviceClass, onComplete);
    }

    @Override
    public void setCallWaiting(boolean enable, int serviceClass, Message onComplete) {
        Phone imsPhone = mImsPhone;
        if (useSsOverIms(onComplete)) {
            imsPhone.setCallWaiting(enable, onComplete);
            return;
        }

        if (isPhoneTypeGsm()) {
            mCi.setCallWaiting(enable, serviceClass, onComplete);
        } else if (mSsOverCdmaSupported) {
            String cwPrefix = CdmaMmiCode.getCallWaitingPrefix(enable);
            Rlog.i(LOG_TAG, "setCallWaiting in CDMA : dial for set call waiting" + " prefix= " + cwPrefix);

            PhoneAccountHandle phoneAccountHandle = subscriptionIdToPhoneAccountHandle(getSubId());
            Bundle extras = new Bundle();
            extras.putParcelable(TelecomManager.EXTRA_PHONE_ACCOUNT_HANDLE, phoneAccountHandle);

            final TelecomManager telecomManager = TelecomManager.from(mContext);
            telecomManager.placeCall(
                    Uri.fromParts(PhoneAccount.SCHEME_TEL, cwPrefix, null), extras);

            AsyncResult.forMessage(onComplete, CommandsInterface.SS_STATUS_UNKNOWN, null);
            onComplete.sendToTarget();
        } else {
            loge("setCallWaiting: SS over CDMA not supported, can not complete");
            AsyncResult.forMessage(onComplete, CommandsInterface.SS_STATUS_UNKNOWN, null);
            onComplete.sendToTarget();
        }
    }

    @Override
    public void getAvailableNetworks(Message response) {
        if (isPhoneTypeGsm() || isPhoneTypeCdmaLte()) {
            Message msg = obtainMessage(EVENT_GET_AVAILABLE_NETWORKS_DONE, response);
            mCi.getAvailableNetworks(msg);
        } else {
            loge("getAvailableNetworks: not possible in CDMA");
        }
    }

    @Override
    public void startNetworkScan(NetworkScanRequest nsr, Message response) {
        mCi.startNetworkScan(nsr, response);
    }

    @Override
    public void stopNetworkScan(Message response) {
        mCi.stopNetworkScan(response);
    }

    @Override
    public void setTTYMode(int ttyMode, Message onComplete) {
        // Send out the TTY Mode change over RIL as well
        super.setTTYMode(ttyMode, onComplete);
        if (mImsPhone != null) {
            mImsPhone.setTTYMode(ttyMode, onComplete);
        }
    }

    @Override
    public void setUiTTYMode(int uiTtyMode, Message onComplete) {
       if (mImsPhone != null) {
           mImsPhone.setUiTTYMode(uiTtyMode, onComplete);
       }
    }

    @Override
    public void setMute(boolean muted) {
        mCT.setMute(muted);
    }

    @Override
    public boolean getMute() {
        return mCT.getMute();
    }

    @Override
    public void updateServiceLocation(WorkSource workSource) {
        mSST.enableSingleLocationUpdate(workSource);
    }

    @Override
    public void enableLocationUpdates() {
        mSST.enableLocationUpdates();
    }

    @Override
    public void disableLocationUpdates() {
        mSST.disableLocationUpdates();
    }

    @Override
    public boolean getDataRoamingEnabled() {
        if (isUsingNewDataStack()) {
            return getDataSettingsManager().isDataRoamingEnabled();
        }
        if (getDcTracker(AccessNetworkConstants.TRANSPORT_TYPE_WWAN) != null) {
            return getDcTracker(AccessNetworkConstants.TRANSPORT_TYPE_WWAN).getDataRoamingEnabled();
        }
        return false;
    }

    @Override
    public void setDataRoamingEnabled(boolean enable) {
        if (isUsingNewDataStack()) {
            getDataSettingsManager().setDataRoamingEnabled(enable);
            return;
        }
        if (getDcTracker(AccessNetworkConstants.TRANSPORT_TYPE_WWAN) != null) {
            getDcTracker(AccessNetworkConstants.TRANSPORT_TYPE_WWAN)
                    .setDataRoamingEnabledByUser(enable);
        }
    }

    @Override
    public void registerForCdmaOtaStatusChange(Handler h, int what, Object obj) {
        mCi.registerForCdmaOtaProvision(h, what, obj);
    }

    @Override
    public void unregisterForCdmaOtaStatusChange(Handler h) {
        mCi.unregisterForCdmaOtaProvision(h);
    }

    @Override
    public void registerForSubscriptionInfoReady(Handler h, int what, Object obj) {
        mSST.registerForSubscriptionInfoReady(h, what, obj);
    }

    @Override
    public void unregisterForSubscriptionInfoReady(Handler h) {
        mSST.unregisterForSubscriptionInfoReady(h);
    }

    @UnsupportedAppUsage(maxTargetSdk = Build.VERSION_CODES.R, trackingBug = 170729553)
    @Override
    public void setOnEcbModeExitResponse(Handler h, int what, Object obj) {
    }

    @Override
    public void unsetOnEcbModeExitResponse(Handler h) {
    }

    @Override
    public void registerForCallWaiting(Handler h, int what, Object obj) {
        mCT.registerForCallWaiting(h, what, obj);
    }

    @Override
    public void unregisterForCallWaiting(Handler h) {
        mCT.unregisterForCallWaiting(h);
    }

    /**
     * Whether data is enabled by user. Unlike isDataEnabled, this only
     * checks user setting stored in {@link android.provider.Settings.Global#MOBILE_DATA}
     * if not provisioning, or isProvisioningDataEnabled if provisioning.
     */
    @Override
    public boolean isUserDataEnabled() {
        if (isUsingNewDataStack()) {
            return getDataSettingsManager().isDataEnabledForReason(
                    TelephonyManager.DATA_ENABLED_REASON_USER);
        }
        if (mDataEnabledSettings.isProvisioning()) {
            return mDataEnabledSettings.isProvisioningDataEnabled();
        } else {
            return mDataEnabledSettings.isUserDataEnabled();
        }
    }

    /**
     * Removes the given MMI from the pending list and notifies
     * registrants that it is complete.
     * @param mmi MMI that is done
     */
    public void onMMIDone(MmiCode mmi) {
        /* Only notify complete if it's on the pending list.
         * Otherwise, it's already been handled (eg, previously canceled).
         * The exception is cancellation of an incoming USSD-REQUEST, which is
         * not on the list.
         */
        if (mPendingMMIs.remove(mmi) || (isPhoneTypeGsm() && (mmi.isUssdRequest() ||
                ((GsmMmiCode)mmi).isSsInfo()))) {
            ResultReceiver receiverCallback = mmi.getUssdCallbackReceiver();
            if (receiverCallback != null) {
                Rlog.i(LOG_TAG, "onMMIDone: invoking callback: " + mmi);
                int returnCode = (mmi.getState() ==  MmiCode.State.COMPLETE) ?
                    TelephonyManager.USSD_RETURN_SUCCESS : TelephonyManager.USSD_RETURN_FAILURE;
                sendUssdResponse(mmi.getDialString(), mmi.getMessage(), returnCode,
                        receiverCallback );
            } else {
                Rlog.i(LOG_TAG, "onMMIDone: notifying registrants: " + mmi);
                mMmiCompleteRegistrants.notifyRegistrants(new AsyncResult(null, mmi, null));
            }
        } else {
            Rlog.i(LOG_TAG, "onMMIDone: invalid response or already handled; ignoring: " + mmi);
        }
    }

    public boolean supports3gppCallForwardingWhileRoaming() {
        CarrierConfigManager configManager = (CarrierConfigManager)
                getContext().getSystemService(Context.CARRIER_CONFIG_SERVICE);
        PersistableBundle b = configManager.getConfigForSubId(getSubId());
        if (b != null) {
            return b.getBoolean(
                    CarrierConfigManager.KEY_SUPPORT_3GPP_CALL_FORWARDING_WHILE_ROAMING_BOOL, true);
        } else {
            // Default value set in CarrierConfigManager
            return true;
        }
    }

    private void onNetworkInitiatedUssd(MmiCode mmi) {
        Rlog.v(LOG_TAG, "onNetworkInitiatedUssd: mmi=" + mmi);
        mMmiCompleteRegistrants.notifyRegistrants(
            new AsyncResult(null, mmi, null));
    }

    /** ussdMode is one of CommandsInterface.USSD_MODE_* */
    private void onIncomingUSSD (int ussdMode, String ussdMessage) {
        if (!isPhoneTypeGsm()) {
            loge("onIncomingUSSD: not expected on GSM");
        }

        boolean isUssdError;
        boolean isUssdRequest;
        boolean isUssdRelease;

        isUssdRequest
            = (ussdMode == CommandsInterface.USSD_MODE_REQUEST);

        isUssdError
            = (ussdMode != CommandsInterface.USSD_MODE_NOTIFY
                && ussdMode != CommandsInterface.USSD_MODE_REQUEST);

        isUssdRelease = (ussdMode == CommandsInterface.USSD_MODE_NW_RELEASE);


        // See comments in GsmMmiCode.java
        // USSD requests aren't finished until one
        // of these two events happen
        GsmMmiCode found = null;
        for (int i = 0, s = mPendingMMIs.size() ; i < s; i++) {
            if(((GsmMmiCode)mPendingMMIs.get(i)).isPendingUSSD()) {
                found = (GsmMmiCode)mPendingMMIs.get(i);
                break;
            }
        }

        if (found != null) {
            // Complete pending USSD
            if (isUssdRelease) {
                found.onUssdRelease();
            } else if (isUssdError) {
                found.onUssdFinishedError();
            } else {
                found.onUssdFinished(ussdMessage, isUssdRequest);
            }
        } else if (!isUssdError && !TextUtils.isEmpty(ussdMessage)) {
            // pending USSD not found
            // The network may initiate its own USSD request

            // ignore everything that isnt a Notify or a Request
            // also, discard if there is no message to present
            GsmMmiCode mmi;
            mmi = GsmMmiCode.newNetworkInitiatedUssd(ussdMessage,
                                                   isUssdRequest,
                                                   GsmCdmaPhone.this,
                                                   mUiccApplication.get());
            onNetworkInitiatedUssd(mmi);
        } else if (isUssdError && !isUssdRelease) {
            GsmMmiCode mmi;
            mmi = GsmMmiCode.newNetworkInitiatedUssd(ussdMessage,
                    true,
                    GsmCdmaPhone.this,
                    mUiccApplication.get());
            mmi.onUssdFinishedError();
        }
    }

    /**
     * Make sure the network knows our preferred setting.
     */
    @UnsupportedAppUsage(maxTargetSdk = Build.VERSION_CODES.R, trackingBug = 170729553)
    private void syncClirSetting() {
        SharedPreferences sp = PreferenceManager.getDefaultSharedPreferences(getContext());
        migrateClirSettingIfNeeded(sp);

        int clirSetting = sp.getInt(CLIR_KEY + getSubId(), -1);
        Rlog.i(LOG_TAG, "syncClirSetting: " + CLIR_KEY + getSubId() + "=" + clirSetting);
        if (clirSetting >= 0) {
            mCi.setCLIR(clirSetting, null);
        } else {
            // if there is no preference set, ensure the CLIR is updated to the default value in
            // order to ensure that CLIR values in the RIL are not carried over during SIM swap.
            mCi.setCLIR(CommandsInterface.CLIR_DEFAULT, null);
        }
    }

    /**
     * Migrate CLIR setting with sudId mapping once if there's CLIR setting mapped with phoneId.
     */
    private void migrateClirSettingIfNeeded(SharedPreferences sp) {
        // Get old CLIR setting mapped with phoneId
        int clirSetting = sp.getInt("clir_key" + getPhoneId(), -1);
        if (clirSetting >= 0) {
            // Migrate CLIR setting to new shared preference key with subId
            Rlog.i(LOG_TAG, "Migrate CLIR setting: value=" + clirSetting + ", clir_key"
                    + getPhoneId() + " -> " + CLIR_KEY + getSubId());
            SharedPreferences.Editor editor = sp.edit();
            editor.putInt(CLIR_KEY + getSubId(), clirSetting);

            // Remove old CLIR setting key
            editor.remove("clir_key" + getPhoneId()).commit();
        }
    }

    private void handleRadioAvailable() {
        mCi.getBasebandVersion(obtainMessage(EVENT_GET_BASEBAND_VERSION_DONE));

        mCi.getDeviceIdentity(obtainMessage(EVENT_GET_DEVICE_IDENTITY_DONE));
        mCi.getRadioCapability(obtainMessage(EVENT_GET_RADIO_CAPABILITY));
        mCi.areUiccApplicationsEnabled(obtainMessage(EVENT_GET_UICC_APPS_ENABLEMENT_DONE));

        startLceAfterRadioIsAvailable();
        mCi.setSuppServiceNotifications(true, null);
    }

    private void handleRadioOn() {
        /* Proactively query voice radio technologies */
        mCi.getVoiceRadioTechnology(obtainMessage(EVENT_REQUEST_VOICE_RADIO_TECH_DONE));

        if (!isPhoneTypeGsm()) {
            mCdmaSubscriptionSource = mCdmaSSM.getCdmaSubscriptionSource();
        }
    }

    private void handleRadioOffOrNotAvailable() {
        if (isPhoneTypeGsm()) {
            // Some MMI requests (eg USSD) are not completed
            // within the course of a CommandsInterface request
            // If the radio shuts off or resets while one of these
            // is pending, we need to clean up.

            for (int i = mPendingMMIs.size() - 1; i >= 0; i--) {
                if (((GsmMmiCode) mPendingMMIs.get(i)).isPendingUSSD()) {
                    ((GsmMmiCode) mPendingMMIs.get(i)).onUssdFinishedError();
                }
            }
        }
        mRadioOffOrNotAvailableRegistrants.notifyRegistrants();
    }

    private void handleRadioPowerStateChange() {
        @RadioPowerState int newState = mCi.getRadioState();
        Rlog.d(LOG_TAG, "handleRadioPowerStateChange, state= " + newState);
        mNotifier.notifyRadioPowerStateChanged(this, newState);
        TelephonyMetrics.getInstance().writeRadioState(mPhoneId, newState);
    }

    @Override
    public void handleMessage(Message msg) {
        AsyncResult ar;
        Message onComplete;

        switch (msg.what) {
            case EVENT_RADIO_AVAILABLE: {
                handleRadioAvailable();
            }
            break;

            case EVENT_GET_DEVICE_IDENTITY_DONE:{
                ar = (AsyncResult)msg.obj;

                if (ar.exception != null) {
                    break;
                }
                String[] respId = (String[])ar.result;
                mImei = respId[0];
                mImeiSv = respId[1];
                mEsn  =  respId[2];
                mMeid =  respId[3];
                // some modems return all 0's instead of null/empty string when MEID is unavailable
                if (!TextUtils.isEmpty(mMeid) && mMeid.matches("^0*$")) {
                    logd("EVENT_GET_DEVICE_IDENTITY_DONE: set mMeid to null");
                    mMeid = null;
                }
            }
            break;

            case EVENT_MODEM_RESET: {
                logd("Event EVENT_MODEM_RESET Received" + " isInEcm = " + mEcbmHandler.isInEcm());
                if (mEcbmHandler.isInEcm()) {
                    mEcbmHandler.handleExitEmergencyCallbackMode(mPhoneId);
                }
            }
            break;

            case EVENT_RUIM_RECORDS_LOADED:
                logd("Event EVENT_RUIM_RECORDS_LOADED Received");
                updateCurrentCarrierInProvider();
                break;

            case EVENT_RADIO_ON:
                logd("Event EVENT_RADIO_ON Received");
                handleRadioOn();
                break;

            case EVENT_RIL_CONNECTED:
                ar = (AsyncResult) msg.obj;
                if (ar.exception == null && ar.result != null) {
                    mRilVersion = (Integer) ar.result;
                } else {
                    logd("Unexpected exception on EVENT_RIL_CONNECTED");
                    mRilVersion = -1;
                }
                break;

            case EVENT_VOICE_RADIO_TECH_CHANGED:
            case EVENT_REQUEST_VOICE_RADIO_TECH_DONE:
                String what = (msg.what == EVENT_VOICE_RADIO_TECH_CHANGED) ?
                        "EVENT_VOICE_RADIO_TECH_CHANGED" : "EVENT_REQUEST_VOICE_RADIO_TECH_DONE";
                ar = (AsyncResult) msg.obj;
                if (ar.exception == null) {
                    if ((ar.result != null) && (((int[]) ar.result).length != 0)) {
                        int newVoiceTech = ((int[]) ar.result)[0];
                        logd(what + ": newVoiceTech=" + newVoiceTech);
                        phoneObjectUpdater(newVoiceTech);
                    } else {
                        loge(what + ": has no tech!");
                    }
                } else {
                    loge(what + ": exception=" + ar.exception);
                }
                break;

            case EVENT_LINK_CAPACITY_CHANGED:
                ar = (AsyncResult) msg.obj;
                if (ar.exception == null && ar.result != null) {
                    updateLinkCapacityEstimate((List<LinkCapacityEstimate>) ar.result);
                } else {
                    logd("Unexpected exception on EVENT_LINK_CAPACITY_CHANGED");
                }
                break;

            case EVENT_UPDATE_PHONE_OBJECT:
                phoneObjectUpdater(msg.arg1);
                break;

            case EVENT_CARRIER_CONFIG_CHANGED:
                // Only check for the voice radio tech if it not going to be updated by the voice
                // registration changes.
                if (!mContext.getResources().getBoolean(
                        com.android.internal.R.bool
                                .config_switch_phone_on_voice_reg_state_change)) {
                    mCi.getVoiceRadioTechnology(obtainMessage(EVENT_REQUEST_VOICE_RADIO_TECH_DONE));
                }

                // Cache the config value for displaying 14 digit IMEI
                CarrierConfigManager configMgr = (CarrierConfigManager)
                        getContext().getSystemService(Context.CARRIER_CONFIG_SERVICE);
                PersistableBundle b = configMgr.getConfigForSubId(getSubId());
                if (b != null) {
                    mEnable14DigitImei = b.getBoolean("config_enable_display_14digit_imei");
                }

                updateBroadcastEmergencyCallStateChangesAfterCarrierConfigChanged(b);

                updateCdmaRoamingSettingsAfterCarrierConfigChanged(b);

                updateNrSettingsAfterCarrierConfigChanged(b);
                updateVoNrSettings(b);
                updateSsOverCdmaSupported(b);
                loadAllowedNetworksFromSubscriptionDatabase();
                // Obtain new radio capabilities from the modem, since some are SIM-dependent
                mCi.getRadioCapability(obtainMessage(EVENT_GET_RADIO_CAPABILITY));
                break;

            case EVENT_SET_ROAMING_PREFERENCE_DONE:
                logd("cdma_roaming_mode change is done");
                break;

            case EVENT_CDMA_SUBSCRIPTION_SOURCE_CHANGED:
                logd("EVENT_CDMA_SUBSCRIPTION_SOURCE_CHANGED");
                mCdmaSubscriptionSource = mCdmaSSM.getCdmaSubscriptionSource();
                break;

            case EVENT_REGISTERED_TO_NETWORK:
                logd("Event EVENT_REGISTERED_TO_NETWORK Received");
                if (isPhoneTypeGsm()) {
                    syncClirSetting();
                }
                break;

            case EVENT_SIM_RECORDS_LOADED:
                updateCurrentCarrierInProvider();

                // Check if this is a different SIM than the previous one. If so unset the
                // voice mail number.
                String imsi = getVmSimImsi();
                String imsiFromSIM = getSubscriberId();
                if ((!isPhoneTypeGsm() || imsi != null) && imsiFromSIM != null
                        && !imsiFromSIM.equals(imsi)) {
                    storeVoiceMailNumber(null);
                    setVmSimImsi(null);
                    setVideoCallForwardingPreference(false);
                }

                updateVoiceMail();

                mSimRecordsLoadedRegistrants.notifyRegistrants();
                break;

            case EVENT_GET_BASEBAND_VERSION_DONE:
                ar = (AsyncResult)msg.obj;

                if (ar.exception != null) {
                    break;
                }

                if (DBG) logd("Baseband version: " + ar.result);
                /* Android property value is limited to 91 characters, but low layer
                 could pass a larger version string. To avoid runtime exception,
                 truncate the string baseband version string to 45 characters at most
                 for this per sub property. Since the latter part of the version string
                 is meaningful, truncated the version string from the beginning and
                 keep the end of the version.
                */
                String version = (String)ar.result;
                if (version != null) {
                    int length = version.length();
                    final int MAX_VERSION_LEN = SystemProperties.PROP_VALUE_MAX/2;
                    TelephonyManager.from(mContext).setBasebandVersionForPhone(getPhoneId(),
                            length <= MAX_VERSION_LEN ? version
                                : version.substring(length - MAX_VERSION_LEN, length));
                }
            break;

            case EVENT_USSD:
                ar = (AsyncResult)msg.obj;

                String[] ussdResult = (String[]) ar.result;

                if (ussdResult.length > 1) {
                    try {
                        onIncomingUSSD(Integer.parseInt(ussdResult[0]), ussdResult[1]);
                    } catch (NumberFormatException e) {
                        Rlog.w(LOG_TAG, "error parsing USSD");
                    }
                }
            break;

            case EVENT_RADIO_OFF_OR_NOT_AVAILABLE: {
                logd("Event EVENT_RADIO_OFF_OR_NOT_AVAILABLE Received");
                handleRadioOffOrNotAvailable();
                break;
            }

            case EVENT_RADIO_STATE_CHANGED: {
                logd("EVENT EVENT_RADIO_STATE_CHANGED");
                handleRadioPowerStateChange();
                break;
            }

            case EVENT_SSN:
                logd("Event EVENT_SSN Received");
                if (isPhoneTypeGsm()) {
                    ar = (AsyncResult) msg.obj;
                    SuppServiceNotification not = (SuppServiceNotification) ar.result;
                    mSsnRegistrants.notifyRegistrants(ar);
                }
                break;

            case EVENT_REGISTRATION_FAILED:
                logd("Event RegistrationFailed Received");
                ar = (AsyncResult) msg.obj;
                RegistrationFailedEvent rfe = (RegistrationFailedEvent) ar.result;
                mNotifier.notifyRegistrationFailed(this, rfe.cellIdentity, rfe.chosenPlmn,
                        rfe.domain, rfe.causeCode, rfe.additionalCauseCode);
                break;

            case EVENT_BARRING_INFO_CHANGED:
                logd("Event BarringInfoChanged Received");
                ar = (AsyncResult) msg.obj;
                BarringInfo barringInfo = (BarringInfo) ar.result;
                mNotifier.notifyBarringInfoChanged(this, barringInfo);
                break;

            case EVENT_SET_CALL_FORWARD_DONE:
                ar = (AsyncResult)msg.obj;
                Cfu cfu = (Cfu) ar.userObj;
                if (ar.exception == null) {
                    setVoiceCallForwardingFlag(1, msg.arg1 == 1, cfu.mSetCfNumber);
                }
                if (cfu.mOnComplete != null) {
                    AsyncResult.forMessage(cfu.mOnComplete, ar.result, ar.exception);
                    cfu.mOnComplete.sendToTarget();
                }
                break;

            case EVENT_SET_VM_NUMBER_DONE:
                ar = (AsyncResult)msg.obj;
                if (((isPhoneTypeGsm() || mSimRecords != null)
                        && IccVmNotSupportedException.class.isInstance(ar.exception))
                        || (!isPhoneTypeGsm() && mSimRecords == null
                        && IccException.class.isInstance(ar.exception))) {
                    storeVoiceMailNumber(mVmNumber);
                    ar.exception = null;
                }
                onComplete = (Message) ar.userObj;
                if (onComplete != null) {
                    AsyncResult.forMessage(onComplete, ar.result, ar.exception);
                    onComplete.sendToTarget();
                }
                break;


            case EVENT_GET_CALL_FORWARD_DONE:
                ar = (AsyncResult)msg.obj;
                if (ar.exception == null) {
                    handleCfuQueryResult((CallForwardInfo[])ar.result);
                }
                onComplete = (Message) ar.userObj;
                if (onComplete != null) {
                    AsyncResult.forMessage(onComplete, ar.result, ar.exception);
                    onComplete.sendToTarget();
                }
                break;

            case EVENT_SET_NETWORK_AUTOMATIC:
                // Automatic network selection from EF_CSP SIM record
                ar = (AsyncResult) msg.obj;
                if (mSST.mSS.getIsManualSelection()) {
                    setNetworkSelectionModeAutomatic((Message) ar.result);
                    logd("SET_NETWORK_SELECTION_AUTOMATIC: set to automatic");
                } else {
                    // prevent duplicate request which will push current PLMN to low priority
                    logd("SET_NETWORK_SELECTION_AUTOMATIC: already automatic, ignore");
                }
                break;

            case EVENT_ICC_RECORD_EVENTS:
                ar = (AsyncResult)msg.obj;
                processIccRecordEvents((Integer)ar.result);
                break;

            case EVENT_SET_CLIR_COMPLETE:
                ar = (AsyncResult)msg.obj;
                if (ar.exception == null) {
                    saveClirSetting(msg.arg1);
                }
                onComplete = (Message) ar.userObj;
                if (onComplete != null) {
                    AsyncResult.forMessage(onComplete, ar.result, ar.exception);
                    onComplete.sendToTarget();
                }
                break;

            case EVENT_SS:
                ar = (AsyncResult)msg.obj;
                logd("Event EVENT_SS received");
                if (isPhoneTypeGsm()) {
                    // SS data is already being handled through MMI codes.
                    // So, this result if processed as MMI response would help
                    // in re-using the existing functionality.
                    GsmMmiCode mmi = new GsmMmiCode(this, mUiccApplication.get());
                    mmi.processSsData(ar);
                }
                break;

            case EVENT_GET_RADIO_CAPABILITY:
                ar = (AsyncResult) msg.obj;
                RadioCapability rc = (RadioCapability) ar.result;
                if (ar.exception != null) {
                    Rlog.d(LOG_TAG, "get phone radio capability fail, no need to change " +
                            "mRadioCapability");
                } else {
                    radioCapabilityUpdated(rc, false);
                }
                Rlog.d(LOG_TAG, "EVENT_GET_RADIO_CAPABILITY: phone rc: " + rc);
                break;
            case EVENT_VRS_OR_RAT_CHANGED:
                ar = (AsyncResult) msg.obj;
                Pair<Integer, Integer> vrsRatPair = (Pair<Integer, Integer>) ar.result;
                onVoiceRegStateOrRatChanged(vrsRatPair.first, vrsRatPair.second);
                break;

            case EVENT_SET_CARRIER_DATA_ENABLED:
                ar = (AsyncResult) msg.obj;
                boolean enabled = (boolean) ar.result;
                if (isUsingNewDataStack()) {
                    getDataSettingsManager().setDataEnabled(
                            TelephonyManager.DATA_ENABLED_REASON_CARRIER, enabled);
                    return;
                }
                mDataEnabledSettings.setDataEnabled(TelephonyManager.DATA_ENABLED_REASON_CARRIER,
                        enabled);
                break;
            case EVENT_DEVICE_PROVISIONED_CHANGE:
                if (!isUsingNewDataStack()) {
                    mDataEnabledSettings.updateProvisionedChanged();
                }
                break;
            case EVENT_DEVICE_PROVISIONING_DATA_SETTING_CHANGE:
                if (!isUsingNewDataStack()) {
                    mDataEnabledSettings.updateProvisioningDataEnabled();
                }
                break;
            case EVENT_GET_AVAILABLE_NETWORKS_DONE:
                ar = (AsyncResult) msg.obj;
                if (ar.exception == null && ar.result != null && mSST != null) {
                    List<OperatorInfo> operatorInfoList = (List<OperatorInfo>) ar.result;
                    List<OperatorInfo> filteredInfoList = new ArrayList<>();
                    for (OperatorInfo operatorInfo : operatorInfoList) {
                        if (OperatorInfo.State.CURRENT == operatorInfo.getState()) {
                            filteredInfoList.add(new OperatorInfo(
                                    mSST.filterOperatorNameByPattern(
                                            operatorInfo.getOperatorAlphaLong()),
                                    mSST.filterOperatorNameByPattern(
                                            operatorInfo.getOperatorAlphaShort()),
                                    operatorInfo.getOperatorNumeric(),
                                    operatorInfo.getState()
                            ));
                        } else {
                            filteredInfoList.add(operatorInfo);
                        }
                    }
                    ar.result = filteredInfoList;
                }

                onComplete = (Message) ar.userObj;
                if (onComplete != null) {
                    AsyncResult.forMessage(onComplete, ar.result, ar.exception);
                    onComplete.sendToTarget();
                }
                break;
            case EVENT_GET_UICC_APPS_ENABLEMENT_DONE:
            case EVENT_UICC_APPS_ENABLEMENT_STATUS_CHANGED:
                ar = (AsyncResult) msg.obj;
                if (ar == null) return;
                if (ar.exception != null) {
                    logd("Received exception on event" + msg.what + " : " + ar.exception);
                    return;
                }

                mUiccApplicationsEnabled = (Boolean) ar.result;
            // Intentional falling through.
            case EVENT_UICC_APPS_ENABLEMENT_SETTING_CHANGED:
                reapplyUiccAppsEnablementIfNeeded(ENABLE_UICC_APPS_MAX_RETRIES);
                break;

            case EVENT_REAPPLY_UICC_APPS_ENABLEMENT_DONE: {
                ar = (AsyncResult) msg.obj;
                if (ar == null || ar.exception == null) return;
                Pair<Boolean, Integer> userObject = (Pair) ar.userObj;
                if (userObject == null) return;
                boolean expectedValue = userObject.first;
                int retries = userObject.second;
                CommandException.Error error = ((CommandException) ar.exception).getCommandError();
                loge("Error received when re-applying uicc application"
                        + " setting to " +  expectedValue + " on phone " + mPhoneId
                        + " Error code: " + error + " retry count left: " + retries);
                if (retries > 0 && (error == GENERIC_FAILURE || error == SIM_BUSY)) {
                    // Retry for certain errors, but not for others like RADIO_NOT_AVAILABLE or
                    // SIM_ABSENT, as they will trigger it whey they become available.
                    postDelayed(()->reapplyUiccAppsEnablementIfNeeded(retries - 1),
                            REAPPLY_UICC_APPS_SETTING_RETRY_TIME_GAP_IN_MS);
                }
                break;
            }
            case EVENT_RESET_CARRIER_KEY_IMSI_ENCRYPTION: {
                resetCarrierKeysForImsiEncryption();
                break;
            }
            case EVENT_SET_VONR_ENABLED_DONE:
                logd("EVENT_SET_VONR_ENABLED_DONE is done");
                break;
            case EVENT_SUBSCRIPTIONS_CHANGED:
                logd("EVENT_SUBSCRIPTIONS_CHANGED");
                updateUsageSetting();
                break;

            default:
                super.handleMessage(msg);
        }
    }

    public UiccCardApplication getUiccCardApplication() {
        if (isPhoneTypeGsm()) {
            return mUiccController.getUiccCardApplication(mPhoneId, UiccController.APP_FAM_3GPP);
        } else {
            return mUiccController.getUiccCardApplication(mPhoneId, UiccController.APP_FAM_3GPP2);
        }
    }

    // todo: check if ICC availability needs to be handled here. mSimRecords should not be needed
    // now because APIs can be called directly on UiccProfile, and that should handle the requests
    // correctly based on supported apps, voice RAT, etc.
    @Override
    protected void onUpdateIccAvailability() {
        if (mUiccController == null ) {
            return;
        }

        UiccCardApplication newUiccApplication = null;

        // Update mIsimUiccRecords
        if (isPhoneTypeGsm() || isPhoneTypeCdmaLte()) {
            newUiccApplication =
                    mUiccController.getUiccCardApplication(mPhoneId, UiccController.APP_FAM_IMS);
            IsimUiccRecords newIsimUiccRecords = null;

            if (newUiccApplication != null) {
                newIsimUiccRecords = (IsimUiccRecords) newUiccApplication.getIccRecords();
                if (DBG) logd("New ISIM application found");
            }
            mIsimUiccRecords = newIsimUiccRecords;
        }

        // Update mSimRecords
        if (mSimRecords != null) {
            mSimRecords.unregisterForRecordsLoaded(this);
        }
        if (isPhoneTypeCdmaLte() || isPhoneTypeCdma()) {
            newUiccApplication = mUiccController.getUiccCardApplication(mPhoneId,
                    UiccController.APP_FAM_3GPP);
            SIMRecords newSimRecords = null;
            if (newUiccApplication != null) {
                newSimRecords = (SIMRecords) newUiccApplication.getIccRecords();
            }
            mSimRecords = newSimRecords;
            if (mSimRecords != null) {
                mSimRecords.registerForRecordsLoaded(this, EVENT_SIM_RECORDS_LOADED, null);
            }
        } else {
            mSimRecords = null;
        }

        // Update mIccRecords, mUiccApplication, mIccPhoneBookIntManager
        newUiccApplication = getUiccCardApplication();
        if (!isPhoneTypeGsm() && newUiccApplication == null) {
            logd("can't find 3GPP2 application; trying APP_FAM_3GPP");
            newUiccApplication = mUiccController.getUiccCardApplication(mPhoneId,
                    UiccController.APP_FAM_3GPP);
        }

        UiccCardApplication app = mUiccApplication.get();
        if (app != newUiccApplication) {
            if (app != null) {
                if (DBG) logd("Removing stale icc objects.");
                if (mIccRecords.get() != null) {
                    unregisterForIccRecordEvents();
                    mIccPhoneBookIntManager.updateIccRecords(null);
                }
                mIccRecords.set(null);
                mUiccApplication.set(null);
            }
            if (newUiccApplication != null) {
                if (DBG) {
                    logd("New Uicc application found. type = " + newUiccApplication.getType());
                }
                final IccRecords iccRecords = newUiccApplication.getIccRecords();
                mUiccApplication.set(newUiccApplication);
                mIccRecords.set(iccRecords);
                logd("mIccRecords = " + mIccRecords);
                registerForIccRecordEvents();
                mIccPhoneBookIntManager.updateIccRecords(iccRecords);
                if (iccRecords != null) {
                    final String simOperatorNumeric = iccRecords.getOperatorNumeric();
                    if (DBG) {
                        logd("New simOperatorNumeric = " + simOperatorNumeric);
                    }
                    if (!TextUtils.isEmpty(simOperatorNumeric)) {
                        TelephonyManager.from(mContext).setSimOperatorNumericForPhone(mPhoneId,
                                simOperatorNumeric);
                    }
                }
                updateCurrentCarrierInProvider();
            }
        }

    }

    @Override
    public SIMRecords getSIMRecords() {
        return mSimRecords;
    }

    private void processIccRecordEvents(int eventCode) {
        switch (eventCode) {
            case IccRecords.EVENT_CFI:
                logi("processIccRecordEvents: EVENT_CFI");
                notifyCallForwardingIndicator();
                break;
        }
    }

    /**
     * Sets the "current" field in the telephony provider according to the SIM's operator
     *
     * @return true for success; false otherwise.
     */
    @Override
    public boolean updateCurrentCarrierInProvider() {
        long currentDds = SubscriptionManager.getDefaultDataSubscriptionId();
        String operatorNumeric = getOperatorNumeric();

        logd("updateCurrentCarrierInProvider: mSubId = " + getSubId()
                + " currentDds = " + currentDds + " operatorNumeric = " + operatorNumeric);

        if (!TextUtils.isEmpty(operatorNumeric) && (getSubId() == currentDds)) {
            try {
                Uri uri = Uri.withAppendedPath(Telephony.Carriers.CONTENT_URI, "current");
                ContentValues map = new ContentValues();
                map.put(Telephony.Carriers.NUMERIC, operatorNumeric);
                mContext.getContentResolver().insert(uri, map);
                return true;
            } catch (SQLException e) {
                Rlog.e(LOG_TAG, "Can't store current operator", e);
            }
        }
        return false;
    }

    //CDMA
    /**
     * Sets the "current" field in the telephony provider according to the
     * build-time operator numeric property
     *
     * @return true for success; false otherwise.
     */
    private boolean updateCurrentCarrierInProvider(String operatorNumeric) {
        if (isPhoneTypeCdma()
                || (isPhoneTypeCdmaLte() && mUiccController.getUiccCardApplication(mPhoneId,
                        UiccController.APP_FAM_3GPP) == null)) {
            logd("CDMAPhone: updateCurrentCarrierInProvider called");
            if (!TextUtils.isEmpty(operatorNumeric)) {
                try {
                    Uri uri = Uri.withAppendedPath(Telephony.Carriers.CONTENT_URI, "current");
                    ContentValues map = new ContentValues();
                    map.put(Telephony.Carriers.NUMERIC, operatorNumeric);
                    logd("updateCurrentCarrierInProvider from system: numeric=" + operatorNumeric);
                    getContext().getContentResolver().insert(uri, map);

                    // Updates MCC MNC device configuration information
                    logd("update mccmnc=" + operatorNumeric);
                    MccTable.updateMccMncConfiguration(mContext, operatorNumeric);

                    return true;
                } catch (SQLException e) {
                    Rlog.e(LOG_TAG, "Can't store current operator", e);
                }
            }
            return false;
        } else { // isPhoneTypeCdmaLte()
            if (DBG) logd("updateCurrentCarrierInProvider not updated X retVal=" + true);
            return true;
        }
    }

    private void handleCfuQueryResult(CallForwardInfo[] infos) {
        if (infos == null || infos.length == 0) {
            // Assume the default is not active
            // Set unconditional CFF in SIM to false
            setVoiceCallForwardingFlag(1, false, null);
        } else {
            for (int i = 0, s = infos.length; i < s; i++) {
                if ((infos[i].serviceClass & SERVICE_CLASS_VOICE) != 0) {
                    setVoiceCallForwardingFlag(1, (infos[i].status == 1),
                        infos[i].number);
                    // should only have the one
                    break;
                }
            }
        }
    }

    /**
     * Retrieves the IccPhoneBookInterfaceManager of the GsmCdmaPhone
     */
    @Override
    public IccPhoneBookInterfaceManager getIccPhoneBookInterfaceManager(){
        return mIccPhoneBookIntManager;
    }

    /**
     * Activate or deactivate cell broadcast SMS.
     *
     * @param activate 0 = activate, 1 = deactivate
     * @param response Callback message is empty on completion
     */
    @Override
    public void activateCellBroadcastSms(int activate, Message response) {
        loge("[GsmCdmaPhone] activateCellBroadcastSms() is obsolete; use SmsManager");
        response.sendToTarget();
    }

    /**
     * Query the current configuration of cdma cell broadcast SMS.
     *
     * @param response Callback message is empty on completion
     */
    @Override
    public void getCellBroadcastSmsConfig(Message response) {
        loge("[GsmCdmaPhone] getCellBroadcastSmsConfig() is obsolete; use SmsManager");
        response.sendToTarget();
    }

    /**
     * Configure cdma cell broadcast SMS.
     *
     * @param response Callback message is empty on completion
     */
    @Override
    public void setCellBroadcastSmsConfig(int[] configValuesArray, Message response) {
        loge("[GsmCdmaPhone] setCellBroadcastSmsConfig() is obsolete; use SmsManager");
        response.sendToTarget();
    }

    /**
     * Returns true if OTA Service Provisioning needs to be performed.
     */
    @Override
    public boolean needsOtaServiceProvisioning() {
        if (isPhoneTypeGsm()) {
            return false;
        } else {
            return mSST.getOtasp() != TelephonyManager.OTASP_NOT_NEEDED;
        }
    }

    @Override
    public boolean isCspPlmnEnabled() {
        IccRecords r = mIccRecords.get();
        return (r != null) ? r.isCspPlmnEnabled() : false;
    }

    /**
     * Whether manual select is now allowed and we should set
     * to auto network select mode.
     */
    public boolean shouldForceAutoNetworkSelect() {

        int networkTypeBitmask = RadioAccessFamily.getRafFromNetworkType(
                RILConstants.PREFERRED_NETWORK_MODE);
        int subId = getSubId();

        // If it's invalid subId, we shouldn't force to auto network select mode.
        if (!SubscriptionManager.isValidSubscriptionId(subId)) {
            return false;
        }

        networkTypeBitmask = (int) getAllowedNetworkTypes(
                TelephonyManager.ALLOWED_NETWORK_TYPES_REASON_USER);

        logd("shouldForceAutoNetworkSelect in mode = " + networkTypeBitmask);
        /*
         *  For multimode targets in global mode manual network
         *  selection is disallowed. So we should force auto select mode.
         */
        if (isManualSelProhibitedInGlobalMode()
                && ((networkTypeBitmask == RadioAccessFamily.getRafFromNetworkType(
                TelephonyManager.NETWORK_MODE_LTE_CDMA_EVDO_GSM_WCDMA))
                || (networkTypeBitmask == RadioAccessFamily.getRafFromNetworkType(
                TelephonyManager.NETWORK_MODE_GLOBAL)))) {
            logd("Should force auto network select mode = " + networkTypeBitmask);
            return true;
        } else {
            logd("Should not force auto network select mode = " + networkTypeBitmask);
        }

        /*
         *  Single mode phone with - GSM network modes/global mode
         *  LTE only for 3GPP
         *  LTE centric + 3GPP Legacy
         *  Note: the actual enabling/disabling manual selection for these
         *  cases will be controlled by csp
         */
        return false;
    }

    @UnsupportedAppUsage(maxTargetSdk = Build.VERSION_CODES.R, trackingBug = 170729553)
    private boolean isManualSelProhibitedInGlobalMode() {
        boolean isProhibited = false;
        final String configString = getContext().getResources().getString(com.android.internal
                .R.string.prohibit_manual_network_selection_in_gobal_mode);

        if (!TextUtils.isEmpty(configString)) {
            String[] configArray = configString.split(";");

            if (configArray != null &&
                    ((configArray.length == 1 && configArray[0].equalsIgnoreCase("true")) ||
                        (configArray.length == 2 && !TextUtils.isEmpty(configArray[1]) &&
                            configArray[0].equalsIgnoreCase("true") &&
                            isMatchGid(configArray[1])))) {
                            isProhibited = true;
            }
        }
        logd("isManualNetSelAllowedInGlobal in current carrier is " + isProhibited);
        return isProhibited;
    }

    private void registerForIccRecordEvents() {
        IccRecords r = mIccRecords.get();
        if (r == null) {
            return;
        }
        if (isPhoneTypeGsm()) {
            r.registerForNetworkSelectionModeAutomatic(
                    this, EVENT_SET_NETWORK_AUTOMATIC, null);
            r.registerForRecordsEvents(this, EVENT_ICC_RECORD_EVENTS, null);
            r.registerForRecordsLoaded(this, EVENT_SIM_RECORDS_LOADED, null);
        } else {
            r.registerForRecordsLoaded(this, EVENT_RUIM_RECORDS_LOADED, null);
            if (isPhoneTypeCdmaLte()) {
                // notify simRecordsLoaded registrants for cdmaLte phone
                r.registerForRecordsLoaded(this, EVENT_SIM_RECORDS_LOADED, null);
            }
        }
    }

    private void unregisterForIccRecordEvents() {
        IccRecords r = mIccRecords.get();
        if (r == null) {
            return;
        }
        r.unregisterForNetworkSelectionModeAutomatic(this);
        r.unregisterForRecordsEvents(this);
        r.unregisterForRecordsLoaded(this);
    }

    @UnsupportedAppUsage(maxTargetSdk = Build.VERSION_CODES.R, trackingBug = 170729553)
    @Override
    public void exitEmergencyCallbackMode() {
    }

<<<<<<< HEAD
=======
    //CDMA
    private void handleExitEmergencyCallbackMode(Message msg) {
        AsyncResult ar = (AsyncResult)msg.obj;
        if (DBG) {
            Rlog.d(LOG_TAG, "handleExitEmergencyCallbackMode,ar.exception , isInEcm="
                    + ar.exception + isInEcm());
        }
        // Remove pending exit Ecm runnable, if any
        removeCallbacks(mExitEcmRunnable);

        if (mEcmExitRespRegistrant != null) {
            mEcmExitRespRegistrant.notifyRegistrant(ar);
        }
        // if exiting is successful or we are testing and the modem responded with an error upon
        // exit, which may occur in some IRadio implementations.
        if (ar.exception == null || mIsTestingEmergencyCallbackMode) {
            if (isInEcm()) {
                setIsInEcm(false);
            }

            // release wakeLock
            if (mWakeLock.isHeld()) {
                mWakeLock.release();
            }

            // send an Intent
            sendEmergencyCallbackModeChange();
            // Re-initiate data connection
            if (!isUsingNewDataStack()) {
                mDataEnabledSettings.setInternalDataEnabled(true);
            }
            notifyEmergencyCallRegistrants(false);
        }
        mIsTestingEmergencyCallbackMode = false;
    }

    //CDMA
>>>>>>> 60e2bf60
    public void notifyEmergencyCallRegistrants(boolean started) {
        mEmergencyCallToggledRegistrants.notifyResult(started ? 1 : 0);
    }

    //CDMA
    private static final String IS683A_FEATURE_CODE = "*228";
    private static final int IS683A_FEATURE_CODE_NUM_DIGITS = 4;
    private static final int IS683A_SYS_SEL_CODE_NUM_DIGITS = 2;
    private static final int IS683A_SYS_SEL_CODE_OFFSET = 4;

    private static final int IS683_CONST_800MHZ_A_BAND = 0;
    private static final int IS683_CONST_800MHZ_B_BAND = 1;
    private static final int IS683_CONST_1900MHZ_A_BLOCK = 2;
    private static final int IS683_CONST_1900MHZ_B_BLOCK = 3;
    private static final int IS683_CONST_1900MHZ_C_BLOCK = 4;
    private static final int IS683_CONST_1900MHZ_D_BLOCK = 5;
    private static final int IS683_CONST_1900MHZ_E_BLOCK = 6;
    private static final int IS683_CONST_1900MHZ_F_BLOCK = 7;
    private static final int INVALID_SYSTEM_SELECTION_CODE = -1;

    // Define the pattern/format for carrier specified OTASP number schema.
    // It separates by comma and/or whitespace.
    private static Pattern pOtaSpNumSchema = Pattern.compile("[,\\s]+");

    //CDMA
    private static boolean isIs683OtaSpDialStr(String dialStr) {
        int sysSelCodeInt;
        boolean isOtaspDialString = false;
        int dialStrLen = dialStr.length();

        if (dialStrLen == IS683A_FEATURE_CODE_NUM_DIGITS) {
            if (dialStr.equals(IS683A_FEATURE_CODE)) {
                isOtaspDialString = true;
            }
        } else {
            sysSelCodeInt = extractSelCodeFromOtaSpNum(dialStr);
            switch (sysSelCodeInt) {
                case IS683_CONST_800MHZ_A_BAND:
                case IS683_CONST_800MHZ_B_BAND:
                case IS683_CONST_1900MHZ_A_BLOCK:
                case IS683_CONST_1900MHZ_B_BLOCK:
                case IS683_CONST_1900MHZ_C_BLOCK:
                case IS683_CONST_1900MHZ_D_BLOCK:
                case IS683_CONST_1900MHZ_E_BLOCK:
                case IS683_CONST_1900MHZ_F_BLOCK:
                    isOtaspDialString = true;
                    break;
                default:
                    break;
            }
        }
        return isOtaspDialString;
    }

    //CDMA
    /**
     * This function extracts the system selection code from the dial string.
     */
    private static int extractSelCodeFromOtaSpNum(String dialStr) {
        int dialStrLen = dialStr.length();
        int sysSelCodeInt = INVALID_SYSTEM_SELECTION_CODE;

        if ((dialStr.regionMatches(0, IS683A_FEATURE_CODE,
                0, IS683A_FEATURE_CODE_NUM_DIGITS)) &&
                (dialStrLen >= (IS683A_FEATURE_CODE_NUM_DIGITS +
                        IS683A_SYS_SEL_CODE_NUM_DIGITS))) {
            // Since we checked the condition above, the system selection code
            // extracted from dialStr will not cause any exception
            sysSelCodeInt = Integer.parseInt (
                    dialStr.substring (IS683A_FEATURE_CODE_NUM_DIGITS,
                            IS683A_FEATURE_CODE_NUM_DIGITS + IS683A_SYS_SEL_CODE_NUM_DIGITS));
        }
        if (DBG) Rlog.d(LOG_TAG, "extractSelCodeFromOtaSpNum " + sysSelCodeInt);
        return sysSelCodeInt;
    }

    //CDMA
    /**
     * This function checks if the system selection code extracted from
     * the dial string "sysSelCodeInt' is the system selection code specified
     * in the carrier ota sp number schema "sch".
     */
    private static boolean checkOtaSpNumBasedOnSysSelCode(int sysSelCodeInt, String sch[]) {
        boolean isOtaSpNum = false;
        try {
            // Get how many number of system selection code ranges
            int selRc = Integer.parseInt(sch[1]);
            for (int i = 0; i < selRc; i++) {
                if (!TextUtils.isEmpty(sch[i*2+2]) && !TextUtils.isEmpty(sch[i*2+3])) {
                    int selMin = Integer.parseInt(sch[i*2+2]);
                    int selMax = Integer.parseInt(sch[i*2+3]);
                    // Check if the selection code extracted from the dial string falls
                    // within any of the range pairs specified in the schema.
                    if ((sysSelCodeInt >= selMin) && (sysSelCodeInt <= selMax)) {
                        isOtaSpNum = true;
                        break;
                    }
                }
            }
        } catch (NumberFormatException ex) {
            // If the carrier ota sp number schema is not correct, we still allow dial
            // and only log the error:
            Rlog.e(LOG_TAG, "checkOtaSpNumBasedOnSysSelCode, error", ex);
        }
        return isOtaSpNum;
    }

    //CDMA
    /**
     * The following function checks if a dial string is a carrier specified
     * OTASP number or not by checking against the OTASP number schema stored
     * in PROPERTY_OTASP_NUM_SCHEMA.
     *
     * Currently, there are 2 schemas for carriers to specify the OTASP number:
     * 1) Use system selection code:
     *    The schema is:
     *    SELC,the # of code pairs,min1,max1,min2,max2,...
     *    e.g "SELC,3,10,20,30,40,60,70" indicates that there are 3 pairs of
     *    selection codes, and they are {10,20}, {30,40} and {60,70} respectively.
     *
     * 2) Use feature code:
     *    The schema is:
     *    "FC,length of feature code,feature code".
     *     e.g "FC,2,*2" indicates that the length of the feature code is 2,
     *     and the code itself is "*2".
     */
    private boolean isCarrierOtaSpNum(String dialStr) {
        boolean isOtaSpNum = false;
        int sysSelCodeInt = extractSelCodeFromOtaSpNum(dialStr);
        if (sysSelCodeInt == INVALID_SYSTEM_SELECTION_CODE) {
            return isOtaSpNum;
        }
        // mCarrierOtaSpNumSchema is retrieved from PROPERTY_OTASP_NUM_SCHEMA:
        if (!TextUtils.isEmpty(mCarrierOtaSpNumSchema)) {
            Matcher m = pOtaSpNumSchema.matcher(mCarrierOtaSpNumSchema);
            if (DBG) {
                Rlog.d(LOG_TAG, "isCarrierOtaSpNum,schema" + mCarrierOtaSpNumSchema);
            }

            if (m.find()) {
                String sch[] = pOtaSpNumSchema.split(mCarrierOtaSpNumSchema);
                // If carrier uses system selection code mechanism
                if (!TextUtils.isEmpty(sch[0]) && sch[0].equals("SELC")) {
                    if (sysSelCodeInt!=INVALID_SYSTEM_SELECTION_CODE) {
                        isOtaSpNum=checkOtaSpNumBasedOnSysSelCode(sysSelCodeInt,sch);
                    } else {
                        if (DBG) {
                            Rlog.d(LOG_TAG, "isCarrierOtaSpNum,sysSelCodeInt is invalid");
                        }
                    }
                } else if (!TextUtils.isEmpty(sch[0]) && sch[0].equals("FC")) {
                    int fcLen =  Integer.parseInt(sch[1]);
                    String fc = sch[2];
                    if (dialStr.regionMatches(0,fc,0,fcLen)) {
                        isOtaSpNum = true;
                    } else {
                        if (DBG) Rlog.d(LOG_TAG, "isCarrierOtaSpNum,not otasp number");
                    }
                } else {
                    if (DBG) {
                        Rlog.d(LOG_TAG, "isCarrierOtaSpNum,ota schema not supported" + sch[0]);
                    }
                }
            } else {
                if (DBG) {
                    Rlog.d(LOG_TAG, "isCarrierOtaSpNum,ota schema pattern not right" +
                            mCarrierOtaSpNumSchema);
                }
            }
        } else {
            if (DBG) Rlog.d(LOG_TAG, "isCarrierOtaSpNum,ota schema pattern empty");
        }
        return isOtaSpNum;
    }

    /**
     * isOTASPNumber: checks a given number against the IS-683A OTASP dial string and carrier
     * OTASP dial string.
     *
     * @param dialStr the number to look up.
     * @return true if the number is in IS-683A OTASP dial string or carrier OTASP dial string
     */
    @Override
    public  boolean isOtaSpNumber(String dialStr) {
        if (isPhoneTypeGsm()) {
            return super.isOtaSpNumber(dialStr);
        } else {
            boolean isOtaSpNum = false;
            String dialableStr = PhoneNumberUtils.extractNetworkPortionAlt(dialStr);
            if (dialableStr != null) {
                isOtaSpNum = isIs683OtaSpDialStr(dialableStr);
                if (isOtaSpNum == false) {
                    isOtaSpNum = isCarrierOtaSpNum(dialableStr);
                }
            }
            if (DBG) Rlog.d(LOG_TAG, "isOtaSpNumber " + isOtaSpNum);
            return isOtaSpNum;
        }
    }

    @Override
    public int getOtasp() {
        return mSST.getOtasp();
    }

    @Override
    public int getCdmaEriIconIndex() {
        if (isPhoneTypeGsm()) {
            return super.getCdmaEriIconIndex();
        } else {
            return getServiceState().getCdmaEriIconIndex();
        }
    }

    /**
     * Returns the CDMA ERI icon mode,
     * 0 - ON
     * 1 - FLASHING
     */
    @Override
    public int getCdmaEriIconMode() {
        if (isPhoneTypeGsm()) {
            return super.getCdmaEriIconMode();
        } else {
            return getServiceState().getCdmaEriIconMode();
        }
    }

    /**
     * Returns the CDMA ERI text,
     */
    @UnsupportedAppUsage(maxTargetSdk = Build.VERSION_CODES.R, trackingBug = 170729553)
    @Override
    public String getCdmaEriText() {
        if (isPhoneTypeGsm()) {
            return super.getCdmaEriText();
        } else {
            int roamInd = getServiceState().getCdmaRoamingIndicator();
            int defRoamInd = getServiceState().getCdmaDefaultRoamingIndicator();
            return mSST.getCdmaEriText(roamInd, defRoamInd);
        }
    }

    // Return true if either CSIM or RUIM app is present
    @Override
    public boolean isCdmaSubscriptionAppPresent() {
        UiccCardApplication cdmaApplication =
                mUiccController.getUiccCardApplication(mPhoneId, UiccController.APP_FAM_3GPP2);
        return cdmaApplication != null && (cdmaApplication.getType() == AppType.APPTYPE_CSIM ||
                cdmaApplication.getType() == AppType.APPTYPE_RUIM);
    }

    protected void phoneObjectUpdater(int newVoiceRadioTech) {
        logd("phoneObjectUpdater: newVoiceRadioTech=" + newVoiceRadioTech);

        // Check for a voice over LTE/NR replacement
        if (ServiceState.isPsOnlyTech(newVoiceRadioTech)
                || (newVoiceRadioTech == ServiceState.RIL_RADIO_TECHNOLOGY_UNKNOWN)) {
            CarrierConfigManager configMgr = (CarrierConfigManager)
                    getContext().getSystemService(Context.CARRIER_CONFIG_SERVICE);
            PersistableBundle b = configMgr.getConfigForSubId(getSubId());
            if (b != null) {
                int volteReplacementRat =
                        b.getInt(CarrierConfigManager.KEY_VOLTE_REPLACEMENT_RAT_INT);
                logd("phoneObjectUpdater: volteReplacementRat=" + volteReplacementRat);
                if (volteReplacementRat != ServiceState.RIL_RADIO_TECHNOLOGY_UNKNOWN &&
                           //In cdma case, replace rat only if csim or ruim app present
                           (ServiceState.isGsm(volteReplacementRat) ||
                           isCdmaSubscriptionAppPresent())) {
                    newVoiceRadioTech = volteReplacementRat;
                }
            } else {
                loge("phoneObjectUpdater: didn't get volteReplacementRat from carrier config");
            }
        }

        if(mRilVersion == 6 && getLteOnCdmaMode() == PhoneConstants.LTE_ON_CDMA_TRUE) {
            /*
             * On v6 RIL, when LTE_ON_CDMA is TRUE, always create CDMALTEPhone
             * irrespective of the voice radio tech reported.
             */
            if (getPhoneType() == PhoneConstants.PHONE_TYPE_CDMA) {
                logd("phoneObjectUpdater: LTE ON CDMA property is set. Use CDMA Phone" +
                        " newVoiceRadioTech=" + newVoiceRadioTech +
                        " mActivePhone=" + getPhoneName());
                return;
            } else {
                logd("phoneObjectUpdater: LTE ON CDMA property is set. Switch to CDMALTEPhone" +
                        " newVoiceRadioTech=" + newVoiceRadioTech +
                        " mActivePhone=" + getPhoneName());
                newVoiceRadioTech = ServiceState.RIL_RADIO_TECHNOLOGY_1xRTT;
            }
        } else {

            // If the device is shutting down, then there is no need to switch to the new phone
            // which might send unnecessary attach request to the modem.
            if (isShuttingDown()) {
                logd("Device is shutting down. No need to switch phone now.");
                return;
            }

            boolean matchCdma = ServiceState.isCdma(newVoiceRadioTech);
            boolean matchGsm = ServiceState.isGsm(newVoiceRadioTech);
            if ((matchCdma && getPhoneType() == PhoneConstants.PHONE_TYPE_CDMA) ||
                    (matchGsm && getPhoneType() == PhoneConstants.PHONE_TYPE_GSM)) {
                // Nothing changed. Keep phone as it is.
                logd("phoneObjectUpdater: No change ignore," +
                        " newVoiceRadioTech=" + newVoiceRadioTech +
                        " mActivePhone=" + getPhoneName());
                return;
            }
            if (!matchCdma && !matchGsm) {
                loge("phoneObjectUpdater: newVoiceRadioTech=" + newVoiceRadioTech +
                        " doesn't match either CDMA or GSM - error! No phone change");
                return;
            }
        }

        if (newVoiceRadioTech == ServiceState.RIL_RADIO_TECHNOLOGY_UNKNOWN) {
            // We need some voice phone object to be active always, so never
            // delete the phone without anything to replace it with!
            logd("phoneObjectUpdater: Unknown rat ignore, "
                    + " newVoiceRadioTech=Unknown. mActivePhone=" + getPhoneName());
            return;
        }

        boolean oldPowerState = false; // old power state to off
        if (mResetModemOnRadioTechnologyChange) {
            if (mCi.getRadioState() == TelephonyManager.RADIO_POWER_ON) {
                oldPowerState = true;
                logd("phoneObjectUpdater: Setting Radio Power to Off");
                mCi.setRadioPower(false, null);
            }
        }

        switchVoiceRadioTech(newVoiceRadioTech);

        if (mResetModemOnRadioTechnologyChange && oldPowerState) { // restore power state
            logd("phoneObjectUpdater: Resetting Radio");
            mCi.setRadioPower(oldPowerState, null);
        }

        // update voice radio tech in UiccProfile
        UiccProfile uiccProfile = getUiccProfile();
        if (uiccProfile != null) {
            uiccProfile.setVoiceRadioTech(newVoiceRadioTech);
        }

        // Send an Intent to the PhoneApp that we had a radio technology change
        Intent intent = new Intent(TelephonyIntents.ACTION_RADIO_TECHNOLOGY_CHANGED);
        intent.putExtra(PhoneConstants.PHONE_NAME_KEY, getPhoneName());
        SubscriptionManager.putPhoneIdAndSubIdExtra(intent, mPhoneId);
        mContext.sendStickyBroadcastAsUser(intent, UserHandle.ALL);
    }

    private void switchVoiceRadioTech(int newVoiceRadioTech) {

        String outgoingPhoneName = getPhoneName();

        logd("Switching Voice Phone : " + outgoingPhoneName + " >>> "
                + (ServiceState.isGsm(newVoiceRadioTech) ? "GSM" : "CDMA"));

        if (ServiceState.isCdma(newVoiceRadioTech)) {
            UiccCardApplication cdmaApplication =
                    mUiccController.getUiccCardApplication(mPhoneId, UiccController.APP_FAM_3GPP2);
            if (cdmaApplication != null && cdmaApplication.getType() == AppType.APPTYPE_RUIM) {
                switchPhoneType(PhoneConstants.PHONE_TYPE_CDMA);
            } else {
                switchPhoneType(PhoneConstants.PHONE_TYPE_CDMA_LTE);
            }
        } else if (ServiceState.isGsm(newVoiceRadioTech)) {
            switchPhoneType(PhoneConstants.PHONE_TYPE_GSM);
        } else {
            loge("deleteAndCreatePhone: newVoiceRadioTech=" + newVoiceRadioTech +
                    " is not CDMA or GSM (error) - aborting!");
            return;
        }
    }

    @Override
    public void setSignalStrengthReportingCriteria(int signalStrengthMeasure,
            int[] systemThresholds, int ran, boolean isEnabledForSystem) {
        int[] consolidatedThresholds = mSignalStrengthController.getConsolidatedSignalThresholds(
                ran,
                signalStrengthMeasure,
                isEnabledForSystem && mSignalStrengthController.shouldHonorSystemThresholds()
                        ? systemThresholds
                        : new int[]{},
                REPORTING_HYSTERESIS_DB);
        boolean isEnabledForAppRequest =
                mSignalStrengthController.shouldEnableSignalThresholdForAppRequest(
                        ran,
                        signalStrengthMeasure,
                        getSubId(),
                        isDeviceIdle());
        mCi.setSignalStrengthReportingCriteria(
                new SignalThresholdInfo.Builder()
                        .setRadioAccessNetworkType(ran)
                        .setSignalMeasurementType(signalStrengthMeasure)
                        .setHysteresisMs(REPORTING_HYSTERESIS_MILLIS)
                        .setHysteresisDb(REPORTING_HYSTERESIS_DB)
                        .setThresholds(consolidatedThresholds, true /*isSystem*/)
                        .setIsEnabled(isEnabledForSystem || isEnabledForAppRequest)
                        .build(),
                ran, null);
    }

    @Override
    public void setLinkCapacityReportingCriteria(int[] dlThresholds, int[] ulThresholds, int ran) {
        mCi.setLinkCapacityReportingCriteria(REPORTING_HYSTERESIS_MILLIS, REPORTING_HYSTERESIS_KBPS,
                REPORTING_HYSTERESIS_KBPS, dlThresholds, ulThresholds, ran, null);
    }

    @Override
    public IccSmsInterfaceManager getIccSmsInterfaceManager(){
        return mIccSmsInterfaceManager;
    }

    @Override
    public void updatePhoneObject(int voiceRadioTech) {
        logd("updatePhoneObject: radioTechnology=" + voiceRadioTech);
        sendMessage(obtainMessage(EVENT_UPDATE_PHONE_OBJECT, voiceRadioTech, 0, null));
    }

    @Override
    public void setImsRegistrationState(boolean registered) {
        mSST.setImsRegistrationState(registered);
    }

    @Override
    public boolean getIccRecordsLoaded() {
        UiccProfile uiccProfile = getUiccProfile();
        return uiccProfile != null && uiccProfile.getIccRecordsLoaded();
    }

    @Override
    public IccCard getIccCard() {
        // This function doesn't return null for backwards compatability purposes.
        // To differentiate between cases where SIM is absent vs. unknown we return a placeholder
        // IccCard with the sim state set.
        IccCard card = getUiccProfile();
        if (card != null) {
            return card;
        } else {
            UiccSlot slot = mUiccController.getUiccSlotForPhone(mPhoneId);
            if (slot == null || slot.isStateUnknown()) {
                return new IccCard(IccCardConstants.State.UNKNOWN);
            } else {
                return new IccCard(IccCardConstants.State.ABSENT);
            }
        }
    }

    private UiccProfile getUiccProfile() {
        return UiccController.getInstance().getUiccProfileForPhone(mPhoneId);
    }

    @Override
    public void dump(FileDescriptor fd, PrintWriter pw, String[] args) {
        pw.println("GsmCdmaPhone extends:");
        super.dump(fd, pw, args);
        pw.println(" mPrecisePhoneType=" + mPrecisePhoneType);
        pw.println(" mSimRecords=" + mSimRecords);
        pw.println(" mIsimUiccRecords=" + mIsimUiccRecords);
        pw.println(" mCT=" + mCT);
        pw.println(" mSST=" + mSST);
        pw.println(" mPendingMMIs=" + mPendingMMIs);
        pw.println(" mIccPhoneBookIntManager=" + mIccPhoneBookIntManager);
        pw.println(" mImei=" + pii(mImei));
        pw.println(" mImeiSv=" + pii(mImeiSv));
        pw.println(" mVmNumber=" + pii(mVmNumber));
        pw.println(" mCdmaSSM=" + mCdmaSSM);
        pw.println(" mCdmaSubscriptionSource=" + mCdmaSubscriptionSource);
        pw.println(" mWakeLock=" + mWakeLock);
        pw.println(" isInEcm()=" + isInEcm());
        pw.println(" mEsn=" + pii(mEsn));
        pw.println(" mMeid=" + pii(mMeid));
        pw.println(" mCarrierOtaSpNumSchema=" + mCarrierOtaSpNumSchema);
        if (!isPhoneTypeGsm()) {
            pw.println(" getCdmaEriIconIndex()=" + getCdmaEriIconIndex());
            pw.println(" getCdmaEriIconMode()=" + getCdmaEriIconMode());
            pw.println(" getCdmaEriText()=" + getCdmaEriText());
            pw.println(" isMinInfoReady()=" + isMinInfoReady());
        }
        pw.println(" isCspPlmnEnabled()=" + isCspPlmnEnabled());
        pw.println(" mManualNetworkSelectionPlmn=" + mManualNetworkSelectionPlmn);
        pw.flush();
    }

    @Override
    public boolean setOperatorBrandOverride(String brand) {
        if (mUiccController == null) {
            return false;
        }

        UiccPort port = mUiccController.getUiccPort(getPhoneId());
        if (port == null) {
            return false;
        }

        boolean status = port.setOperatorBrandOverride(brand);

        // Refresh.
        if (status) {
            TelephonyManager.from(mContext).setSimOperatorNameForPhone(
                    getPhoneId(), mSST.getServiceProviderName());
            // TODO: check if pollState is need when set operator brand override.
            mSST.pollState();
        }
        return status;
    }

    /**
     * This allows a short number to be remapped to a test emergency number for testing how the
     * frameworks handles Emergency Callback Mode without actually calling an emergency number.
     *
     * This is not a full test and is not a substitute for testing real emergency
     * numbers but can be useful.
     *
     * To use this feature, first set a test emergency number using
     * adb shell cmd phone emergency-number-test-mode -a 1-555-555-1212
     *
     * and then set the system property ril.test.emergencynumber to a pair of
     * numbers separated by a colon. If the first number matches the number parameter
     * this routine returns the second number. Example:
     *
     * ril.test.emergencynumber=411:1-555-555-1212
     *
     * To test Dial 411 take call then hang up on MO device to enter ECM.
     *
     * @param dialString to test if it should be remapped
     * @return the same number or the remapped number.
     */
    private String checkForTestEmergencyNumber(String dialString) {
        String testEn = SystemProperties.get("ril.test.emergencynumber");
        if (!TextUtils.isEmpty(testEn)) {
            String[] values = testEn.split(":");
            logd("checkForTestEmergencyNumber: values.length=" + values.length);
            if (values.length == 2) {
                if (values[0].equals(PhoneNumberUtils.stripSeparators(dialString))) {
                    logd("checkForTestEmergencyNumber: remap " + dialString + " to " + values[1]);
                    dialString = values[1];
                }
            }
        }
        return dialString;
    }

    @Override
    @NonNull
    public String getOperatorNumeric() {
        String operatorNumeric = null;
        if (isPhoneTypeGsm()) {
            IccRecords r = mIccRecords.get();
            if (r != null) {
                operatorNumeric = r.getOperatorNumeric();
            }
        } else { //isPhoneTypeCdmaLte()
            IccRecords curIccRecords = null;
            if (mCdmaSubscriptionSource == CDMA_SUBSCRIPTION_NV) {
                operatorNumeric = SystemProperties.get("ro.cdma.home.operator.numeric");
            } else if (mCdmaSubscriptionSource == CDMA_SUBSCRIPTION_RUIM_SIM) {
                UiccCardApplication uiccCardApplication = mUiccApplication.get();
                if (uiccCardApplication != null
                        && uiccCardApplication.getType() == AppType.APPTYPE_RUIM) {
                    logd("Legacy RUIM app present");
                    curIccRecords = mIccRecords.get();
                } else {
                    // Use sim-records for SimApp, USimApp, CSimApp and ISimApp.
                    curIccRecords = mSimRecords;
                }
                if (curIccRecords != null && curIccRecords == mSimRecords) {
                    operatorNumeric = curIccRecords.getOperatorNumeric();
                } else {
                    curIccRecords = mIccRecords.get();
                    if (curIccRecords != null && (curIccRecords instanceof RuimRecords)) {
                        RuimRecords csim = (RuimRecords) curIccRecords;
                        operatorNumeric = csim.getRUIMOperatorNumeric();
                    }
                }
            }
            if (operatorNumeric == null) {
                loge("getOperatorNumeric: Cannot retrieve operatorNumeric:"
                        + " mCdmaSubscriptionSource = " + mCdmaSubscriptionSource +
                        " mIccRecords = " + ((curIccRecords != null) ?
                        curIccRecords.getRecordsLoaded() : null));
            }

            logd("getOperatorNumeric: mCdmaSubscriptionSource = " + mCdmaSubscriptionSource
                    + " operatorNumeric = " + operatorNumeric);

        }
        return TextUtils.emptyIfNull(operatorNumeric);
    }

    /**
     * @return The country ISO for the subscription associated with this phone.
     */
    public String getCountryIso() {
        int subId = getSubId();
        SubscriptionInfo subInfo = SubscriptionManager.from(getContext())
                .getActiveSubscriptionInfo(subId);
        if (subInfo == null || TextUtils.isEmpty(subInfo.getCountryIso())) {
            return null;
        }
        final String country = subInfo.getCountryIso();
        if (country == null) {
            return null;
        }
        return country.toUpperCase();
    }

    private static final int[] VOICE_PS_CALL_RADIO_TECHNOLOGY = {
            ServiceState.RIL_RADIO_TECHNOLOGY_LTE,
            ServiceState.RIL_RADIO_TECHNOLOGY_LTE_CA,
            ServiceState.RIL_RADIO_TECHNOLOGY_IWLAN,
            ServiceState.RIL_RADIO_TECHNOLOGY_NR
    };

    /**
     * Calculates current RIL voice radio technology for CS calls.
     *
     * This function should only be used in {@link com.android.internal.telephony.GsmCdmaConnection}
     * to indicate current CS call radio technology.
     *
     * @return the RIL voice radio technology used for CS calls,
     *         see {@code RIL_RADIO_TECHNOLOGY_*} in {@link android.telephony.ServiceState}.
     */
    public @RilRadioTechnology int getCsCallRadioTech() {
        int calcVrat = ServiceState.RIL_RADIO_TECHNOLOGY_UNKNOWN;
        if (mSST != null) {
            calcVrat = getCsCallRadioTech(mSST.mSS.getState(),
                    mSST.mSS.getRilVoiceRadioTechnology());
        }

        return calcVrat;
    }

    /**
     * Calculates current RIL voice radio technology for CS calls based on current voice
     * registration state and technology.
     *
     * Mark current RIL voice radio technology as unknow when any of below condtion is met:
     *  1) Current RIL voice registration state is not in-service.
     *  2) Current RIL voice radio technology is PS call technology, which means CSFB will
     *     happen later after call connection is established.
     *     It is inappropriate to notify upper layer the PS call technology while current call
     *     is CS call, so before CSFB happens, mark voice radio technology as unknow.
     *     After CSFB happens, {@link #onVoiceRegStateOrRatChanged} will update voice call radio
     *     technology with correct value.
     *
     * @param vrs the voice registration state
     * @param vrat the RIL voice radio technology
     *
     * @return the RIL voice radio technology used for CS calls,
     *         see {@code RIL_RADIO_TECHNOLOGY_*} in {@link android.telephony.ServiceState}.
     */
    private @RilRadioTechnology int getCsCallRadioTech(int vrs, int vrat) {
        logd("getCsCallRadioTech, current vrs=" + vrs + ", vrat=" + vrat);
        int calcVrat = vrat;
        if (vrs != ServiceState.STATE_IN_SERVICE
                || ArrayUtils.contains(VOICE_PS_CALL_RADIO_TECHNOLOGY, vrat)) {
            calcVrat = ServiceState.RIL_RADIO_TECHNOLOGY_UNKNOWN;
        }

        logd("getCsCallRadioTech, result calcVrat=" + calcVrat);
        return calcVrat;
    }

    /**
     * Handler of RIL Voice Radio Technology changed event.
     */
    private void onVoiceRegStateOrRatChanged(int vrs, int vrat) {
        logd("onVoiceRegStateOrRatChanged");
        mCT.dispatchCsCallRadioTech(getCsCallRadioTech(vrs, vrat));
    }

    @Override
    public void registerForVolteSilentRedial(Handler h, int what, Object obj) {
        mVolteSilentRedialRegistrants.addUnique(h, what, obj);
    }

    @Override
    public void unregisterForVolteSilentRedial(Handler h) {
        mVolteSilentRedialRegistrants.remove(h);
    }

    public void notifyVolteSilentRedial(String dialString, int causeCode) {
        logd("notifyVolteSilentRedial: dialString=" + dialString + " causeCode=" + causeCode);
        AsyncResult ar = new AsyncResult(null,
                new SilentRedialParam(dialString, causeCode, mDialArgs), null);
        mVolteSilentRedialRegistrants.notifyRegistrants(ar);
    }

    /**
     * Sets the SIM voice message waiting indicator records.
     * @param line GSM Subscriber Profile Number, one-based. Only '1' is supported
     * @param countWaiting The number of messages waiting, if known. Use
     *                     -1 to indicate that an unknown number of
     *                      messages are waiting
     */
    @Override
    public void setVoiceMessageWaiting(int line, int countWaiting) {
        if (isPhoneTypeGsm()) {
            IccRecords r = mIccRecords.get();
            if (r != null) {
                r.setVoiceMessageWaiting(line, countWaiting);
            } else {
                logd("SIM Records not found, MWI not updated");
            }
        } else {
            setVoiceMessageCount(countWaiting);
        }
    }

    private CallForwardInfo[] makeEmptyCallForward() {
        CallForwardInfo infos[] = new CallForwardInfo[1];

        infos[0] = new CallForwardInfo();
        infos[0].status = CommandsInterface.SS_STATUS_UNKNOWN;
        infos[0].reason = 0;
        infos[0].serviceClass = CommandsInterface.SERVICE_CLASS_VOICE;
        infos[0].toa = PhoneNumberUtils.TOA_Unknown;
        infos[0].number = "";
        infos[0].timeSeconds = 0;

        return infos;
    }

    private PhoneAccountHandle subscriptionIdToPhoneAccountHandle(final int subId) {
        final TelecomManager telecomManager = TelecomManager.from(mContext);
        final TelephonyManager telephonyManager = TelephonyManager.from(mContext);
        final Iterator<PhoneAccountHandle> phoneAccounts =
            telecomManager.getCallCapablePhoneAccounts(true).listIterator();

        while (phoneAccounts.hasNext()) {
            final PhoneAccountHandle phoneAccountHandle = phoneAccounts.next();
            final PhoneAccount phoneAccount = telecomManager.getPhoneAccount(phoneAccountHandle);
            if (subId == telephonyManager.getSubIdForPhoneAccount(phoneAccount)) {
                return phoneAccountHandle;
            }
        }

        return null;
    }

    @UnsupportedAppUsage(maxTargetSdk = Build.VERSION_CODES.R, trackingBug = 170729553)
    private void logd(String s) {
        Rlog.d(LOG_TAG, "[" + mPhoneId + "] " + s);
    }

    private void logi(String s) {
        Rlog.i(LOG_TAG, "[" + mPhoneId + "] " + s);
    }

    @UnsupportedAppUsage(maxTargetSdk = Build.VERSION_CODES.R, trackingBug = 170729553)
    private void loge(String s) {
        Rlog.e(LOG_TAG, "[" + mPhoneId + "] " + s);
    }

    private static String pii(String s) {
        return Rlog.pii(LOG_TAG, s);
    }

    @Override
    public boolean isUtEnabled() {
        Phone imsPhone = mImsPhone;
        if (imsPhone != null) {
            return imsPhone.isUtEnabled();
        } else {
            logd("isUtEnabled: called for GsmCdma");
            return false;
        }
    }

    public String getDtmfToneDelayKey() {
        return isPhoneTypeGsm() ?
                CarrierConfigManager.KEY_GSM_DTMF_TONE_DELAY_INT :
                CarrierConfigManager.KEY_CDMA_DTMF_TONE_DELAY_INT;
    }

    @VisibleForTesting
    public PowerManager.WakeLock getWakeLock() {
        return mWakeLock;
    }

    public int getLteOnCdmaMode() {
        int currentConfig = TelephonyProperties.lte_on_cdma_device()
                .orElse(PhoneConstants.LTE_ON_CDMA_FALSE);
        int lteOnCdmaModeDynamicValue = currentConfig;

        UiccCardApplication cdmaApplication =
                    mUiccController.getUiccCardApplication(mPhoneId, UiccController.APP_FAM_3GPP2);
        if (cdmaApplication != null && cdmaApplication.getType() == AppType.APPTYPE_RUIM) {
            //Legacy RUIM cards don't support LTE.
            lteOnCdmaModeDynamicValue = RILConstants.LTE_ON_CDMA_FALSE;

            //Override only if static configuration is TRUE.
            if (currentConfig == RILConstants.LTE_ON_CDMA_TRUE) {
                return lteOnCdmaModeDynamicValue;
            }
        }
        return currentConfig;
    }

    private void updateTtyMode(int ttyMode) {
        logi(String.format("updateTtyMode ttyMode=%d", ttyMode));
        setTTYMode(telecomModeToPhoneMode(ttyMode), null);
    }
    private void updateUiTtyMode(int ttyMode) {
        logi(String.format("updateUiTtyMode ttyMode=%d", ttyMode));
        setUiTTYMode(telecomModeToPhoneMode(ttyMode), null);
    }

    /**
     * Given a telecom TTY mode, convert to a Telephony mode equivalent.
     * @param telecomMode Telecom TTY mode.
     * @return Telephony phone TTY mode.
     */
    private static int telecomModeToPhoneMode(int telecomMode) {
        switch (telecomMode) {
            // AT command only has 0 and 1, so mapping VCO
            // and HCO to FULL
            case TelecomManager.TTY_MODE_FULL:
            case TelecomManager.TTY_MODE_VCO:
            case TelecomManager.TTY_MODE_HCO:
                return Phone.TTY_MODE_FULL;
            default:
                return Phone.TTY_MODE_OFF;
        }
    }

    /**
     * Load the current TTY mode in GsmCdmaPhone based on Telecom and UI settings.
     */
    private void loadTtyMode() {
        int ttyMode = TelecomManager.TTY_MODE_OFF;
        TelecomManager telecomManager = mContext.getSystemService(TelecomManager.class);
        if (telecomManager != null) {
            ttyMode = telecomManager.getCurrentTtyMode();
        }
        updateTtyMode(ttyMode);
        //Get preferred TTY mode from settings as UI Tty mode is always user preferred Tty mode.
        ttyMode = Settings.Secure.getInt(mContext.getContentResolver(),
                Settings.Secure.PREFERRED_TTY_MODE, TelecomManager.TTY_MODE_OFF);
        updateUiTtyMode(ttyMode);
    }

    protected void reapplyUiccAppsEnablementIfNeeded(int retries) {
        UiccSlot slot = mUiccController.getUiccSlotForPhone(mPhoneId);

        // If no card is present or we don't have mUiccApplicationsEnabled yet, do nothing.
        if (slot == null || slot.getCardState() != IccCardStatus.CardState.CARDSTATE_PRESENT
                || mUiccApplicationsEnabled == null) {
            return;
        }

        UiccPort port = mUiccController.getUiccPort(mPhoneId);
        String iccId = (port == null) ? null : port.getIccId();
        if (iccId == null) {
            return;
        }

        SubscriptionInfo info = SubscriptionController.getInstance().getSubInfoForIccId(
                IccUtils.stripTrailingFs(iccId));

        // If info is null, it could be a new subscription. By default we enable it.
        boolean expectedValue = info == null ? true : info.areUiccApplicationsEnabled();

        // If for any reason current state is different from configured state, re-apply the
        // configured state.
        if (expectedValue != mUiccApplicationsEnabled) {
            mCi.enableUiccApplications(expectedValue, Message.obtain(
                    this, EVENT_REAPPLY_UICC_APPS_ENABLEMENT_DONE,
                    new Pair<Boolean, Integer>(expectedValue, retries)));
        }
    }

    // Enable or disable uicc applications.
    @Override
    public void enableUiccApplications(boolean enable, Message onCompleteMessage) {
        // First check if card is present. Otherwise mUiccApplicationsDisabled doesn't make
        // any sense.
        UiccSlot slot = mUiccController.getUiccSlotForPhone(mPhoneId);
        if (slot == null || slot.getCardState() != IccCardStatus.CardState.CARDSTATE_PRESENT) {
            if (onCompleteMessage != null) {
                AsyncResult.forMessage(onCompleteMessage, null,
                        new IllegalStateException("No SIM card is present"));
                onCompleteMessage.sendToTarget();
            }
            return;
        }

        mCi.enableUiccApplications(enable, onCompleteMessage);
    }

    /**
     * Whether disabling a physical subscription is supported or not.
     */
    @Override
    public boolean canDisablePhysicalSubscription() {
        return mCi.canToggleUiccApplicationsEnablement();
    }

    @Override
    public @NonNull List<String> getEquivalentHomePlmns() {
        if (isPhoneTypeGsm()) {
            IccRecords r = mIccRecords.get();
            if (r != null && r.getEhplmns() != null) {
                return Arrays.asList(r.getEhplmns());
            }
        } else if (isPhoneTypeCdma()) {
            loge("EHPLMN is not available in CDMA");
        }
        return Collections.emptyList();
    }

    /**
     * @return Currently bound data service package names.
     */
    public @NonNull List<String> getDataServicePackages() {
        if (isUsingNewDataStack()) {
            return getDataNetworkController().getDataServicePackages();
        }
        List<String> packages = new ArrayList<>();
        int[] transports = new int[]{AccessNetworkConstants.TRANSPORT_TYPE_WWAN,
                AccessNetworkConstants.TRANSPORT_TYPE_WLAN};

        for (int transport : transports) {
            DcTracker dct = getDcTracker(transport);
            if (dct != null) {
                String pkg = dct.getDataServiceManager().getDataServicePackageName();
                if (!TextUtils.isEmpty(pkg)) {
                    packages.add(pkg);
                }
            }
        }

        return packages;
    }

    private void updateBroadcastEmergencyCallStateChangesAfterCarrierConfigChanged(
            PersistableBundle config) {
        if (config == null) {
            loge("didn't get broadcastEmergencyCallStateChanges from carrier config");
            return;
        }

        // get broadcastEmergencyCallStateChanges
        boolean broadcastEmergencyCallStateChanges = config.getBoolean(
                CarrierConfigManager.KEY_BROADCAST_EMERGENCY_CALL_STATE_CHANGES_BOOL);
        logd("broadcastEmergencyCallStateChanges = " + broadcastEmergencyCallStateChanges);
        setBroadcastEmergencyCallStateChanges(broadcastEmergencyCallStateChanges);
    }

    private void updateNrSettingsAfterCarrierConfigChanged(PersistableBundle config) {
        if (config == null) {
            loge("didn't get the carrier_nr_availability_int from the carrier config.");
            return;
        }
        int[] nrAvailabilities = config.getIntArray(
                CarrierConfigManager.KEY_CARRIER_NR_AVAILABILITIES_INT_ARRAY);
        mIsCarrierNrSupported = !ArrayUtils.isEmpty(nrAvailabilities);
    }

    private void updateVoNrSettings(PersistableBundle config) {
        if (config == null) {
            loge("didn't get the vonr_enabled_bool from the carrier config.");
            return;
        }

        boolean mIsVonrEnabledByCarrier =
                config.getBoolean(CarrierConfigManager.KEY_VONR_ENABLED_BOOL);

        String result = SubscriptionController.getInstance().getSubscriptionProperty(
                getSubId(),
                SubscriptionManager.NR_ADVANCED_CALLING_ENABLED);

        int setting = -1;
        if (result != null) {
            setting = Integer.parseInt(result);
        }

        logd("VoNR setting from telephony.db:"
                + setting
                + " ,vonr_enabled_bool:"
                + mIsVonrEnabledByCarrier);

        if (!mIsVonrEnabledByCarrier) {
            mCi.setVoNrEnabled(false, obtainMessage(EVENT_SET_VONR_ENABLED_DONE), null);
        } else if (setting == 1 || setting == -1) {
            mCi.setVoNrEnabled(true, obtainMessage(EVENT_SET_VONR_ENABLED_DONE), null);
        } else if (setting == 0) {
            mCi.setVoNrEnabled(false, obtainMessage(EVENT_SET_VONR_ENABLED_DONE), null);
        }
    }

    private void updateCdmaRoamingSettingsAfterCarrierConfigChanged(PersistableBundle config) {
        if (config == null) {
            loge("didn't get the cdma_roaming_mode changes from the carrier config.");
            return;
        }

        // Changing the cdma roaming settings based carrier config.
        int config_cdma_roaming_mode = config.getInt(
                CarrierConfigManager.KEY_CDMA_ROAMING_MODE_INT);
        int current_cdma_roaming_mode =
                Settings.Global.getInt(getContext().getContentResolver(),
                        Settings.Global.CDMA_ROAMING_MODE,
                        TelephonyManager.CDMA_ROAMING_MODE_RADIO_DEFAULT);
        switch (config_cdma_roaming_mode) {
            // Carrier's cdma_roaming_mode will overwrite the user's previous settings
            // Keep the user's previous setting in global variable which will be used
            // when carrier's setting is turn off.
            case TelephonyManager.CDMA_ROAMING_MODE_HOME:
            case TelephonyManager.CDMA_ROAMING_MODE_AFFILIATED:
            case TelephonyManager.CDMA_ROAMING_MODE_ANY:
                logd("cdma_roaming_mode is going to changed to "
                        + config_cdma_roaming_mode);
                setCdmaRoamingPreference(config_cdma_roaming_mode,
                        obtainMessage(EVENT_SET_ROAMING_PREFERENCE_DONE));
                break;

            // When carrier's setting is turn off, change the cdma_roaming_mode to the
            // previous user's setting
            case TelephonyManager.CDMA_ROAMING_MODE_RADIO_DEFAULT:
                if (current_cdma_roaming_mode != config_cdma_roaming_mode) {
                    logd("cdma_roaming_mode is going to changed to "
                            + current_cdma_roaming_mode);
                    setCdmaRoamingPreference(current_cdma_roaming_mode,
                            obtainMessage(EVENT_SET_ROAMING_PREFERENCE_DONE));
                }
                break;
            default:
                loge("Invalid cdma_roaming_mode settings: " + config_cdma_roaming_mode);
        }
    }

    /**
     * Determines if IMS is enabled for call.
     *
     * @return {@code true} if IMS calling is enabled.
     */
    public boolean isImsUseEnabled() {
        ImsManager imsManager = mImsManagerFactory.create(mContext, mPhoneId);
        boolean imsUseEnabled = ((imsManager.isVolteEnabledByPlatform()
                && imsManager.isEnhanced4gLteModeSettingEnabledByUser())
                || (imsManager.isWfcEnabledByPlatform() && imsManager.isWfcEnabledByUser())
                && imsManager.isNonTtyOrTtyOnVolteEnabled());
        return imsUseEnabled;
    }

    @Override
    public InboundSmsHandler getInboundSmsHandler(boolean is3gpp2) {
        return mIccSmsInterfaceManager.getInboundSmsHandler(is3gpp2);
    }
}<|MERGE_RESOLUTION|>--- conflicted
+++ resolved
@@ -3714,46 +3714,6 @@
     public void exitEmergencyCallbackMode() {
     }
 
-<<<<<<< HEAD
-=======
-    //CDMA
-    private void handleExitEmergencyCallbackMode(Message msg) {
-        AsyncResult ar = (AsyncResult)msg.obj;
-        if (DBG) {
-            Rlog.d(LOG_TAG, "handleExitEmergencyCallbackMode,ar.exception , isInEcm="
-                    + ar.exception + isInEcm());
-        }
-        // Remove pending exit Ecm runnable, if any
-        removeCallbacks(mExitEcmRunnable);
-
-        if (mEcmExitRespRegistrant != null) {
-            mEcmExitRespRegistrant.notifyRegistrant(ar);
-        }
-        // if exiting is successful or we are testing and the modem responded with an error upon
-        // exit, which may occur in some IRadio implementations.
-        if (ar.exception == null || mIsTestingEmergencyCallbackMode) {
-            if (isInEcm()) {
-                setIsInEcm(false);
-            }
-
-            // release wakeLock
-            if (mWakeLock.isHeld()) {
-                mWakeLock.release();
-            }
-
-            // send an Intent
-            sendEmergencyCallbackModeChange();
-            // Re-initiate data connection
-            if (!isUsingNewDataStack()) {
-                mDataEnabledSettings.setInternalDataEnabled(true);
-            }
-            notifyEmergencyCallRegistrants(false);
-        }
-        mIsTestingEmergencyCallbackMode = false;
-    }
-
-    //CDMA
->>>>>>> 60e2bf60
     public void notifyEmergencyCallRegistrants(boolean started) {
         mEmergencyCallToggledRegistrants.notifyResult(started ? 1 : 0);
     }
