--- conflicted
+++ resolved
@@ -1573,7 +1573,6 @@
     }
 
     @Override
-<<<<<<< HEAD
     public void addParticipant(String dialString) throws CallStateException {
         Phone imsPhone = mImsPhone;
         boolean imsUseEnabled = isImsUseEnabled()
@@ -1595,13 +1594,9 @@
     }
 
     @Override
-    public void setRadioPower(boolean power) {
-        mSST.setRadioPower(power);
-=======
     public void setRadioPower(boolean power, boolean forEmergencyCall,
             boolean isSelectedPhoneForEmergencyCall, boolean forceApply) {
         mSST.setRadioPower(power, forEmergencyCall, isSelectedPhoneForEmergencyCall, forceApply);
->>>>>>> 904dee71
     }
 
     private void storeVoiceMailNumber(String number) {
