--- conflicted
+++ resolved
@@ -106,11 +106,8 @@
 import com.android.internal.telephony.uicc.UiccSlot;
 import com.android.internal.telephony.util.ArrayUtils;
 import com.android.telephony.Rlog;
-<<<<<<< HEAD
+import com.android.internal.telephony.imsphone.ImsPhoneMmiCode;
 import com.android.internal.telephony.util.QtiImsUtils;
-=======
-import com.android.internal.telephony.imsphone.ImsPhoneMmiCode;
->>>>>>> c4d1b7ba
 
 import java.io.FileDescriptor;
 import java.io.PrintWriter;
@@ -1279,13 +1276,6 @@
         boolean allowWpsOverIms = configManager.getConfigForSubId(getSubId())
                 .getBoolean(CarrierConfigManager.KEY_SUPPORT_WPS_OVER_IMS_BOOL);
 
-<<<<<<< HEAD
-        boolean useImsForCall = useImsForCall(dialArgs)
-                 && !shallDialOnCircuitSwitch(dialArgs.intentExtras)
-                 && (isWpsCall ? allowWpsOverIms : true);
-
-=======
->>>>>>> c4d1b7ba
         boolean useImsForEmergency = imsPhone != null
                 && isEmergency
                 && alwaysTryImsForEmergencyCarrierConfig
@@ -1300,6 +1290,7 @@
         boolean isPotentialUssdCode = isMmiCode && !isSuppServiceCode;
         boolean useImsForUt = imsPhone != null && imsPhone.isUtEnabled();
         boolean useImsForCall = useImsForCall(dialArgs)
+                && !shallDialOnCircuitSwitch(dialArgs.intentExtras)
                 && (isWpsCall ? allowWpsOverIms : true);
 
         if (DBG) {
