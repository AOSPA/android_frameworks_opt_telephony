/*
 * Copyright (C) 2015 The Android Open Source Project
 *
 * Licensed under the Apache License, Version 2.0 (the "License");
 * you may not use this file except in compliance with the License.
 * You may obtain a copy of the License at
 *
 *      http://www.apache.org/licenses/LICENSE-2.0
 *
 * Unless required by applicable law or agreed to in writing, software
 * distributed under the License is distributed on an "AS IS" BASIS,
 * WITHOUT WARRANTIES OR CONDITIONS OF ANY KIND, either express or implied.
 * See the License for the specific language governing permissions and
 * limitations under the License.
 */

package com.android.internal.telephony;

import static com.android.internal.telephony.CommandException.Error.GENERIC_FAILURE;
import static com.android.internal.telephony.CommandException.Error.SIM_BUSY;
import static com.android.internal.telephony.CommandsInterface.CF_ACTION_DISABLE;
import static com.android.internal.telephony.CommandsInterface.CF_ACTION_ENABLE;
import static com.android.internal.telephony.CommandsInterface.CF_ACTION_ERASURE;
import static com.android.internal.telephony.CommandsInterface.CF_ACTION_REGISTRATION;
import static com.android.internal.telephony.CommandsInterface.CF_REASON_ALL;
import static com.android.internal.telephony.CommandsInterface.CF_REASON_ALL_CONDITIONAL;
import static com.android.internal.telephony.CommandsInterface.CF_REASON_BUSY;
import static com.android.internal.telephony.CommandsInterface.CF_REASON_NOT_REACHABLE;
import static com.android.internal.telephony.CommandsInterface.CF_REASON_NO_REPLY;
import static com.android.internal.telephony.CommandsInterface.CF_REASON_UNCONDITIONAL;
import static com.android.internal.telephony.CommandsInterface.SERVICE_CLASS_VOICE;

import android.annotation.NonNull;
import android.annotation.Nullable;
import android.compat.annotation.UnsupportedAppUsage;
import android.content.BroadcastReceiver;
import android.content.ContentValues;
import android.content.Context;
import android.content.Intent;
import android.content.IntentFilter;
import android.content.SharedPreferences;
import android.database.SQLException;
import android.net.Uri;
import android.os.AsyncResult;
import android.os.Bundle;
import android.os.Handler;
import android.os.Message;
import android.os.PersistableBundle;
import android.os.PowerManager;
import android.os.Registrant;
import android.os.RegistrantList;
import android.os.ResultReceiver;
import android.os.SystemProperties;
import android.os.UserHandle;
import android.os.WorkSource;
import android.preference.PreferenceManager;
import android.provider.Settings;
import android.provider.Telephony;
import android.sysprop.TelephonyProperties;
import android.telecom.PhoneAccount;
import android.telecom.PhoneAccountHandle;
import android.telecom.TelecomManager;
import android.telecom.VideoProfile;
import android.telephony.AccessNetworkConstants;
import android.telephony.BarringInfo;
import android.telephony.CarrierConfigManager;
import android.telephony.CellIdentity;
import android.telephony.ImsiEncryptionInfo;
import android.telephony.NetworkScanRequest;
import android.telephony.PhoneNumberUtils;
import android.telephony.ServiceState;
import android.telephony.ServiceState.RilRadioTechnology;
import android.telephony.SignalThresholdInfo;
import android.telephony.SubscriptionInfo;
import android.telephony.SubscriptionManager;
import android.telephony.TelephonyManager;
import android.telephony.UiccAccessRule;
import android.telephony.UssdResponse;
import android.telephony.data.ApnSetting;
import android.text.TextUtils;
import android.util.Log;
import android.util.Pair;

import com.android.ims.ImsManager;
import com.android.internal.annotations.VisibleForTesting;
import com.android.internal.telephony.cdma.CdmaMmiCode;
import com.android.internal.telephony.cdma.CdmaSubscriptionSourceManager;
import com.android.internal.telephony.dataconnection.DataEnabledSettings;
import com.android.internal.telephony.dataconnection.DcTracker;
import com.android.internal.telephony.dataconnection.TransportManager;
import com.android.internal.telephony.emergency.EmergencyNumberTracker;
import com.android.internal.telephony.gsm.GsmMmiCode;
import com.android.internal.telephony.gsm.SuppServiceNotification;
import com.android.internal.telephony.imsphone.ImsPhoneMmiCode;
import com.android.internal.telephony.metrics.VoiceCallSessionStats;
import com.android.internal.telephony.test.SimulatedRadioControl;
import com.android.internal.telephony.uicc.IccCardApplicationStatus.AppType;
import com.android.internal.telephony.uicc.IccCardStatus;
import com.android.internal.telephony.uicc.IccException;
import com.android.internal.telephony.uicc.IccRecords;
import com.android.internal.telephony.uicc.IccUtils;
import com.android.internal.telephony.uicc.IccVmNotSupportedException;
import com.android.internal.telephony.uicc.IsimRecords;
import com.android.internal.telephony.uicc.IsimUiccRecords;
import com.android.internal.telephony.uicc.RuimRecords;
import com.android.internal.telephony.uicc.SIMRecords;
import com.android.internal.telephony.uicc.UiccCard;
import com.android.internal.telephony.uicc.UiccCardApplication;
import com.android.internal.telephony.uicc.UiccController;
import com.android.internal.telephony.uicc.UiccProfile;
import com.android.internal.telephony.uicc.UiccSlot;
import com.android.internal.telephony.util.ArrayUtils;
import com.android.telephony.Rlog;
import com.android.internal.telephony.util.QtiImsUtils;

import java.io.FileDescriptor;
import java.io.PrintWriter;
import java.util.ArrayList;
import java.util.Collections;
import java.util.Iterator;
import java.util.List;
import java.util.regex.Matcher;
import java.util.regex.Pattern;

/**
 * {@hide}
 */
public class GsmCdmaPhone extends Phone {
    // NOTE that LOG_TAG here is "GsmCdma", which means that log messages
    // from this file will go into the radio log rather than the main
    // log.  (Use "adb logcat -b radio" to see them.)
    public static final String LOG_TAG = "GsmCdmaPhone";
    private static final boolean DBG = true;
    private static final boolean VDBG = false; /* STOPSHIP if true */

    /** Required magnitude change between unsolicited SignalStrength reports. */
    private static final int REPORTING_HYSTERESIS_DB = 2;
    /** Required throughput change between unsolicited LinkCapacityEstimate reports. */
    private static final int REPORTING_HYSTERESIS_KBPS = 50;
    /** Minimum time between unsolicited SignalStrength and LinkCapacityEstimate reports. */
    private static final int REPORTING_HYSTERESIS_MILLIS = 3000;

    //GSM
    // Key used to read/write voice mail number
    private static final String VM_NUMBER = "vm_number_key";
    // Key used to read/write the SIM IMSI used for storing the voice mail
    private static final String VM_SIM_IMSI = "vm_sim_imsi_key";
    /** List of Registrants to receive Supplementary Service Notifications. */
    private RegistrantList mSsnRegistrants = new RegistrantList();

    private static final int IMEI_14_DIGIT = 14;

    //CDMA
    private static final String VM_NUMBER_CDMA = "vm_number_key_cdma";
    private static final String PREFIX_WPS = "*272";
    private static final String PREFIX_WPS_CLIR_ACTIVATE = "*31#*272";
    private static final String PREFIX_WPS_CLIR_DEACTIVATE = "#31#*272";
    private CdmaSubscriptionSourceManager mCdmaSSM;
    public int mCdmaSubscriptionSource = CdmaSubscriptionSourceManager.SUBSCRIPTION_SOURCE_UNKNOWN;
    private PowerManager.WakeLock mWakeLock;
    // mEcmExitRespRegistrant is informed after the phone has been exited
    @UnsupportedAppUsage
    private Registrant mEcmExitRespRegistrant;
    private String mEsn;
    private String mMeid;
    // string to define how the carrier specifies its own ota sp number
    private String mCarrierOtaSpNumSchema;
    private Boolean mUiccApplicationsEnabled = null;
    // keeps track of when we have triggered an emergency call due to the ril.test.emergencynumber
    // param being set and we should generate a simulated exit from the modem upon exit of ECbM.
    private boolean mIsTestingEmergencyCallbackMode = false;
    @VisibleForTesting
    public static int ENABLE_UICC_APPS_MAX_RETRIES = 3;
    private static final int REAPPLY_UICC_APPS_SETTING_RETRY_TIME_GAP_IN_MS = 5000;

    public static final String PROPERTY_CDMA_HOME_OPERATOR_NUMERIC =
            "ro.cdma.home.operator.numeric";

    //CDMALTE
    /** PHONE_TYPE_CDMA_LTE in addition to RuimRecords needs access to SIMRecords and
     * IsimUiccRecords
     */
    private SIMRecords mSimRecords;

    // For non-persisted manual network selection
    private String mManualNetworkSelectionPlmn;

    //Common
    // Instance Variables
    @UnsupportedAppUsage
    private IsimUiccRecords mIsimUiccRecords;
    @UnsupportedAppUsage
    public GsmCdmaCallTracker mCT;
    @UnsupportedAppUsage
    public ServiceStateTracker mSST;
    public EmergencyNumberTracker mEmergencyNumberTracker;
    @UnsupportedAppUsage
    private ArrayList <MmiCode> mPendingMMIs = new ArrayList<MmiCode>();
    private IccPhoneBookInterfaceManager mIccPhoneBookIntManager;

    private int mPrecisePhoneType;

    private final RegistrantList mVolteSilentRedialRegistrants = new RegistrantList();
    private DialArgs mDialArgs = null;

    private String mImei;
    private String mImeiSv;
    private String mVmNumber;

    // Create Cfu (Call forward unconditional) so that dialing number &
    // mOnComplete (Message object passed by client) can be packed &
    // given as a single Cfu object as user data to RIL.
    private static class Cfu {
        final String mSetCfNumber;
        final Message mOnComplete;

        @UnsupportedAppUsage
        Cfu(String cfNumber, Message onComplete) {
            mSetCfNumber = cfNumber;
            mOnComplete = onComplete;
        }
    }

    @UnsupportedAppUsage
    private IccSmsInterfaceManager mIccSmsInterfaceManager;

    private boolean mResetModemOnRadioTechnologyChange = false;

    private int mRilVersion;
    private boolean mBroadcastEmergencyCallStateChanges = false;
    private boolean mEnable14DigitImei = false;
    private CarrierKeyDownloadManager mCDM;
    private CarrierInfoManager mCIM;

    private final SettingsObserver mSettingsObserver;

    // Constructors

    public GsmCdmaPhone(Context context, CommandsInterface ci, PhoneNotifier notifier, int phoneId,
                        int precisePhoneType, TelephonyComponentFactory telephonyComponentFactory) {
        this(context, ci, notifier, false, phoneId, precisePhoneType, telephonyComponentFactory);
    }

    public GsmCdmaPhone(Context context, CommandsInterface ci, PhoneNotifier notifier,
                        boolean unitTestMode, int phoneId, int precisePhoneType,
                        TelephonyComponentFactory telephonyComponentFactory) {
        super(precisePhoneType == PhoneConstants.PHONE_TYPE_GSM ? "GSM" : "CDMA",
                notifier, context, ci, unitTestMode, phoneId, telephonyComponentFactory);

        // phone type needs to be set before other initialization as other objects rely on it
        mPrecisePhoneType = precisePhoneType;
        mVoiceCallSessionStats = new VoiceCallSessionStats(mPhoneId, this);
        initOnce(ci);
        initRatSpecific(precisePhoneType);
        // CarrierSignalAgent uses CarrierActionAgent in construction so it needs to be created
        // after CarrierActionAgent.
        mCarrierActionAgent = mTelephonyComponentFactory.inject(CarrierActionAgent.class.getName())
                .makeCarrierActionAgent(this);
        mCarrierSignalAgent = mTelephonyComponentFactory.inject(CarrierSignalAgent.class.getName())
                .makeCarrierSignalAgent(this);
        mTransportManager = mTelephonyComponentFactory.inject(TransportManager.class.getName())
                .makeTransportManager(this);
        mSST = mTelephonyComponentFactory.inject(ServiceStateTracker.class.getName())
                .makeServiceStateTracker(this, this.mCi);
        mEmergencyNumberTracker = mTelephonyComponentFactory
                .inject(EmergencyNumberTracker.class.getName()).makeEmergencyNumberTracker(
                this, this.mCi);
        mDataEnabledSettings = mTelephonyComponentFactory
                .inject(DataEnabledSettings.class.getName()).makeDataEnabledSettings(this);
        mDeviceStateMonitor = mTelephonyComponentFactory.inject(DeviceStateMonitor.class.getName())
                .makeDeviceStateMonitor(this);

        // DisplayInfoController creates an OverrideNetworkTypeController, which uses
        // DeviceStateMonitor so needs to be crated after it is instantiated.
        mDisplayInfoController = mTelephonyComponentFactory.inject(
                DisplayInfoController.class.getName()).makeDisplayInfoController(this);

        // DcTracker uses ServiceStateTracker and DisplayInfoController so needs to be created
        // after they are instantiated
        for (int transport : mTransportManager.getAvailableTransports()) {
            mDcTrackers.put(transport, mTelephonyComponentFactory.inject(DcTracker.class.getName())
                    .makeDcTracker(this, transport));
        }

        mCarrierResolver = mTelephonyComponentFactory.inject(CarrierResolver.class.getName())
                .makeCarrierResolver(this);

        getCarrierActionAgent().registerForCarrierAction(
                CarrierActionAgent.CARRIER_ACTION_SET_METERED_APNS_ENABLED, this,
                EVENT_SET_CARRIER_DATA_ENABLED, null, false);

        mSST.registerForNetworkAttached(this, EVENT_REGISTERED_TO_NETWORK, null);
        mSST.registerForVoiceRegStateOrRatChanged(this, EVENT_VRS_OR_RAT_CHANGED, null);

        mSettingsObserver = new SettingsObserver(context, this);
        mSettingsObserver.observe(
                Settings.Global.getUriFor(Settings.Global.DEVICE_PROVISIONED),
                EVENT_DEVICE_PROVISIONED_CHANGE);
        mSettingsObserver.observe(
                Settings.Global.getUriFor(Settings.Global.DEVICE_PROVISIONING_MOBILE_DATA_ENABLED),
                EVENT_DEVICE_PROVISIONING_DATA_SETTING_CHANGE);

        SubscriptionController.getInstance().registerForUiccAppsEnabled(this,
                EVENT_UICC_APPS_ENABLEMENT_SETTING_CHANGED, null, false);

        loadTtyMode();
        logd("GsmCdmaPhone: constructor: sub = " + mPhoneId);
    }

    private BroadcastReceiver mBroadcastReceiver = new BroadcastReceiver() {
        @Override
        public void onReceive(Context context, Intent intent) {
            Rlog.d(LOG_TAG, "mBroadcastReceiver: action " + intent.getAction());
            String action = intent.getAction();
            if (CarrierConfigManager.ACTION_CARRIER_CONFIG_CHANGED.equals(action) &&
                    intent.getExtras() != null &&
                    intent.getExtras().getInt(CarrierConfigManager.EXTRA_SLOT_INDEX,
                    SubscriptionManager.INVALID_SIM_SLOT_INDEX) == mPhoneId) {
                // Only handle carrier config changes for this phone id.
                if (mPhoneId == intent.getIntExtra(CarrierConfigManager.EXTRA_SLOT_INDEX, -1)) {
                    sendMessage(obtainMessage(EVENT_CARRIER_CONFIG_CHANGED));
                }
            } else if (TelecomManager.ACTION_CURRENT_TTY_MODE_CHANGED.equals(action)) {
                int ttyMode = intent.getIntExtra(
                        TelecomManager.EXTRA_CURRENT_TTY_MODE, TelecomManager.TTY_MODE_OFF);
                updateTtyMode(ttyMode);
            } else if (TelecomManager.ACTION_TTY_PREFERRED_MODE_CHANGED.equals(action)) {
                int newPreferredTtyMode = intent.getIntExtra(
                        TelecomManager.EXTRA_TTY_PREFERRED_MODE, TelecomManager.TTY_MODE_OFF);
                updateUiTtyMode(newPreferredTtyMode);
            }
        }
    };

    private void initOnce(CommandsInterface ci) {
        if (ci instanceof SimulatedRadioControl) {
            mSimulatedRadioControl = (SimulatedRadioControl) ci;
        }

        mEcbmHandler = EcbmHandler.getInstance().initialize(mContext, this, mCi, mPhoneId);
        mCT = mTelephonyComponentFactory.inject(GsmCdmaCallTracker.class.getName())
                .makeGsmCdmaCallTracker(this);
        mIccPhoneBookIntManager = mTelephonyComponentFactory
                .inject(IccPhoneBookInterfaceManager.class.getName())
                .makeIccPhoneBookInterfaceManager(this);
        PowerManager pm
                = (PowerManager) mContext.getSystemService(Context.POWER_SERVICE);
        mWakeLock = pm.newWakeLock(PowerManager.PARTIAL_WAKE_LOCK, LOG_TAG);
        mIccSmsInterfaceManager = mTelephonyComponentFactory
                .inject(IccSmsInterfaceManager.class.getName())
                .makeIccSmsInterfaceManager(this);

        mCi.registerForAvailable(this, EVENT_RADIO_AVAILABLE, null);
        mCi.registerForOffOrNotAvailable(this, EVENT_RADIO_OFF_OR_NOT_AVAILABLE, null);
        mCi.registerForOn(this, EVENT_RADIO_ON, null);
        mCi.registerForRadioStateChanged(this, EVENT_RADIO_STATE_CHANGED, null);
        mCi.registerUiccApplicationEnablementChanged(this,
                EVENT_UICC_APPS_ENABLEMENT_STATUS_CHANGED,
                null);
        mCi.setOnSuppServiceNotification(this, EVENT_SSN, null);
        mCi.setOnRegistrationFailed(this, EVENT_REGISTRATION_FAILED, null);
        mCi.registerForBarringInfoChanged(this, EVENT_BARRING_INFO_CHANGED, null);

        //GSM
        mCi.setOnUSSD(this, EVENT_USSD, null);
        mCi.setOnSs(this, EVENT_SS, null);

        //CDMA
        mCdmaSSM = mTelephonyComponentFactory.inject(CdmaSubscriptionSourceManager.class.getName())
                .getCdmaSubscriptionSourceManagerInstance(mContext,
                mCi, this, EVENT_CDMA_SUBSCRIPTION_SOURCE_CHANGED, null);
        mCi.registerForModemReset(this, EVENT_MODEM_RESET, null);
        // get the string that specifies the carrier OTA Sp number
        mCarrierOtaSpNumSchema = TelephonyManager.from(mContext).getOtaSpNumberSchemaForPhone(
                getPhoneId(), "");

        mResetModemOnRadioTechnologyChange = TelephonyProperties.reset_on_radio_tech_change()
                .orElse(false);

        mCi.registerForRilConnected(this, EVENT_RIL_CONNECTED, null);
        mCi.registerForVoiceRadioTechChanged(this, EVENT_VOICE_RADIO_TECH_CHANGED, null);
        IntentFilter filter = new IntentFilter(
                CarrierConfigManager.ACTION_CARRIER_CONFIG_CHANGED);
        filter.addAction(TelecomManager.ACTION_CURRENT_TTY_MODE_CHANGED);
        filter.addAction(TelecomManager.ACTION_TTY_PREFERRED_MODE_CHANGED);
        mContext.registerReceiver(mBroadcastReceiver, filter);

        mCDM = new CarrierKeyDownloadManager(this);
        mCIM = mTelephonyComponentFactory.inject(CarrierInfoManager.class.getName())
                .makeCarrierInfoManager(this);
    }

    private void initRatSpecific(int precisePhoneType) {
        mPendingMMIs.clear();
        mIccPhoneBookIntManager.updateIccRecords(null);
        mEsn = null;
        mMeid = null;

        mPrecisePhoneType = precisePhoneType;
        logd("Precise phone type " + mPrecisePhoneType);

        TelephonyManager tm = TelephonyManager.from(mContext);
        UiccProfile uiccProfile = getUiccProfile();
        if (isPhoneTypeGsm()) {
            mCi.setPhoneType(PhoneConstants.PHONE_TYPE_GSM);
            tm.setPhoneType(getPhoneId(), PhoneConstants.PHONE_TYPE_GSM);
            if (uiccProfile != null) {
                uiccProfile.setVoiceRadioTech(ServiceState.RIL_RADIO_TECHNOLOGY_UMTS);
            }
        } else {
            mCdmaSubscriptionSource = mCdmaSSM.getCdmaSubscriptionSource();
            // This is needed to handle phone process crashes
            final boolean isInEcm = getInEcmMode();
            if (isInEcm) {
                try {
                    mEcbmHandler.exitEmergencyCallbackMode();
                } catch (Exception e) {
                    e.printStackTrace();
                }
            }

            mCi.setPhoneType(PhoneConstants.PHONE_TYPE_CDMA);
            tm.setPhoneType(getPhoneId(), PhoneConstants.PHONE_TYPE_CDMA);
            if (uiccProfile != null) {
                uiccProfile.setVoiceRadioTech(ServiceState.RIL_RADIO_TECHNOLOGY_1xRTT);
            }
            // Sets operator properties by retrieving from build-time system property
            String operatorAlpha = SystemProperties.get("ro.cdma.home.operator.alpha");
            String operatorNumeric = SystemProperties.get(PROPERTY_CDMA_HOME_OPERATOR_NUMERIC);
            logd("init: operatorAlpha='" + operatorAlpha
                    + "' operatorNumeric='" + operatorNumeric + "'");
            if (!TextUtils.isEmpty(operatorAlpha)) {
                logd("init: set 'gsm.sim.operator.alpha' to operator='" + operatorAlpha + "'");
                tm.setSimOperatorNameForPhone(mPhoneId, operatorAlpha);
            }
            if (!TextUtils.isEmpty(operatorNumeric)) {
                logd("init: set 'gsm.sim.operator.numeric' to operator='" + operatorNumeric +
                        "'");
                logd("update icc_operator_numeric=" + operatorNumeric);
                tm.setSimOperatorNumericForPhone(mPhoneId, operatorNumeric);

                SubscriptionController.getInstance().setMccMnc(operatorNumeric, getSubId());

                // Sets iso country property by retrieving from build-time system property
                String iso = "";
                try {
                    iso = MccTable.countryCodeForMcc(operatorNumeric.substring(0, 3));
                } catch (StringIndexOutOfBoundsException ex) {
                    Rlog.e(LOG_TAG, "init: countryCodeForMcc error", ex);
                }

                logd("init: set 'gsm.sim.operator.iso-country' to iso=" + iso);
                tm.setSimCountryIsoForPhone(mPhoneId, iso);
                SubscriptionController.getInstance().setCountryIso(iso, getSubId());

                // Updates MCC MNC device configuration information
                logd("update mccmnc=" + operatorNumeric);
                MccTable.updateMccMncConfiguration(mContext, operatorNumeric);
            }

            // Sets current entry in the telephony carrier table
            updateCurrentCarrierInProvider(operatorNumeric);
        }
    }

    @UnsupportedAppUsage
    public boolean isPhoneTypeGsm() {
        return mPrecisePhoneType == PhoneConstants.PHONE_TYPE_GSM;
    }

    public boolean isPhoneTypeCdma() {
        return mPrecisePhoneType == PhoneConstants.PHONE_TYPE_CDMA;
    }

    public boolean isPhoneTypeCdmaLte() {
        return mPrecisePhoneType == PhoneConstants.PHONE_TYPE_CDMA_LTE;
    }

    private void switchPhoneType(int precisePhoneType) {

        initRatSpecific(precisePhoneType);

        mSST.updatePhoneType();
        setPhoneName(precisePhoneType == PhoneConstants.PHONE_TYPE_GSM ? "GSM" : "CDMA");
        onUpdateIccAvailability();
        // if is possible that onUpdateIccAvailability() does not unregister and re-register for
        // ICC events, for example if mUiccApplication does not change which can happen if phone
        // type is transitioning from CDMA to GSM but 3gpp2 application was not available.
        // To handle such cases, unregister and re-register here. They still need to be called in
        // onUpdateIccAvailability(), since in normal cases register/unregister calls can be on
        // different IccRecords objects. Here they are on the same IccRecords object.
        unregisterForIccRecordEvents();
        registerForIccRecordEvents();

        mCT.updatePhoneType();

        int radioState = mCi.getRadioState();
        if (radioState != TelephonyManager.RADIO_POWER_UNAVAILABLE) {
            handleRadioAvailable();
            if (radioState == TelephonyManager.RADIO_POWER_ON) {
                handleRadioOn();
            }
        }
        if (radioState != TelephonyManager.RADIO_POWER_ON) {
            handleRadioOffOrNotAvailable();
        }
    }

    @Override
    protected void finalize() {
        if(DBG) logd("GsmCdmaPhone finalized");
        if (mWakeLock != null && mWakeLock.isHeld()) {
            Rlog.e(LOG_TAG, "UNEXPECTED; mWakeLock is held when finalizing.");
            mWakeLock.release();
        }
    }

    @UnsupportedAppUsage
    @Override
    @NonNull
    public ServiceState getServiceState() {
        if (mSST == null || mSST.mSS.getState() != ServiceState.STATE_IN_SERVICE) {
            if (mImsPhone != null) {
                return mergeServiceStates((mSST == null) ? new ServiceState() : mSST.mSS,
                        mImsPhone.getServiceState());
            }
        }

        if (mSST != null) {
            return mSST.mSS;
        } else {
            // avoid potential NPE in EmergencyCallHelper during Phone switch
            return new ServiceState();
        }
    }

    @Override
    public void getCellIdentity(WorkSource workSource, Message rspMsg) {
        mSST.requestCellIdentity(workSource, rspMsg);
    }

    @UnsupportedAppUsage
    @Override
    public PhoneConstants.State getState() {
        if (mImsPhone != null) {
            PhoneConstants.State imsState = mImsPhone.getState();
            if (imsState != PhoneConstants.State.IDLE) {
                return imsState;
            }
        }

        return mCT.mState;
    }

    @UnsupportedAppUsage
    @Override
    public int getPhoneType() {
        if (mPrecisePhoneType == PhoneConstants.PHONE_TYPE_GSM) {
            return PhoneConstants.PHONE_TYPE_GSM;
        } else {
            return PhoneConstants.PHONE_TYPE_CDMA;
        }
    }

    @Override
    public ServiceStateTracker getServiceStateTracker() {
        return mSST;
    }

    @Override
    public EmergencyNumberTracker getEmergencyNumberTracker() {
        return mEmergencyNumberTracker;
    }

    @UnsupportedAppUsage
    @Override
    public CallTracker getCallTracker() {
        return mCT;
    }

    @Override
    public TransportManager getTransportManager() {
        return mTransportManager;
    }

    @Override
    public DeviceStateMonitor getDeviceStateMonitor() {
        return mDeviceStateMonitor;
    }

    @Override
    public DisplayInfoController getDisplayInfoController() {
        return mDisplayInfoController;
    }

    @Override
    public void updateVoiceMail() {
        if (isPhoneTypeGsm()) {
            int countVoiceMessages = 0;
            IccRecords r = mIccRecords.get();
            if (r != null) {
                // get voice mail count from SIM
                countVoiceMessages = r.getVoiceMessageCount();
            }
            if (countVoiceMessages == IccRecords.DEFAULT_VOICE_MESSAGE_COUNT) {
                countVoiceMessages = getStoredVoiceMessageCount();
            }
            logd("updateVoiceMail countVoiceMessages = " + countVoiceMessages
                    + " subId " + getSubId());
            setVoiceMessageCount(countVoiceMessages);
        } else {
            setVoiceMessageCount(getStoredVoiceMessageCount());
        }
    }

    @Override
    public List<? extends MmiCode>
    getPendingMmiCodes() {
        return mPendingMMIs;
    }

    private @NonNull DcTracker getActiveDcTrackerForApn(@NonNull String apnType) {
        int currentTransport = mTransportManager.getCurrentTransport(
                ApnSetting.getApnTypesBitmaskFromString(apnType));
        return getDcTracker(currentTransport);
    }

    @Override
<<<<<<< HEAD
    public PreciseDataConnectionState getPreciseDataConnectionState(String apnType) {
        // If we are OOS, then all data connections are null.
        // FIXME: we need to figure out how to report the EIMS PDN connectivity here, which
        // should imply emergency attach - today emergency attach is unknown at the AP,
        // so, we take a guess.
        boolean isEmergencyData = isPhoneTypeGsm()
                && apnType.equals(PhoneConstants.APN_TYPE_EMERGENCY);

        if (mSST == null
                || ((mSST.getCurrentDataConnectionState() != ServiceState.STATE_IN_SERVICE)
                        && !isEmergencyData)) {
            return new PreciseDataConnectionState.Builder()
                    .setState(TelephonyManager.DATA_DISCONNECTED)
                    .setApnTypes(ApnSetting.getApnTypesBitmaskFromString(apnType))
                    .setApn(apnType)
                    .build();
        }

        // must never be null
        final DcTracker dctForApn = getActiveDcTrackerForApn(apnType);

        int networkType = TelephonyManager.NETWORK_TYPE_UNKNOWN;
        // Always non-null
        ServiceState ss = getServiceState();
        if (ss != null) {
            networkType = ss.getDataNetworkType();
        }

        return dctForApn.getPreciseDataConnectionState(apnType, isDataSuspended(), networkType);
    }

    boolean isDataSuspended() {
=======
    public boolean isDataSuspended() {
>>>>>>> a8e596d9
        return mCT.mState != PhoneConstants.State.IDLE && !mSST.isConcurrentVoiceAndDataAllowed();
    }

    @Override
    public PhoneConstants.DataState getDataConnectionState(String apnType) {
        PhoneConstants.DataState ret = PhoneConstants.DataState.DISCONNECTED;

        if (mSST == null) {
            // Radio Technology Change is ongoing, dispose() and removeReferences() have
            // already been called

            ret = PhoneConstants.DataState.DISCONNECTED;
        } else if (mSST.getCurrentDataConnectionState() != ServiceState.STATE_IN_SERVICE
                && (isPhoneTypeCdma() || isPhoneTypeCdmaLte() ||
                (isPhoneTypeGsm() && !apnType.equals(PhoneConstants.APN_TYPE_EMERGENCY)))) {
            // If we're out of service, open TCP sockets may still work
            // but no data will flow

            // Emergency APN is available even in Out Of Service
            // Pass the actual State of EPDN

            ret = PhoneConstants.DataState.DISCONNECTED;
        } else { /* mSST.gprsState == ServiceState.STATE_IN_SERVICE */
            int currentTransport = mTransportManager.getCurrentTransport(
                    ApnSetting.getApnTypesBitmaskFromString(apnType));
            if (getDcTracker(currentTransport) != null) {
                switch (getDcTracker(currentTransport).getState(apnType)) {
                    case CONNECTED:
                    case DISCONNECTING:
                        if (isDataSuspended()) {
                            ret = PhoneConstants.DataState.SUSPENDED;
                        } else {
                            ret = PhoneConstants.DataState.CONNECTED;
                        }
                        break;
                    case CONNECTING:
                        ret = PhoneConstants.DataState.CONNECTING;
                        break;
                    default:
                        ret = PhoneConstants.DataState.DISCONNECTED;
                }
            }
        }

        logd("getDataConnectionState apnType=" + apnType + " ret=" + ret);
        return ret;
    }

    @Override
    public DataActivityState getDataActivityState() {
        DataActivityState ret = DataActivityState.NONE;

        if (mSST.getCurrentDataConnectionState() == ServiceState.STATE_IN_SERVICE
                && getDcTracker(AccessNetworkConstants.TRANSPORT_TYPE_WWAN) != null) {
            switch (getDcTracker(AccessNetworkConstants.TRANSPORT_TYPE_WWAN).getActivity()) {
                case DATAIN:
                    ret = DataActivityState.DATAIN;
                break;

                case DATAOUT:
                    ret = DataActivityState.DATAOUT;
                break;

                case DATAINANDOUT:
                    ret = DataActivityState.DATAINANDOUT;
                break;

                case DORMANT:
                    ret = DataActivityState.DORMANT;
                break;

                default:
                    ret = DataActivityState.NONE;
                break;
            }
        }

        return ret;
    }

    /**
     * Notify any interested party of a Phone state change
     * {@link com.android.internal.telephony.PhoneConstants.State}
     */
    public void notifyPhoneStateChanged() {
        mNotifier.notifyPhoneState(this);
    }

    /**
     * Notify registrants of a change in the call state. This notifies changes in
     * {@link com.android.internal.telephony.Call.State}. Use this when changes
     * in the precise call state are needed, else use notifyPhoneStateChanged.
     */
    @UnsupportedAppUsage
    public void notifyPreciseCallStateChanged() {
        /* we'd love it if this was package-scoped*/
        super.notifyPreciseCallStateChangedP();
    }

    public void notifyNewRingingConnection(Connection c) {
        super.notifyNewRingingConnectionP(c);
    }

    public void notifyDisconnect(Connection cn) {
        mDisconnectRegistrants.notifyResult(cn);

        mNotifier.notifyDisconnectCause(this, cn.getDisconnectCause(),
                cn.getPreciseDisconnectCause());
    }

    public void notifyUnknownConnection(Connection cn) {
        super.notifyUnknownConnectionP(cn);
    }

    @Override
    public boolean isInEmergencyCall() {
        if (isPhoneTypeGsm()) {
            return false;
        } else {
            return mCT.isInEmergencyCall();
        }
    }

    @Override
    protected void setIsInEmergencyCall() {
        if (!isPhoneTypeGsm()) {
            mCT.setIsInEmergencyCall();
        }
    }

    @Override
    public boolean isInEmergencySmsMode() {
        return super.isInEmergencySmsMode()
                || (mImsPhone != null && mImsPhone.isInEmergencySmsMode());
    }

    //CDMA
    @Override
    public void sendEmergencyCallStateChange(boolean callActive) {
        if (!isPhoneTypeCdma()) {
            // It possible that this method got called from ImsPhoneCallTracker#
            logi("sendEmergencyCallStateChange - skip for non-cdma");
            return;
        }
        if (mBroadcastEmergencyCallStateChanges) {
            Intent intent = new Intent(TelephonyIntents.ACTION_EMERGENCY_CALL_STATE_CHANGED);
            intent.putExtra(TelephonyManager.EXTRA_PHONE_IN_EMERGENCY_CALL, callActive);
            SubscriptionManager.putPhoneIdAndSubIdExtra(intent, getPhoneId());
            mContext.sendStickyBroadcastAsUser(intent, UserHandle.ALL);
            if (DBG) Rlog.d(LOG_TAG, "sendEmergencyCallStateChange: callActive " + callActive);
        }
    }

    @Override
    public void setBroadcastEmergencyCallStateChanges(boolean broadcast) {
        mBroadcastEmergencyCallStateChanges = broadcast;
    }

    public void notifySuppServiceFailed(SuppService code) {
        mSuppServiceFailedRegistrants.notifyResult(code);
    }

    @UnsupportedAppUsage
    public void notifyServiceStateChanged(ServiceState ss) {
        super.notifyServiceStateChangedP(ss);
    }

    void notifyServiceStateChangedForSubId(ServiceState ss, int subId) {
        super.notifyServiceStateChangedPForSubId(ss, subId);
    }

    /**
     * Notify that the cell location has changed.
     *
     * @param cellIdentity the new CellIdentity
     */
    public void notifyLocationChanged(CellIdentity cellIdentity) {
        mNotifier.notifyCellLocation(this, cellIdentity);
    }

    @Override
    public void notifyCallForwardingIndicator() {
        mNotifier.notifyCallForwardingChanged(this);
    }

    @Override
    public void notifyMigrateUssd(String num, ResultReceiver wrappedCallback)
            throws UnsupportedOperationException {
        GsmMmiCode mmi = GsmMmiCode.newFromDialString(num, this,
                mUiccApplication.get(), wrappedCallback);
        mPendingMMIs.add(mmi);
    }

    @Override
    public void registerForSuppServiceNotification(
            Handler h, int what, Object obj) {
        mSsnRegistrants.addUnique(h, what, obj);
    }

    @Override
    public void unregisterForSuppServiceNotification(Handler h) {
        mSsnRegistrants.remove(h);
    }

    @Override
    public void registerForSimRecordsLoaded(Handler h, int what, Object obj) {
        mSimRecordsLoadedRegistrants.addUnique(h, what, obj);
    }

    @Override
    public void unregisterForSimRecordsLoaded(Handler h) {
        mSimRecordsLoadedRegistrants.remove(h);
    }

    @Override
    public void acceptCall(int videoState) throws CallStateException {
        Phone imsPhone = mImsPhone;
        if ( imsPhone != null && imsPhone.getRingingCall().isRinging() ) {
            imsPhone.acceptCall(videoState);
        } else {
            mCT.acceptCall();
        }
    }

    @Override
    public void rejectCall() throws CallStateException {
        mCT.rejectCall();
    }

    @Override
    public void switchHoldingAndActive() throws CallStateException {
        mCT.switchWaitingOrHoldingAndActive();
    }

    @Override
    public String getIccSerialNumber() {
        IccRecords r = mIccRecords.get();
        if (!isPhoneTypeGsm() && r == null) {
            // to get ICCID form SIMRecords because it is on MF.
            r = mUiccController.getIccRecords(mPhoneId, UiccController.APP_FAM_3GPP);
        }
        return (r != null) ? r.getIccId() : null;
    }

    @Override
    public String getFullIccSerialNumber() {
        IccRecords r = mIccRecords.get();
        if (!isPhoneTypeGsm() && r == null) {
            // to get ICCID form SIMRecords because it is on MF.
            r = mUiccController.getIccRecords(mPhoneId, UiccController.APP_FAM_3GPP);
        }
        return (r != null) ? r.getFullIccId() : null;
    }

    @Override
    public boolean canConference() {
        if (mImsPhone != null && mImsPhone.canConference()) {
            return true;
        }
        if (isPhoneTypeGsm()) {
            return mCT.canConference();
        } else {
            loge("canConference: not possible in CDMA");
            return false;
        }
    }

    @Override
    public void conference() {
        if (mImsPhone != null && mImsPhone.canConference()) {
            logd("conference() - delegated to IMS phone");
            try {
                mImsPhone.conference();
            } catch (CallStateException e) {
                loge(e.toString());
            }
            return;
        }
        if (isPhoneTypeGsm()) {
            mCT.conference();
        } else {
            // three way calls in CDMA will be handled by feature codes
            loge("conference: not possible in CDMA");
        }
    }

    @Override
    public void dispose() {
        // Note: this API is currently never called. We are defining actions here in case
        // we need to dispose GsmCdmaPhone/Phone object.
        super.dispose();
        SubscriptionController.getInstance().unregisterForUiccAppsEnabled(this);
    }

    @Override
    public void enableEnhancedVoicePrivacy(boolean enable, Message onComplete) {
        if (isPhoneTypeGsm()) {
            loge("enableEnhancedVoicePrivacy: not expected on GSM");
        } else {
            mCi.setPreferredVoicePrivacy(enable, onComplete);
        }
    }

    @Override
    public void getEnhancedVoicePrivacy(Message onComplete) {
        if (isPhoneTypeGsm()) {
            loge("getEnhancedVoicePrivacy: not expected on GSM");
        } else {
            mCi.getPreferredVoicePrivacy(onComplete);
        }
    }

    @Override
    public void clearDisconnected() {
        mCT.clearDisconnected();
    }

    @Override
    public boolean canTransfer() {
        if (isPhoneTypeGsm()) {
            return mCT.canTransfer();
        } else {
            loge("canTransfer: not possible in CDMA");
            return false;
        }
    }

    @Override
    public void explicitCallTransfer() {
        if (isPhoneTypeGsm()) {
            mCT.explicitCallTransfer();
        } else {
            loge("explicitCallTransfer: not possible in CDMA");
        }
    }

    @Override
    public GsmCdmaCall getForegroundCall() {
        return mCT.mForegroundCall;
    }

    @Override
    public GsmCdmaCall getBackgroundCall() {
        return mCT.mBackgroundCall;
    }

    @Override
    public Call getRingingCall() {
        Phone imsPhone = mImsPhone;
        // It returns the ringing call of ImsPhone if the ringing call of GSMPhone isn't ringing.
        // In CallManager.registerPhone(), it always registers ringing call of ImsPhone, because
        // the ringing call of GSMPhone isn't ringing. Consequently, it can't answer GSM call
        // successfully by invoking TelephonyManager.answerRingingCall() since the implementation
        // in PhoneInterfaceManager.answerRingingCallInternal() could not get the correct ringing
        // call from CallManager. So we check the ringing call state of imsPhone first as
        // accpetCall() does.
        if ( imsPhone != null && imsPhone.getRingingCall().isRinging()) {
            return imsPhone.getRingingCall();
        }
        //It returns the ringing connections which during SRVCC handover
        if (!mCT.mRingingCall.isRinging()
                && mCT.getRingingHandoverConnection() != null
                && mCT.getRingingHandoverConnection().getCall() != null
                && mCT.getRingingHandoverConnection().getCall().isRinging()) {
            return mCT.getRingingHandoverConnection().getCall();
        }
        return mCT.mRingingCall;
    }

    /**
     * ImsService reports "IN_SERVICE" for its voice registration state even if the device
     * has lost the physical link to the tower. This helper method merges the IMS and modem
     * ServiceState, only overriding the voice registration state when we are registered to IMS. In
     * this case the voice registration state may be "OUT_OF_SERVICE", so override the voice
     * registration state with the data registration state.
     */
    private ServiceState mergeServiceStates(ServiceState baseSs, ServiceState imsSs) {
        // No need to merge states if the baseSs is IN_SERVICE.
        if (baseSs.getState() == ServiceState.STATE_IN_SERVICE) {
            return baseSs;
        }
        // "IN_SERVICE" in this case means IMS is registered.
        if (imsSs.getState() != ServiceState.STATE_IN_SERVICE) {
            return baseSs;
        }

        ServiceState newSs = new ServiceState(baseSs);
        // Voice override for IMS case. In this case, voice registration is OUT_OF_SERVICE, but
        // IMS is available, so use data registration state as a basis for determining
        // whether or not the physical link is available.
        newSs.setVoiceRegState(baseSs.getDataRegistrationState());
        newSs.setEmergencyOnly(false); // only get here if voice is IN_SERVICE
        return newSs;
    }

    private boolean handleCallDeflectionIncallSupplementaryService(
            String dialString) {
        if (dialString.length() > 1) {
            return false;
        }

        if (getRingingCall().getState() != GsmCdmaCall.State.IDLE) {
            if (DBG) logd("MmiCode 0: rejectCall");
            try {
                mCT.rejectCall();
            } catch (CallStateException e) {
                if (DBG) Rlog.d(LOG_TAG,
                        "reject failed", e);
                notifySuppServiceFailed(Phone.SuppService.REJECT);
            }
        } else if (getBackgroundCall().getState() != GsmCdmaCall.State.IDLE) {
            if (DBG) logd("MmiCode 0: hangupWaitingOrBackground");
            mCT.hangupWaitingOrBackground();
        }

        return true;
    }

    //GSM
    private boolean handleCallWaitingIncallSupplementaryService(String dialString) {
        int len = dialString.length();

        if (len > 2) {
            return false;
        }

        GsmCdmaCall call = getForegroundCall();

        try {
            if (len > 1) {
                char ch = dialString.charAt(1);
                int callIndex = ch - '0';

                if (callIndex >= 1 && callIndex <= GsmCdmaCallTracker.MAX_CONNECTIONS_GSM) {
                    if (DBG) logd("MmiCode 1: hangupConnectionByIndex " + callIndex);
                    mCT.hangupConnectionByIndex(call, callIndex);
                }
            } else {
                if (call.getState() != GsmCdmaCall.State.IDLE) {
                    if (DBG) logd("MmiCode 1: hangup foreground");
                    //mCT.hangupForegroundResumeBackground();
                    mCT.hangup(call);
                } else {
                    if (DBG) logd("MmiCode 1: switchWaitingOrHoldingAndActive");
                    mCT.switchWaitingOrHoldingAndActive();
                }
            }
        } catch (CallStateException e) {
            if (DBG) Rlog.d(LOG_TAG,
                    "hangup failed", e);
            notifySuppServiceFailed(Phone.SuppService.HANGUP);
        }

        return true;
    }

    private boolean handleCallHoldIncallSupplementaryService(String dialString) {
        int len = dialString.length();

        if (len > 2) {
            return false;
        }

        GsmCdmaCall call = getForegroundCall();

        if (len > 1) {
            try {
                char ch = dialString.charAt(1);
                int callIndex = ch - '0';
                GsmCdmaConnection conn = mCT.getConnectionByIndex(call, callIndex);

                // GsmCdma index starts at 1, up to 5 connections in a call,
                if (conn != null && callIndex >= 1 && callIndex <= GsmCdmaCallTracker.MAX_CONNECTIONS_GSM) {
                    if (DBG) logd("MmiCode 2: separate call " + callIndex);
                    mCT.separate(conn);
                } else {
                    if (DBG) logd("separate: invalid call index " + callIndex);
                    notifySuppServiceFailed(Phone.SuppService.SEPARATE);
                }
            } catch (CallStateException e) {
                if (DBG) Rlog.d(LOG_TAG, "separate failed", e);
                notifySuppServiceFailed(Phone.SuppService.SEPARATE);
            }
        } else {
            try {
                if (getRingingCall().getState() != GsmCdmaCall.State.IDLE) {
                    if (DBG) logd("MmiCode 2: accept ringing call");
                    mCT.acceptCall();
                } else {
                    if (DBG) logd("MmiCode 2: switchWaitingOrHoldingAndActive");
                    mCT.switchWaitingOrHoldingAndActive();
                }
            } catch (CallStateException e) {
                if (DBG) Rlog.d(LOG_TAG, "switch failed", e);
                notifySuppServiceFailed(Phone.SuppService.SWITCH);
            }
        }

        return true;
    }

    private boolean handleMultipartyIncallSupplementaryService(String dialString) {
        if (dialString.length() > 1) {
            return false;
        }

        if (DBG) logd("MmiCode 3: merge calls");
        conference();
        return true;
    }

    private boolean handleEctIncallSupplementaryService(String dialString) {

        int len = dialString.length();

        if (len != 1) {
            return false;
        }

        if (DBG) logd("MmiCode 4: explicit call transfer");
        explicitCallTransfer();
        return true;
    }

    private boolean handleCcbsIncallSupplementaryService(String dialString) {
        if (dialString.length() > 1) {
            return false;
        }

        Rlog.i(LOG_TAG, "MmiCode 5: CCBS not supported!");
        // Treat it as an "unknown" service.
        notifySuppServiceFailed(Phone.SuppService.UNKNOWN);
        return true;
    }

    @UnsupportedAppUsage
    @Override
    public boolean handleInCallMmiCommands(String dialString) throws CallStateException {
        if (!isPhoneTypeGsm()) {
            loge("method handleInCallMmiCommands is NOT supported in CDMA!");
            return false;
        }

        Phone imsPhone = mImsPhone;
        if (imsPhone != null
                && imsPhone.getServiceState().getState() == ServiceState.STATE_IN_SERVICE) {
            return imsPhone.handleInCallMmiCommands(dialString);
        }

        if (!isInCall()) {
            return false;
        }

        if (TextUtils.isEmpty(dialString)) {
            return false;
        }

        boolean result = false;
        char ch = dialString.charAt(0);
        switch (ch) {
            case '0':
                result = handleCallDeflectionIncallSupplementaryService(dialString);
                break;
            case '1':
                result = handleCallWaitingIncallSupplementaryService(dialString);
                break;
            case '2':
                result = handleCallHoldIncallSupplementaryService(dialString);
                break;
            case '3':
                result = handleMultipartyIncallSupplementaryService(dialString);
                break;
            case '4':
                result = handleEctIncallSupplementaryService(dialString);
                break;
            case '5':
                result = handleCcbsIncallSupplementaryService(dialString);
                break;
            default:
                break;
        }

        return result;
    }

    @UnsupportedAppUsage
    public boolean isInCall() {
        GsmCdmaCall.State foregroundCallState = getForegroundCall().getState();
        GsmCdmaCall.State backgroundCallState = getBackgroundCall().getState();
        GsmCdmaCall.State ringingCallState = getRingingCall().getState();

       return (foregroundCallState.isAlive() ||
                backgroundCallState.isAlive() ||
                ringingCallState.isAlive());
    }

    private boolean useImsForCall(DialArgs dialArgs) {
        return isImsUseEnabled()
                && mImsPhone != null
                && (mImsPhone.isVolteEnabled() || mImsPhone.isWifiCallingEnabled() ||
                (mImsPhone.isVideoEnabled() && VideoProfile.isVideo(dialArgs.videoState)))
                && (mImsPhone.getServiceState().getState() == ServiceState.STATE_IN_SERVICE);
    }

    @Override
    public Connection startConference(String[] participantsToDial, DialArgs dialArgs)
            throws CallStateException {
        Phone imsPhone = mImsPhone;
        boolean useImsForCall = useImsForCall(dialArgs);
        logd("useImsForCall=" + useImsForCall);
        if (useImsForCall) {
            try {
                if (DBG) logd("Trying IMS PS Conference call");
                return imsPhone.startConference(participantsToDial, dialArgs);
            } catch (CallStateException e) {
                if (DBG) logd("IMS PS conference call exception " + e +
                        "useImsForCall =" + useImsForCall + ", imsPhone =" + imsPhone);
                 CallStateException ce = new CallStateException(e.getError(), e.getMessage());
                 ce.setStackTrace(e.getStackTrace());
                 throw ce;
            }
        } else {
            throw new CallStateException(
                CallStateException.ERROR_OUT_OF_SERVICE,
                "cannot dial conference call in out of service");
        }
    }

    /* Validate the given extras if the call is for CS domain or not */
    protected boolean shallDialOnCircuitSwitch(Bundle extras) {
        return (extras != null && extras.getInt(QtiImsUtils.EXTRA_CALL_DOMAIN,
                QtiImsUtils.DOMAIN_AUTOMATIC) == QtiImsUtils.DOMAIN_CS);
    }

    @Override
    public Connection dial(String dialString, @NonNull DialArgs dialArgs)
            throws CallStateException {
        if (!isPhoneTypeGsm() && dialArgs.uusInfo != null) {
            throw new CallStateException("Sending UUS information NOT supported in CDMA!");
        }
        String possibleEmergencyNumber = checkForTestEmergencyNumber(dialString);
        // Record if the dialed number was swapped for a test emergency number.
        boolean isDialedNumberSwapped = !TextUtils.equals(dialString, possibleEmergencyNumber);
        if (isDialedNumberSwapped) {
            logi("dialString replaced for possible emergency number: " + dialString + " -> "
                    + possibleEmergencyNumber);
            dialString = possibleEmergencyNumber;
        }
        boolean isEmergency = isEmergencyNumber(dialString);
        Phone imsPhone = mImsPhone;
        mDialArgs = dialArgs;

        CarrierConfigManager configManager =
                (CarrierConfigManager) mContext.getSystemService(Context.CARRIER_CONFIG_SERVICE);
        boolean alwaysTryImsForEmergencyCarrierConfig = configManager.getConfigForSubId(getSubId())
                .getBoolean(CarrierConfigManager.KEY_CARRIER_USE_IMS_FIRST_FOR_EMERGENCY_BOOL);

        /** Check if the call is Wireless Priority Service call */
        boolean isWpsCall = dialString != null ? (dialString.startsWith(PREFIX_WPS) ||
                dialString.startsWith(PREFIX_WPS_CLIR_ACTIVATE) ||
                dialString.startsWith(PREFIX_WPS_CLIR_DEACTIVATE)) : false;
        boolean allowWpsOverIms = configManager.getConfigForSubId(getSubId())
                .getBoolean(CarrierConfigManager.KEY_SUPPORT_WPS_OVER_IMS_BOOL);

        boolean useImsForEmergency = imsPhone != null
                && isEmergency
                && alwaysTryImsForEmergencyCarrierConfig
                && ImsManager.getInstance(mContext, mPhoneId).isNonTtyOrTtyOnVolteEnabled()
                && imsPhone.isImsAvailable();

        String dialPart = PhoneNumberUtils.extractNetworkPortionAlt(PhoneNumberUtils.
                stripSeparators(dialString));
        boolean isMmiCode = (dialPart.startsWith("*") || dialPart.startsWith("#"))
                && dialPart.endsWith("#");
        boolean isSuppServiceCode = ImsPhoneMmiCode.isSuppServiceCodes(dialPart, this);
        boolean isPotentialUssdCode = isMmiCode && !isSuppServiceCode;
        boolean useImsForUt = imsPhone != null && imsPhone.isUtEnabled();
        boolean useImsForCall = useImsForCall(dialArgs)
                && !shallDialOnCircuitSwitch(dialArgs.intentExtras)
                && (isWpsCall ? allowWpsOverIms : true);

        if (DBG) {
            logd("useImsForCall=" + useImsForCall
                    + ", isEmergency=" + isEmergency
                    + ", useImsForEmergency=" + useImsForEmergency
                    + ", useImsForUt=" + useImsForUt
                    + ", isUt=" + isMmiCode
                    + ", isSuppServiceCode=" + isSuppServiceCode
                    + ", isPotentialUssdCode=" + isPotentialUssdCode
                    + ", isWpsCall=" + isWpsCall
                    + ", allowWpsOverIms=" + allowWpsOverIms
                    + ", imsPhone=" + imsPhone
                    + ", imsPhone.isVolteEnabled()="
                    + ((imsPhone != null) ? imsPhone.isVolteEnabled() : "N/A")
                    + ", imsPhone.isVowifiEnabled()="
                    + ((imsPhone != null) ? imsPhone.isWifiCallingEnabled() : "N/A")
                    + ", imsPhone.isVideoEnabled()="
                    + ((imsPhone != null) ? imsPhone.isVideoEnabled() : "N/A")
                    + ", imsPhone.getServiceState().getState()="
                    + ((imsPhone != null) ? imsPhone.getServiceState().getState() : "N/A"));
        }

        Phone.checkWfcWifiOnlyModeBeforeDial(mImsPhone, mPhoneId, mContext);

        if ((useImsForCall && (!isMmiCode || isPotentialUssdCode))
                || (isMmiCode && useImsForUt)
                || useImsForEmergency) {
            try {
                if (DBG) logd("Trying IMS PS call");
                return imsPhone.dial(dialString, dialArgs);
            } catch (CallStateException e) {
                if (DBG) logd("IMS PS call exception " + e +
                        "useImsForCall =" + useImsForCall + ", imsPhone =" + imsPhone);
                // Do not throw a CallStateException and instead fall back to Circuit switch
                // for emergency calls and MMI codes.
                if (Phone.CS_FALLBACK.equals(e.getMessage()) || isEmergency) {
                    logi("IMS call failed with Exception: " + e.getMessage() + ". Falling back "
                            + "to CS.");
                } else {
                    CallStateException ce = new CallStateException(e.getError(), e.getMessage());
                    ce.setStackTrace(e.getStackTrace());
                    throw ce;
                }
            }
        }

        if (mSST != null && mSST.mSS.getState() == ServiceState.STATE_OUT_OF_SERVICE
                && mSST.mSS.getDataRegistrationState() != ServiceState.STATE_IN_SERVICE
                && !isEmergency) {
            throw new CallStateException("cannot dial in current state");
        }
        // Check non-emergency voice CS call - shouldn't dial when POWER_OFF
        if (mSST != null && mSST.mSS.getState() == ServiceState.STATE_POWER_OFF /* CS POWER_OFF */
                && !VideoProfile.isVideo(dialArgs.videoState) /* voice call */
                && !isEmergency /* non-emergency call */
                && !(isMmiCode && useImsForUt) /* not UT */
                /* If config_allow_ussd_over_ims is false, USSD is sent over the CS pipe instead */
                && !isPotentialUssdCode) {
            throw new CallStateException(
                CallStateException.ERROR_POWER_OFF,
                "cannot dial voice call in airplane mode");
        }
        // Check for service before placing non emergency CS voice call.
        // Allow dial only if either CS is camped on any RAT (or) PS is in LTE/NR service.
        if (mSST != null
                && mSST.mSS.getState() == ServiceState.STATE_OUT_OF_SERVICE /* CS out of service */
                && !(mSST.mSS.getDataRegistrationState() == ServiceState.STATE_IN_SERVICE
                && ServiceState.isPsOnlyTech(
                        mSST.mSS.getRilDataRadioTechnology())) /* PS not in LTE/NR */
                && !VideoProfile.isVideo(dialArgs.videoState) /* voice call */
                && !isEmergency /* non-emergency call */
                /* If config_allow_ussd_over_ims is false, USSD is sent over the CS pipe instead */
                && !isPotentialUssdCode) {
            throw new CallStateException(
                CallStateException.ERROR_OUT_OF_SERVICE,
                "cannot dial voice call in out of service");
        }
        if (DBG) logd("Trying (non-IMS) CS call");
        if (isDialedNumberSwapped && isEmergency) {
            // Triggers ECM when CS call ends only for test emergency calls using
            // ril.test.emergencynumber.
            mIsTestingEmergencyCallbackMode = true;
            mCi.testingEmergencyCall();
        }
        if (isPhoneTypeGsm()) {
            return dialInternal(dialString, new DialArgs.Builder<>()
                    .setIntentExtras(dialArgs.intentExtras)
                    .build());
        } else {
            return dialInternal(dialString, dialArgs);
        }
    }

    /**
     * @return {@code true} if the user should be informed of an attempt to dial an international
     * number while on WFC only, {@code false} otherwise.
     */
    public boolean isNotificationOfWfcCallRequired(String dialString) {
        CarrierConfigManager configManager =
                (CarrierConfigManager) mContext.getSystemService(Context.CARRIER_CONFIG_SERVICE);
        PersistableBundle config = configManager.getConfigForSubId(getSubId());

        // Determine if carrier config indicates that international calls over WFC should trigger a
        // notification to the user. This is controlled by carrier configuration and is off by
        // default.
        boolean shouldNotifyInternationalCallOnWfc = config != null
                && config.getBoolean(
                        CarrierConfigManager.KEY_NOTIFY_INTERNATIONAL_CALL_ON_WFC_BOOL);

        if (!shouldNotifyInternationalCallOnWfc) {
            return false;
        }

        Phone imsPhone = mImsPhone;
        boolean isEmergency = isEmergencyNumber(dialString);
        boolean shouldConfirmCall =
                        // Using IMS
                        isImsUseEnabled()
                        && imsPhone != null
                        // VoLTE not available
                        && !imsPhone.isVolteEnabled()
                        // WFC is available
                        && imsPhone.isWifiCallingEnabled()
                        && !isEmergency
                        // Dialing international number
                        && PhoneNumberUtils.isInternationalNumber(dialString, getCountryIso());
        return shouldConfirmCall;
    }

    @Override
    protected Connection dialInternal(String dialString, DialArgs dialArgs)
            throws CallStateException {
        return dialInternal(dialString, dialArgs, null);
    }

    protected Connection dialInternal(String dialString, DialArgs dialArgs,
            ResultReceiver wrappedCallback)
            throws CallStateException {

        // Need to make sure dialString gets parsed properly
        String newDialString = PhoneNumberUtils.stripSeparators(dialString);

        if (isPhoneTypeGsm()) {
            // handle in-call MMI first if applicable
            if (handleInCallMmiCommands(newDialString)) {
                return null;
            }

            // Only look at the Network portion for mmi
            String networkPortion = PhoneNumberUtils.extractNetworkPortionAlt(newDialString);
            GsmMmiCode mmi = GsmMmiCode.newFromDialString(networkPortion, this,
                    mUiccApplication.get(), wrappedCallback);
            if (DBG) logd("dialInternal: dialing w/ mmi '" + mmi + "'...");

            if (mmi == null) {
                return mCT.dialGsm(newDialString, dialArgs.uusInfo, dialArgs.intentExtras);
            } else if (mmi.isTemporaryModeCLIR()) {
                return mCT.dialGsm(mmi.mDialingNumber, mmi.getCLIRMode(), dialArgs.uusInfo,
                        dialArgs.intentExtras);
            } else {
                mPendingMMIs.add(mmi);
                mMmiRegistrants.notifyRegistrants(new AsyncResult(null, mmi, null));
                mmi.processCode();
                return null;
            }
        } else {
            return mCT.dial(newDialString, dialArgs.intentExtras);
        }
    }

   @Override
    public boolean handlePinMmi(String dialString) {
        MmiCode mmi;
        if (isPhoneTypeGsm()) {
            mmi = GsmMmiCode.newFromDialString(dialString, this, mUiccApplication.get());
        } else {
            mmi = CdmaMmiCode.newFromDialString(dialString, this, mUiccApplication.get());
        }

        if (mmi != null && mmi.isPinPukCommand()) {
            mPendingMMIs.add(mmi);
            mMmiRegistrants.notifyRegistrants(new AsyncResult(null, mmi, null));
            try {
                mmi.processCode();
            } catch (CallStateException e) {
                //do nothing
            }
            return true;
        }

        loge("Mmi is null or unrecognized!");
        return false;
    }

    private void sendUssdResponse(String ussdRequest, CharSequence message, int returnCode,
                                   ResultReceiver wrappedCallback) {
        UssdResponse response = new UssdResponse(ussdRequest, message);
        Bundle returnData = new Bundle();
        returnData.putParcelable(TelephonyManager.USSD_RESPONSE, response);
        wrappedCallback.send(returnCode, returnData);
    }

    @Override
    public boolean handleUssdRequest(String ussdRequest, ResultReceiver wrappedCallback) {
        if (!isPhoneTypeGsm() || mPendingMMIs.size() > 0) {
            //todo: replace the generic failure with specific error code.
            sendUssdResponse(ussdRequest, null, TelephonyManager.USSD_RETURN_FAILURE,
                    wrappedCallback );
            return true;
        }

        // Try over IMS if possible.
        Phone imsPhone = mImsPhone;
        if ((imsPhone != null)
                && imsPhone.isUtEnabled()) {
            try {
                logd("handleUssdRequest: attempting over IMS");
                return imsPhone.handleUssdRequest(ussdRequest, wrappedCallback);
            } catch (CallStateException cse) {
                if (!CS_FALLBACK.equals(cse.getMessage())) {
                    return false;
                }
                // At this point we've tried over IMS but have been informed we need to handover
                // back to GSM.
                logd("handleUssdRequest: fallback to CS required");
            }
        }

        // Try USSD over GSM.
        try {
            dialInternal(ussdRequest, new DialArgs.Builder<>().build(), wrappedCallback);
        } catch (Exception e) {
            logd("handleUssdRequest: exception" + e);
            return false;
        }
        return true;
    }

    @Override
    public void sendUssdResponse(String ussdMessge) {
        if (isPhoneTypeGsm()) {
            GsmMmiCode mmi = GsmMmiCode.newFromUssdUserInput(ussdMessge, this, mUiccApplication.get());
            mPendingMMIs.add(mmi);
            mMmiRegistrants.notifyRegistrants(new AsyncResult(null, mmi, null));
            mmi.sendUssd(ussdMessge);
        } else {
            loge("sendUssdResponse: not possible in CDMA");
        }
    }

    @Override
    public void sendDtmf(char c) {
        if (!PhoneNumberUtils.is12Key(c)) {
            loge("sendDtmf called with invalid character '" + c + "'");
        } else {
            if (mCT.mState ==  PhoneConstants.State.OFFHOOK) {
                mCi.sendDtmf(c, null);
            }
        }
    }

    @Override
    public void startDtmf(char c) {
        if (!PhoneNumberUtils.is12Key(c)) {
            loge("startDtmf called with invalid character '" + c + "'");
        } else {
            mCi.startDtmf(c, null);
        }
    }

    @Override
    public void stopDtmf() {
        mCi.stopDtmf(null);
    }

    @Override
    public void sendBurstDtmf(String dtmfString, int on, int off, Message onComplete) {
        if (isPhoneTypeGsm()) {
            loge("[GsmCdmaPhone] sendBurstDtmf() is a CDMA method");
        } else {
            boolean check = true;
            for (int itr = 0;itr < dtmfString.length(); itr++) {
                if (!PhoneNumberUtils.is12Key(dtmfString.charAt(itr))) {
                    Rlog.e(LOG_TAG,
                            "sendDtmf called with invalid character '" + dtmfString.charAt(itr)+ "'");
                    check = false;
                    break;
                }
            }
            if (mCT.mState == PhoneConstants.State.OFFHOOK && check) {
                mCi.sendBurstDtmf(dtmfString, on, off, onComplete);
            }
        }
    }

    @Override
    public void setRadioPower(boolean power, boolean forEmergencyCall,
            boolean isSelectedPhoneForEmergencyCall, boolean forceApply) {
        mSST.setRadioPower(power, forEmergencyCall, isSelectedPhoneForEmergencyCall, forceApply);
    }

    private void storeVoiceMailNumber(String number) {
        SharedPreferences sp = PreferenceManager.getDefaultSharedPreferences(getContext());
        SharedPreferences.Editor editor = sp.edit();
        setVmSimImsi(getSubscriberId());
        logd("storeVoiceMailNumber: mPrecisePhoneType=" + mPrecisePhoneType + " vmNumber="
                + number);
        if (isPhoneTypeGsm()) {
            editor.putString(VM_NUMBER + getPhoneId(), number);
            editor.apply();
        } else {
            editor.putString(VM_NUMBER_CDMA + getPhoneId(), number);
            editor.apply();
        }
    }

    @Override
    public String getVoiceMailNumber() {
        String number = null;
        if (isPhoneTypeGsm() || mSimRecords != null) {
            // Read from the SIM. If its null, try reading from the shared preference area.
            IccRecords r = isPhoneTypeGsm() ? mIccRecords.get() : mSimRecords;
            number = (r != null) ? r.getVoiceMailNumber() : "";
            if (TextUtils.isEmpty(number)) {
                SharedPreferences sp = PreferenceManager.getDefaultSharedPreferences(getContext());
                String spName = isPhoneTypeGsm() ? VM_NUMBER : VM_NUMBER_CDMA;
                number = sp.getString(spName + getPhoneId(), null);
                logd("getVoiceMailNumber: from " + spName + " number=" + number);
            } else {
                logd("getVoiceMailNumber: from IccRecords number=" + number);
            }
        }
        if (!isPhoneTypeGsm() && TextUtils.isEmpty(number)) {
            SharedPreferences sp = PreferenceManager.getDefaultSharedPreferences(getContext());
            number = sp.getString(VM_NUMBER_CDMA + getPhoneId(), null);
            logd("getVoiceMailNumber: from VM_NUMBER_CDMA number=" + number);
        }

        if (TextUtils.isEmpty(number)) {
            CarrierConfigManager configManager = (CarrierConfigManager)
                    getContext().getSystemService(Context.CARRIER_CONFIG_SERVICE);
            PersistableBundle b = configManager.getConfigForSubId(getSubId());
            if (b != null) {
                String defaultVmNumber =
                        b.getString(CarrierConfigManager.KEY_DEFAULT_VM_NUMBER_STRING);
                String defaultVmNumberRoaming =
                        b.getString(CarrierConfigManager.KEY_DEFAULT_VM_NUMBER_ROAMING_STRING);
                String defaultVmNumberRoamingAndImsUnregistered = b.getString(
                        CarrierConfigManager
                                .KEY_DEFAULT_VM_NUMBER_ROAMING_AND_IMS_UNREGISTERED_STRING);

                if (!TextUtils.isEmpty(defaultVmNumber)) number = defaultVmNumber;
                if (mSST.mSS.getRoaming()) {
                    if (!TextUtils.isEmpty(defaultVmNumberRoamingAndImsUnregistered)
                            && !mSST.isImsRegistered()) {
                        // roaming and IMS unregistered case if CC configured
                        number = defaultVmNumberRoamingAndImsUnregistered;
                    } else if (!TextUtils.isEmpty(defaultVmNumberRoaming)) {
                        // roaming default case if CC configured
                        number = defaultVmNumberRoaming;
                    }
                }
            }
        }

        if (TextUtils.isEmpty(number)) {
            // Read platform settings for dynamic voicemail number
            CarrierConfigManager configManager = (CarrierConfigManager)
                    getContext().getSystemService(Context.CARRIER_CONFIG_SERVICE);
            PersistableBundle b = configManager.getConfigForSubId(getSubId());
            if (b != null && b.getBoolean(
                    CarrierConfigManager.KEY_CONFIG_TELEPHONY_USE_OWN_NUMBER_FOR_VOICEMAIL_BOOL)) {
                number = getLine1Number();
            }
        }

        return number;
    }

    private String getVmSimImsi() {
        SharedPreferences sp = PreferenceManager.getDefaultSharedPreferences(getContext());
        return sp.getString(VM_SIM_IMSI + getPhoneId(), null);
    }

    private void setVmSimImsi(String imsi) {
        SharedPreferences sp = PreferenceManager.getDefaultSharedPreferences(getContext());
        SharedPreferences.Editor editor = sp.edit();
        editor.putString(VM_SIM_IMSI + getPhoneId(), imsi);
        editor.apply();
    }

    @Override
    public String getVoiceMailAlphaTag() {
        String ret = "";

        if (isPhoneTypeGsm() || mSimRecords != null) {
            IccRecords r = isPhoneTypeGsm() ? mIccRecords.get() : mSimRecords;

            ret = (r != null) ? r.getVoiceMailAlphaTag() : "";
        }

        if (ret == null || ret.length() == 0) {
            return mContext.getText(
                com.android.internal.R.string.defaultVoiceMailAlphaTag).toString();
        }

        return ret;
    }

    @Override
    public String getDeviceId() {
        if (isPhoneTypeGsm()) {
            return getImei();
        } else {
            CarrierConfigManager configManager = (CarrierConfigManager)
                    mContext.getSystemService(Context.CARRIER_CONFIG_SERVICE);
            boolean force_imei = configManager.getConfigForSubId(getSubId())
                    .getBoolean(CarrierConfigManager.KEY_FORCE_IMEI_BOOL);
            if (force_imei) return getImei();

            String id = getMeid();
            if ((id == null) || id.matches("^0*$")) {
                loge("getDeviceId(): MEID is not initialized use ESN");
                id = getEsn();
            }
            return id;
        }
    }

    @Override
    public String getDeviceSvn() {
        if (isPhoneTypeGsm() || isPhoneTypeCdmaLte()) {
            return mImeiSv;
        } else {
            loge("getDeviceSvn(): return 0");
            return "0";
        }
    }

    @Override
    public IsimRecords getIsimRecords() {
        return mIsimUiccRecords;
    }

    @Override
    public String getImei() {
        if (mEnable14DigitImei && !TextUtils.isEmpty(mImei)
                && mImei.length() > IMEI_14_DIGIT) {
            return mImei.substring(0, IMEI_14_DIGIT);
        }
        return mImei;
    }

    @UnsupportedAppUsage
    @Override
    public String getEsn() {
        if (isPhoneTypeGsm()) {
            loge("[GsmCdmaPhone] getEsn() is a CDMA method");
            return "0";
        } else {
            return mEsn;
        }
    }

    @Override
    public String getMeid() {
        return mMeid;
    }

    @Override
    public String getNai() {
        IccRecords r = mUiccController.getIccRecords(mPhoneId, UiccController.APP_FAM_3GPP2);
        if (Log.isLoggable(LOG_TAG, Log.VERBOSE)) {
            Rlog.v(LOG_TAG, "IccRecords is " + r);
        }
        return (r != null) ? r.getNAI() : null;
    }

    @Override
    @Nullable
    public String getSubscriberId() {
        String subscriberId = null;
        if (isPhoneTypeCdma()) {
            subscriberId = mSST.getImsi();
        } else {
            // Both Gsm and CdmaLte get the IMSI from Usim.
            IccRecords iccRecords = mUiccController.getIccRecords(
                    mPhoneId, UiccController.APP_FAM_3GPP);
            if (iccRecords != null) {
                subscriberId = iccRecords.getIMSI();
            }
        }
        return subscriberId;
    }

    @Override
    public ImsiEncryptionInfo getCarrierInfoForImsiEncryption(int keyType) {
        String operatorNumeric = TelephonyManager.from(mContext)
                .getSimOperatorNumericForPhone(mPhoneId);
        return CarrierInfoManager.getCarrierInfoForImsiEncryption(keyType,
                mContext, operatorNumeric);
    }

    @Override
    public void setCarrierInfoForImsiEncryption(ImsiEncryptionInfo imsiEncryptionInfo) {
        CarrierInfoManager.setCarrierInfoForImsiEncryption(imsiEncryptionInfo, mContext, mPhoneId);
    }

    @Override
    public int getCarrierId() {
        return mCarrierResolver.getCarrierId();
    }

    @Override
    public String getCarrierName() {
        return mCarrierResolver.getCarrierName();
    }

    @Override
    public int getMNOCarrierId() {
        return mCarrierResolver.getMnoCarrierId();
    }

    @Override
    public int getSpecificCarrierId() {
        return mCarrierResolver.getSpecificCarrierId();
    }

    @Override
    public String getSpecificCarrierName() {
        return mCarrierResolver.getSpecificCarrierName();
    }

    @Override
    public void resolveSubscriptionCarrierId(String simState) {
        mCarrierResolver.resolveSubscriptionCarrierId(simState);
    }

    @Override
    public int getCarrierIdListVersion() {
        return mCarrierResolver.getCarrierListVersion();
    }

    @Override
    public int getEmergencyNumberDbVersion() {
        return getEmergencyNumberTracker().getEmergencyNumberDbVersion();
    }

    @Override
    public void resetCarrierKeysForImsiEncryption() {
        mCIM.resetCarrierKeysForImsiEncryption(mContext, mPhoneId);
    }

    @Override
    public void setCarrierTestOverride(String mccmnc, String imsi, String iccid, String gid1,
            String gid2, String pnn, String spn, String carrierPrivilegeRules, String apn) {
        mCarrierResolver.setTestOverrideApn(apn);
        UiccProfile uiccProfile = mUiccController.getUiccProfileForPhone(getPhoneId());
        if (uiccProfile != null) {
            List<UiccAccessRule> testRules;
            if (carrierPrivilegeRules == null) {
                testRules = null;
            } else if (carrierPrivilegeRules.isEmpty()) {
                testRules = Collections.emptyList();
            } else {
                UiccAccessRule accessRule = new UiccAccessRule(
                        IccUtils.hexStringToBytes(carrierPrivilegeRules), null, 0);
                testRules = Collections.singletonList(accessRule);
            }
            uiccProfile.setTestOverrideCarrierPrivilegeRules(testRules);
        } else {
            // TODO: Fix "privilege" typo throughout telephony.
            mCarrierResolver.setTestOverrideCarrierPriviledgeRule(carrierPrivilegeRules); // NOTYPO
        }
        IccRecords r = null;
        if (isPhoneTypeGsm()) {
            r = mIccRecords.get();
        } else if (isPhoneTypeCdmaLte()) {
            r = mSimRecords;
        } else {
            loge("setCarrierTestOverride fails in CDMA only");
        }
        if (r != null) {
            r.setCarrierTestOverride(mccmnc, imsi, iccid, gid1, gid2, pnn, spn);
        }
    }

    @Override
    public String getGroupIdLevel1() {
        if (isPhoneTypeGsm()) {
            IccRecords r = mIccRecords.get();
            return (r != null) ? r.getGid1() : null;
        } else if (isPhoneTypeCdma()) {
            loge("GID1 is not available in CDMA");
            return null;
        } else { //isPhoneTypeCdmaLte()
            return (mSimRecords != null) ? mSimRecords.getGid1() : "";
        }
    }

    @Override
    public String getGroupIdLevel2() {
        if (isPhoneTypeGsm()) {
            IccRecords r = mIccRecords.get();
            return (r != null) ? r.getGid2() : null;
        } else if (isPhoneTypeCdma()) {
            loge("GID2 is not available in CDMA");
            return null;
        } else { //isPhoneTypeCdmaLte()
            return (mSimRecords != null) ? mSimRecords.getGid2() : "";
        }
    }

    @UnsupportedAppUsage
    @Override
    public String getLine1Number() {
        if (isPhoneTypeGsm()) {
            IccRecords r = mIccRecords.get();
            return (r != null) ? r.getMsisdnNumber() : null;
        } else {
            CarrierConfigManager configManager = (CarrierConfigManager)
                    mContext.getSystemService(Context.CARRIER_CONFIG_SERVICE);
            boolean use_usim = configManager.getConfigForSubId(getSubId()).getBoolean(
                    CarrierConfigManager.KEY_USE_USIM_BOOL);
            if (use_usim) {
                return (mSimRecords != null) ? mSimRecords.getMsisdnNumber() : null;
            }
            return mSST.getMdnNumber();
        }
    }

    @Override
    public String getPlmn() {
        if (isPhoneTypeGsm()) {
            IccRecords r = mIccRecords.get();
            return (r != null) ? r.getPnnHomeName() : null;
        } else if (isPhoneTypeCdma()) {
            loge("Plmn is not available in CDMA");
            return null;
        } else { //isPhoneTypeCdmaLte()
            return (mSimRecords != null) ? mSimRecords.getPnnHomeName() : null;
        }
    }

    /**
     * Update non-persisited manual network selection.
     *
     * @param nsm contains Plmn info
     */
    @Override
    protected void updateManualNetworkSelection(NetworkSelectMessage nsm) {
        int subId = getSubId();
        if (SubscriptionManager.isValidSubscriptionId(subId)) {
            mManualNetworkSelectionPlmn = nsm.operatorNumeric;
        } else {
        //on Phone0 in emergency mode (no SIM), or in some races then clear the cache
            mManualNetworkSelectionPlmn = null;
            Rlog.e(LOG_TAG, "Cannot update network selection due to invalid subId "
                    + subId);
        }
    }

    @Override
    public String getManualNetworkSelectionPlmn() {
        return (mManualNetworkSelectionPlmn == null) ? "" : mManualNetworkSelectionPlmn;
    }

    @Override
    public String getCdmaPrlVersion() {
        return mSST.getPrlVersion();
    }

    @Override
    public String getCdmaMin() {
        return mSST.getCdmaMin();
    }

    @Override
    public boolean isMinInfoReady() {
        return mSST.isMinInfoReady();
    }

    @Override
    public String getMsisdn() {
        if (isPhoneTypeGsm()) {
            IccRecords r = mIccRecords.get();
            return (r != null) ? r.getMsisdnNumber() : null;
        } else if (isPhoneTypeCdmaLte()) {
            return (mSimRecords != null) ? mSimRecords.getMsisdnNumber() : null;
        } else {
            loge("getMsisdn: not expected on CDMA");
            return null;
        }
    }

    @Override
    public String getLine1AlphaTag() {
        if (isPhoneTypeGsm()) {
            IccRecords r = mIccRecords.get();
            return (r != null) ? r.getMsisdnAlphaTag() : null;
        } else {
            loge("getLine1AlphaTag: not possible in CDMA");
            return null;
        }
    }

    @Override
    public boolean setLine1Number(String alphaTag, String number, Message onComplete) {
        if (isPhoneTypeGsm()) {
            IccRecords r = mIccRecords.get();
            if (r != null) {
                r.setMsisdnNumber(alphaTag, number, onComplete);
                return true;
            } else {
                return false;
            }
        } else {
            loge("setLine1Number: not possible in CDMA");
            return false;
        }
    }

    @Override
    public void setVoiceMailNumber(String alphaTag, String voiceMailNumber, Message onComplete) {
        Message resp;
        mVmNumber = voiceMailNumber;
        resp = obtainMessage(EVENT_SET_VM_NUMBER_DONE, 0, 0, onComplete);

        IccRecords r = mIccRecords.get();

        if (!isPhoneTypeGsm() && mSimRecords != null) {
            r = mSimRecords;
        }

        if (r != null) {
            r.setVoiceMailNumber(alphaTag, mVmNumber, resp);
        }
    }

    @UnsupportedAppUsage
    private boolean isValidCommandInterfaceCFReason (int commandInterfaceCFReason) {
        switch (commandInterfaceCFReason) {
            case CF_REASON_UNCONDITIONAL:
            case CF_REASON_BUSY:
            case CF_REASON_NO_REPLY:
            case CF_REASON_NOT_REACHABLE:
            case CF_REASON_ALL:
            case CF_REASON_ALL_CONDITIONAL:
                return true;
            default:
                return false;
        }
    }

    @UnsupportedAppUsage
    @Override
    public String getSystemProperty(String property, String defValue) {
        if (getUnitTestMode()) {
            return null;
        }
        return TelephonyManager.getTelephonyProperty(mPhoneId, property, defValue);
    }

    @UnsupportedAppUsage
    private boolean isValidCommandInterfaceCFAction (int commandInterfaceCFAction) {
        switch (commandInterfaceCFAction) {
            case CF_ACTION_DISABLE:
            case CF_ACTION_ENABLE:
            case CF_ACTION_REGISTRATION:
            case CF_ACTION_ERASURE:
                return true;
            default:
                return false;
        }
    }

    @UnsupportedAppUsage
    private boolean isCfEnable(int action) {
        return (action == CF_ACTION_ENABLE) || (action == CF_ACTION_REGISTRATION);
    }

    private boolean isImsUtEnabledOverCdma() {
        return isPhoneTypeCdmaLte()
            && mImsPhone != null
            && mImsPhone.isUtEnabled();
    }

    private boolean isCsRetry(Message onComplete) {
        if (onComplete != null) {
            return onComplete.getData().getBoolean(CS_FALLBACK_SS, false);
        }
        return false;
    }

    @Override
    public boolean useSsOverIms(Message onComplete) {
        boolean isUtEnabled = isUtEnabled();

        Rlog.d(LOG_TAG, "useSsOverIms: isUtEnabled()= " + isUtEnabled +
                " isCsRetry(onComplete))= " + isCsRetry(onComplete));

        if (isUtEnabled && !isCsRetry(onComplete)) {
            return true;
        }
        return false;
    }

    @Override
    public void getCallForwardingOption(int commandInterfaceCFReason, Message onComplete) {
        getCallForwardingOption(commandInterfaceCFReason,
            CommandsInterface.SERVICE_CLASS_NONE, onComplete);
    }

    @Override
    public void getCallForwardingOption(int commandInterfaceCFReason, int serviceClass,
            Message onComplete) {
        Phone imsPhone = mImsPhone;
        if (useSsOverIms(onComplete)) {
            imsPhone.getCallForwardingOption(commandInterfaceCFReason, serviceClass, onComplete);
            return;
        }

        if (isPhoneTypeGsm()) {
            if (isValidCommandInterfaceCFReason(commandInterfaceCFReason)) {
                if (DBG) logd("requesting call forwarding query.");
                Message resp;
                if (commandInterfaceCFReason == CF_REASON_UNCONDITIONAL) {
                    resp = obtainMessage(EVENT_GET_CALL_FORWARD_DONE, onComplete);
                } else {
                    resp = onComplete;
                }
                mCi.queryCallForwardStatus(commandInterfaceCFReason, serviceClass, null, resp);
            }
        } else {
            loge("getCallForwardingOption: not possible in CDMA, just return empty result");
            AsyncResult.forMessage(onComplete, makeEmptyCallForward(), null);
            onComplete.sendToTarget();
        }
    }

    @Override
    public void setCallForwardingOption(int commandInterfaceCFAction,
            int commandInterfaceCFReason,
            String dialingNumber,
            int timerSeconds,
            Message onComplete) {
        setCallForwardingOption(commandInterfaceCFAction, commandInterfaceCFReason,
                dialingNumber, CommandsInterface.SERVICE_CLASS_VOICE, timerSeconds, onComplete);
    }

    @Override
    public void setCallForwardingOption(int commandInterfaceCFAction,
            int commandInterfaceCFReason,
            String dialingNumber,
            int serviceClass,
            int timerSeconds,
            Message onComplete) {
        Phone imsPhone = mImsPhone;
        if (useSsOverIms(onComplete)) {
            imsPhone.setCallForwardingOption(commandInterfaceCFAction, commandInterfaceCFReason,
                    dialingNumber, serviceClass, timerSeconds, onComplete);
            return;
        }

        if (isPhoneTypeGsm()) {
            if ((isValidCommandInterfaceCFAction(commandInterfaceCFAction)) &&
                    (isValidCommandInterfaceCFReason(commandInterfaceCFReason))) {

                Message resp;
                if (commandInterfaceCFReason == CF_REASON_UNCONDITIONAL) {
                    Cfu cfu = new Cfu(dialingNumber, onComplete);
                    resp = obtainMessage(EVENT_SET_CALL_FORWARD_DONE,
                            isCfEnable(commandInterfaceCFAction) ? 1 : 0, 0, cfu);
                } else {
                    resp = onComplete;
                }
                mCi.setCallForward(commandInterfaceCFAction,
                        commandInterfaceCFReason,
                        serviceClass,
                        dialingNumber,
                        timerSeconds,
                        resp);
            }
        } else {
            String formatNumber = GsmCdmaConnection.formatDialString(dialingNumber);
            String cfNumber = CdmaMmiCode.getCallForwardingPrefixAndNumber(
                    commandInterfaceCFAction, commandInterfaceCFReason, formatNumber);
            loge("setCallForwardingOption: dial for set call forwarding"
                    + " prefixWithNumber= " + cfNumber + " number= " + dialingNumber);

            PhoneAccountHandle phoneAccountHandle = subscriptionIdToPhoneAccountHandle(getSubId());
            Bundle extras = new Bundle();
            extras.putParcelable(TelecomManager.EXTRA_PHONE_ACCOUNT_HANDLE, phoneAccountHandle);

            final TelecomManager telecomManager = TelecomManager.from(mContext);
            telecomManager.placeCall(Uri.parse(PhoneAccount.SCHEME_TEL + cfNumber), extras);

            AsyncResult.forMessage(onComplete, CommandsInterface.SS_STATUS_UNKNOWN, null);
            onComplete.sendToTarget();
        }
    }

    @Override
    public void getCallBarring(String facility, String password, Message onComplete,
            int serviceClass) {
        Phone imsPhone = mImsPhone;
        if (useSsOverIms(onComplete)) {
            imsPhone.getCallBarring(facility, password, onComplete, serviceClass);
            return;
        }

        if (isPhoneTypeGsm()) {
            mCi.queryFacilityLock(facility, password, serviceClass, onComplete);
        } else {
            loge("getCallBarringOption: not possible in CDMA");
        }
    }

    @Override
    public void setCallBarring(String facility, boolean lockState, String password,
            Message onComplete, int serviceClass) {
        Phone imsPhone = mImsPhone;
        if (useSsOverIms(onComplete)) {
            imsPhone.setCallBarring(facility, lockState, password, onComplete, serviceClass);
            return;
        }

        if (isPhoneTypeGsm()) {
            mCi.setFacilityLock(facility, lockState, password, serviceClass, onComplete);
        } else {
            loge("setCallBarringOption: not possible in CDMA");
        }
    }

    /**
     * Changes access code used for call barring
     *
     * @param facility is one of CB_FACILTY_*
     * @param oldPwd is old password
     * @param newPwd is new password
     * @param onComplete is callback message when the action is completed.
     */
    public void changeCallBarringPassword(String facility, String oldPwd, String newPwd,
            Message onComplete) {
        if (isPhoneTypeGsm()) {
            mCi.changeBarringPassword(facility, oldPwd, newPwd, onComplete);
        } else {
            loge("changeCallBarringPassword: not possible in CDMA");
        }
    }

    @Override
    public void getOutgoingCallerIdDisplay(Message onComplete) {
        Phone imsPhone = mImsPhone;
        if (useSsOverIms(onComplete)) {
            imsPhone.getOutgoingCallerIdDisplay(onComplete);
            return;
        }

        if (isPhoneTypeGsm()) {
            mCi.getCLIR(onComplete);
        } else {
            loge("getOutgoingCallerIdDisplay: not possible in CDMA");
            AsyncResult.forMessage(onComplete, null,
                    new CommandException(CommandException.Error.REQUEST_NOT_SUPPORTED));
            onComplete.sendToTarget();
        }
    }

    @Override
    public void setOutgoingCallerIdDisplay(int commandInterfaceCLIRMode, Message onComplete) {
        Phone imsPhone = mImsPhone;
        if (useSsOverIms(onComplete)) {
            imsPhone.setOutgoingCallerIdDisplay(commandInterfaceCLIRMode, onComplete);
            return;
        }

        if (isPhoneTypeGsm()) {
            // Packing CLIR value in the message. This will be required for
            // SharedPreference caching, if the message comes back as part of
            // a success response.
            mCi.setCLIR(commandInterfaceCLIRMode,
                    obtainMessage(EVENT_SET_CLIR_COMPLETE, commandInterfaceCLIRMode, 0, onComplete));
        } else {
            loge("setOutgoingCallerIdDisplay: not possible in CDMA");
            AsyncResult.forMessage(onComplete, null,
                    new CommandException(CommandException.Error.REQUEST_NOT_SUPPORTED));
            onComplete.sendToTarget();
        }
    }

    @Override
    public void queryCLIP(Message onComplete) {
        Phone imsPhone = mImsPhone;
        if (useSsOverIms(onComplete)) {
            imsPhone.queryCLIP(onComplete);
            return;
        }

        if (isPhoneTypeGsm()) {
            mCi.queryCLIP(onComplete);
        } else {
            loge("queryCLIP: not possible in CDMA");
            AsyncResult.forMessage(onComplete, null,
                    new CommandException(CommandException.Error.REQUEST_NOT_SUPPORTED));
            onComplete.sendToTarget();
        }
    }

    @Override
    public void getCallWaiting(Message onComplete) {
        Phone imsPhone = mImsPhone;
        if (useSsOverIms(onComplete)) {
            imsPhone.getCallWaiting(onComplete);
            return;
        }

        if (isPhoneTypeGsm()) {
            //As per 3GPP TS 24.083, section 1.6 UE doesn't need to send service
            //class parameter in call waiting interrogation  to network
            mCi.queryCallWaiting(CommandsInterface.SERVICE_CLASS_NONE, onComplete);
        } else {
            int arr[] = {CommandsInterface.SS_STATUS_UNKNOWN, CommandsInterface.SERVICE_CLASS_NONE};
            AsyncResult.forMessage(onComplete, arr, null);
            onComplete.sendToTarget();
        }
    }

    @Override
    public void setCallWaiting(boolean enable, Message onComplete) {
        int serviceClass = CommandsInterface.SERVICE_CLASS_VOICE;
        CarrierConfigManager configManager = (CarrierConfigManager)
            getContext().getSystemService(Context.CARRIER_CONFIG_SERVICE);
        PersistableBundle b = configManager.getConfigForSubId(getSubId());
        if (b != null) {
            serviceClass = b.getInt(CarrierConfigManager.KEY_CALL_WAITING_SERVICE_CLASS_INT,
                    CommandsInterface.SERVICE_CLASS_VOICE);
        }
        setCallWaiting(enable, serviceClass, onComplete);
    }

    @Override
    public void setCallWaiting(boolean enable, int serviceClass, Message onComplete) {
        Phone imsPhone = mImsPhone;
        if (useSsOverIms(onComplete)) {
            imsPhone.setCallWaiting(enable, onComplete);
            return;
        }

        if (isPhoneTypeGsm()) {
            mCi.setCallWaiting(enable, serviceClass, onComplete);
        } else {
            String cwPrefix = CdmaMmiCode.getCallWaitingPrefix(enable);
            Rlog.i(LOG_TAG, "setCallWaiting in CDMA : dial for set call waiting" + " prefix= " + cwPrefix);

            PhoneAccountHandle phoneAccountHandle = subscriptionIdToPhoneAccountHandle(getSubId());
            Bundle extras = new Bundle();
            extras.putParcelable(TelecomManager.EXTRA_PHONE_ACCOUNT_HANDLE, phoneAccountHandle);

            final TelecomManager telecomManager = TelecomManager.from(mContext);
            telecomManager.placeCall(Uri.parse(PhoneAccount.SCHEME_TEL + cwPrefix), extras);

            AsyncResult.forMessage(onComplete, CommandsInterface.SS_STATUS_UNKNOWN, null);
            onComplete.sendToTarget();
        }
    }

    @Override
    public void getAvailableNetworks(Message response) {
        if (isPhoneTypeGsm() || isPhoneTypeCdmaLte()) {
            Message msg = obtainMessage(EVENT_GET_AVAILABLE_NETWORKS_DONE, response);
            mCi.getAvailableNetworks(msg);
        } else {
            loge("getAvailableNetworks: not possible in CDMA");
        }
    }

    @Override
    public void startNetworkScan(NetworkScanRequest nsr, Message response) {
        mCi.startNetworkScan(nsr, response);
    }

    @Override
    public void stopNetworkScan(Message response) {
        mCi.stopNetworkScan(response);
    }

    @Override
    public void setTTYMode(int ttyMode, Message onComplete) {
        // Send out the TTY Mode change over RIL as well
        super.setTTYMode(ttyMode, onComplete);
        if (mImsPhone != null) {
            mImsPhone.setTTYMode(ttyMode, onComplete);
        }
    }

    @Override
    public void setUiTTYMode(int uiTtyMode, Message onComplete) {
       if (mImsPhone != null) {
           mImsPhone.setUiTTYMode(uiTtyMode, onComplete);
       }
    }

    @Override
    public void setMute(boolean muted) {
        mCT.setMute(muted);
    }

    @Override
    public boolean getMute() {
        return mCT.getMute();
    }

    @Override
    public void updateServiceLocation(WorkSource workSource) {
        mSST.enableSingleLocationUpdate(workSource);
    }

    @Override
    public void enableLocationUpdates() {
        mSST.enableLocationUpdates();
    }

    @Override
    public void disableLocationUpdates() {
        mSST.disableLocationUpdates();
    }

    @Override
    public boolean getDataRoamingEnabled() {
        if (getDcTracker(AccessNetworkConstants.TRANSPORT_TYPE_WWAN) != null) {
            return getDcTracker(AccessNetworkConstants.TRANSPORT_TYPE_WWAN).getDataRoamingEnabled();
        }
        return false;
    }

    @Override
    public void setDataRoamingEnabled(boolean enable) {
        if (getDcTracker(AccessNetworkConstants.TRANSPORT_TYPE_WWAN) != null) {
            getDcTracker(AccessNetworkConstants.TRANSPORT_TYPE_WWAN)
                    .setDataRoamingEnabledByUser(enable);
        }
    }

    @Override
    public void registerForCdmaOtaStatusChange(Handler h, int what, Object obj) {
        mCi.registerForCdmaOtaProvision(h, what, obj);
    }

    @Override
    public void unregisterForCdmaOtaStatusChange(Handler h) {
        mCi.unregisterForCdmaOtaProvision(h);
    }

    @Override
    public void registerForSubscriptionInfoReady(Handler h, int what, Object obj) {
        mSST.registerForSubscriptionInfoReady(h, what, obj);
    }

    @Override
    public void unregisterForSubscriptionInfoReady(Handler h) {
        mSST.unregisterForSubscriptionInfoReady(h);
    }

    @UnsupportedAppUsage
    @Override
    public void setOnEcbModeExitResponse(Handler h, int what, Object obj) {
    }

    @Override
    public void unsetOnEcbModeExitResponse(Handler h) {
    }

    @Override
    public void registerForCallWaiting(Handler h, int what, Object obj) {
        mCT.registerForCallWaiting(h, what, obj);
    }

    @Override
    public void unregisterForCallWaiting(Handler h) {
        mCT.unregisterForCallWaiting(h);
    }

    /**
     * Whether data is enabled by user. Unlike isDataEnabled, this only
     * checks user setting stored in {@link android.provider.Settings.Global#MOBILE_DATA}
     * if not provisioning, or isProvisioningDataEnabled if provisioning.
     */
    @Override
    public boolean isUserDataEnabled() {
        if (mDataEnabledSettings.isProvisioning()) {
            return mDataEnabledSettings.isProvisioningDataEnabled();
        } else {
            return mDataEnabledSettings.isUserDataEnabled();
        }
    }

    /**
     * Removes the given MMI from the pending list and notifies
     * registrants that it is complete.
     * @param mmi MMI that is done
     */
    public void onMMIDone(MmiCode mmi) {

        /* Only notify complete if it's on the pending list.
         * Otherwise, it's already been handled (eg, previously canceled).
         * The exception is cancellation of an incoming USSD-REQUEST, which is
         * not on the list.
         */
        if (mPendingMMIs.remove(mmi) || (isPhoneTypeGsm() && (mmi.isUssdRequest() ||
                ((GsmMmiCode)mmi).isSsInfo()))) {

            ResultReceiver receiverCallback = mmi.getUssdCallbackReceiver();
            if (receiverCallback != null) {
                Rlog.i(LOG_TAG, "onMMIDone: invoking callback: " + mmi);
                int returnCode = (mmi.getState() ==  MmiCode.State.COMPLETE) ?
                    TelephonyManager.USSD_RETURN_SUCCESS : TelephonyManager.USSD_RETURN_FAILURE;
                sendUssdResponse(mmi.getDialString(), mmi.getMessage(), returnCode,
                        receiverCallback );
            } else {
                Rlog.i(LOG_TAG, "onMMIDone: notifying registrants: " + mmi);
                mMmiCompleteRegistrants.notifyRegistrants(new AsyncResult(null, mmi, null));
            }
        } else {
            Rlog.i(LOG_TAG, "onMMIDone: invalid response or already handled; ignoring: " + mmi);
        }
    }

    public boolean supports3gppCallForwardingWhileRoaming() {
        CarrierConfigManager configManager = (CarrierConfigManager)
                getContext().getSystemService(Context.CARRIER_CONFIG_SERVICE);
        PersistableBundle b = configManager.getConfigForSubId(getSubId());
        if (b != null) {
            return b.getBoolean(
                    CarrierConfigManager.KEY_SUPPORT_3GPP_CALL_FORWARDING_WHILE_ROAMING_BOOL, true);
        } else {
            // Default value set in CarrierConfigManager
            return true;
        }
    }

    private void onNetworkInitiatedUssd(MmiCode mmi) {
        Rlog.v(LOG_TAG, "onNetworkInitiatedUssd: mmi=" + mmi);
        mMmiCompleteRegistrants.notifyRegistrants(
            new AsyncResult(null, mmi, null));
    }

    /** ussdMode is one of CommandsInterface.USSD_MODE_* */
    private void onIncomingUSSD (int ussdMode, String ussdMessage) {
        if (!isPhoneTypeGsm()) {
            loge("onIncomingUSSD: not expected on GSM");
        }
        boolean isUssdError;
        boolean isUssdRequest;
        boolean isUssdRelease;

        isUssdRequest
            = (ussdMode == CommandsInterface.USSD_MODE_REQUEST);

        isUssdError
            = (ussdMode != CommandsInterface.USSD_MODE_NOTIFY
                && ussdMode != CommandsInterface.USSD_MODE_REQUEST);

        isUssdRelease = (ussdMode == CommandsInterface.USSD_MODE_NW_RELEASE);


        // See comments in GsmMmiCode.java
        // USSD requests aren't finished until one
        // of these two events happen
        GsmMmiCode found = null;
        for (int i = 0, s = mPendingMMIs.size() ; i < s; i++) {
            if(((GsmMmiCode)mPendingMMIs.get(i)).isPendingUSSD()) {
                found = (GsmMmiCode)mPendingMMIs.get(i);
                break;
            }
        }

        if (found != null) {
            // Complete pending USSD

            if (isUssdRelease) {
                found.onUssdRelease();
            } else if (isUssdError) {
                found.onUssdFinishedError();
            } else {
                found.onUssdFinished(ussdMessage, isUssdRequest);
            }
        } else if (!isUssdError && !TextUtils.isEmpty(ussdMessage)) {
            // pending USSD not found
            // The network may initiate its own USSD request

            // ignore everything that isnt a Notify or a Request
            // also, discard if there is no message to present
            GsmMmiCode mmi;
            mmi = GsmMmiCode.newNetworkInitiatedUssd(ussdMessage,
                                                   isUssdRequest,
                                                   GsmCdmaPhone.this,
                                                   mUiccApplication.get());
            onNetworkInitiatedUssd(mmi);
        }
    }

    /**
     * Make sure the network knows our preferred setting.
     */
    @UnsupportedAppUsage
    private void syncClirSetting() {
        SharedPreferences sp = PreferenceManager.getDefaultSharedPreferences(getContext());
        migrateClirSettingIfNeeded(sp);

        int clirSetting = sp.getInt(CLIR_KEY + getSubId(), -1);
        Rlog.i(LOG_TAG, "syncClirSetting: " + CLIR_KEY + getSubId() + "=" + clirSetting);
        if (clirSetting >= 0) {
            mCi.setCLIR(clirSetting, null);
        }
    }

    /**
     * Migrate CLIR setting with sudId mapping once if there's CLIR setting mapped with phoneId.
     */
    private void migrateClirSettingIfNeeded(SharedPreferences sp) {
        // Get old CLIR setting mapped with phoneId
        int clirSetting = sp.getInt("clir_key" + getPhoneId(), -1);
        if (clirSetting >= 0) {
            // Migrate CLIR setting to new shared preference key with subId
            Rlog.i(LOG_TAG, "Migrate CLIR setting: value=" + clirSetting + ", clir_key"
                    + getPhoneId() + " -> " + CLIR_KEY + getSubId());
            SharedPreferences.Editor editor = sp.edit();
            editor.putInt(CLIR_KEY + getSubId(), clirSetting);

            // Remove old CLIR setting key
            editor.remove("clir_key" + getPhoneId()).commit();
        }
    }

    private void handleRadioAvailable() {
        mCi.getBasebandVersion(obtainMessage(EVENT_GET_BASEBAND_VERSION_DONE));

        mCi.getDeviceIdentity(obtainMessage(EVENT_GET_DEVICE_IDENTITY_DONE));
        mCi.getRadioCapability(obtainMessage(EVENT_GET_RADIO_CAPABILITY));
        mCi.areUiccApplicationsEnabled(obtainMessage(EVENT_GET_UICC_APPS_ENABLEMENT_DONE));

        startLceAfterRadioIsAvailable();
        mCi.setSuppServiceNotifications(true, null);
    }

    private void handleRadioOn() {
        /* Proactively query voice radio technologies */
        mCi.getVoiceRadioTechnology(obtainMessage(EVENT_REQUEST_VOICE_RADIO_TECH_DONE));

        if (!isPhoneTypeGsm()) {
            mCdmaSubscriptionSource = mCdmaSSM.getCdmaSubscriptionSource();
        }

        // If this is on APM off, SIM may already be loaded. Send setPreferredNetworkType
        // request to RIL to preserve user setting across APM toggling
        setPreferredNetworkTypeIfSimLoaded();
    }

    private void handleRadioOffOrNotAvailable() {
        if (isPhoneTypeGsm()) {
            // Some MMI requests (eg USSD) are not completed
            // within the course of a CommandsInterface request
            // If the radio shuts off or resets while one of these
            // is pending, we need to clean up.

            for (int i = mPendingMMIs.size() - 1; i >= 0; i--) {
                if (((GsmMmiCode) mPendingMMIs.get(i)).isPendingUSSD()) {
                    ((GsmMmiCode) mPendingMMIs.get(i)).onUssdFinishedError();
                }
            }
        }
        mRadioOffOrNotAvailableRegistrants.notifyRegistrants();
    }

    private void handleRadioPowerStateChange() {
        Rlog.d(LOG_TAG, "handleRadioPowerStateChange, state= " + mCi.getRadioState());
        mNotifier.notifyRadioPowerStateChanged(this, mCi.getRadioState());
    }

    @Override
    public void handleMessage(Message msg) {
        AsyncResult ar;
        Message onComplete;

        switch (msg.what) {
            case EVENT_RADIO_AVAILABLE: {
                handleRadioAvailable();
            }
            break;

            case EVENT_GET_DEVICE_IDENTITY_DONE:{
                ar = (AsyncResult)msg.obj;

                if (ar.exception != null) {
                    break;
                }
                String[] respId = (String[])ar.result;
                mImei = respId[0];
                mImeiSv = respId[1];
                mEsn  =  respId[2];
                mMeid =  respId[3];
            }
            break;

            case EVENT_MODEM_RESET: {
                logd("Event EVENT_MODEM_RESET Received" + " isInEcm = " + mEcbmHandler.isInEcm());
                if (mEcbmHandler.isInEcm()) {
                    mEcbmHandler.handleExitEmergencyCallbackMode(mPhoneId);
                }
            }
            break;

            case EVENT_RUIM_RECORDS_LOADED:
                logd("Event EVENT_RUIM_RECORDS_LOADED Received");
                updateCurrentCarrierInProvider();
                break;

            case EVENT_RADIO_ON:
                logd("Event EVENT_RADIO_ON Received");
                handleRadioOn();
                break;

            case EVENT_RIL_CONNECTED:
                ar = (AsyncResult) msg.obj;
                if (ar.exception == null && ar.result != null) {
                    mRilVersion = (Integer) ar.result;
                } else {
                    logd("Unexpected exception on EVENT_RIL_CONNECTED");
                    mRilVersion = -1;
                }
                break;

            case EVENT_VOICE_RADIO_TECH_CHANGED:
            case EVENT_REQUEST_VOICE_RADIO_TECH_DONE:
                String what = (msg.what == EVENT_VOICE_RADIO_TECH_CHANGED) ?
                        "EVENT_VOICE_RADIO_TECH_CHANGED" : "EVENT_REQUEST_VOICE_RADIO_TECH_DONE";
                ar = (AsyncResult) msg.obj;
                if (ar.exception == null) {
                    if ((ar.result != null) && (((int[]) ar.result).length != 0)) {
                        int newVoiceTech = ((int[]) ar.result)[0];
                        logd(what + ": newVoiceTech=" + newVoiceTech);
                        phoneObjectUpdater(newVoiceTech);
                    } else {
                        loge(what + ": has no tech!");
                    }
                } else {
                    loge(what + ": exception=" + ar.exception);
                }
                break;

            case EVENT_UPDATE_PHONE_OBJECT:
                phoneObjectUpdater(msg.arg1);
                break;

            case EVENT_CARRIER_CONFIG_CHANGED:
                // Only check for the voice radio tech if it not going to be updated by the voice
                // registration changes.
                if (!mContext.getResources().getBoolean(
                        com.android.internal.R.bool
                                .config_switch_phone_on_voice_reg_state_change)) {
                    mCi.getVoiceRadioTechnology(obtainMessage(EVENT_REQUEST_VOICE_RADIO_TECH_DONE));
                }
                // Force update IMS service if it is available, if it isn't the config will be
                // updated when ImsPhoneCallTracker opens a connection.
                ImsManager imsManager = ImsManager.getInstance(mContext, mPhoneId);
<<<<<<< HEAD
                if (imsManager.isServiceAvailable() && getIccRecordsLoaded()) {
                    imsManager.updateImsServiceConfig(true);
=======
                if (imsManager.isServiceAvailable()) {
                    imsManager.updateImsServiceConfig();
>>>>>>> a8e596d9
                } else {
                    logd("ImsManager/IccRecords Loaded are not available to update CarrierConfig.");
                }

                // Update broadcastEmergencyCallStateChanges
                // also cache the config value for displaying 14 digit IMEI
                CarrierConfigManager configMgr = (CarrierConfigManager)
                        getContext().getSystemService(Context.CARRIER_CONFIG_SERVICE);
                PersistableBundle b = configMgr.getConfigForSubId(getSubId());
                if (b != null) {
                    mEnable14DigitImei = b.getBoolean("config_enable_display_14digit_imei");
                    boolean broadcastEmergencyCallStateChanges = b.getBoolean(
                            CarrierConfigManager.KEY_BROADCAST_EMERGENCY_CALL_STATE_CHANGES_BOOL);
                    logd("broadcastEmergencyCallStateChanges = " +
                            broadcastEmergencyCallStateChanges);
                    setBroadcastEmergencyCallStateChanges(broadcastEmergencyCallStateChanges);
                } else {
                    loge("didn't get broadcastEmergencyCallStateChanges from carrier config");
                }

                // Changing the cdma roaming settings based carrier config.
                if (b != null) {
                    int config_cdma_roaming_mode = b.getInt(
                            CarrierConfigManager.KEY_CDMA_ROAMING_MODE_INT);
                    int current_cdma_roaming_mode =
                            Settings.Global.getInt(getContext().getContentResolver(),
                            Settings.Global.CDMA_ROAMING_MODE,
                            TelephonyManager.CDMA_ROAMING_MODE_RADIO_DEFAULT);
                    switch (config_cdma_roaming_mode) {
                        // Carrier's cdma_roaming_mode will overwrite the user's previous settings
                        // Keep the user's previous setting in global variable which will be used
                        // when carrier's setting is turn off.
                        case TelephonyManager.CDMA_ROAMING_MODE_HOME:
                        case TelephonyManager.CDMA_ROAMING_MODE_AFFILIATED:
                        case TelephonyManager.CDMA_ROAMING_MODE_ANY:
                            logd("cdma_roaming_mode is going to changed to "
                                    + config_cdma_roaming_mode);
                            setCdmaRoamingPreference(config_cdma_roaming_mode,
                                    obtainMessage(EVENT_SET_ROAMING_PREFERENCE_DONE));
                            break;

                        // When carrier's setting is turn off, change the cdma_roaming_mode to the
                        // previous user's setting
                        case TelephonyManager.CDMA_ROAMING_MODE_RADIO_DEFAULT:
                            if (current_cdma_roaming_mode != config_cdma_roaming_mode) {
                                logd("cdma_roaming_mode is going to changed to "
                                        + current_cdma_roaming_mode);
                                setCdmaRoamingPreference(current_cdma_roaming_mode,
                                        obtainMessage(EVENT_SET_ROAMING_PREFERENCE_DONE));
                            }

                        default:
                            loge("Invalid cdma_roaming_mode settings: "
                                    + config_cdma_roaming_mode);
                    }
                } else {
                    loge("didn't get the cdma_roaming_mode changes from the carrier config.");
                }
                break;

            case EVENT_SET_ROAMING_PREFERENCE_DONE:
                logd("cdma_roaming_mode change is done");
                break;

            case EVENT_CDMA_SUBSCRIPTION_SOURCE_CHANGED:
                logd("EVENT_CDMA_SUBSCRIPTION_SOURCE_CHANGED");
                mCdmaSubscriptionSource = mCdmaSSM.getCdmaSubscriptionSource();
                break;

            case EVENT_REGISTERED_TO_NETWORK:
                logd("Event EVENT_REGISTERED_TO_NETWORK Received");
                if (isPhoneTypeGsm()) {
                    syncClirSetting();
                }
                break;

            case EVENT_SIM_RECORDS_LOADED:
                updateCurrentCarrierInProvider();

                // Check if this is a different SIM than the previous one. If so unset the
                // voice mail number.
                String imsi = getVmSimImsi();
                String imsiFromSIM = getSubscriberId();
                if ((!isPhoneTypeGsm() || imsi != null) && imsiFromSIM != null
                        && !imsiFromSIM.equals(imsi)) {
                    storeVoiceMailNumber(null);
                    setVmSimImsi(null);
                    setVideoCallForwardingPreference(false);
                }

                updateVoiceMail();

                mSimRecordsLoadedRegistrants.notifyRegistrants();
                break;

            case EVENT_GET_BASEBAND_VERSION_DONE:
                ar = (AsyncResult)msg.obj;

                if (ar.exception != null) {
                    break;
                }

                if (DBG) logd("Baseband version: " + ar.result);
                TelephonyManager.from(mContext).setBasebandVersionForPhone(getPhoneId(),
                        (String)ar.result);
            break;

            case EVENT_GET_IMEI_DONE:
                ar = (AsyncResult)msg.obj;

                if (ar.exception != null) {
                    break;
                }

                mImei = (String)ar.result;
            break;

            case EVENT_GET_IMEISV_DONE:
                ar = (AsyncResult)msg.obj;

                if (ar.exception != null) {
                    break;
                }

                mImeiSv = (String)ar.result;
            break;

            case EVENT_USSD:
                ar = (AsyncResult)msg.obj;

                String[] ussdResult = (String[]) ar.result;

                if (ussdResult.length > 1) {
                    try {
                        onIncomingUSSD(Integer.parseInt(ussdResult[0]), ussdResult[1]);
                    } catch (NumberFormatException e) {
                        Rlog.w(LOG_TAG, "error parsing USSD");
                    }
                }
            break;

            case EVENT_RADIO_OFF_OR_NOT_AVAILABLE: {
                logd("Event EVENT_RADIO_OFF_OR_NOT_AVAILABLE Received");
                handleRadioOffOrNotAvailable();
                break;
            }

            case EVENT_RADIO_STATE_CHANGED: {
                logd("EVENT EVENT_RADIO_STATE_CHANGED");
                handleRadioPowerStateChange();
                break;
            }

            case EVENT_SSN:
                logd("Event EVENT_SSN Received");
                if (isPhoneTypeGsm()) {
                    ar = (AsyncResult) msg.obj;
                    SuppServiceNotification not = (SuppServiceNotification) ar.result;
                    mSsnRegistrants.notifyRegistrants(ar);
                }
                break;

            case EVENT_REGISTRATION_FAILED:
                logd("Event RegistrationFailed Received");
                ar = (AsyncResult) msg.obj;
                RegistrationFailedEvent rfe = (RegistrationFailedEvent) ar.result;
                mNotifier.notifyRegistrationFailed(this, rfe.cellIdentity, rfe.chosenPlmn,
                        rfe.domain, rfe.causeCode, rfe.additionalCauseCode);
                break;

            case EVENT_BARRING_INFO_CHANGED:
                logd("Event BarringInfoChanged Received");
                ar = (AsyncResult) msg.obj;
                BarringInfo barringInfo = (BarringInfo) ar.result;
                mNotifier.notifyBarringInfoChanged(this, barringInfo);
                break;

            case EVENT_SET_CALL_FORWARD_DONE:
                ar = (AsyncResult)msg.obj;
                Cfu cfu = (Cfu) ar.userObj;
                if (ar.exception == null) {
                    setVoiceCallForwardingFlag(1, msg.arg1 == 1, cfu.mSetCfNumber);
                }
                if (cfu.mOnComplete != null) {
                    AsyncResult.forMessage(cfu.mOnComplete, ar.result, ar.exception);
                    cfu.mOnComplete.sendToTarget();
                }
                break;

            case EVENT_SET_VM_NUMBER_DONE:
                ar = (AsyncResult)msg.obj;
                if (((isPhoneTypeGsm() || mSimRecords != null)
                        && IccVmNotSupportedException.class.isInstance(ar.exception))
                        || (!isPhoneTypeGsm() && mSimRecords == null
                        && IccException.class.isInstance(ar.exception))) {
                    storeVoiceMailNumber(mVmNumber);
                    ar.exception = null;
                }
                onComplete = (Message) ar.userObj;
                if (onComplete != null) {
                    AsyncResult.forMessage(onComplete, ar.result, ar.exception);
                    onComplete.sendToTarget();
                }
                break;


            case EVENT_GET_CALL_FORWARD_DONE:
                ar = (AsyncResult)msg.obj;
                if (ar.exception == null) {
                    handleCfuQueryResult((CallForwardInfo[])ar.result);
                }
                onComplete = (Message) ar.userObj;
                if (onComplete != null) {
                    AsyncResult.forMessage(onComplete, ar.result, ar.exception);
                    onComplete.sendToTarget();
                }
                break;

            case EVENT_SET_NETWORK_AUTOMATIC:
                // Automatic network selection from EF_CSP SIM record
                ar = (AsyncResult) msg.obj;
                if (mSST.mSS.getIsManualSelection()) {
                    setNetworkSelectionModeAutomatic((Message) ar.result);
                    logd("SET_NETWORK_SELECTION_AUTOMATIC: set to automatic");
                } else {
                    // prevent duplicate request which will push current PLMN to low priority
                    logd("SET_NETWORK_SELECTION_AUTOMATIC: already automatic, ignore");
                }
                break;

            case EVENT_ICC_RECORD_EVENTS:
                ar = (AsyncResult)msg.obj;
                processIccRecordEvents((Integer)ar.result);
                break;

            case EVENT_SET_CLIR_COMPLETE:
                ar = (AsyncResult)msg.obj;
                if (ar.exception == null) {
                    saveClirSetting(msg.arg1);
                }
                onComplete = (Message) ar.userObj;
                if (onComplete != null) {
                    AsyncResult.forMessage(onComplete, ar.result, ar.exception);
                    onComplete.sendToTarget();
                }
                break;

            case EVENT_SS:
                ar = (AsyncResult)msg.obj;
                logd("Event EVENT_SS received");
                if (isPhoneTypeGsm()) {
                    // SS data is already being handled through MMI codes.
                    // So, this result if processed as MMI response would help
                    // in re-using the existing functionality.
                    GsmMmiCode mmi = new GsmMmiCode(this, mUiccApplication.get());
                    mmi.processSsData(ar);
                }
                break;

            case EVENT_GET_RADIO_CAPABILITY:
                ar = (AsyncResult) msg.obj;
                RadioCapability rc = (RadioCapability) ar.result;
                if (ar.exception != null) {
                    Rlog.d(LOG_TAG, "get phone radio capability fail, no need to change " +
                            "mRadioCapability");
                } else {
                    radioCapabilityUpdated(rc);
                }
                Rlog.d(LOG_TAG, "EVENT_GET_RADIO_CAPABILITY: phone rc: " + rc);
                break;
            case EVENT_VRS_OR_RAT_CHANGED:
                ar = (AsyncResult) msg.obj;
                Pair<Integer, Integer> vrsRatPair = (Pair<Integer, Integer>) ar.result;
                onVoiceRegStateOrRatChanged(vrsRatPair.first, vrsRatPair.second);
                break;

            case EVENT_SET_CARRIER_DATA_ENABLED:
                ar = (AsyncResult) msg.obj;
                boolean enabled = (boolean) ar.result;
                mDataEnabledSettings.setDataEnabled(TelephonyManager.DATA_ENABLED_REASON_CARRIER,
                        enabled);
                break;
            case EVENT_DEVICE_PROVISIONED_CHANGE:
                mDataEnabledSettings.updateProvisionedChanged();
                break;
            case EVENT_DEVICE_PROVISIONING_DATA_SETTING_CHANGE:
                mDataEnabledSettings.updateProvisioningDataEnabled();
                break;
            case EVENT_GET_AVAILABLE_NETWORKS_DONE:
                ar = (AsyncResult) msg.obj;
                if (ar.exception == null && ar.result != null && mSST != null) {
                    List<OperatorInfo> operatorInfoList = (List<OperatorInfo>) ar.result;
                    List<OperatorInfo> filteredInfoList = new ArrayList<>();
                    for (OperatorInfo operatorInfo : operatorInfoList) {
                        if (OperatorInfo.State.CURRENT == operatorInfo.getState()) {
                            filteredInfoList.add(new OperatorInfo(
                                    mSST.filterOperatorNameByPattern(
                                            operatorInfo.getOperatorAlphaLong()),
                                    mSST.filterOperatorNameByPattern(
                                            operatorInfo.getOperatorAlphaShort()),
                                    operatorInfo.getOperatorNumeric(),
                                    operatorInfo.getState()
                            ));
                        } else {
                            filteredInfoList.add(operatorInfo);
                        }
                    }
                    ar.result = filteredInfoList;
                }

                onComplete = (Message) ar.userObj;
                if (onComplete != null) {
                    AsyncResult.forMessage(onComplete, ar.result, ar.exception);
                    onComplete.sendToTarget();
                }
                break;
            case EVENT_GET_UICC_APPS_ENABLEMENT_DONE:
            case EVENT_UICC_APPS_ENABLEMENT_STATUS_CHANGED:
                ar = (AsyncResult) msg.obj;
                if (ar == null) return;
                if (ar.exception != null) {
                    logd("Received exception on event" + msg.what + " : " + ar.exception);
                    return;
                }

                mUiccApplicationsEnabled = (Boolean) ar.result;
            // Intentional falling through.
            case EVENT_UICC_APPS_ENABLEMENT_SETTING_CHANGED:
                reapplyUiccAppsEnablementIfNeeded(ENABLE_UICC_APPS_MAX_RETRIES);
                break;

            case EVENT_REAPPLY_UICC_APPS_ENABLEMENT_DONE: {
                ar = (AsyncResult) msg.obj;
                if (ar == null || ar.exception == null) return;
                Pair<Boolean, Integer> userObject = (Pair) ar.userObj;
                if (userObject == null) return;
                boolean expectedValue = userObject.first;
                int retries = userObject.second;
                CommandException.Error error = ((CommandException) ar.exception).getCommandError();
                loge("Error received when re-applying uicc application"
                        + " setting to " +  expectedValue + " on phone " + mPhoneId
                        + " Error code: " + error + " retry count left: " + retries);
                if (retries > 0 && (error == GENERIC_FAILURE || error == SIM_BUSY)) {
                    // Retry for certain errors, but not for others like RADIO_NOT_AVAILABLE or
                    // SIM_ABSENT, as they will trigger it whey they become available.
                    postDelayed(()->reapplyUiccAppsEnablementIfNeeded(retries - 1),
                            REAPPLY_UICC_APPS_SETTING_RETRY_TIME_GAP_IN_MS);
                }
                break;
            }
            default:
                super.handleMessage(msg);
        }
    }

    public UiccCardApplication getUiccCardApplication() {
        if (isPhoneTypeGsm()) {
            return mUiccController.getUiccCardApplication(mPhoneId, UiccController.APP_FAM_3GPP);
        } else {
            return mUiccController.getUiccCardApplication(mPhoneId, UiccController.APP_FAM_3GPP2);
        }
    }

    // todo: check if ICC availability needs to be handled here. mSimRecords should not be needed
    // now because APIs can be called directly on UiccProfile, and that should handle the requests
    // correctly based on supported apps, voice RAT, etc.
    @Override
    protected void onUpdateIccAvailability() {
        if (mUiccController == null ) {
            return;
        }

        UiccCardApplication newUiccApplication = null;

        // Update mIsimUiccRecords
        if (isPhoneTypeGsm() || isPhoneTypeCdmaLte()) {
            newUiccApplication =
                    mUiccController.getUiccCardApplication(mPhoneId, UiccController.APP_FAM_IMS);
            IsimUiccRecords newIsimUiccRecords = null;

            if (newUiccApplication != null) {
                newIsimUiccRecords = (IsimUiccRecords) newUiccApplication.getIccRecords();
                if (DBG) logd("New ISIM application found");
            }
            mIsimUiccRecords = newIsimUiccRecords;
        }

        // Update mSimRecords
        if (mSimRecords != null) {
            mSimRecords.unregisterForRecordsLoaded(this);
        }
        if (isPhoneTypeCdmaLte() || isPhoneTypeCdma()) {
            newUiccApplication = mUiccController.getUiccCardApplication(mPhoneId,
                    UiccController.APP_FAM_3GPP);
            SIMRecords newSimRecords = null;
            if (newUiccApplication != null) {
                newSimRecords = (SIMRecords) newUiccApplication.getIccRecords();
            }
            mSimRecords = newSimRecords;
            if (mSimRecords != null) {
                mSimRecords.registerForRecordsLoaded(this, EVENT_SIM_RECORDS_LOADED, null);
            }
        } else {
            mSimRecords = null;
        }

        // Update mIccRecords, mUiccApplication, mIccPhoneBookIntManager
        newUiccApplication = getUiccCardApplication();
        if (!isPhoneTypeGsm() && newUiccApplication == null) {
            logd("can't find 3GPP2 application; trying APP_FAM_3GPP");
            newUiccApplication = mUiccController.getUiccCardApplication(mPhoneId,
                    UiccController.APP_FAM_3GPP);
        }

        UiccCardApplication app = mUiccApplication.get();
        if (app != newUiccApplication) {
            if (app != null) {
                if (DBG) logd("Removing stale icc objects.");
                if (mIccRecords.get() != null) {
                    unregisterForIccRecordEvents();
                    mIccPhoneBookIntManager.updateIccRecords(null);
                }
                mIccRecords.set(null);
                mUiccApplication.set(null);
            }
            if (newUiccApplication != null) {
                if (DBG) {
                    logd("New Uicc application found. type = " + newUiccApplication.getType());
                }
                final IccRecords iccRecords = newUiccApplication.getIccRecords();
                mUiccApplication.set(newUiccApplication);
                mIccRecords.set(iccRecords);
                logd("mIccRecords = " + mIccRecords);
                registerForIccRecordEvents();
                mIccPhoneBookIntManager.updateIccRecords(iccRecords);
                if (iccRecords != null) {
                    final String simOperatorNumeric = iccRecords.getOperatorNumeric();
                    if (DBG) {
                        logd("New simOperatorNumeric = " + simOperatorNumeric);
                    }
                    if (!TextUtils.isEmpty(simOperatorNumeric)) {
                        TelephonyManager.from(mContext).setSimOperatorNumericForPhone(mPhoneId,
                                simOperatorNumeric);
                    }
                }
                updateCurrentCarrierInProvider();
            }
        }

    }

    @Override
    public SIMRecords getSIMRecords() {
        return mSimRecords;
    }

    private void processIccRecordEvents(int eventCode) {
        switch (eventCode) {
            case IccRecords.EVENT_CFI:
                logi("processIccRecordEvents: EVENT_CFI");
                notifyCallForwardingIndicator();
                break;
        }
    }

    /**
     * Sets the "current" field in the telephony provider according to the SIM's operator
     *
     * @return true for success; false otherwise.
     */
    @Override
    public boolean updateCurrentCarrierInProvider() {
        long currentDds = SubscriptionManager.getDefaultDataSubscriptionId();
        String operatorNumeric = getOperatorNumeric();

        logd("updateCurrentCarrierInProvider: mSubId = " + getSubId()
                + " currentDds = " + currentDds + " operatorNumeric = " + operatorNumeric);

        if (!TextUtils.isEmpty(operatorNumeric) && (getSubId() == currentDds)) {
            try {
                Uri uri = Uri.withAppendedPath(Telephony.Carriers.CONTENT_URI, "current");
                ContentValues map = new ContentValues();
                map.put(Telephony.Carriers.NUMERIC, operatorNumeric);
                mContext.getContentResolver().insert(uri, map);
                return true;
            } catch (SQLException e) {
                Rlog.e(LOG_TAG, "Can't store current operator", e);
            }
        }
        return false;
    }

    //CDMA
    /**
     * Sets the "current" field in the telephony provider according to the
     * build-time operator numeric property
     *
     * @return true for success; false otherwise.
     */
    private boolean updateCurrentCarrierInProvider(String operatorNumeric) {
        if (isPhoneTypeCdma()
                || (isPhoneTypeCdmaLte() && mUiccController.getUiccCardApplication(mPhoneId,
                        UiccController.APP_FAM_3GPP) == null)) {
            logd("CDMAPhone: updateCurrentCarrierInProvider called");
            if (!TextUtils.isEmpty(operatorNumeric)) {
                try {
                    Uri uri = Uri.withAppendedPath(Telephony.Carriers.CONTENT_URI, "current");
                    ContentValues map = new ContentValues();
                    map.put(Telephony.Carriers.NUMERIC, operatorNumeric);
                    logd("updateCurrentCarrierInProvider from system: numeric=" + operatorNumeric);
                    getContext().getContentResolver().insert(uri, map);

                    // Updates MCC MNC device configuration information
                    logd("update mccmnc=" + operatorNumeric);
                    MccTable.updateMccMncConfiguration(mContext, operatorNumeric);

                    return true;
                } catch (SQLException e) {
                    Rlog.e(LOG_TAG, "Can't store current operator", e);
                }
            }
            return false;
        } else { // isPhoneTypeCdmaLte()
            if (DBG) logd("updateCurrentCarrierInProvider not updated X retVal=" + true);
            return true;
        }
    }

    private void handleCfuQueryResult(CallForwardInfo[] infos) {
        if (infos == null || infos.length == 0) {
            // Assume the default is not active
            // Set unconditional CFF in SIM to false
            setVoiceCallForwardingFlag(1, false, null);
        } else {
            for (int i = 0, s = infos.length; i < s; i++) {
                if ((infos[i].serviceClass & SERVICE_CLASS_VOICE) != 0) {
                    setVoiceCallForwardingFlag(1, (infos[i].status == 1),
                        infos[i].number);
                    // should only have the one
                    break;
                }
            }
        }
    }

    /**
     * Retrieves the IccPhoneBookInterfaceManager of the GsmCdmaPhone
     */
    @Override
    public IccPhoneBookInterfaceManager getIccPhoneBookInterfaceManager(){
        return mIccPhoneBookIntManager;
    }

    /**
     * Activate or deactivate cell broadcast SMS.
     *
     * @param activate 0 = activate, 1 = deactivate
     * @param response Callback message is empty on completion
     */
    @Override
    public void activateCellBroadcastSms(int activate, Message response) {
        loge("[GsmCdmaPhone] activateCellBroadcastSms() is obsolete; use SmsManager");
        response.sendToTarget();
    }

    /**
     * Query the current configuration of cdma cell broadcast SMS.
     *
     * @param response Callback message is empty on completion
     */
    @Override
    public void getCellBroadcastSmsConfig(Message response) {
        loge("[GsmCdmaPhone] getCellBroadcastSmsConfig() is obsolete; use SmsManager");
        response.sendToTarget();
    }

    /**
     * Configure cdma cell broadcast SMS.
     *
     * @param response Callback message is empty on completion
     */
    @Override
    public void setCellBroadcastSmsConfig(int[] configValuesArray, Message response) {
        loge("[GsmCdmaPhone] setCellBroadcastSmsConfig() is obsolete; use SmsManager");
        response.sendToTarget();
    }

    /**
     * Returns true if OTA Service Provisioning needs to be performed.
     */
    @Override
    public boolean needsOtaServiceProvisioning() {
        if (isPhoneTypeGsm()) {
            return false;
        } else {
            return mSST.getOtasp() != TelephonyManager.OTASP_NOT_NEEDED;
        }
    }

    @Override
    public boolean isCspPlmnEnabled() {
        IccRecords r = mIccRecords.get();
        return (r != null) ? r.isCspPlmnEnabled() : false;
    }

    /**
     * Whether manual select is now allowed and we should set
     * to auto network select mode.
     */
    public boolean shouldForceAutoNetworkSelect() {

        int nwMode = Phone.PREFERRED_NT_MODE;
        int subId = getSubId();

        // If it's invalid subId, we shouldn't force to auto network select mode.
        if (!SubscriptionManager.isValidSubscriptionId(subId)) {
            return false;
        }

        nwMode = android.provider.Settings.Global.getInt(mContext.getContentResolver(),
                    android.provider.Settings.Global.PREFERRED_NETWORK_MODE + subId, nwMode);

        logd("shouldForceAutoNetworkSelect in mode = " + nwMode);
        /*
         *  For multimode targets in global mode manual network
         *  selection is disallowed. So we should force auto select mode.
         */
        if (isManualSelProhibitedInGlobalMode()
                && ((nwMode == TelephonyManager.NETWORK_MODE_LTE_CDMA_EVDO_GSM_WCDMA)
                        || (nwMode == TelephonyManager.NETWORK_MODE_GLOBAL)) ){
            logd("Should force auto network select mode = " + nwMode);
            return true;
        } else {
            logd("Should not force auto network select mode = " + nwMode);
        }

        /*
         *  Single mode phone with - GSM network modes/global mode
         *  LTE only for 3GPP
         *  LTE centric + 3GPP Legacy
         *  Note: the actual enabling/disabling manual selection for these
         *  cases will be controlled by csp
         */
        return false;
    }

    @UnsupportedAppUsage
    private boolean isManualSelProhibitedInGlobalMode() {
        boolean isProhibited = false;
        final String configString = getContext().getResources().getString(com.android.internal
                .R.string.prohibit_manual_network_selection_in_gobal_mode);

        if (!TextUtils.isEmpty(configString)) {
            String[] configArray = configString.split(";");

            if (configArray != null &&
                    ((configArray.length == 1 && configArray[0].equalsIgnoreCase("true")) ||
                        (configArray.length == 2 && !TextUtils.isEmpty(configArray[1]) &&
                            configArray[0].equalsIgnoreCase("true") &&
                            isMatchGid(configArray[1])))) {
                            isProhibited = true;
            }
        }
        logd("isManualNetSelAllowedInGlobal in current carrier is " + isProhibited);
        return isProhibited;
    }

    private void registerForIccRecordEvents() {
        IccRecords r = mIccRecords.get();
        if (r == null) {
            return;
        }
        if (isPhoneTypeGsm()) {
            r.registerForNetworkSelectionModeAutomatic(
                    this, EVENT_SET_NETWORK_AUTOMATIC, null);
            r.registerForRecordsEvents(this, EVENT_ICC_RECORD_EVENTS, null);
            r.registerForRecordsLoaded(this, EVENT_SIM_RECORDS_LOADED, null);
        } else {
            r.registerForRecordsLoaded(this, EVENT_RUIM_RECORDS_LOADED, null);
            if (isPhoneTypeCdmaLte()) {
                // notify simRecordsLoaded registrants for cdmaLte phone
                r.registerForRecordsLoaded(this, EVENT_SIM_RECORDS_LOADED, null);
            }
        }
    }

    private void unregisterForIccRecordEvents() {
        IccRecords r = mIccRecords.get();
        if (r == null) {
            return;
        }
        r.unregisterForNetworkSelectionModeAutomatic(this);
        r.unregisterForRecordsEvents(this);
        r.unregisterForRecordsLoaded(this);
    }

    @UnsupportedAppUsage
    @Override
    public void exitEmergencyCallbackMode() {
    }

    public void notifyEmergencyCallRegistrants(boolean started) {
        mEmergencyCallToggledRegistrants.notifyResult(started ? 1 : 0);
    }

    //CDMA
    private static final String IS683A_FEATURE_CODE = "*228";
    private static final int IS683A_FEATURE_CODE_NUM_DIGITS = 4;
    private static final int IS683A_SYS_SEL_CODE_NUM_DIGITS = 2;
    private static final int IS683A_SYS_SEL_CODE_OFFSET = 4;

    private static final int IS683_CONST_800MHZ_A_BAND = 0;
    private static final int IS683_CONST_800MHZ_B_BAND = 1;
    private static final int IS683_CONST_1900MHZ_A_BLOCK = 2;
    private static final int IS683_CONST_1900MHZ_B_BLOCK = 3;
    private static final int IS683_CONST_1900MHZ_C_BLOCK = 4;
    private static final int IS683_CONST_1900MHZ_D_BLOCK = 5;
    private static final int IS683_CONST_1900MHZ_E_BLOCK = 6;
    private static final int IS683_CONST_1900MHZ_F_BLOCK = 7;
    private static final int INVALID_SYSTEM_SELECTION_CODE = -1;

    // Define the pattern/format for carrier specified OTASP number schema.
    // It separates by comma and/or whitespace.
    private static Pattern pOtaSpNumSchema = Pattern.compile("[,\\s]+");

    //CDMA
    private static boolean isIs683OtaSpDialStr(String dialStr) {
        int sysSelCodeInt;
        boolean isOtaspDialString = false;
        int dialStrLen = dialStr.length();

        if (dialStrLen == IS683A_FEATURE_CODE_NUM_DIGITS) {
            if (dialStr.equals(IS683A_FEATURE_CODE)) {
                isOtaspDialString = true;
            }
        } else {
            sysSelCodeInt = extractSelCodeFromOtaSpNum(dialStr);
            switch (sysSelCodeInt) {
                case IS683_CONST_800MHZ_A_BAND:
                case IS683_CONST_800MHZ_B_BAND:
                case IS683_CONST_1900MHZ_A_BLOCK:
                case IS683_CONST_1900MHZ_B_BLOCK:
                case IS683_CONST_1900MHZ_C_BLOCK:
                case IS683_CONST_1900MHZ_D_BLOCK:
                case IS683_CONST_1900MHZ_E_BLOCK:
                case IS683_CONST_1900MHZ_F_BLOCK:
                    isOtaspDialString = true;
                    break;
                default:
                    break;
            }
        }
        return isOtaspDialString;
    }

    //CDMA
    /**
     * This function extracts the system selection code from the dial string.
     */
    private static int extractSelCodeFromOtaSpNum(String dialStr) {
        int dialStrLen = dialStr.length();
        int sysSelCodeInt = INVALID_SYSTEM_SELECTION_CODE;

        if ((dialStr.regionMatches(0, IS683A_FEATURE_CODE,
                0, IS683A_FEATURE_CODE_NUM_DIGITS)) &&
                (dialStrLen >= (IS683A_FEATURE_CODE_NUM_DIGITS +
                        IS683A_SYS_SEL_CODE_NUM_DIGITS))) {
            // Since we checked the condition above, the system selection code
            // extracted from dialStr will not cause any exception
            sysSelCodeInt = Integer.parseInt (
                    dialStr.substring (IS683A_FEATURE_CODE_NUM_DIGITS,
                            IS683A_FEATURE_CODE_NUM_DIGITS + IS683A_SYS_SEL_CODE_NUM_DIGITS));
        }
        if (DBG) Rlog.d(LOG_TAG, "extractSelCodeFromOtaSpNum " + sysSelCodeInt);
        return sysSelCodeInt;
    }

    //CDMA
    /**
     * This function checks if the system selection code extracted from
     * the dial string "sysSelCodeInt' is the system selection code specified
     * in the carrier ota sp number schema "sch".
     */
    private static boolean checkOtaSpNumBasedOnSysSelCode(int sysSelCodeInt, String sch[]) {
        boolean isOtaSpNum = false;
        try {
            // Get how many number of system selection code ranges
            int selRc = Integer.parseInt(sch[1]);
            for (int i = 0; i < selRc; i++) {
                if (!TextUtils.isEmpty(sch[i+2]) && !TextUtils.isEmpty(sch[i+3])) {
                    int selMin = Integer.parseInt(sch[i+2]);
                    int selMax = Integer.parseInt(sch[i+3]);
                    // Check if the selection code extracted from the dial string falls
                    // within any of the range pairs specified in the schema.
                    if ((sysSelCodeInt >= selMin) && (sysSelCodeInt <= selMax)) {
                        isOtaSpNum = true;
                        break;
                    }
                }
            }
        } catch (NumberFormatException ex) {
            // If the carrier ota sp number schema is not correct, we still allow dial
            // and only log the error:
            Rlog.e(LOG_TAG, "checkOtaSpNumBasedOnSysSelCode, error", ex);
        }
        return isOtaSpNum;
    }

    //CDMA
    /**
     * The following function checks if a dial string is a carrier specified
     * OTASP number or not by checking against the OTASP number schema stored
     * in PROPERTY_OTASP_NUM_SCHEMA.
     *
     * Currently, there are 2 schemas for carriers to specify the OTASP number:
     * 1) Use system selection code:
     *    The schema is:
     *    SELC,the # of code pairs,min1,max1,min2,max2,...
     *    e.g "SELC,3,10,20,30,40,60,70" indicates that there are 3 pairs of
     *    selection codes, and they are {10,20}, {30,40} and {60,70} respectively.
     *
     * 2) Use feature code:
     *    The schema is:
     *    "FC,length of feature code,feature code".
     *     e.g "FC,2,*2" indicates that the length of the feature code is 2,
     *     and the code itself is "*2".
     */
    private boolean isCarrierOtaSpNum(String dialStr) {
        boolean isOtaSpNum = false;
        int sysSelCodeInt = extractSelCodeFromOtaSpNum(dialStr);
        if (sysSelCodeInt == INVALID_SYSTEM_SELECTION_CODE) {
            return isOtaSpNum;
        }
        // mCarrierOtaSpNumSchema is retrieved from PROPERTY_OTASP_NUM_SCHEMA:
        if (!TextUtils.isEmpty(mCarrierOtaSpNumSchema)) {
            Matcher m = pOtaSpNumSchema.matcher(mCarrierOtaSpNumSchema);
            if (DBG) {
                Rlog.d(LOG_TAG, "isCarrierOtaSpNum,schema" + mCarrierOtaSpNumSchema);
            }

            if (m.find()) {
                String sch[] = pOtaSpNumSchema.split(mCarrierOtaSpNumSchema);
                // If carrier uses system selection code mechanism
                if (!TextUtils.isEmpty(sch[0]) && sch[0].equals("SELC")) {
                    if (sysSelCodeInt!=INVALID_SYSTEM_SELECTION_CODE) {
                        isOtaSpNum=checkOtaSpNumBasedOnSysSelCode(sysSelCodeInt,sch);
                    } else {
                        if (DBG) {
                            Rlog.d(LOG_TAG, "isCarrierOtaSpNum,sysSelCodeInt is invalid");
                        }
                    }
                } else if (!TextUtils.isEmpty(sch[0]) && sch[0].equals("FC")) {
                    int fcLen =  Integer.parseInt(sch[1]);
                    String fc = sch[2];
                    if (dialStr.regionMatches(0,fc,0,fcLen)) {
                        isOtaSpNum = true;
                    } else {
                        if (DBG) Rlog.d(LOG_TAG, "isCarrierOtaSpNum,not otasp number");
                    }
                } else {
                    if (DBG) {
                        Rlog.d(LOG_TAG, "isCarrierOtaSpNum,ota schema not supported" + sch[0]);
                    }
                }
            } else {
                if (DBG) {
                    Rlog.d(LOG_TAG, "isCarrierOtaSpNum,ota schema pattern not right" +
                            mCarrierOtaSpNumSchema);
                }
            }
        } else {
            if (DBG) Rlog.d(LOG_TAG, "isCarrierOtaSpNum,ota schema pattern empty");
        }
        return isOtaSpNum;
    }

    /**
     * isOTASPNumber: checks a given number against the IS-683A OTASP dial string and carrier
     * OTASP dial string.
     *
     * @param dialStr the number to look up.
     * @return true if the number is in IS-683A OTASP dial string or carrier OTASP dial string
     */
    @Override
    public  boolean isOtaSpNumber(String dialStr) {
        if (isPhoneTypeGsm()) {
            return super.isOtaSpNumber(dialStr);
        } else {
            boolean isOtaSpNum = false;
            String dialableStr = PhoneNumberUtils.extractNetworkPortionAlt(dialStr);
            if (dialableStr != null) {
                isOtaSpNum = isIs683OtaSpDialStr(dialableStr);
                if (isOtaSpNum == false) {
                    isOtaSpNum = isCarrierOtaSpNum(dialableStr);
                }
            }
            if (DBG) Rlog.d(LOG_TAG, "isOtaSpNumber " + isOtaSpNum);
            return isOtaSpNum;
        }
    }

    @Override
    public int getOtasp() {
        return mSST.getOtasp();
    }

    @Override
    public int getCdmaEriIconIndex() {
        if (isPhoneTypeGsm()) {
            return super.getCdmaEriIconIndex();
        } else {
            return getServiceState().getCdmaEriIconIndex();
        }
    }

    /**
     * Returns the CDMA ERI icon mode,
     * 0 - ON
     * 1 - FLASHING
     */
    @Override
    public int getCdmaEriIconMode() {
        if (isPhoneTypeGsm()) {
            return super.getCdmaEriIconMode();
        } else {
            return getServiceState().getCdmaEriIconMode();
        }
    }

    /**
     * Returns the CDMA ERI text,
     */
    @UnsupportedAppUsage
    @Override
    public String getCdmaEriText() {
        if (isPhoneTypeGsm()) {
            return super.getCdmaEriText();
        } else {
            int roamInd = getServiceState().getCdmaRoamingIndicator();
            int defRoamInd = getServiceState().getCdmaDefaultRoamingIndicator();
            return mSST.getCdmaEriText(roamInd, defRoamInd);
        }
    }

    // Return true if either CSIM or RUIM app is present
    @Override
    public boolean isCdmaSubscriptionAppPresent() {
        UiccCardApplication cdmaApplication =
                mUiccController.getUiccCardApplication(mPhoneId, UiccController.APP_FAM_3GPP2);
        return cdmaApplication != null && (cdmaApplication.getType() == AppType.APPTYPE_CSIM ||
                cdmaApplication.getType() == AppType.APPTYPE_RUIM);
    }

    protected void phoneObjectUpdater(int newVoiceRadioTech) {
        logd("phoneObjectUpdater: newVoiceRadioTech=" + newVoiceRadioTech);

        // Check for a voice over LTE/NR replacement
        if (ServiceState.isPsOnlyTech(newVoiceRadioTech)
                || (newVoiceRadioTech == ServiceState.RIL_RADIO_TECHNOLOGY_UNKNOWN)) {
            CarrierConfigManager configMgr = (CarrierConfigManager)
                    getContext().getSystemService(Context.CARRIER_CONFIG_SERVICE);
            PersistableBundle b = configMgr.getConfigForSubId(getSubId());
            if (b != null) {
                int volteReplacementRat =
                        b.getInt(CarrierConfigManager.KEY_VOLTE_REPLACEMENT_RAT_INT);
                logd("phoneObjectUpdater: volteReplacementRat=" + volteReplacementRat);
                if (volteReplacementRat != ServiceState.RIL_RADIO_TECHNOLOGY_UNKNOWN &&
                           //In cdma case, replace rat only if csim or ruim app present
                           (ServiceState.isGsm(volteReplacementRat) ||
                           isCdmaSubscriptionAppPresent())) {
                    newVoiceRadioTech = volteReplacementRat;
                }
            } else {
                loge("phoneObjectUpdater: didn't get volteReplacementRat from carrier config");
            }
        }

        if(mRilVersion == 6 && getLteOnCdmaMode() == PhoneConstants.LTE_ON_CDMA_TRUE) {
            /*
             * On v6 RIL, when LTE_ON_CDMA is TRUE, always create CDMALTEPhone
             * irrespective of the voice radio tech reported.
             */
            if (getPhoneType() == PhoneConstants.PHONE_TYPE_CDMA) {
                logd("phoneObjectUpdater: LTE ON CDMA property is set. Use CDMA Phone" +
                        " newVoiceRadioTech=" + newVoiceRadioTech +
                        " mActivePhone=" + getPhoneName());
                return;
            } else {
                logd("phoneObjectUpdater: LTE ON CDMA property is set. Switch to CDMALTEPhone" +
                        " newVoiceRadioTech=" + newVoiceRadioTech +
                        " mActivePhone=" + getPhoneName());
                newVoiceRadioTech = ServiceState.RIL_RADIO_TECHNOLOGY_1xRTT;
            }
        } else {

            // If the device is shutting down, then there is no need to switch to the new phone
            // which might send unnecessary attach request to the modem.
            if (isShuttingDown()) {
                logd("Device is shutting down. No need to switch phone now.");
                return;
            }

            boolean matchCdma = ServiceState.isCdma(newVoiceRadioTech);
            boolean matchGsm = ServiceState.isGsm(newVoiceRadioTech);
            if ((matchCdma && getPhoneType() == PhoneConstants.PHONE_TYPE_CDMA) ||
                    (matchGsm && getPhoneType() == PhoneConstants.PHONE_TYPE_GSM)) {
                // Nothing changed. Keep phone as it is.
                logd("phoneObjectUpdater: No change ignore," +
                        " newVoiceRadioTech=" + newVoiceRadioTech +
                        " mActivePhone=" + getPhoneName());
                return;
            }
            if (!matchCdma && !matchGsm) {
                loge("phoneObjectUpdater: newVoiceRadioTech=" + newVoiceRadioTech +
                        " doesn't match either CDMA or GSM - error! No phone change");
                return;
            }
        }

        if (newVoiceRadioTech == ServiceState.RIL_RADIO_TECHNOLOGY_UNKNOWN) {
            // We need some voice phone object to be active always, so never
            // delete the phone without anything to replace it with!
            logd("phoneObjectUpdater: Unknown rat ignore, "
                    + " newVoiceRadioTech=Unknown. mActivePhone=" + getPhoneName());
            return;
        }

        boolean oldPowerState = false; // old power state to off
        if (mResetModemOnRadioTechnologyChange) {
            if (mCi.getRadioState() == TelephonyManager.RADIO_POWER_ON) {
                oldPowerState = true;
                logd("phoneObjectUpdater: Setting Radio Power to Off");
                mCi.setRadioPower(false, null);
            }
        }

        switchVoiceRadioTech(newVoiceRadioTech);

        if (mResetModemOnRadioTechnologyChange && oldPowerState) { // restore power state
            logd("phoneObjectUpdater: Resetting Radio");
            mCi.setRadioPower(oldPowerState, null);
        }

        // update voice radio tech in UiccProfile
        UiccProfile uiccProfile = getUiccProfile();
        if (uiccProfile != null) {
            uiccProfile.setVoiceRadioTech(newVoiceRadioTech);
        }

        // Send an Intent to the PhoneApp that we had a radio technology change
        Intent intent = new Intent(TelephonyIntents.ACTION_RADIO_TECHNOLOGY_CHANGED);
        intent.putExtra(PhoneConstants.PHONE_NAME_KEY, getPhoneName());
        SubscriptionManager.putPhoneIdAndSubIdExtra(intent, mPhoneId);
        mContext.sendStickyBroadcastAsUser(intent, UserHandle.ALL);
    }

    private void switchVoiceRadioTech(int newVoiceRadioTech) {

        String outgoingPhoneName = getPhoneName();

        logd("Switching Voice Phone : " + outgoingPhoneName + " >>> "
                + (ServiceState.isGsm(newVoiceRadioTech) ? "GSM" : "CDMA"));

        if (ServiceState.isCdma(newVoiceRadioTech)) {
            UiccCardApplication cdmaApplication =
                    mUiccController.getUiccCardApplication(mPhoneId, UiccController.APP_FAM_3GPP2);
            if (cdmaApplication != null && cdmaApplication.getType() == AppType.APPTYPE_RUIM) {
                switchPhoneType(PhoneConstants.PHONE_TYPE_CDMA);
            } else {
                switchPhoneType(PhoneConstants.PHONE_TYPE_CDMA_LTE);
            }
        } else if (ServiceState.isGsm(newVoiceRadioTech)) {
            switchPhoneType(PhoneConstants.PHONE_TYPE_GSM);
        } else {
            loge("deleteAndCreatePhone: newVoiceRadioTech=" + newVoiceRadioTech +
                    " is not CDMA or GSM (error) - aborting!");
            return;
        }
    }

    @Override
    public void setSignalStrengthReportingCriteria(
            int signalStrengthMeasure, int[] thresholds, int ran, boolean isEnabled) {
        mCi.setSignalStrengthReportingCriteria(new SignalThresholdInfo(signalStrengthMeasure,
                REPORTING_HYSTERESIS_MILLIS, REPORTING_HYSTERESIS_DB, thresholds, isEnabled),
                ran, null);
    }

    @Override
    public void setLinkCapacityReportingCriteria(int[] dlThresholds, int[] ulThresholds, int ran) {
        mCi.setLinkCapacityReportingCriteria(REPORTING_HYSTERESIS_MILLIS, REPORTING_HYSTERESIS_KBPS,
                REPORTING_HYSTERESIS_KBPS, dlThresholds, ulThresholds, ran, null);
    }

    @Override
    public IccSmsInterfaceManager getIccSmsInterfaceManager(){
        return mIccSmsInterfaceManager;
    }

    @Override
    public void updatePhoneObject(int voiceRadioTech) {
        logd("updatePhoneObject: radioTechnology=" + voiceRadioTech);
        sendMessage(obtainMessage(EVENT_UPDATE_PHONE_OBJECT, voiceRadioTech, 0, null));
    }

    @Override
    public void setImsRegistrationState(boolean registered) {
        mSST.setImsRegistrationState(registered);
    }

    @Override
    public boolean getIccRecordsLoaded() {
        UiccProfile uiccProfile = getUiccProfile();
        return uiccProfile != null && uiccProfile.getIccRecordsLoaded();
    }

    @Override
    public IccCard getIccCard() {
        // This function doesn't return null for backwards compatability purposes.
        // To differentiate between cases where SIM is absent vs. unknown we return a placeholder
        // IccCard with the sim state set.
        IccCard card = getUiccProfile();
        if (card != null) {
            return card;
        } else {
            UiccSlot slot = mUiccController.getUiccSlotForPhone(mPhoneId);
            if (slot == null || slot.isStateUnknown()) {
                return new IccCard(IccCardConstants.State.UNKNOWN);
            } else {
                return new IccCard(IccCardConstants.State.ABSENT);
            }
        }
    }

    private UiccProfile getUiccProfile() {
        return UiccController.getInstance().getUiccProfileForPhone(mPhoneId);
    }

    @Override
    public void dump(FileDescriptor fd, PrintWriter pw, String[] args) {
        pw.println("GsmCdmaPhone extends:");
        super.dump(fd, pw, args);
        pw.println(" mPrecisePhoneType=" + mPrecisePhoneType);
        pw.println(" mSimRecords=" + mSimRecords);
        pw.println(" mIsimUiccRecords=" + mIsimUiccRecords);
        pw.println(" mCT=" + mCT);
        pw.println(" mSST=" + mSST);
        pw.println(" mPendingMMIs=" + mPendingMMIs);
        pw.println(" mIccPhoneBookIntManager=" + mIccPhoneBookIntManager);
        pw.println(" mImei=" + pii(mImei));
        pw.println(" mImeiSv=" + pii(mImeiSv));
        pw.println(" mVmNumber=" + pii(mVmNumber));
        pw.println(" mCdmaSSM=" + mCdmaSSM);
        pw.println(" mCdmaSubscriptionSource=" + mCdmaSubscriptionSource);
        pw.println(" mWakeLock=" + mWakeLock);
        pw.println(" isInEcm()=" + isInEcm());
        pw.println(" mEsn=" + pii(mEsn));
        pw.println(" mMeid=" + pii(mMeid));
        pw.println(" mCarrierOtaSpNumSchema=" + mCarrierOtaSpNumSchema);
        if (!isPhoneTypeGsm()) {
            pw.println(" getCdmaEriIconIndex()=" + getCdmaEriIconIndex());
            pw.println(" getCdmaEriIconMode()=" + getCdmaEriIconMode());
            pw.println(" getCdmaEriText()=" + getCdmaEriText());
            pw.println(" isMinInfoReady()=" + isMinInfoReady());
        }
        pw.println(" isCspPlmnEnabled()=" + isCspPlmnEnabled());
        pw.println(" mManualNetworkSelectionPlmn=" + mManualNetworkSelectionPlmn);
        pw.flush();
    }

    @Override
    public boolean setOperatorBrandOverride(String brand) {
        if (mUiccController == null) {
            return false;
        }

        UiccCard card = mUiccController.getUiccCard(getPhoneId());
        if (card == null) {
            return false;
        }

        boolean status = card.setOperatorBrandOverride(brand);

        // Refresh.
        if (status) {
            TelephonyManager.from(mContext).setSimOperatorNameForPhone(
                    getPhoneId(), mSST.getServiceProviderName());
            // TODO: check if pollState is need when set operator brand override.
            mSST.pollState();
        }
        return status;
    }

    /**
     * This allows a short number to be remapped to a test emergency number for testing how the
     * frameworks handles Emergency Callback Mode without actually calling an emergency number.
     *
     * This is not a full test and is not a substitute for testing real emergency
     * numbers but can be useful.
     *
     * To use this feature, first set a test emergency number using
     * adb shell cmd phone emergency-number-test-mode -a 1-555-555-1212
     *
     * and then set the system property ril.test.emergencynumber to a pair of
     * numbers separated by a colon. If the first number matches the number parameter
     * this routine returns the second number. Example:
     *
     * ril.test.emergencynumber=411:1-555-555-1212
     *
     * To test Dial 411 take call then hang up on MO device to enter ECM.
     *
     * @param dialString to test if it should be remapped
     * @return the same number or the remapped number.
     */
    private String checkForTestEmergencyNumber(String dialString) {
        String testEn = SystemProperties.get("ril.test.emergencynumber");
        if (!TextUtils.isEmpty(testEn)) {
            String[] values = testEn.split(":");
            logd("checkForTestEmergencyNumber: values.length=" + values.length);
            if (values.length == 2) {
                if (values[0].equals(PhoneNumberUtils.stripSeparators(dialString))) {
                    logd("checkForTestEmergencyNumber: remap " + dialString + " to " + values[1]);
                    dialString = values[1];
                }
            }
        }
        return dialString;
    }

    @Override
    @NonNull
    public String getOperatorNumeric() {
        String operatorNumeric = null;
        if (isPhoneTypeGsm()) {
            IccRecords r = mIccRecords.get();
            if (r != null) {
                operatorNumeric = r.getOperatorNumeric();
            }
        } else { //isPhoneTypeCdmaLte()
            IccRecords curIccRecords = null;
            if (mCdmaSubscriptionSource == CDMA_SUBSCRIPTION_NV) {
                operatorNumeric = SystemProperties.get("ro.cdma.home.operator.numeric");
            } else if (mCdmaSubscriptionSource == CDMA_SUBSCRIPTION_RUIM_SIM) {
                UiccCardApplication uiccCardApplication = mUiccApplication.get();
                if (uiccCardApplication != null
                        && uiccCardApplication.getType() == AppType.APPTYPE_RUIM) {
                    logd("Legacy RUIM app present");
                    curIccRecords = mIccRecords.get();
                } else {
                    // Use sim-records for SimApp, USimApp, CSimApp and ISimApp.
                    curIccRecords = mSimRecords;
                }
                if (curIccRecords != null && curIccRecords == mSimRecords) {
                    operatorNumeric = curIccRecords.getOperatorNumeric();
                } else {
                    curIccRecords = mIccRecords.get();
                    if (curIccRecords != null && (curIccRecords instanceof RuimRecords)) {
                        RuimRecords csim = (RuimRecords) curIccRecords;
                        operatorNumeric = csim.getRUIMOperatorNumeric();
                    }
                }
            }
            if (operatorNumeric == null) {
                loge("getOperatorNumeric: Cannot retrieve operatorNumeric:"
                        + " mCdmaSubscriptionSource = " + mCdmaSubscriptionSource +
                        " mIccRecords = " + ((curIccRecords != null) ?
                        curIccRecords.getRecordsLoaded() : null));
            }

            logd("getOperatorNumeric: mCdmaSubscriptionSource = " + mCdmaSubscriptionSource
                    + " operatorNumeric = " + operatorNumeric);

        }
        return TextUtils.emptyIfNull(operatorNumeric);
    }

    /**
     * @return The country ISO for the subscription associated with this phone.
     */
    public String getCountryIso() {
        int subId = getSubId();
        SubscriptionInfo subInfo = SubscriptionManager.from(getContext())
                .getActiveSubscriptionInfo(subId);
        if (subInfo == null || TextUtils.isEmpty(subInfo.getCountryIso())) {
            return null;
        }
        final String country = subInfo.getCountryIso();
        if (country == null) {
            return null;
        }
        return country.toUpperCase();
    }

    private static final int[] VOICE_PS_CALL_RADIO_TECHNOLOGY = {
            ServiceState.RIL_RADIO_TECHNOLOGY_LTE,
            ServiceState.RIL_RADIO_TECHNOLOGY_LTE_CA,
            ServiceState.RIL_RADIO_TECHNOLOGY_IWLAN,
            ServiceState.RIL_RADIO_TECHNOLOGY_NR
    };

    /**
     * Calculates current RIL voice radio technology for CS calls.
     *
     * This function should only be used in {@link com.android.internal.telephony.GsmCdmaConnection}
     * to indicate current CS call radio technology.
     *
     * @return the RIL voice radio technology used for CS calls,
     *         see {@code RIL_RADIO_TECHNOLOGY_*} in {@link android.telephony.ServiceState}.
     */
    public @RilRadioTechnology int getCsCallRadioTech() {
        int calcVrat = ServiceState.RIL_RADIO_TECHNOLOGY_UNKNOWN;
        if (mSST != null) {
            calcVrat = getCsCallRadioTech(mSST.mSS.getState(),
                    mSST.mSS.getRilVoiceRadioTechnology());
        }

        return calcVrat;
    }

    /**
     * Calculates current RIL voice radio technology for CS calls based on current voice
     * registration state and technology.
     *
     * Mark current RIL voice radio technology as unknow when any of below condtion is met:
     *  1) Current RIL voice registration state is not in-service.
     *  2) Current RIL voice radio technology is PS call technology, which means CSFB will
     *     happen later after call connection is established.
     *     It is inappropriate to notify upper layer the PS call technology while current call
     *     is CS call, so before CSFB happens, mark voice radio technology as unknow.
     *     After CSFB happens, {@link #onVoiceRegStateOrRatChanged} will update voice call radio
     *     technology with correct value.
     *
     * @param vrs the voice registration state
     * @param vrat the RIL voice radio technology
     *
     * @return the RIL voice radio technology used for CS calls,
     *         see {@code RIL_RADIO_TECHNOLOGY_*} in {@link android.telephony.ServiceState}.
     */
    private @RilRadioTechnology int getCsCallRadioTech(int vrs, int vrat) {
        logd("getCsCallRadioTech, current vrs=" + vrs + ", vrat=" + vrat);
        int calcVrat = vrat;
        if (vrs != ServiceState.STATE_IN_SERVICE
                || ArrayUtils.contains(VOICE_PS_CALL_RADIO_TECHNOLOGY, vrat)) {
            calcVrat = ServiceState.RIL_RADIO_TECHNOLOGY_UNKNOWN;
        }

        logd("getCsCallRadioTech, result calcVrat=" + calcVrat);
        return calcVrat;
    }

    /**
     * Handler of RIL Voice Radio Technology changed event.
     */
    private void onVoiceRegStateOrRatChanged(int vrs, int vrat) {
        logd("onVoiceRegStateOrRatChanged");
        mCT.dispatchCsCallRadioTech(getCsCallRadioTech(vrs, vrat));
    }

    @Override
    public void registerForVolteSilentRedial(Handler h, int what, Object obj) {
        mVolteSilentRedialRegistrants.addUnique(h, what, obj);
    }

    @Override
    public void unregisterForVolteSilentRedial(Handler h) {
        mVolteSilentRedialRegistrants.remove(h);
    }

    public void notifyVolteSilentRedial(String dialString, int causeCode) {
        logd("notifyVolteSilentRedial: dialString=" + dialString + " causeCode=" + causeCode);
        AsyncResult ar = new AsyncResult(null,
                new SilentRedialParam(dialString, causeCode, mDialArgs), null);
        mVolteSilentRedialRegistrants.notifyRegistrants(ar);
    }

    /**
     * Sets the SIM voice message waiting indicator records.
     * @param line GSM Subscriber Profile Number, one-based. Only '1' is supported
     * @param countWaiting The number of messages waiting, if known. Use
     *                     -1 to indicate that an unknown number of
     *                      messages are waiting
     */
    @Override
    public void setVoiceMessageWaiting(int line, int countWaiting) {
        if (isPhoneTypeGsm()) {
            IccRecords r = mIccRecords.get();
            if (r != null) {
                r.setVoiceMessageWaiting(line, countWaiting);
            } else {
                logd("SIM Records not found, MWI not updated");
            }
        } else {
            setVoiceMessageCount(countWaiting);
        }
    }

    private CallForwardInfo[] makeEmptyCallForward() {
        CallForwardInfo infos[] = new CallForwardInfo[1];

        infos[0] = new CallForwardInfo();
        infos[0].status = CommandsInterface.SS_STATUS_UNKNOWN;
        infos[0].reason = 0;
        infos[0].serviceClass = CommandsInterface.SERVICE_CLASS_VOICE;
        infos[0].toa = PhoneNumberUtils.TOA_Unknown;
        infos[0].number = "";
        infos[0].timeSeconds = 0;

        return infos;
    }

    private PhoneAccountHandle subscriptionIdToPhoneAccountHandle(final int subId) {
        final TelecomManager telecomManager = TelecomManager.from(mContext);
        final TelephonyManager telephonyManager = TelephonyManager.from(mContext);
        final Iterator<PhoneAccountHandle> phoneAccounts =
            telecomManager.getCallCapablePhoneAccounts(true).listIterator();

        while (phoneAccounts.hasNext()) {
            final PhoneAccountHandle phoneAccountHandle = phoneAccounts.next();
            final PhoneAccount phoneAccount = telecomManager.getPhoneAccount(phoneAccountHandle);
            if (subId == telephonyManager.getSubIdForPhoneAccount(phoneAccount)) {
                return phoneAccountHandle;
            }
        }

        return null;
    }

    @UnsupportedAppUsage
    private void logd(String s) {
        Rlog.d(LOG_TAG, "[" + mPhoneId + "] " + s);
    }

    private void logi(String s) {
        Rlog.i(LOG_TAG, "[" + mPhoneId + "] " + s);
    }

    @UnsupportedAppUsage
    private void loge(String s) {
        Rlog.e(LOG_TAG, "[" + mPhoneId + "] " + s);
    }

    private static String pii(String s) {
        return Rlog.pii(LOG_TAG, s);
    }

    @Override
    public boolean isUtEnabled() {
        Phone imsPhone = mImsPhone;
        if (imsPhone != null) {
            return imsPhone.isUtEnabled();
        } else {
            logd("isUtEnabled: called for GsmCdma");
            return false;
        }
    }

    public String getDtmfToneDelayKey() {
        return isPhoneTypeGsm() ?
                CarrierConfigManager.KEY_GSM_DTMF_TONE_DELAY_INT :
                CarrierConfigManager.KEY_CDMA_DTMF_TONE_DELAY_INT;
    }

    @VisibleForTesting
    public PowerManager.WakeLock getWakeLock() {
        return mWakeLock;
    }

    public int getLteOnCdmaMode() {
        int currentConfig = TelephonyProperties.lte_on_cdma_device()
                .orElse(PhoneConstants.LTE_ON_CDMA_FALSE);
        int lteOnCdmaModeDynamicValue = currentConfig;

        UiccCardApplication cdmaApplication =
                    mUiccController.getUiccCardApplication(mPhoneId, UiccController.APP_FAM_3GPP2);
        if (cdmaApplication != null && cdmaApplication.getType() == AppType.APPTYPE_RUIM) {
            //Legacy RUIM cards don't support LTE.
            lteOnCdmaModeDynamicValue = RILConstants.LTE_ON_CDMA_FALSE;

            //Override only if static configuration is TRUE.
            if (currentConfig == RILConstants.LTE_ON_CDMA_TRUE) {
                return lteOnCdmaModeDynamicValue;
            }
        }
        return currentConfig;
    }

    private void updateTtyMode(int ttyMode) {
        logi(String.format("updateTtyMode ttyMode=%d", ttyMode));
        setTTYMode(telecomModeToPhoneMode(ttyMode), null);
    }
    private void updateUiTtyMode(int ttyMode) {
        logi(String.format("updateUiTtyMode ttyMode=%d", ttyMode));
        setUiTTYMode(telecomModeToPhoneMode(ttyMode), null);
    }

    /**
     * Given a telecom TTY mode, convert to a Telephony mode equivalent.
     * @param telecomMode Telecom TTY mode.
     * @return Telephony phone TTY mode.
     */
    private static int telecomModeToPhoneMode(int telecomMode) {
        switch (telecomMode) {
            // AT command only has 0 and 1, so mapping VCO
            // and HCO to FULL
            case TelecomManager.TTY_MODE_FULL:
            case TelecomManager.TTY_MODE_VCO:
            case TelecomManager.TTY_MODE_HCO:
                return Phone.TTY_MODE_FULL;
            default:
                return Phone.TTY_MODE_OFF;
        }
    }

    /**
     * Load the current TTY mode in GsmCdmaPhone based on Telecom and UI settings.
     */
    private void loadTtyMode() {
        int ttyMode = TelecomManager.TTY_MODE_OFF;
        TelecomManager telecomManager = mContext.getSystemService(TelecomManager.class);
        if (telecomManager != null) {
            ttyMode = telecomManager.getCurrentTtyMode();
        }
        updateTtyMode(ttyMode);
        //Get preferred TTY mode from settings as UI Tty mode is always user preferred Tty mode.
        ttyMode = Settings.Secure.getInt(mContext.getContentResolver(),
                Settings.Secure.PREFERRED_TTY_MODE, TelecomManager.TTY_MODE_OFF);
        updateUiTtyMode(ttyMode);
    }

    protected void reapplyUiccAppsEnablementIfNeeded(int retries) {
        UiccSlot slot = mUiccController.getUiccSlotForPhone(mPhoneId);

        // If no card is present or we don't have mUiccApplicationsEnabled yet, do nothing.
        if (slot == null || slot.getCardState() != IccCardStatus.CardState.CARDSTATE_PRESENT
                || mUiccApplicationsEnabled == null) {
            return;
        }

        String iccId = slot.getIccId();
        if (iccId == null) return;

        SubscriptionInfo info = SubscriptionController.getInstance().getSubInfoForIccId(
                IccUtils.stripTrailingFs(iccId));

        // If info is null, it could be a new subscription. By default we enable it.
        boolean expectedValue = info == null ? true : info.areUiccApplicationsEnabled();

        // If for any reason current state is different from configured state, re-apply the
        // configured state.
        if (expectedValue != mUiccApplicationsEnabled) {
            mCi.enableUiccApplications(expectedValue, Message.obtain(
                    this, EVENT_REAPPLY_UICC_APPS_ENABLEMENT_DONE,
                    new Pair<Boolean, Integer>(expectedValue, retries)));
        }
    }

    // Enable or disable uicc applications.
    @Override
    public void enableUiccApplications(boolean enable, Message onCompleteMessage) {
        // First check if card is present. Otherwise mUiccApplicationsDisabled doesn't make
        // any sense.
        UiccSlot slot = mUiccController.getUiccSlotForPhone(mPhoneId);
        if (slot == null || slot.getCardState() != IccCardStatus.CardState.CARDSTATE_PRESENT) {
            if (onCompleteMessage != null) {
                AsyncResult.forMessage(onCompleteMessage, null,
                        new IllegalStateException("No SIM card is present"));
                onCompleteMessage.sendToTarget();
            }
            return;
        }

        mCi.enableUiccApplications(enable, onCompleteMessage);
    }

    /**
     * Whether disabling a physical subscription is supported or not.
     */
    @Override
    public boolean canDisablePhysicalSubscription() {
        return mCi.canToggleUiccApplicationsEnablement();
    }
}<|MERGE_RESOLUTION|>--- conflicted
+++ resolved
@@ -626,42 +626,7 @@
     }
 
     @Override
-<<<<<<< HEAD
-    public PreciseDataConnectionState getPreciseDataConnectionState(String apnType) {
-        // If we are OOS, then all data connections are null.
-        // FIXME: we need to figure out how to report the EIMS PDN connectivity here, which
-        // should imply emergency attach - today emergency attach is unknown at the AP,
-        // so, we take a guess.
-        boolean isEmergencyData = isPhoneTypeGsm()
-                && apnType.equals(PhoneConstants.APN_TYPE_EMERGENCY);
-
-        if (mSST == null
-                || ((mSST.getCurrentDataConnectionState() != ServiceState.STATE_IN_SERVICE)
-                        && !isEmergencyData)) {
-            return new PreciseDataConnectionState.Builder()
-                    .setState(TelephonyManager.DATA_DISCONNECTED)
-                    .setApnTypes(ApnSetting.getApnTypesBitmaskFromString(apnType))
-                    .setApn(apnType)
-                    .build();
-        }
-
-        // must never be null
-        final DcTracker dctForApn = getActiveDcTrackerForApn(apnType);
-
-        int networkType = TelephonyManager.NETWORK_TYPE_UNKNOWN;
-        // Always non-null
-        ServiceState ss = getServiceState();
-        if (ss != null) {
-            networkType = ss.getDataNetworkType();
-        }
-
-        return dctForApn.getPreciseDataConnectionState(apnType, isDataSuspended(), networkType);
-    }
-
-    boolean isDataSuspended() {
-=======
     public boolean isDataSuspended() {
->>>>>>> a8e596d9
         return mCT.mState != PhoneConstants.State.IDLE && !mSST.isConcurrentVoiceAndDataAllowed();
     }
 
@@ -2808,13 +2773,8 @@
                 // Force update IMS service if it is available, if it isn't the config will be
                 // updated when ImsPhoneCallTracker opens a connection.
                 ImsManager imsManager = ImsManager.getInstance(mContext, mPhoneId);
-<<<<<<< HEAD
                 if (imsManager.isServiceAvailable() && getIccRecordsLoaded()) {
-                    imsManager.updateImsServiceConfig(true);
-=======
-                if (imsManager.isServiceAvailable()) {
                     imsManager.updateImsServiceConfig();
->>>>>>> a8e596d9
                 } else {
                     logd("ImsManager/IccRecords Loaded are not available to update CarrierConfig.");
                 }
