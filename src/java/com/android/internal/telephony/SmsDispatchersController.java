--- conflicted
+++ resolved
@@ -434,7 +434,8 @@
         String oldFormat = tracker.mFormat;
         boolean retryUsingImsService = false;
 
-        if (!tracker.mUsesImsServiceForIms && mImsSmsDispatcher.isAvailable()) {
+        if (!tracker.mUsesImsServiceForIms && mImsSmsDispatcher.isAvailable()
+                && !tracker.mIsFallBackRetry) {
             // If this tracker has not been handled by ImsSmsDispatcher yet and IMS Service is
             // available now, retry this failed tracker using IMS Service.
             retryUsingImsService = true;
@@ -443,30 +444,6 @@
         // If retryUsingImsService is true, newFormat will be IMS SMS format. Otherwise, newFormat
         // will be based on voice technology.
         String newFormat =
-<<<<<<< HEAD
-                (PhoneConstants.PHONE_TYPE_CDMA == mPhone.getPhoneType())
-                        ? mCdmaDispatcher.getFormat() : mGsmDispatcher.getFormat();
-        if(mImsSmsDispatcher.isAvailable() && !tracker.mIsFallBackRetry) {
-            newFormat = mImsSmsDispatcher.getFormat();
-        }
-
-        // was previously sent sms format match with voice tech?
-        if (oldFormat.equals(newFormat)) {
-            if (mImsSmsDispatcher.isAvailable() && !tracker.mIsFallBackRetry) {
-                Rlog.d(TAG, "old format matched new format processing over IMS");
-                mImsSmsDispatcher.sendSms(tracker);
-                return;
-            } else {
-                if (isCdmaFormat(newFormat)) {
-                    Rlog.d(TAG, "old format matched new format (cdma)");
-                    mCdmaDispatcher.sendSms(tracker);
-                    return;
-                } else {
-                    Rlog.d(TAG, "old format matched new format (gsm)");
-                    mGsmDispatcher.sendSms(tracker);
-                    return;
-                }
-=======
                 retryUsingImsService
                         ? mImsSmsDispatcher.getFormat()
                         : (PhoneConstants.PHONE_TYPE_CDMA == mPhone.getPhoneType())
@@ -487,7 +464,6 @@
                 Rlog.e(TAG, "sendRetrySms failed to re-encode per missing fields!");
                 tracker.onFailed(mContext, SmsManager.RESULT_SMS_SEND_RETRY_FAILED, NO_ERROR_CODE);
                 return;
->>>>>>> 8aa3ec40
             }
             String scAddr = (String) map.get("scAddr");
             String destAddr = (String) map.get("destAddr");
@@ -521,17 +497,6 @@
                 }
             }
 
-<<<<<<< HEAD
-        // replace old smsc and pdu with newly encoded ones
-        map.put("smsc", pdu.encodedScAddress);
-        map.put("pdu", pdu.encodedMessage);
-        SMSDispatcher dispatcher;
-        if (mImsSmsDispatcher.isAvailable() && !tracker.mIsFallBackRetry) {
-            dispatcher = mImsSmsDispatcher;
-        } else {
-            dispatcher = (isCdmaFormat(newFormat)) ? mCdmaDispatcher : mGsmDispatcher;
-        }
-=======
             // replace old smsc and pdu with newly encoded ones
             map.put("smsc", pdu.encodedScAddress);
             map.put("pdu", pdu.encodedMessage);
@@ -542,7 +507,6 @@
                 retryUsingImsService
                         ? mImsSmsDispatcher
                         : (isCdmaFormat(newFormat)) ? mCdmaDispatcher : mGsmDispatcher;
->>>>>>> 8aa3ec40
 
         dispatcher.sendSms(tracker);
     }
