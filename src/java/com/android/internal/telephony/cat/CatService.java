/*
 * Copyright (C) 2007 The Android Open Source Project
 *
 * Licensed under the Apache License, Version 2.0 (the "License");
 * you may not use this file except in compliance with the License.
 * You may obtain a copy of the License at
 *
 *      http://www.apache.org/licenses/LICENSE-2.0
 *
 * Unless required by applicable law or agreed to in writing, software
 * distributed under the License is distributed on an "AS IS" BASIS,
 * WITHOUT WARRANTIES OR CONDITIONS OF ANY KIND, either express or implied.
 * See the License for the specific language governing permissions and
 * limitations under the License.
 */

package com.android.internal.telephony.cat;

import static com.android.internal.telephony.cat.CatCmdMessage.SetupEventListConstants
        .IDLE_SCREEN_AVAILABLE_EVENT;
import static com.android.internal.telephony.cat.CatCmdMessage.SetupEventListConstants
        .LANGUAGE_SELECTION_EVENT;
import static com.android.internal.telephony.cat.CatCmdMessage.SetupEventListConstants
        .USER_ACTIVITY_EVENT;

import android.app.ActivityManagerNative;
import android.app.IActivityManager;
import android.app.backup.BackupManager;
import android.content.Context;
import android.content.Intent;
import android.content.pm.PackageManager;
import android.content.pm.ResolveInfo;
import android.content.res.Configuration;
import android.content.res.Resources.NotFoundException;
import android.os.AsyncResult;
import android.os.Handler;
import android.os.HandlerThread;
import android.os.LocaleList;
import android.os.Message;
import android.os.RemoteException;
import android.telephony.SubscriptionManager;
import android.telephony.TelephonyManager;

import com.android.internal.telephony.CommandsInterface;
import com.android.internal.telephony.PhoneConstants;
import com.android.internal.telephony.SubscriptionController;
import com.android.internal.telephony.uicc.IccCardStatus.CardState;
import com.android.internal.telephony.uicc.IccFileHandler;
import com.android.internal.telephony.uicc.IccRecords;
import com.android.internal.telephony.uicc.IccRefreshResponse;
import com.android.internal.telephony.uicc.IccUtils;
import com.android.internal.telephony.uicc.UiccCard;
import com.android.internal.telephony.uicc.UiccCardApplication;
import com.android.internal.telephony.uicc.UiccController;
import com.android.internal.telephony.uicc.UiccProfile;

import java.io.ByteArrayOutputStream;
import java.util.List;
import java.util.Locale;

class RilMessage {
    int mId;
    Object mData;
    ResultCode mResCode;

    RilMessage(int msgId, String rawData) {
        mId = msgId;
        mData = rawData;
    }

    RilMessage(RilMessage other) {
        mId = other.mId;
        mData = other.mData;
        mResCode = other.mResCode;
    }
}

/**
 * Class that implements SIM Toolkit Telephony Service. Interacts with the RIL
 * and application.
 *
 * {@hide}
 */
public class CatService extends Handler implements AppInterface {
    private static final boolean DBG = false;

    // Class members
    private static IccRecords mIccRecords;
    private static UiccCardApplication mUiccApplication;

    // Service members.
    // Protects singleton instance lazy initialization.
    private static final Object sInstanceLock = new Object();
    private static CatService[] sInstance = null;
    private CommandsInterface mCmdIf;
    private Context mContext;
    private CatCmdMessage mCurrntCmd = null;
    private CatCmdMessage mMenuCmd = null;

    private RilMessageDecoder mMsgDecoder = null;
    private boolean mStkAppInstalled = false;

    private UiccController mUiccController;
    private CardState mCardState = CardState.CARDSTATE_ABSENT;

    // Service constants.
    protected static final int MSG_ID_SESSION_END              = 1;
    protected static final int MSG_ID_PROACTIVE_COMMAND        = 2;
    protected static final int MSG_ID_EVENT_NOTIFY             = 3;
    protected static final int MSG_ID_CALL_SETUP               = 4;
    static final int MSG_ID_REFRESH                  = 5;
    static final int MSG_ID_RESPONSE                 = 6;
    static final int MSG_ID_SIM_READY                = 7;

    protected static final int MSG_ID_ICC_CHANGED    = 8;
    protected static final int MSG_ID_ALPHA_NOTIFY   = 9;

    static final int MSG_ID_RIL_MSG_DECODED          = 10;

    // Events to signal SIM presence or absent in the device.
    private static final int MSG_ID_ICC_RECORDS_LOADED       = 20;

    //Events to signal SIM REFRESH notificatations
    private static final int MSG_ID_ICC_REFRESH  = 30;

    private static final int DEV_ID_KEYPAD      = 0x01;
    private static final int DEV_ID_DISPLAY     = 0x02;
    private static final int DEV_ID_UICC        = 0x81;
    private static final int DEV_ID_TERMINAL    = 0x82;
    private static final int DEV_ID_NETWORK     = 0x83;

    static final String STK_DEFAULT = "Default Message";

    private HandlerThread mHandlerThread;
    private int mSlotId;

    /* For multisim catservice should not be singleton */
    private CatService(CommandsInterface ci, UiccCardApplication ca, IccRecords ir,
            Context context, IccFileHandler fh, UiccProfile uiccProfile, int slotId) {
        if (ci == null || ca == null || ir == null || context == null || fh == null
                || uiccProfile == null) {
            throw new NullPointerException(
                    "Service: Input parameters must not be null");
        }
        mCmdIf = ci;
        mContext = context;
        mSlotId = slotId;
        mHandlerThread = new HandlerThread("Cat Telephony service" + slotId);
        mHandlerThread.start();

        // Get the RilMessagesDecoder for decoding the messages.
        mMsgDecoder = RilMessageDecoder.getInstance(this, fh, slotId);
        if (null == mMsgDecoder) {
            CatLog.d(this, "Null RilMessageDecoder instance");
            return;
        }
        mMsgDecoder.start();

        // Register ril events handling.
        mCmdIf.setOnCatSessionEnd(this, MSG_ID_SESSION_END, null);
        mCmdIf.setOnCatProactiveCmd(this, MSG_ID_PROACTIVE_COMMAND, null);
        mCmdIf.setOnCatEvent(this, MSG_ID_EVENT_NOTIFY, null);
        mCmdIf.setOnCatCallSetUp(this, MSG_ID_CALL_SETUP, null);
        //mCmdIf.setOnSimRefresh(this, MSG_ID_REFRESH, null);

        mCmdIf.registerForIccRefresh(this, MSG_ID_ICC_REFRESH, null);
        mCmdIf.setOnCatCcAlphaNotify(this, MSG_ID_ALPHA_NOTIFY, null);

        mIccRecords = ir;
        mUiccApplication = ca;

        // Register for SIM ready event.
        mIccRecords.registerForRecordsLoaded(this, MSG_ID_ICC_RECORDS_LOADED, null);
        CatLog.d(this, "registerForRecordsLoaded slotid=" + mSlotId + " instance:" + this);


        mUiccController = UiccController.getInstance();
        mUiccController.registerForIccChanged(this, MSG_ID_ICC_CHANGED, null);

        // Check if STK application is available
        mStkAppInstalled = isStkAppInstalled();

        CatLog.d(this, "Running CAT service on Slotid: " + mSlotId +
                ". STK app installed:" + mStkAppInstalled);
    }

    /**
     * Used for instantiating the Service from the Card.
     *
     * @param ci CommandsInterface object
     * @param context phone app context
     * @param ic Icc card
     * @param slotId to know the index of card
     * @return The only Service object in the system
     */
    public static CatService getInstance(CommandsInterface ci,
            Context context, UiccProfile uiccProfile, int slotId) {
        UiccCardApplication ca = null;
        IccFileHandler fh = null;
        IccRecords ir = null;
        if (uiccProfile != null) {
            /* Since Cat is not tied to any application, but rather is Uicc application
             * in itself - just get first FileHandler and IccRecords object
             */
            ca = uiccProfile.getApplicationIndex(0);
            if (ca != null) {
                fh = ca.getIccFileHandler();
                ir = ca.getIccRecords();
            }
        }

        synchronized (sInstanceLock) {
            if (sInstance == null) {
                int simCount = TelephonyManager.getDefault().getSimCount();
                sInstance = new CatService[simCount];
                for (int i = 0; i < simCount; i++) {
                    sInstance[i] = null;
                }
            }
            if (sInstance[slotId] == null) {
                if (ci == null || ca == null || ir == null || context == null || fh == null
                        || uiccProfile == null) {
                    return null;
                }

                sInstance[slotId] = new CatService(ci, ca, ir, context, fh, uiccProfile, slotId);
            } else if ((ir != null) && (mIccRecords != ir)) {
                if (mIccRecords != null) {
                    mIccRecords.unregisterForRecordsLoaded(sInstance[slotId]);
                }

                mIccRecords = ir;
                mUiccApplication = ca;

                mIccRecords.registerForRecordsLoaded(sInstance[slotId],
                        MSG_ID_ICC_RECORDS_LOADED, null);
                CatLog.d(sInstance[slotId], "registerForRecordsLoaded slotid=" + slotId
                        + " instance:" + sInstance[slotId]);
            }
            return sInstance[slotId];
        }
    }

    public void dispose() {
        synchronized (sInstanceLock) {
            CatLog.d(this, "Disposing CatService object");
            mIccRecords.unregisterForRecordsLoaded(this);

            // Clean up stk icon if dispose is called
            broadcastCardStateAndIccRefreshResp(CardState.CARDSTATE_ABSENT, null);

            mCmdIf.unSetOnCatSessionEnd(this);
            mCmdIf.unSetOnCatProactiveCmd(this);
            mCmdIf.unSetOnCatEvent(this);
            mCmdIf.unSetOnCatCallSetUp(this);
            mCmdIf.unSetOnCatCcAlphaNotify(this);

            mCmdIf.unregisterForIccRefresh(this);
            if (mUiccController != null) {
                mUiccController.unregisterForIccChanged(this);
                mUiccController = null;
            }
            mMsgDecoder.dispose();
            mMsgDecoder = null;
            mHandlerThread.quit();
            mHandlerThread = null;
            removeCallbacksAndMessages(null);
            if (sInstance != null) {
                if (SubscriptionManager.isValidSlotIndex(mSlotId)) {
                    sInstance[mSlotId] = null;
                } else {
                    CatLog.d(this, "error: invaild slot id: " + mSlotId);
                }
            }
        }
    }

    @Override
    protected void finalize() {
        CatLog.d(this, "Service finalized");
    }

    private void handleRilMsg(RilMessage rilMsg) {
        if (rilMsg == null) {
            return;
        }

        // dispatch messages
        CommandParams cmdParams = null;
        switch (rilMsg.mId) {
        case MSG_ID_EVENT_NOTIFY:
            if (rilMsg.mResCode == ResultCode.OK) {
                cmdParams = (CommandParams) rilMsg.mData;
                if (cmdParams != null) {
                    handleCommand(cmdParams, false);
                }
            }
            break;
        case MSG_ID_PROACTIVE_COMMAND:
            try {
                cmdParams = (CommandParams) rilMsg.mData;
            } catch (ClassCastException e) {
                // for error handling : cast exception
                CatLog.d(this, "Fail to parse proactive command");
                // Don't send Terminal Resp if command detail is not available
                if (mCurrntCmd != null) {
                    sendTerminalResponse(mCurrntCmd.mCmdDet, ResultCode.CMD_DATA_NOT_UNDERSTOOD,
                                     false, 0x00, null);
                }
                break;
            }
            if (cmdParams != null) {
                if (rilMsg.mResCode == ResultCode.OK) {
                    handleCommand(cmdParams, true);
                } else {
                    // for proactive commands that couldn't be decoded
                    // successfully respond with the code generated by the
                    // message decoder.
                    sendTerminalResponse(cmdParams.mCmdDet, rilMsg.mResCode,
                            false, 0, null);
                }
            }
            break;
        case MSG_ID_REFRESH:
            cmdParams = (CommandParams) rilMsg.mData;
            if (cmdParams != null) {
                handleCommand(cmdParams, false);
            }
            break;
        case MSG_ID_SESSION_END:
            handleSessionEnd();
            break;
        case MSG_ID_CALL_SETUP:
            // prior event notify command supplied all the information
            // needed for set up call processing.
            break;
        }
    }

    /**
     * This function validates the events in SETUP_EVENT_LIST which are currently
     * supported by the Android framework. In case of SETUP_EVENT_LIST has NULL events
     * or no events, all the events need to be reset.
     */
    private boolean isSupportedSetupEventCommand(CatCmdMessage cmdMsg) {
        boolean flag = true;

        for (int eventVal: cmdMsg.getSetEventList().eventList) {
            CatLog.d(this,"Event: " + eventVal);
            switch (eventVal) {
                /* Currently android is supporting only the below events in SetupEventList
                 * Language Selection.  */
                case IDLE_SCREEN_AVAILABLE_EVENT:
                case LANGUAGE_SELECTION_EVENT:
                case USER_ACTIVITY_EVENT:
                    break;
                default:
                    flag = false;
            }
        }
        return flag;
    }

    /**
     * Handles RIL_UNSOL_STK_EVENT_NOTIFY or RIL_UNSOL_STK_PROACTIVE_COMMAND command
     * from RIL.
     * Sends valid proactive command data to the application using intents.
     * RIL_REQUEST_STK_SEND_TERMINAL_RESPONSE will be send back if the command is
     * from RIL_UNSOL_STK_PROACTIVE_COMMAND.
     */
    private void handleCommand(CommandParams cmdParams, boolean isProactiveCmd) {
        CatLog.d(this, cmdParams.getCommandType().name());

        // Log all proactive commands.
        if (isProactiveCmd) {
            if (mUiccController != null) {
                mUiccController.addCardLog("ProactiveCommand mSlotId=" + mSlotId +
                        " cmdParams=" + cmdParams);
            }
        }

        CharSequence message;
        ResultCode resultCode;
        CatCmdMessage cmdMsg = new CatCmdMessage(cmdParams);
        switch (cmdParams.getCommandType()) {
            case SET_UP_MENU:
                if (removeMenu(cmdMsg.getMenu())) {
                    mMenuCmd = null;
                } else {
                    mMenuCmd = cmdMsg;
                }
                resultCode = cmdParams.mLoadIconFailed ? ResultCode.PRFRMD_ICON_NOT_DISPLAYED
                                                                            : ResultCode.OK;
                sendTerminalResponse(cmdParams.mCmdDet, resultCode, false, 0, null);
                break;
            case DISPLAY_TEXT:
                break;
<<<<<<< HEAD
            case REFRESH:
                //Stk app service displays alpha id to user if it is present, nothing to do here.
                CatLog.d(this, "Pass Refresh to Stk app");
                break;
=======
>>>>>>> d7206c9c
            case SET_UP_IDLE_MODE_TEXT:
                resultCode = cmdParams.mLoadIconFailed ? ResultCode.PRFRMD_ICON_NOT_DISPLAYED
                                                                            : ResultCode.OK;
                sendTerminalResponse(cmdParams.mCmdDet,resultCode, false, 0, null);
                break;
            case SET_UP_EVENT_LIST:
                if (isSupportedSetupEventCommand(cmdMsg)) {
                    sendTerminalResponse(cmdParams.mCmdDet, ResultCode.OK, false, 0, null);
                } else {
                    sendTerminalResponse(cmdParams.mCmdDet, ResultCode.BEYOND_TERMINAL_CAPABILITY,
                            false, 0, null);
                }
                break;
            case PROVIDE_LOCAL_INFORMATION:
                ResponseData resp;
                switch (cmdParams.mCmdDet.commandQualifier) {
                    case CommandParamsFactory.DTTZ_SETTING:
                        resp = new DTTZResponseData(null);
                        sendTerminalResponse(cmdParams.mCmdDet, ResultCode.OK, false, 0, resp);
                        break;
                    case CommandParamsFactory.LANGUAGE_SETTING:
                        resp = new LanguageResponseData(Locale.getDefault().getLanguage());
                        sendTerminalResponse(cmdParams.mCmdDet, ResultCode.OK, false, 0, resp);
                        break;
                    default:
                        sendTerminalResponse(cmdParams.mCmdDet, ResultCode.OK, false, 0, null);
                }
                // No need to start STK app here.
                return;
            case LAUNCH_BROWSER:
                if ((((LaunchBrowserParams) cmdParams).mConfirmMsg.text != null)
                        && (((LaunchBrowserParams) cmdParams).mConfirmMsg.text.equals(STK_DEFAULT))) {
                    message = mContext.getText(com.android.internal.R.string.launchBrowserDefault);
                    ((LaunchBrowserParams) cmdParams).mConfirmMsg.text = message.toString();
                }
                break;
            case SELECT_ITEM:
            case GET_INPUT:
            case GET_INKEY:
                break;
            case REFRESH:
            case RUN_AT:
                if (STK_DEFAULT.equals(((DisplayTextParams)cmdParams).mTextMsg.text)) {
                    // Remove the default text which was temporarily added and shall not be shown
                    ((DisplayTextParams)cmdParams).mTextMsg.text = null;
                }
                break;
            case SEND_DTMF:
            case SEND_SMS:
            case RUN_AT:
            case SEND_SS:
            case SEND_USSD:
                if ((((DisplayTextParams)cmdParams).mTextMsg.text != null)
                        && (((DisplayTextParams)cmdParams).mTextMsg.text.equals(STK_DEFAULT))) {
                    message = mContext.getText(com.android.internal.R.string.sending);
                    ((DisplayTextParams)cmdParams).mTextMsg.text = message.toString();
                }
                break;
            case PLAY_TONE:
                break;
            case SET_UP_CALL:
                if ((((CallSetupParams) cmdParams).mConfirmMsg.text != null)
                        && (((CallSetupParams) cmdParams).mConfirmMsg.text.equals(STK_DEFAULT))) {
                    message = mContext.getText(com.android.internal.R.string.SetupCallDefault);
                    ((CallSetupParams) cmdParams).mConfirmMsg.text = message.toString();
                }
                break;
            case LANGUAGE_NOTIFICATION:
                String language = ((LanguageParams) cmdParams).mLanguage;
                ResultCode result = ResultCode.OK;
                if (language != null && language.length() > 0) {
                    try {
                        changeLanguage(language);
                    } catch (RemoteException e) {
                        result = ResultCode.TERMINAL_CRNTLY_UNABLE_TO_PROCESS;
                    }
                }
                sendTerminalResponse(cmdParams.mCmdDet, result, false, 0, null);
                return;
            case OPEN_CHANNEL:
            case CLOSE_CHANNEL:
            case RECEIVE_DATA:
            case SEND_DATA:
                BIPClientParams cmd = (BIPClientParams) cmdParams;
                /* Per 3GPP specification 102.223,
                 * if the alpha identifier is not provided by the UICC,
                 * the terminal MAY give information to the user
                 * noAlphaUsrCnf defines if you need to show user confirmation or not
                 */
                boolean noAlphaUsrCnf = false;
                try {
                    noAlphaUsrCnf = mContext.getResources().getBoolean(
                            com.android.internal.R.bool.config_stkNoAlphaUsrCnf);
                } catch (NotFoundException e) {
                    noAlphaUsrCnf = false;
                }
                if ((cmd.mTextMsg.text == null) && (cmd.mHasAlphaId || noAlphaUsrCnf)) {
                    CatLog.d(this, "cmd " + cmdParams.getCommandType() + " with null alpha id");
                    // If alpha length is zero, we just respond with OK.
                    if (isProactiveCmd) {
                        sendTerminalResponse(cmdParams.mCmdDet, ResultCode.OK, false, 0, null);
                    } else if (cmdParams.getCommandType() == CommandType.OPEN_CHANNEL) {
                        mCmdIf.handleCallSetupRequestFromSim(true, null);
                    }
                    return;
                }
                // Respond with permanent failure to avoid retry if STK app is not present.
                if (!mStkAppInstalled) {
                    CatLog.d(this, "No STK application found.");
                    if (isProactiveCmd) {
                        sendTerminalResponse(cmdParams.mCmdDet,
                                             ResultCode.BEYOND_TERMINAL_CAPABILITY,
                                             false, 0, null);
                        return;
                    }
                }
                /*
                 * CLOSE_CHANNEL, RECEIVE_DATA and SEND_DATA can be delivered by
                 * either PROACTIVE_COMMAND or EVENT_NOTIFY.
                 * If PROACTIVE_COMMAND is used for those commands, send terminal
                 * response here.
                 */
                if (isProactiveCmd &&
                    ((cmdParams.getCommandType() == CommandType.CLOSE_CHANNEL) ||
                     (cmdParams.getCommandType() == CommandType.RECEIVE_DATA) ||
                     (cmdParams.getCommandType() == CommandType.SEND_DATA))) {
                    sendTerminalResponse(cmdParams.mCmdDet, ResultCode.OK, false, 0, null);
                }
                break;
            default:
                CatLog.d(this, "Unsupported command");
                return;
        }
        mCurrntCmd = cmdMsg;
        broadcastCatCmdIntent(cmdMsg);
    }


    private void broadcastCatCmdIntent(CatCmdMessage cmdMsg) {
        Intent intent = new Intent(AppInterface.CAT_CMD_ACTION);
        intent.addFlags(Intent.FLAG_RECEIVER_FOREGROUND);
        intent.putExtra("STK CMD", cmdMsg);
        intent.putExtra("SLOT_ID", mSlotId);
        intent.setComponent(AppInterface.getDefaultSTKApplication());
        CatLog.d(this, "Sending CmdMsg: " + cmdMsg+ " on slotid:" + mSlotId);
        mContext.sendBroadcast(intent, AppInterface.STK_PERMISSION);
    }

    /**
     * Handles RIL_UNSOL_STK_SESSION_END unsolicited command from RIL.
     *
     */
    private void handleSessionEnd() {
        CatLog.d(this, "SESSION END on "+ mSlotId);

        mCurrntCmd = mMenuCmd;
        Intent intent = new Intent(AppInterface.CAT_SESSION_END_ACTION);
        intent.putExtra("SLOT_ID", mSlotId);
        intent.setComponent(AppInterface.getDefaultSTKApplication());
        intent.addFlags(Intent.FLAG_RECEIVER_FOREGROUND);
        mContext.sendBroadcast(intent, AppInterface.STK_PERMISSION);
    }


    private void sendTerminalResponse(CommandDetails cmdDet,
            ResultCode resultCode, boolean includeAdditionalInfo,
            int additionalInfo, ResponseData resp) {

        if (cmdDet == null) {
            return;
        }
        ByteArrayOutputStream buf = new ByteArrayOutputStream();

        Input cmdInput = null;
        if (mCurrntCmd != null) {
            cmdInput = mCurrntCmd.geInput();
        }

        // command details
        int tag = ComprehensionTlvTag.COMMAND_DETAILS.value();
        if (cmdDet.compRequired) {
            tag |= 0x80;
        }
        buf.write(tag);
        buf.write(0x03); // length
        buf.write(cmdDet.commandNumber);
        buf.write(cmdDet.typeOfCommand);
        buf.write(cmdDet.commandQualifier);

        // device identities
        // According to TS102.223/TS31.111 section 6.8 Structure of
        // TERMINAL RESPONSE, "For all SIMPLE-TLV objects with Min=N,
        // the ME should set the CR(comprehension required) flag to
        // comprehension not required.(CR=0)"
        // Since DEVICE_IDENTITIES and DURATION TLVs have Min=N,
        // the CR flag is not set.
        tag = ComprehensionTlvTag.DEVICE_IDENTITIES.value();
        buf.write(tag);
        buf.write(0x02); // length
        buf.write(DEV_ID_TERMINAL); // source device id
        buf.write(DEV_ID_UICC); // destination device id

        // result
        tag = ComprehensionTlvTag.RESULT.value();
        if (cmdDet.compRequired) {
            tag |= 0x80;
        }
        buf.write(tag);
        int length = includeAdditionalInfo ? 2 : 1;
        buf.write(length);
        buf.write(resultCode.value());

        // additional info
        if (includeAdditionalInfo) {
            buf.write(additionalInfo);
        }

        // Fill optional data for each corresponding command
        if (resp != null) {
            resp.format(buf);
        } else {
            encodeOptionalTags(cmdDet, resultCode, cmdInput, buf);
        }

        byte[] rawData = buf.toByteArray();
        String hexString = IccUtils.bytesToHexString(rawData);
        if (DBG) {
            CatLog.d(this, "TERMINAL RESPONSE: " + hexString);
        }

        mCmdIf.sendTerminalResponse(hexString, null);
    }

    private void encodeOptionalTags(CommandDetails cmdDet,
            ResultCode resultCode, Input cmdInput, ByteArrayOutputStream buf) {
        CommandType cmdType = AppInterface.CommandType.fromInt(cmdDet.typeOfCommand);
        if (cmdType != null) {
            switch (cmdType) {
                case GET_INPUT:
                case GET_INKEY:
                    // Please refer to the clause 6.8.21 of ETSI 102.223.
                    // The terminal shall supply the command execution duration
                    // when it issues TERMINAL RESPONSE for GET INKEY command with variable timeout.
                    // GET INPUT command should also be handled in the same manner.
                    if ((resultCode.value() == ResultCode.NO_RESPONSE_FROM_USER.value()) &&
                        (cmdInput != null) && (cmdInput.duration != null)) {
                        getInKeyResponse(buf, cmdInput);
                    }
                    break;
                case PROVIDE_LOCAL_INFORMATION:
                    if ((cmdDet.commandQualifier == CommandParamsFactory.LANGUAGE_SETTING) &&
                        (resultCode.value() == ResultCode.OK.value())) {
                        getPliResponse(buf);
                    }
                    break;
                default:
                    CatLog.d(this, "encodeOptionalTags() Unsupported Cmd details=" + cmdDet);
                    break;
            }
        } else {
            CatLog.d(this, "encodeOptionalTags() bad Cmd details=" + cmdDet);
        }
    }

    private void getInKeyResponse(ByteArrayOutputStream buf, Input cmdInput) {
        int tag = ComprehensionTlvTag.DURATION.value();

        buf.write(tag);
        buf.write(0x02); // length
        buf.write(cmdInput.duration.timeUnit.SECOND.value()); // Time (Unit,Seconds)
        buf.write(cmdInput.duration.timeInterval); // Time Duration
    }

    private void getPliResponse(ByteArrayOutputStream buf) {
        // Locale Language Setting
        final String lang = Locale.getDefault().getLanguage();

        if (lang != null) {
            // tag
            int tag = ComprehensionTlvTag.LANGUAGE.value();
            buf.write(tag);
            ResponseData.writeLength(buf, lang.length());
            buf.write(lang.getBytes(), 0, lang.length());
        }
    }

    private void sendMenuSelection(int menuId, boolean helpRequired) {

        ByteArrayOutputStream buf = new ByteArrayOutputStream();

        // tag
        int tag = BerTlv.BER_MENU_SELECTION_TAG;
        buf.write(tag);

        // length
        buf.write(0x00); // place holder

        // device identities
        tag = 0x80 | ComprehensionTlvTag.DEVICE_IDENTITIES.value();
        buf.write(tag);
        buf.write(0x02); // length
        buf.write(DEV_ID_KEYPAD); // source device id
        buf.write(DEV_ID_UICC); // destination device id

        // item identifier
        tag = 0x80 | ComprehensionTlvTag.ITEM_ID.value();
        buf.write(tag);
        buf.write(0x01); // length
        buf.write(menuId); // menu identifier chosen

        // help request
        if (helpRequired) {
            tag = ComprehensionTlvTag.HELP_REQUEST.value();
            buf.write(tag);
            buf.write(0x00); // length
        }

        byte[] rawData = buf.toByteArray();

        // write real length
        int len = rawData.length - 2; // minus (tag + length)
        rawData[1] = (byte) len;

        String hexString = IccUtils.bytesToHexString(rawData);

        mCmdIf.sendEnvelope(hexString, null);
    }

    private void eventDownload(int event, int sourceId, int destinationId,
            byte[] additionalInfo, boolean oneShot) {

        ByteArrayOutputStream buf = new ByteArrayOutputStream();

        // tag
        int tag = BerTlv.BER_EVENT_DOWNLOAD_TAG;
        buf.write(tag);

        // length
        buf.write(0x00); // place holder, assume length < 128.

        // event list
        tag = 0x80 | ComprehensionTlvTag.EVENT_LIST.value();
        buf.write(tag);
        buf.write(0x01); // length
        buf.write(event); // event value

        // device identities
        tag = 0x80 | ComprehensionTlvTag.DEVICE_IDENTITIES.value();
        buf.write(tag);
        buf.write(0x02); // length
        buf.write(sourceId); // source device id
        buf.write(destinationId); // destination device id

        /*
         * Check for type of event download to be sent to UICC - Browser
         * termination,Idle screen available, User activity, Language selection
         * etc as mentioned under ETSI TS 102 223 section 7.5
         */

        /*
         * Currently the below events are supported:
         * Language Selection Event.
         * Other event download commands should be encoded similar way
         */
        /* TODO: eventDownload should be extended for other Envelope Commands */
        switch (event) {
            case IDLE_SCREEN_AVAILABLE_EVENT:
                CatLog.d(sInstance, " Sending Idle Screen Available event download to ICC");
                break;
            case LANGUAGE_SELECTION_EVENT:
                CatLog.d(sInstance, " Sending Language Selection event download to ICC");
                tag = 0x80 | ComprehensionTlvTag.LANGUAGE.value();
                buf.write(tag);
                // Language length should be 2 byte
                buf.write(0x02);
                break;
            case USER_ACTIVITY_EVENT:
                break;
            default:
                break;
        }

        // additional information
        if (additionalInfo != null) {
            for (byte b : additionalInfo) {
                buf.write(b);
            }
        }

        byte[] rawData = buf.toByteArray();

        // write real length
        int len = rawData.length - 2; // minus (tag + length)
        rawData[1] = (byte) len;

        String hexString = IccUtils.bytesToHexString(rawData);

        CatLog.d(this, "ENVELOPE COMMAND: " + hexString);

        mCmdIf.sendEnvelope(hexString, null);
    }

    /**
     * Used by application to get an AppInterface object.
     *
     * @return The only Service object in the system
     */
    //TODO Need to take care for MSIM
    public static AppInterface getInstance() {
        int slotId = PhoneConstants.DEFAULT_CARD_INDEX;
        SubscriptionController sControl = SubscriptionController.getInstance();
        if (sControl != null) {
            slotId = sControl.getSlotIndex(sControl.getDefaultSubId());
        }
        return getInstance(null, null, null, slotId);
    }

    /**
     * Used by application to get an AppInterface object.
     *
     * @return The only Service object in the system
     */
    public static AppInterface getInstance(int slotId) {
        return getInstance(null, null, null, slotId);
    }

    @Override
    public void handleMessage(Message msg) {
        CatLog.d(this, "handleMessage[" + msg.what + "]");

        switch (msg.what) {
        case MSG_ID_SESSION_END:
        case MSG_ID_PROACTIVE_COMMAND:
        case MSG_ID_EVENT_NOTIFY:
        case MSG_ID_REFRESH:
            CatLog.d(this, "ril message arrived,slotid:" + mSlotId);
            String data = null;
            if (msg.obj != null) {
                AsyncResult ar = (AsyncResult) msg.obj;
                if (ar != null && ar.result != null) {
                    try {
                        data = (String) ar.result;
                    } catch (ClassCastException e) {
                        break;
                    }
                }
            }
            mMsgDecoder.sendStartDecodingMessageParams(new RilMessage(msg.what, data));
            break;
        case MSG_ID_CALL_SETUP:
            mMsgDecoder.sendStartDecodingMessageParams(new RilMessage(msg.what, null));
            break;
        case MSG_ID_ICC_RECORDS_LOADED:
            break;
        case MSG_ID_RIL_MSG_DECODED:
            handleRilMsg((RilMessage) msg.obj);
            break;
        case MSG_ID_RESPONSE:
            handleCmdResponse((CatResponseMessage) msg.obj);
            break;
        case MSG_ID_ICC_CHANGED:
            CatLog.d(this, "MSG_ID_ICC_CHANGED");
            updateIccAvailability();
            break;
        case MSG_ID_ICC_REFRESH:
            if (msg.obj != null) {
                AsyncResult ar = (AsyncResult) msg.obj;
                if (ar != null && ar.result != null) {
                    broadcastCardStateAndIccRefreshResp(CardState.CARDSTATE_PRESENT,
                                  (IccRefreshResponse) ar.result);
                } else {
                    CatLog.d(this,"Icc REFRESH with exception: " + ar.exception);
                }
            } else {
                CatLog.d(this, "IccRefresh Message is null");
            }
            break;
        case MSG_ID_ALPHA_NOTIFY:
            CatLog.d(this, "Received CAT CC Alpha message from card");
            if (msg.obj != null) {
                AsyncResult ar = (AsyncResult) msg.obj;
                if (ar != null && ar.result != null) {
                    broadcastAlphaMessage((String)ar.result);
                } else {
                    CatLog.d(this, "CAT Alpha message: ar.result is null");
                }
            } else {
                CatLog.d(this, "CAT Alpha message: msg.obj is null");
            }
            break;
        default:
            throw new AssertionError("Unrecognized CAT command: " + msg.what);
        }
    }

    /**
     ** This function sends a CARD status (ABSENT, PRESENT, REFRESH) to STK_APP.
     ** This is triggered during ICC_REFRESH or CARD STATE changes. In case
     ** REFRESH, additional information is sent in 'refresh_result'
     **
     **/
    private void  broadcastCardStateAndIccRefreshResp(CardState cardState,
            IccRefreshResponse iccRefreshState) {
        Intent intent = new Intent(AppInterface.CAT_ICC_STATUS_CHANGE);
        intent.addFlags(Intent.FLAG_RECEIVER_FOREGROUND);
        boolean cardPresent = (cardState == CardState.CARDSTATE_PRESENT);

        if (iccRefreshState != null) {
            //This case is when MSG_ID_ICC_REFRESH is received.
            intent.putExtra(AppInterface.REFRESH_RESULT, iccRefreshState.refreshResult);
            intent.putExtra(AppInterface.AID, iccRefreshState.aid);
            CatLog.d(this, "Sending IccResult with Result: "
                    + iccRefreshState.refreshResult + " " + "aid: " + iccRefreshState.aid);
        }

        // This sends an intent with CARD_ABSENT (0 - false) /CARD_PRESENT (1 - true).
        intent.putExtra(AppInterface.CARD_STATUS, cardPresent);
        intent.setComponent(AppInterface.getDefaultSTKApplication());
        intent.putExtra("SLOT_ID", mSlotId);
        CatLog.d(this, "Sending Card Status: "
                + cardState + " " + "cardPresent: " + cardPresent +  "SLOT_ID: " +  mSlotId);
        mContext.sendBroadcast(intent, AppInterface.STK_PERMISSION);
    }

    private void broadcastAlphaMessage(String alphaString) {
        CatLog.d(this, "Broadcasting CAT Alpha message from card: " + alphaString);
        Intent intent = new Intent(AppInterface.CAT_ALPHA_NOTIFY_ACTION);
        intent.addFlags(Intent.FLAG_RECEIVER_FOREGROUND);
        intent.putExtra(AppInterface.ALPHA_STRING, alphaString);
        intent.putExtra("SLOT_ID", mSlotId);
        intent.setComponent(AppInterface.getDefaultSTKApplication());
        mContext.sendBroadcast(intent, AppInterface.STK_PERMISSION);
    }

    @Override
    public synchronized void onCmdResponse(CatResponseMessage resMsg) {
        if (resMsg == null) {
            return;
        }
        // queue a response message.
        Message msg = obtainMessage(MSG_ID_RESPONSE, resMsg);
        msg.sendToTarget();
    }

    private boolean validateResponse(CatResponseMessage resMsg) {
        boolean validResponse = false;
        if ((resMsg.mCmdDet.typeOfCommand == CommandType.SET_UP_EVENT_LIST.value())
                || (resMsg.mCmdDet.typeOfCommand == CommandType.SET_UP_MENU.value())) {
            CatLog.d(this, "CmdType: " + resMsg.mCmdDet.typeOfCommand);
            validResponse = true;
        } else if (mCurrntCmd != null) {
            validResponse = resMsg.mCmdDet.compareTo(mCurrntCmd.mCmdDet);
            CatLog.d(this, "isResponse for last valid cmd: " + validResponse);
        }
        return validResponse;
    }

    private boolean removeMenu(Menu menu) {
        try {
            if (menu.items.size() == 1 && menu.items.get(0) == null) {
                return true;
            }
        } catch (NullPointerException e) {
            CatLog.d(this, "Unable to get Menu's items size");
            return true;
        }
        return false;
    }

    private void handleCmdResponse(CatResponseMessage resMsg) {
        // Make sure the response details match the last valid command. An invalid
        // response is a one that doesn't have a corresponding proactive command
        // and sending it can "confuse" the baseband/ril.
        // One reason for out of order responses can be UI glitches. For example,
        // if the application launch an activity, and that activity is stored
        // by the framework inside the history stack. That activity will be
        // available for relaunch using the latest application dialog
        // (long press on the home button). Relaunching that activity can send
        // the same command's result again to the CatService and can cause it to
        // get out of sync with the SIM. This can happen in case of
        // non-interactive type Setup Event List and SETUP_MENU proactive commands.
        // Stk framework would have already sent Terminal Response to Setup Event
        // List and SETUP_MENU proactive commands. After sometime Stk app will send
        // Envelope Command/Event Download. In which case, the response details doesn't
        // match with last valid command (which are not related).
        // However, we should allow Stk framework to send the message to ICC.
        if (!validateResponse(resMsg)) {
            return;
        }
        ResponseData resp = null;
        boolean helpRequired = false;
        CommandDetails cmdDet = resMsg.getCmdDetails();
        AppInterface.CommandType type = AppInterface.CommandType.fromInt(cmdDet.typeOfCommand);

        switch (resMsg.mResCode) {
        case HELP_INFO_REQUIRED:
            helpRequired = true;
            // fall through
        case OK:
        case PRFRMD_WITH_PARTIAL_COMPREHENSION:
        case PRFRMD_WITH_MISSING_INFO:
        case PRFRMD_WITH_ADDITIONAL_EFS_READ:
        case PRFRMD_ICON_NOT_DISPLAYED:
        case PRFRMD_MODIFIED_BY_NAA:
        case PRFRMD_LIMITED_SERVICE:
        case PRFRMD_WITH_MODIFICATION:
        case PRFRMD_NAA_NOT_ACTIVE:
        case PRFRMD_TONE_NOT_PLAYED:
        case LAUNCH_BROWSER_ERROR:
        case TERMINAL_CRNTLY_UNABLE_TO_PROCESS:
            switch (type) {
            case SET_UP_MENU:
                helpRequired = resMsg.mResCode == ResultCode.HELP_INFO_REQUIRED;
                sendMenuSelection(resMsg.mUsersMenuSelection, helpRequired);
                return;
            case SELECT_ITEM:
                resp = new SelectItemResponseData(resMsg.mUsersMenuSelection);
                break;
            case GET_INPUT:
            case GET_INKEY:
                Input input = mCurrntCmd.geInput();
                if (!input.yesNo) {
                    // when help is requested there is no need to send the text
                    // string object.
                    if (!helpRequired) {
                        resp = new GetInkeyInputResponseData(resMsg.mUsersInput,
                                input.ucs2, input.packed);
                    }
                } else {
                    resp = new GetInkeyInputResponseData(
                            resMsg.mUsersYesNoSelection);
                }
                break;
            case DISPLAY_TEXT:
                if (resMsg.mResCode == ResultCode.TERMINAL_CRNTLY_UNABLE_TO_PROCESS) {
                    // For screenbusy case there will be addtional information in the terminal
                    // response. And the value of the additional information byte is 0x01.
                    resMsg.setAdditionalInfo(0x01);
                } else {
                    resMsg.mIncludeAdditionalInfo = false;
                    resMsg.mAdditionalInfo = 0;
                }
                break;
            case LAUNCH_BROWSER:
                if (resMsg.mResCode == ResultCode.LAUNCH_BROWSER_ERROR) {
                    // Additional info for Default URL unavailable.
                    resMsg.setAdditionalInfo(0x04);
                } else {
                    resMsg.mIncludeAdditionalInfo = false;
                    resMsg.mAdditionalInfo = 0;
                }
                break;
            // 3GPP TS.102.223: Open Channel alpha confirmation should not send TR
            case OPEN_CHANNEL:
            case SET_UP_CALL:
                mCmdIf.handleCallSetupRequestFromSim(resMsg.mUsersConfirm, null);
                // No need to send terminal response for SET UP CALL. The user's
                // confirmation result is send back using a dedicated ril message
                // invoked by the CommandInterface call above.
                mCurrntCmd = null;
                return;
            case SET_UP_EVENT_LIST:
                if (IDLE_SCREEN_AVAILABLE_EVENT == resMsg.mEventValue) {
                    eventDownload(resMsg.mEventValue, DEV_ID_DISPLAY, DEV_ID_UICC,
                            resMsg.mAddedInfo, false);
                 } else {
                     eventDownload(resMsg.mEventValue, DEV_ID_TERMINAL, DEV_ID_UICC,
                            resMsg.mAddedInfo, false);
                 }
                // No need to send the terminal response after event download.
                return;
            default:
                break;
            }
            break;
        case BACKWARD_MOVE_BY_USER:
        case USER_NOT_ACCEPT:
            // if the user dismissed the alert dialog for a
            // setup call/open channel, consider that as the user
            // rejecting the call. Use dedicated API for this, rather than
            // sending a terminal response.
            if (type == CommandType.SET_UP_CALL || type == CommandType.OPEN_CHANNEL) {
                mCmdIf.handleCallSetupRequestFromSim(false, null);
                mCurrntCmd = null;
                return;
            } else {
                resp = null;
            }
            break;
        case NO_RESPONSE_FROM_USER:
            // No need to send terminal response for SET UP CALL on user timeout,
            // instead use dedicated API
            if (type == CommandType.SET_UP_CALL) {
                mCmdIf.handleCallSetupRequestFromSim(false, null);
                mCurrntCmd = null;
                return;
            }
        case UICC_SESSION_TERM_BY_USER:
            resp = null;
            break;
        default:
            return;
        }
        sendTerminalResponse(cmdDet, resMsg.mResCode, resMsg.mIncludeAdditionalInfo,
                resMsg.mAdditionalInfo, resp);
        mCurrntCmd = null;
    }

    private boolean isStkAppInstalled() {
        Intent intent = new Intent(AppInterface.CAT_CMD_ACTION);
        PackageManager pm = mContext.getPackageManager();
        List<ResolveInfo> broadcastReceivers =
                            pm.queryBroadcastReceivers(intent, PackageManager.GET_META_DATA);
        int numReceiver = broadcastReceivers == null ? 0 : broadcastReceivers.size();

        return (numReceiver > 0);
    }

    public void update(CommandsInterface ci,
            Context context, UiccProfile uiccProfile) {
        UiccCardApplication ca = null;
        IccRecords ir = null;

        if (uiccProfile != null) {
            /* Since Cat is not tied to any application, but rather is Uicc application
             * in itself - just get first FileHandler and IccRecords object
             */
            ca = uiccProfile.getApplicationIndex(0);
            if (ca != null) {
                ir = ca.getIccRecords();
            }
        }

        synchronized (sInstanceLock) {
            if ((ir != null) && (mIccRecords != ir)) {
                if (mIccRecords != null) {
                    mIccRecords.unregisterForRecordsLoaded(this);
                }

                CatLog.d(this,
                        "Reinitialize the Service with SIMRecords and UiccCardApplication");
                mIccRecords = ir;
                mUiccApplication = ca;

                // re-Register for SIM ready event.
                mIccRecords.registerForRecordsLoaded(this, MSG_ID_ICC_RECORDS_LOADED, null);
                CatLog.d(this, "registerForRecordsLoaded slotid=" + mSlotId + " instance:" + this);
            }
        }
    }

    void updateIccAvailability() {
        if (null == mUiccController) {
            return;
        }

        CardState newState = CardState.CARDSTATE_ABSENT;
        UiccCard newCard = mUiccController.getUiccCard(mSlotId);
        if (newCard != null) {
            newState = newCard.getCardState();
        }
        CardState oldState = mCardState;
        mCardState = newState;
        CatLog.d(this,"New Card State = " + newState + " " + "Old Card State = " + oldState);
        if (oldState == CardState.CARDSTATE_PRESENT &&
                newState != CardState.CARDSTATE_PRESENT) {
            broadcastCardStateAndIccRefreshResp(newState, null);
        } else if (oldState != CardState.CARDSTATE_PRESENT &&
                newState == CardState.CARDSTATE_PRESENT) {
            // Card moved to PRESENT STATE.
            mCmdIf.reportStkServiceIsRunning(null);
        }
    }

    private void changeLanguage(String language) throws RemoteException {
        IActivityManager am = ActivityManagerNative.getDefault();
        Configuration config = am.getConfiguration();
        config.setLocales(new LocaleList(new Locale(language), LocaleList.getDefault()));
        config.userSetLocale = true;
        am.updatePersistentConfiguration(config);
        BackupManager.dataChanged("com.android.providers.settings");
    }
}<|MERGE_RESOLUTION|>--- conflicted
+++ resolved
@@ -395,13 +395,6 @@
                 break;
             case DISPLAY_TEXT:
                 break;
-<<<<<<< HEAD
-            case REFRESH:
-                //Stk app service displays alpha id to user if it is present, nothing to do here.
-                CatLog.d(this, "Pass Refresh to Stk app");
-                break;
-=======
->>>>>>> d7206c9c
             case SET_UP_IDLE_MODE_TEXT:
                 resultCode = cmdParams.mLoadIconFailed ? ResultCode.PRFRMD_ICON_NOT_DISPLAYED
                                                                             : ResultCode.OK;
