/*
 * Copyright (C) 2007 The Android Open Source Project
 *
 * Licensed under the Apache License, Version 2.0 (the "License");
 * you may not use this file except in compliance with the License.
 * You may obtain a copy of the License at
 *
 *      http://www.apache.org/licenses/LICENSE-2.0
 *
 * Unless required by applicable law or agreed to in writing, software
 * distributed under the License is distributed on an "AS IS" BASIS,
 * WITHOUT WARRANTIES OR CONDITIONS OF ANY KIND, either express or implied.
 * See the License for the specific language governing permissions and
 * limitations under the License.
 */

package com.android.internal.telephony.cat;

import android.os.Parcel;
import android.os.Parcelable;

/**
 * Class used to pass CAT messages from telephony to application. Application
 * should call getXXX() to get commands's specific values.
 *
 */
public class CatCmdMessage implements Parcelable {
    // members
    CommandDetails mCmdDet;
    private TextMessage mTextMsg;
    private Menu mMenu;
    private Input mInput;
    private BrowserSettings mBrowserSettings = null;
    private ToneSettings mToneSettings = null;
    private CallSettings mCallSettings = null;
    private SetupEventListSettings mSetupEventListSettings = null;
    private boolean mLoadIconFailed = false;

    // Command Qualifier values for refresh command
    static final int REFRESH_NAA_INIT_AND_FULL_FILE_CHANGE  = 0x00;
    static final int REFRESH_NAA_INIT_AND_FILE_CHANGE       = 0x02;
    static final int REFRESH_NAA_INIT                       = 0x03;
    static final int REFRESH_UICC_RESET                     = 0x04;
    /*
     * Container for Launch Browser command settings.
     */
    public class BrowserSettings {
        public String url;
        public LaunchBrowserMode mode;
    }

    /*
     * Container for Call Setup command settings.
     */
    public class CallSettings {
        public TextMessage confirmMsg;
        public TextMessage callMsg;
    }

    public class SetupEventListSettings {
        public int[] eventList;
    }

    public final class SetupEventListConstants {
        // Event values in SETUP_EVENT_LIST Proactive Command as per ETSI 102.223
        public static final int USER_ACTIVITY_EVENT          = 0x04;
        public static final int IDLE_SCREEN_AVAILABLE_EVENT  = 0x05;
        public static final int LANGUAGE_SELECTION_EVENT     = 0x07;
        public static final int BROWSER_TERMINATION_EVENT    = 0x08;
        public static final int BROWSING_STATUS_EVENT        = 0x0F;
    }

    public final class BrowserTerminationCauses {
        public static final int USER_TERMINATION             = 0x00;
        public static final int ERROR_TERMINATION            = 0x01;
    }

    CatCmdMessage(CommandParams cmdParams) {
        mCmdDet = cmdParams.mCmdDet;
        mLoadIconFailed =  cmdParams.mLoadIconFailed;
        switch(getCmdType()) {
        case SET_UP_MENU:
        case SELECT_ITEM:
            mMenu = ((SelectItemParams) cmdParams).mMenu;
            break;
        case DISPLAY_TEXT:
        case SET_UP_IDLE_MODE_TEXT:
        case SEND_DTMF:
        case SEND_SMS:
<<<<<<< HEAD
        case RUN_AT:
        case REFRESH:
=======
        case REFRESH:
        case RUN_AT:
>>>>>>> d7206c9c
        case SEND_SS:
        case SEND_USSD:
            mTextMsg = ((DisplayTextParams) cmdParams).mTextMsg;
            break;
        case GET_INPUT:
        case GET_INKEY:
            mInput = ((GetInputParams) cmdParams).mInput;
            break;
        case LAUNCH_BROWSER:
            mTextMsg = ((LaunchBrowserParams) cmdParams).mConfirmMsg;
            mBrowserSettings = new BrowserSettings();
            mBrowserSettings.url = ((LaunchBrowserParams) cmdParams).mUrl;
            mBrowserSettings.mode = ((LaunchBrowserParams) cmdParams).mMode;
            break;
        case PLAY_TONE:
            PlayToneParams params = (PlayToneParams) cmdParams;
            mToneSettings = params.mSettings;
            mTextMsg = params.mTextMsg;
            break;
        case GET_CHANNEL_STATUS:
            mTextMsg = ((CallSetupParams) cmdParams).mConfirmMsg;
            break;
        case SET_UP_CALL:
            mCallSettings = new CallSettings();
            mCallSettings.confirmMsg = ((CallSetupParams) cmdParams).mConfirmMsg;
            mCallSettings.callMsg = ((CallSetupParams) cmdParams).mCallMsg;
            break;
        case OPEN_CHANNEL:
        case CLOSE_CHANNEL:
        case RECEIVE_DATA:
        case SEND_DATA:
            BIPClientParams param = (BIPClientParams) cmdParams;
            mTextMsg = param.mTextMsg;
            break;
        case SET_UP_EVENT_LIST:
            mSetupEventListSettings = new SetupEventListSettings();
            mSetupEventListSettings.eventList = ((SetEventListParams) cmdParams).mEventInfo;
            break;
        case PROVIDE_LOCAL_INFORMATION:
        default:
            break;
        }
    }

    public CatCmdMessage(Parcel in) {
        mCmdDet = in.readParcelable(null);
        mTextMsg = in.readParcelable(null);
        mMenu = in.readParcelable(null);
        mInput = in.readParcelable(null);
        mLoadIconFailed = (in.readByte() == 1);
        switch (getCmdType()) {
        case LAUNCH_BROWSER:
            mBrowserSettings = new BrowserSettings();
            mBrowserSettings.url = in.readString();
            mBrowserSettings.mode = LaunchBrowserMode.values()[in.readInt()];
            break;
        case PLAY_TONE:
            mToneSettings = in.readParcelable(null);
            break;
        case SET_UP_CALL:
            mCallSettings = new CallSettings();
            mCallSettings.confirmMsg = in.readParcelable(null);
            mCallSettings.callMsg = in.readParcelable(null);
            break;
        case SET_UP_EVENT_LIST:
            mSetupEventListSettings = new SetupEventListSettings();
            int length = in.readInt();
            mSetupEventListSettings.eventList = new int[length];
            for (int i = 0; i < length; i++) {
                mSetupEventListSettings.eventList[i] = in.readInt();
            }
            break;
        default:
            break;
        }
    }

    @Override
    public void writeToParcel(Parcel dest, int flags) {
        dest.writeParcelable(mCmdDet, 0);
        dest.writeParcelable(mTextMsg, 0);
        dest.writeParcelable(mMenu, 0);
        dest.writeParcelable(mInput, 0);
        dest.writeByte((byte) (mLoadIconFailed ? 1 : 0));
        switch(getCmdType()) {
        case LAUNCH_BROWSER:
            dest.writeString(mBrowserSettings.url);
            dest.writeInt(mBrowserSettings.mode.ordinal());
            break;
        case PLAY_TONE:
            dest.writeParcelable(mToneSettings, 0);
            break;
        case SET_UP_CALL:
            dest.writeParcelable(mCallSettings.confirmMsg, 0);
            dest.writeParcelable(mCallSettings.callMsg, 0);
            break;
        case SET_UP_EVENT_LIST:
            dest.writeIntArray(mSetupEventListSettings.eventList);
            break;
        default:
            break;
        }
    }

    public static final Parcelable.Creator<CatCmdMessage> CREATOR = new Parcelable.Creator<CatCmdMessage>() {
        @Override
        public CatCmdMessage createFromParcel(Parcel in) {
            return new CatCmdMessage(in);
        }

        @Override
        public CatCmdMessage[] newArray(int size) {
            return new CatCmdMessage[size];
        }
    };

    @Override
    public int describeContents() {
        return 0;
    }

    /* external API to be used by application */
    public AppInterface.CommandType getCmdType() {
        return AppInterface.CommandType.fromInt(mCmdDet.typeOfCommand);
    }

    public Menu getMenu() {
        return mMenu;
    }

    public Input geInput() {
        return mInput;
    }

    public TextMessage geTextMessage() {
        return mTextMsg;
    }

    public BrowserSettings getBrowserSettings() {
        return mBrowserSettings;
    }

    public ToneSettings getToneSettings() {
        return mToneSettings;
    }

    public CallSettings getCallSettings() {
        return mCallSettings;
    }

    public SetupEventListSettings getSetEventList() {
        return mSetupEventListSettings;
    }

    /**
     * API to be used by application to check if loading optional icon
     * has failed
     */
    public boolean hasIconLoadFailed() {
        return mLoadIconFailed;
    }

    public boolean isRefreshResetOrInit() {
        if ((mCmdDet.commandQualifier == REFRESH_NAA_INIT_AND_FULL_FILE_CHANGE)
            || (mCmdDet.commandQualifier == REFRESH_NAA_INIT_AND_FILE_CHANGE )
            || (mCmdDet.commandQualifier == REFRESH_NAA_INIT)
            || (mCmdDet.commandQualifier == REFRESH_UICC_RESET)) {
            return true;
        } else {
            return false;
        }
    }
}<|MERGE_RESOLUTION|>--- conflicted
+++ resolved
@@ -87,13 +87,8 @@
         case SET_UP_IDLE_MODE_TEXT:
         case SEND_DTMF:
         case SEND_SMS:
-<<<<<<< HEAD
-        case RUN_AT:
-        case REFRESH:
-=======
         case REFRESH:
         case RUN_AT:
->>>>>>> d7206c9c
         case SEND_SS:
         case SEND_USSD:
             mTextMsg = ((DisplayTextParams) cmdParams).mTextMsg;
