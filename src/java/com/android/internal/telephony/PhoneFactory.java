--- conflicted
+++ resolved
@@ -182,11 +182,7 @@
                 Rlog.i(LOG_TAG, "Creating SubscriptionController");
                 TelephonyComponentFactory.getInstance().inject(SubscriptionController.class.
                         getName()).initSubscriptionController(context);
-<<<<<<< HEAD
-                telephonyComponentFactory.inject(MultiSimSettingController.class.
-=======
                 TelephonyComponentFactory.getInstance().inject(MultiSimSettingController.class.
->>>>>>> a97ba775
                         getName()).initMultiSimSettingController(context,
                         SubscriptionController.getInstance());
 
@@ -240,11 +236,7 @@
                 Rlog.i(LOG_TAG, "Creating SubInfoRecordUpdater ");
                 HandlerThread pfhandlerThread = new HandlerThread("PhoneFactoryHandlerThread");
                 pfhandlerThread.start();
-<<<<<<< HEAD
-                sSubInfoRecordUpdater = telephonyComponentFactory.inject(
-=======
                 sSubInfoRecordUpdater = TelephonyComponentFactory.getInstance().inject(
->>>>>>> a97ba775
                         SubscriptionInfoUpdater.class.getName()).
                         makeSubscriptionInfoUpdater(pfhandlerThread.
                         getLooper(), context, sCommandsInterfaces);
