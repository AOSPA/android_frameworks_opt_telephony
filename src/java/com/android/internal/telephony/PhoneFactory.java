--- conflicted
+++ resolved
@@ -137,13 +137,9 @@
                     }
                 }
 
-<<<<<<< HEAD
-                sPhoneNotifier = new DefaultPhoneNotifier();
+                sPhoneNotifier = new DefaultPhoneNotifier(context);
                 TelephonyComponentFactory telephonyComponentFactory
                         = TelephonyComponentFactory.getInstance();
-=======
-                sPhoneNotifier = new DefaultPhoneNotifier(context);
->>>>>>> a6ea0e13
 
                 int cdmaSubscription = CdmaSubscriptionSourceManager.getDefault(context);
                 Rlog.i(LOG_TAG, "Cdma Subscription set to " + cdmaSubscription);
@@ -262,12 +258,6 @@
                 ITelephonyRegistry tr = ITelephonyRegistry.Stub.asInterface(
                         ServiceManager.getService("telephony.registry"));
 
-<<<<<<< HEAD
-                sSubscriptionMonitor = new SubscriptionMonitor(tr, sContext,
-                    SubscriptionController.getInstance(), numPhones);
-
-=======
->>>>>>> a6ea0e13
                 sPhoneConfigurationManager = PhoneConfigurationManager.init(sContext);
 
                 sCellularNetworkValidator = CellularNetworkValidator.make(sContext);
@@ -288,11 +278,7 @@
 
                 for (int i = 0; i < numPhones; i++) {
                     sTelephonyNetworkFactories[i] = new TelephonyNetworkFactory(
-<<<<<<< HEAD
-                            sSubscriptionMonitor, Looper.myLooper(), sPhones[i], sPhoneSwitcher);
-=======
-                            Looper.myLooper(), sPhones[i]);
->>>>>>> a6ea0e13
+                            Looper.myLooper(), sPhones[i], sPhoneSwitcher);
                 }
                 telephonyComponentFactory.inject(TelephonyComponentFactory.class.getName()).
                         makeExtTelephonyClasses(context, sPhones, sCommandsInterfaces);
