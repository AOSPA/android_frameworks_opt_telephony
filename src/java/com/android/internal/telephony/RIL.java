--- conflicted
+++ resolved
@@ -240,11 +240,7 @@
     /** Radio bug detector instance */
     private RadioBugDetector mRadioBugDetector = null;
 
-<<<<<<< HEAD
-    protected boolean mIsMobileNetworkSupported;
-=======
-    boolean mIsCellularSupported;
->>>>>>> b48d1f18
+    protected boolean mIsCellularSupported;
     RadioResponse mRadioResponse;
     RadioIndication mRadioIndication;
     volatile IRadio mRadioProxy = null;
