/*
 * Copyright (C) 2006 The Android Open Source Project
 *
 * Licensed under the Apache License, Version 2.0 (the "License");
 * you may not use this file except in compliance with the License.
 * You may obtain a copy of the License at
 *
 *      http://www.apache.org/licenses/LICENSE-2.0
 *
 * Unless required by applicable law or agreed to in writing, software
 * distributed under the License is distributed on an "AS IS" BASIS,
 * WITHOUT WARRANTIES OR CONDITIONS OF ANY KIND, either express or implied.
 * See the License for the specific language governing permissions and
 * limitations under the License.
 */

package com.android.internal.telephony;

import static com.android.internal.telephony.RILConstants.*;
import static com.android.internal.util.Preconditions.checkNotNull;

import android.annotation.NonNull;
import android.annotation.Nullable;
import android.compat.annotation.UnsupportedAppUsage;
import android.content.Context;
import android.hardware.radio.V1_0.Carrier;
import android.hardware.radio.V1_0.CarrierRestrictions;
import android.hardware.radio.V1_0.CdmaBroadcastSmsConfigInfo;
import android.hardware.radio.V1_0.CdmaSmsAck;
import android.hardware.radio.V1_0.CdmaSmsMessage;
import android.hardware.radio.V1_0.CdmaSmsWriteArgs;
import android.hardware.radio.V1_0.DataProfileId;
import android.hardware.radio.V1_0.Dial;
import android.hardware.radio.V1_0.GsmBroadcastSmsConfigInfo;
import android.hardware.radio.V1_0.GsmSmsMessage;
import android.hardware.radio.V1_0.HardwareConfigModem;
import android.hardware.radio.V1_0.IRadio;
import android.hardware.radio.V1_0.IccIo;
import android.hardware.radio.V1_0.ImsSmsMessage;
import android.hardware.radio.V1_0.LceDataInfo;
import android.hardware.radio.V1_0.MvnoType;
import android.hardware.radio.V1_0.NvWriteItem;
import android.hardware.radio.V1_0.RadioError;
import android.hardware.radio.V1_0.RadioIndicationType;
import android.hardware.radio.V1_0.RadioResponseInfo;
import android.hardware.radio.V1_0.RadioResponseType;
import android.hardware.radio.V1_0.RadioTechnologyFamily;
import android.hardware.radio.V1_0.ResetNvType;
import android.hardware.radio.V1_0.SelectUiccSub;
import android.hardware.radio.V1_0.SimApdu;
import android.hardware.radio.V1_0.SmsWriteArgs;
import android.hardware.radio.V1_0.UusInfo;
import android.hardware.radio.V1_4.CarrierRestrictionsWithPriority;
import android.hardware.radio.V1_4.SimLockMultiSimPolicy;
import android.hardware.radio.V1_5.AccessNetwork;
import android.hardware.radio.V1_5.IndicationFilter;
import android.hardware.radio.V1_5.PersoSubstate;
import android.hardware.radio.V1_5.RadioAccessNetworks;
import android.hardware.radio.V1_6.OptionalDnn;
import android.hardware.radio.V1_6.OptionalOsAppId;
import android.hardware.radio.V1_6.OptionalSliceInfo;
import android.hardware.radio.V1_6.OptionalTrafficDescriptor;
import android.hardware.radio.deprecated.V1_0.IOemHook;
import android.net.InetAddresses;
import android.net.KeepalivePacketData;
import android.net.LinkAddress;
import android.net.LinkProperties;
import android.os.AsyncResult;
import android.os.Build;
import android.os.Handler;
import android.os.HwBinder;
import android.os.Message;
import android.os.PowerManager;
import android.os.PowerManager.WakeLock;
import android.os.RemoteException;
import android.os.SystemClock;
import android.os.SystemProperties;
import android.os.WorkSource;
import android.provider.Settings;
import android.service.carrier.CarrierIdentifier;
import android.sysprop.TelephonyProperties;
import android.telephony.AccessNetworkConstants.AccessNetworkType;
import android.telephony.CarrierRestrictionRules;
import android.telephony.CellInfo;
import android.telephony.CellSignalStrengthCdma;
import android.telephony.CellSignalStrengthGsm;
import android.telephony.CellSignalStrengthLte;
import android.telephony.CellSignalStrengthNr;
import android.telephony.CellSignalStrengthTdscdma;
import android.telephony.CellSignalStrengthWcdma;
import android.telephony.ClientRequestStats;
import android.telephony.ImsiEncryptionInfo;
import android.telephony.LinkCapacityEstimate;
import android.telephony.ModemActivityInfo;
import android.telephony.NeighboringCellInfo;
import android.telephony.NetworkScanRequest;
import android.telephony.PhoneNumberUtils;
import android.telephony.RadioAccessFamily;
import android.telephony.RadioAccessSpecifier;
import android.telephony.ServiceState;
import android.telephony.SignalStrength;
import android.telephony.SignalThresholdInfo;
import android.telephony.SmsManager;
import android.telephony.SubscriptionManager;
import android.telephony.TelephonyHistogram;
import android.telephony.TelephonyManager;
import android.telephony.TelephonyManager.PrefNetworkMode;
import android.telephony.data.ApnSetting;
import android.telephony.data.DataCallResponse;
import android.telephony.data.DataCallResponse.HandoverFailureMode;
import android.telephony.data.DataProfile;
import android.telephony.data.DataService;
import android.telephony.data.NetworkSliceInfo;
import android.telephony.data.Qos;
import android.telephony.data.QosBearerSession;
import android.telephony.data.TrafficDescriptor;
import android.telephony.emergency.EmergencyNumber;
import android.text.TextUtils;
import android.util.Log;
import android.util.SparseArray;

import com.android.internal.annotations.VisibleForTesting;
import com.android.internal.telephony.cat.ComprehensionTlv;
import com.android.internal.telephony.cat.ComprehensionTlvTag;
import com.android.internal.telephony.cdma.CdmaInformationRecords;
import com.android.internal.telephony.cdma.CdmaSmsBroadcastConfigInfo;
import com.android.internal.telephony.gsm.SmsBroadcastConfigInfo;
import com.android.internal.telephony.metrics.ModemRestartStats;
import com.android.internal.telephony.metrics.TelephonyMetrics;
import com.android.internal.telephony.nano.TelephonyProto.SmsSession;
import com.android.internal.telephony.uicc.IccCardApplicationStatus.PersoSubState;
import com.android.internal.telephony.uicc.IccUtils;
import com.android.internal.telephony.util.TelephonyUtils;
import com.android.telephony.Rlog;

import java.io.ByteArrayInputStream;
import java.io.DataInputStream;
import java.io.FileDescriptor;
import java.io.IOException;
import java.io.PrintWriter;
import java.net.Inet4Address;
import java.net.Inet6Address;
import java.net.InetAddress;
import java.util.ArrayList;
import java.util.Arrays;
import java.util.HashSet;
import java.util.List;
import java.util.NoSuchElementException;
import java.util.Set;
import java.util.concurrent.ConcurrentHashMap;
import java.util.concurrent.atomic.AtomicBoolean;
import java.util.concurrent.atomic.AtomicLong;
import java.util.stream.Collectors;

/**
 * RIL implementation of the CommandsInterface.
 *
 * {@hide}
 */
public class RIL extends BaseCommands implements CommandsInterface {
    static final String RILJ_LOG_TAG = "RILJ";
    static final String RILJ_WAKELOCK_TAG = "*telephony-radio*";
    // Have a separate wakelock instance for Ack
    static final String RILJ_ACK_WAKELOCK_NAME = "RILJ_ACK_WL";
    static final boolean RILJ_LOGD = true;
    static final boolean RILJ_LOGV = false; // STOPSHIP if true
    static final int RIL_HISTOGRAM_BUCKET_COUNT = 5;

    /**
     * Wake lock timeout should be longer than the longest timeout in
     * the vendor ril.
     */
    private static final int DEFAULT_WAKE_LOCK_TIMEOUT_MS = 60000;

    // Wake lock default timeout associated with ack
    private static final int DEFAULT_ACK_WAKE_LOCK_TIMEOUT_MS = 200;

    private static final int DEFAULT_BLOCKING_MESSAGE_RESPONSE_TIMEOUT_MS = 2000;

    // Variables used to differentiate ack messages from request while calling clearWakeLock()
    public static final int INVALID_WAKELOCK = -1;
    public static final int FOR_WAKELOCK = 0;
    public static final int FOR_ACK_WAKELOCK = 1;
    private final ClientWakelockTracker mClientWakelockTracker = new ClientWakelockTracker();

    /** @hide */
    public static final HalVersion RADIO_HAL_VERSION_UNKNOWN = HalVersion.UNKNOWN;

    /** @hide */
    public static final HalVersion RADIO_HAL_VERSION_1_0 = new HalVersion(1, 0);

    /** @hide */
    public static final HalVersion RADIO_HAL_VERSION_1_1 = new HalVersion(1, 1);

    /** @hide */
    public static final HalVersion RADIO_HAL_VERSION_1_2 = new HalVersion(1, 2);

    /** @hide */
    public static final HalVersion RADIO_HAL_VERSION_1_3 = new HalVersion(1, 3);

    /** @hide */
    public static final HalVersion RADIO_HAL_VERSION_1_4 = new HalVersion(1, 4);

    /** @hide */
    public static final HalVersion RADIO_HAL_VERSION_1_5 = new HalVersion(1, 5);

    /** @hide */
    public static final HalVersion RADIO_HAL_VERSION_1_6 = new HalVersion(1, 6);

    // IRadio version
    private HalVersion mRadioVersion = RADIO_HAL_VERSION_UNKNOWN;

    private static final int INDICATION_FILTERS_ALL_V1_0 =
            IndicationFilter.SIGNAL_STRENGTH
            | IndicationFilter.FULL_NETWORK_STATE
            | IndicationFilter.DATA_CALL_DORMANCY_CHANGED;
    private static final int INDICATION_FILTERS_ALL_V1_2 =
            INDICATION_FILTERS_ALL_V1_0
            | IndicationFilter.LINK_CAPACITY_ESTIMATE
            | IndicationFilter.PHYSICAL_CHANNEL_CONFIG;
    private static final  int INDICATION_FILTERS_ALL_V1_5 =
            INDICATION_FILTERS_ALL_V1_2
            | IndicationFilter.REGISTRATION_FAILURE
            | IndicationFilter.BARRING_INFO;

    //***** Instance Variables

    @UnsupportedAppUsage
    @VisibleForTesting
    public final WakeLock mWakeLock;           // Wake lock associated with request/response
    @VisibleForTesting
    public final WakeLock mAckWakeLock;        // Wake lock associated with ack sent
    final int mWakeLockTimeout;         // Timeout associated with request/response
    final int mAckWakeLockTimeout;      // Timeout associated with ack sent
    // The number of wakelock requests currently active.  Don't release the lock
    // until dec'd to 0
    int mWakeLockCount;

    // Variables used to identify releasing of WL on wakelock timeouts
    volatile int mWlSequenceNum = 0;
    volatile int mAckWlSequenceNum = 0;

    @UnsupportedAppUsage(maxTargetSdk = Build.VERSION_CODES.R, trackingBug = 170729553)
    SparseArray<RILRequest> mRequestList = new SparseArray<RILRequest>();
    static SparseArray<TelephonyHistogram> mRilTimeHistograms = new
            SparseArray<TelephonyHistogram>();

    Object[] mLastNITZTimeInfo;

    int mLastRadioPowerResult = RadioError.NONE;

    // When we are testing emergency calls using ril.test.emergencynumber, this will trigger test
    // ECbM when the call is ended.
    @UnsupportedAppUsage(maxTargetSdk = Build.VERSION_CODES.R, trackingBug = 170729553)
    AtomicBoolean mTestingEmergencyCall = new AtomicBoolean(false);

    final Integer mPhoneId;

    /**
     * A set that records if radio service is disabled in hal for
     * a specific phone id slot to avoid further getService request.
     */
    Set<Integer> mDisabledRadioServices = new HashSet();

    /**
     * A set that records if oem hook service is disabled in hal for
     * a specific phone id slot to avoid further getService request.
     */
    Set<Integer> mDisabledOemHookServices = new HashSet();

    /* default work source which will blame phone process */
    protected WorkSource mRILDefaultWorkSource;

    /* Worksource containing all applications causing wakelock to be held */
    private WorkSource mActiveWakelockWorkSource;

    /** Telephony metrics instance for logging metrics event */
    protected TelephonyMetrics mMetrics = TelephonyMetrics.getInstance();
    /** Radio bug detector instance */
    private RadioBugDetector mRadioBugDetector = null;

    protected boolean mIsCellularSupported;
    RadioResponse mRadioResponse;
    RadioIndication mRadioIndication;
    volatile IRadio mRadioProxy = null;
    OemHookResponse mOemHookResponse;
    OemHookIndication mOemHookIndication;
    volatile IOemHook mOemHookProxy = null;
    final AtomicLong mRadioProxyCookie = new AtomicLong(0);
    final RadioProxyDeathRecipient mRadioProxyDeathRecipient;
    final RilHandler mRilHandler;

    // Thread-safe HashMap to map from RIL_REQUEST_XXX constant to HalVersion.
    // This is for Radio HAL Fallback Compatibility feature. When a RIL request
    // is received, the HAL method from the mapping HalVersion here (if present),
    // instead of the latest HalVersion, will be invoked.
    private ConcurrentHashMap<Integer, HalVersion> mCompatOverrides =
            new ConcurrentHashMap<>();

    //***** Events
    static final int EVENT_WAKE_LOCK_TIMEOUT    = 2;
    static final int EVENT_ACK_WAKE_LOCK_TIMEOUT    = 4;
    static final int EVENT_BLOCKING_RESPONSE_TIMEOUT = 5;
    static final int EVENT_RADIO_PROXY_DEAD     = 6;

    //***** Constants

    static final String[] HIDL_SERVICE_NAME = {"slot1", "slot2", "slot3"};

    static final int IRADIO_GET_SERVICE_DELAY_MILLIS = 4 * 1000;

    static final String EMPTY_ALPHA_LONG = "";
    static final String EMPTY_ALPHA_SHORT = "";

    public static List<TelephonyHistogram> getTelephonyRILTimingHistograms() {
        List<TelephonyHistogram> list;
        synchronized (mRilTimeHistograms) {
            list = new ArrayList<>(mRilTimeHistograms.size());
            for (int i = 0; i < mRilTimeHistograms.size(); i++) {
                TelephonyHistogram entry = new TelephonyHistogram(mRilTimeHistograms.valueAt(i));
                list.add(entry);
            }
        }
        return list;
    }

    /** The handler used to handle the internal event of RIL. */
    @VisibleForTesting
    public class RilHandler extends Handler {

        //***** Handler implementation
        @Override
        public void handleMessage(Message msg) {
            RILRequest rr;

            switch (msg.what) {
                case EVENT_WAKE_LOCK_TIMEOUT:
                    // Haven't heard back from the last request.  Assume we're
                    // not getting a response and  release the wake lock.

                    // The timer of WAKE_LOCK_TIMEOUT is reset with each
                    // new send request. So when WAKE_LOCK_TIMEOUT occurs
                    // all requests in mRequestList already waited at
                    // least DEFAULT_WAKE_LOCK_TIMEOUT_MS but no response.
                    //
                    // Note: Keep mRequestList so that delayed response
                    // can still be handled when response finally comes.

                    synchronized (mRequestList) {
                        if (msg.arg1 == mWlSequenceNum && clearWakeLock(FOR_WAKELOCK)) {
                            if (mRadioBugDetector != null) {
                                mRadioBugDetector.processWakelockTimeout();
                            }
                            if (RILJ_LOGD) {
                                int count = mRequestList.size();
                                Rlog.d(RILJ_LOG_TAG, "WAKE_LOCK_TIMEOUT " +
                                        " mRequestList=" + count);
                                for (int i = 0; i < count; i++) {
                                    rr = mRequestList.valueAt(i);
                                    Rlog.d(RILJ_LOG_TAG, i + ": [" + rr.mSerial + "] "
                                            + requestToString(rr.mRequest));
                                }
                            }
                        }
                    }
                    break;

                case EVENT_ACK_WAKE_LOCK_TIMEOUT:
                    if (msg.arg1 == mAckWlSequenceNum && clearWakeLock(FOR_ACK_WAKELOCK)) {
                        if (RILJ_LOGV) {
                            Rlog.d(RILJ_LOG_TAG, "ACK_WAKE_LOCK_TIMEOUT");
                        }
                    }
                    break;

                case EVENT_BLOCKING_RESPONSE_TIMEOUT:
                    int serial = msg.arg1;
                    rr = findAndRemoveRequestFromList(serial);
                    // If the request has already been processed, do nothing
                    if(rr == null) {
                        break;
                    }

                    //build a response if expected
                    if (rr.mResult != null) {
                        Object timeoutResponse = getResponseForTimedOutRILRequest(rr);
                        AsyncResult.forMessage( rr.mResult, timeoutResponse, null);
                        rr.mResult.sendToTarget();
                        mMetrics.writeOnRilTimeoutResponse(mPhoneId, rr.mSerial, rr.mRequest);
                    }

                    decrementWakeLock(rr);
                    rr.release();
                    break;

                case EVENT_RADIO_PROXY_DEAD:
                    riljLog("handleMessage: EVENT_RADIO_PROXY_DEAD cookie = " + msg.obj +
                            " mRadioProxyCookie = " + mRadioProxyCookie.get());
                    if ((long) msg.obj == mRadioProxyCookie.get()) {
                        resetProxyAndRequestList();
                    }
                    break;
            }
        }
    }

    /** Return RadioBugDetector instance for testing. */
    @VisibleForTesting
    public RadioBugDetector getRadioBugDetector() {
        if (mRadioBugDetector == null) {
            mRadioBugDetector = new RadioBugDetector(mContext, mPhoneId);
        }
        return mRadioBugDetector;
    }

    /**
     * In order to prevent calls to Telephony from waiting indefinitely
     * low-latency blocking calls will eventually time out. In the event of
     * a timeout, this function generates a response that is returned to the
     * higher layers to unblock the call. This is in lieu of a meaningful
     * response.
     * @param rr The RIL Request that has timed out.
     * @return A default object, such as the one generated by a normal response
     * that is returned to the higher layers.
     **/
    @UnsupportedAppUsage(maxTargetSdk = Build.VERSION_CODES.R, trackingBug = 170729553)
    private static Object getResponseForTimedOutRILRequest(RILRequest rr) {
        if (rr == null ) return null;

        Object timeoutResponse = null;
        switch(rr.mRequest) {
            case RIL_REQUEST_GET_ACTIVITY_INFO:
                timeoutResponse = new ModemActivityInfo(
                        0, 0, 0, new int [ModemActivityInfo.getNumTxPowerLevels()], 0);
                break;
        };
        return timeoutResponse;
    }

    final class RadioProxyDeathRecipient implements HwBinder.DeathRecipient {
        @Override
        public void serviceDied(long cookie) {
            // Deal with service going away
            riljLog("serviceDied");
            mRilHandler.sendMessage(mRilHandler.obtainMessage(EVENT_RADIO_PROXY_DEAD, cookie));
        }
    }

    protected synchronized void resetProxyAndRequestList() {
        mRadioProxy = null;
        mOemHookProxy = null;

        // increment the cookie so that death notification can be ignored
        mRadioProxyCookie.incrementAndGet();

        setRadioState(TelephonyManager.RADIO_POWER_UNAVAILABLE, true /* forceNotifyRegistrants */);

        RILRequest.resetSerial();
        // Clear request list on close
        clearRequestList(RADIO_NOT_AVAILABLE, false);

        getRadioProxy(null);
        getOemHookProxy(null);
    }

    /** Set a radio HAL fallback compatibility override. */
    @VisibleForTesting
    public void setCompatVersion(int rilRequest, @NonNull HalVersion halVersion) {
        HalVersion oldVersion = getCompatVersion(rilRequest);
        // Do not allow to set same or greater verions
        if (oldVersion != null && halVersion.greaterOrEqual(oldVersion)) {
            riljLoge("setCompatVersion with equal or greater one, ignored, halVerion=" + halVersion
                    + ", oldVerion=" + oldVersion);
            return;
        }
        mCompatOverrides.put(rilRequest, halVersion);
    }

    /** Get a radio HAL fallback compatibility override, or null if not exist. */
    @VisibleForTesting
    public @Nullable HalVersion getCompatVersion(int rilRequest) {
        return mCompatOverrides.getOrDefault(rilRequest, null);
    }

    /** Returns a {@link IRadio} instance or null if the service is not available. */
    @VisibleForTesting
    public synchronized IRadio getRadioProxy(Message result) {
        if (!SubscriptionManager.isValidPhoneId(mPhoneId)) return null;
        if (!mIsCellularSupported) {
            if (RILJ_LOGV) riljLog("getRadioProxy: Not calling getService(): wifi-only");
            if (result != null) {
                AsyncResult.forMessage(result, null,
                        CommandException.fromRilErrno(RADIO_NOT_AVAILABLE));
                result.sendToTarget();
            }
            return null;
        }

        if (mRadioProxy != null) {
            return mRadioProxy;
        }

        try {
            if (mDisabledRadioServices.contains(mPhoneId)) {
                riljLoge("getRadioProxy: mRadioProxy for " + HIDL_SERVICE_NAME[mPhoneId]
                        + " is disabled");
            } else {
                try {
                    mRadioProxy = android.hardware.radio.V1_6.IRadio.getService(
                            HIDL_SERVICE_NAME[mPhoneId], true);
                    mRadioVersion = RADIO_HAL_VERSION_1_6;
                } catch (NoSuchElementException e) {
                }

                if (mRadioProxy == null) {
                    try {
                        mRadioProxy = android.hardware.radio.V1_5.IRadio.getService(
                                HIDL_SERVICE_NAME[mPhoneId], true);
                        mRadioVersion = RADIO_HAL_VERSION_1_5;
                    } catch (NoSuchElementException e) {
                    }
                }

                if (mRadioProxy == null) {
                    try {
                        mRadioProxy = android.hardware.radio.V1_4.IRadio.getService(
                                HIDL_SERVICE_NAME[mPhoneId], true);
                        mRadioVersion = RADIO_HAL_VERSION_1_4;
                    } catch (NoSuchElementException e) {
                    }
                }

                if (mRadioProxy == null) {
                    try {
                        mRadioProxy = android.hardware.radio.V1_3.IRadio.getService(
                                HIDL_SERVICE_NAME[mPhoneId], true);
                        mRadioVersion = RADIO_HAL_VERSION_1_3;
                    } catch (NoSuchElementException e) {
                    }
                }

                if (mRadioProxy == null) {
                    try {
                        mRadioProxy = android.hardware.radio.V1_2.IRadio.getService(
                                HIDL_SERVICE_NAME[mPhoneId], true);
                        mRadioVersion = RADIO_HAL_VERSION_1_2;
                    } catch (NoSuchElementException e) {
                    }
                }

                if (mRadioProxy == null) {
                    try {
                        mRadioProxy = android.hardware.radio.V1_1.IRadio.getService(
                                HIDL_SERVICE_NAME[mPhoneId], true);
                        mRadioVersion = RADIO_HAL_VERSION_1_1;
                    } catch (NoSuchElementException e) {
                    }
                }

                if (mRadioProxy == null) {
                    try {
                        mRadioProxy = android.hardware.radio.V1_0.IRadio.getService(
                                HIDL_SERVICE_NAME[mPhoneId], true);
                        mRadioVersion = RADIO_HAL_VERSION_1_0;
                    } catch (NoSuchElementException e) {
                    }
                }

                if (mRadioProxy != null) {
                    mRadioProxy.linkToDeath(mRadioProxyDeathRecipient,
                            mRadioProxyCookie.incrementAndGet());
                    mRadioProxy.setResponseFunctions(mRadioResponse, mRadioIndication);
                } else {
                    mDisabledRadioServices.add(mPhoneId);
                    riljLoge("getRadioProxy: mRadioProxy for "
                            + HIDL_SERVICE_NAME[mPhoneId] + " is disabled");
                }
            }
        } catch (RemoteException e) {
            mRadioProxy = null;
            riljLoge("RadioProxy getService/setResponseFunctions: " + e);
        }

        if (mRadioProxy == null) {
            // getService() is a blocking call, so this should never happen
            riljLoge("getRadioProxy: mRadioProxy == null");
            if (result != null) {
                AsyncResult.forMessage(result, null,
                        CommandException.fromRilErrno(RADIO_NOT_AVAILABLE));
                result.sendToTarget();
            }
        }

        return mRadioProxy;
    }

    @Override
    public synchronized void onSlotActiveStatusChange(boolean active) {
        if (active) {
            // Try to connect to RIL services and set response functions.
            getRadioProxy(null);
            getOemHookProxy(null);
        } else {
            resetProxyAndRequestList();
        }
    }

    /** Returns an {@link IOemHook} instance or null if the service is not available. */
    @VisibleForTesting
    public synchronized IOemHook getOemHookProxy(Message result) {
        if (!SubscriptionManager.isValidPhoneId((mPhoneId))) return null;
        if (!mIsCellularSupported) {
            if (RILJ_LOGV) riljLog("getOemHookProxy: Not calling getService(): wifi-only");
            if (result != null) {
                AsyncResult.forMessage(result, null,
                        CommandException.fromRilErrno(RADIO_NOT_AVAILABLE));
                result.sendToTarget();
            }
            return null;
        }

        if (mOemHookProxy != null) {
            return mOemHookProxy;
        }

        try {
            if (mDisabledOemHookServices.contains(mPhoneId)) {
                riljLoge("getOemHookProxy: mOemHookProxy for " + HIDL_SERVICE_NAME[mPhoneId]
                        + " is disabled");
            } else {
                mOemHookProxy = IOemHook.getService(HIDL_SERVICE_NAME[mPhoneId], true);
                if (mOemHookProxy != null) {
                    // not calling linkToDeath() as ril service runs in the same process and death
                    // notification for that should be sufficient
                    mOemHookProxy.setResponseFunctions(mOemHookResponse, mOemHookIndication);
                } else {
                    mDisabledOemHookServices.add(mPhoneId);
                    riljLoge("getOemHookProxy: mOemHookProxy for " + HIDL_SERVICE_NAME[mPhoneId]
                            + " is disabled");
                }
            }
        } catch (NoSuchElementException e) {
            mOemHookProxy = null;
            riljLoge("IOemHook service is not on the device HAL: " + e);
        }  catch (RemoteException e) {
            mOemHookProxy = null;
            riljLoge("OemHookProxy getService/setResponseFunctions: " + e);
        }

        if (mOemHookProxy == null) {
            if (result != null) {
                AsyncResult.forMessage(result, null,
                        CommandException.fromRilErrno(RADIO_NOT_AVAILABLE));
                result.sendToTarget();
            }
        }

        return mOemHookProxy;
    }

    //***** Constructors

    @UnsupportedAppUsage
    public RIL(Context context, int allowedNetworkTypes, int cdmaSubscription) {
        this(context, allowedNetworkTypes, cdmaSubscription, null);
    }

    @UnsupportedAppUsage
    public RIL(Context context, int allowedNetworkTypes,
            int cdmaSubscription, Integer instanceId) {
        super(context);
        if (RILJ_LOGD) {
            riljLog("RIL: init allowedNetworkTypes=" + allowedNetworkTypes
                    + " cdmaSubscription=" + cdmaSubscription + ")");
        }

        mContext = context;
        mCdmaSubscription  = cdmaSubscription;
        mAllowedNetworkTypesBitmask = allowedNetworkTypes;
        mPhoneType = RILConstants.NO_PHONE;
        mPhoneId = instanceId == null ? 0 : instanceId;
        if (isRadioBugDetectionEnabled()) {
            mRadioBugDetector = new RadioBugDetector(context, mPhoneId);
        }

        TelephonyManager tm = (TelephonyManager) context.getSystemService(
                Context.TELEPHONY_SERVICE);
        boolean noRil = SystemProperties.getBoolean("ro.radio.noril", false);
        mIsCellularSupported = !noRil &&
                (tm.isVoiceCapable() || tm.isSmsCapable() || tm.isDataCapable());

        mRadioResponse = new RadioResponse(this);
        mRadioIndication = new RadioIndication(this);
        mOemHookResponse = new OemHookResponse(this);
        mOemHookIndication = new OemHookIndication(this);
        mRilHandler = new RilHandler();
        mRadioProxyDeathRecipient = new RadioProxyDeathRecipient();

        PowerManager pm = (PowerManager)context.getSystemService(Context.POWER_SERVICE);
        mWakeLock = pm.newWakeLock(PowerManager.PARTIAL_WAKE_LOCK, RILJ_WAKELOCK_TAG);
        mWakeLock.setReferenceCounted(false);
        mAckWakeLock = pm.newWakeLock(PowerManager.PARTIAL_WAKE_LOCK, RILJ_ACK_WAKELOCK_NAME);
        mAckWakeLock.setReferenceCounted(false);
        mWakeLockTimeout = TelephonyProperties.wake_lock_timeout()
                .orElse(DEFAULT_WAKE_LOCK_TIMEOUT_MS);
        mAckWakeLockTimeout = TelephonyProperties.wake_lock_timeout()
                .orElse(DEFAULT_ACK_WAKE_LOCK_TIMEOUT_MS);
        mWakeLockCount = 0;
        mRILDefaultWorkSource = new WorkSource(context.getApplicationInfo().uid,
                context.getPackageName());
        mActiveWakelockWorkSource = new WorkSource();

        TelephonyDevController tdc = TelephonyDevController.getInstance();
        tdc.registerRIL(this);

        // set radio callback; needed to set RadioIndication callback (should be done after
        // wakelock stuff is initialized above as callbacks are received on separate binder threads)
        getRadioProxy(null);
        getOemHookProxy(null);

        if (RILJ_LOGD) {
            riljLog("Radio HAL version: " + mRadioVersion);
        }
    }

    private boolean isRadioBugDetectionEnabled() {
        return Settings.Global.getInt(
                mContext.getContentResolver(),
                Settings.Global.ENABLE_RADIO_BUG_DETECTION,
                1) != 0;
    }

    @Override
    public void setOnNITZTime(Handler h, int what, Object obj) {
        super.setOnNITZTime(h, what, obj);

        // Send the last NITZ time if we have it
        if (mLastNITZTimeInfo != null) {
            mNITZTimeRegistrant
                .notifyRegistrant(
                    new AsyncResult (null, mLastNITZTimeInfo, null));
        }
    }

    private void addRequest(RILRequest rr) {
        acquireWakeLock(rr, FOR_WAKELOCK);
        synchronized (mRequestList) {
            rr.mStartTimeMs = SystemClock.elapsedRealtime();
            mRequestList.append(rr.mSerial, rr);
        }
    }

    protected RILRequest obtainRequest(int request, Message result, WorkSource workSource) {
        RILRequest rr = RILRequest.obtain(request, result, workSource);
        addRequest(rr);
        return rr;
    }

    private RILRequest obtainRequest(int request, Message result, WorkSource workSource,
            Object... args) {
        RILRequest rr = RILRequest.obtain(request, result, workSource, args);
        addRequest(rr);
        return rr;
    }

    protected int obtainRequestSerial(int request, Message result, WorkSource workSource) {
        RILRequest rr = RILRequest.obtain(request, result, workSource);
        addRequest(rr);
        return rr.mSerial;
    }

    protected void handleRadioProxyExceptionForRR(RILRequest rr, String caller, Exception e) {
        riljLoge(caller + ": " + e);
        resetProxyAndRequestList();
    }

    private static String convertNullToEmptyString(String string) {
        return string != null ? string : "";
    }

    @Override
    public void getIccCardStatus(Message result) {
        IRadio radioProxy = getRadioProxy(result);
        if (radioProxy != null) {
            RILRequest rr = obtainRequest(RIL_REQUEST_GET_SIM_STATUS, result,
                    mRILDefaultWorkSource);

            if (RILJ_LOGD) riljLog(rr.serialString() + "> " + requestToString(rr.mRequest));

            try {
                radioProxy.getIccCardStatus(rr.mSerial);
            } catch (RemoteException | RuntimeException e) {
                handleRadioProxyExceptionForRR(rr, "getIccCardStatus", e);
            }
        }
    }

    @Override
    public void getIccSlotsStatus(Message result) {
        if (result != null) {
            AsyncResult.forMessage(result, null,
                    CommandException.fromRilErrno(REQUEST_NOT_SUPPORTED));
            result.sendToTarget();
        }
    }

    @Override
    public void setLogicalToPhysicalSlotMapping(int[] physicalSlots, Message result) {
        if (result != null) {
            AsyncResult.forMessage(result, null,
                    CommandException.fromRilErrno(REQUEST_NOT_SUPPORTED));
            result.sendToTarget();
        }
    }

    @Override
    public void supplyIccPin(String pin, Message result) {
        supplyIccPinForApp(pin, null, result);
    }

    @Override
    public void supplyIccPinForApp(String pin, String aid, Message result) {
        IRadio radioProxy = getRadioProxy(result);
        if (radioProxy != null) {
            RILRequest rr = obtainRequest(RIL_REQUEST_ENTER_SIM_PIN, result,
                    mRILDefaultWorkSource);

            if (RILJ_LOGD) {
                riljLog(rr.serialString() + "> " + requestToString(rr.mRequest)
                        + " aid = " + aid);
            }

            try {
                radioProxy.supplyIccPinForApp(rr.mSerial,
                        convertNullToEmptyString(pin),
                        convertNullToEmptyString(aid));
            } catch (RemoteException | RuntimeException e) {
                handleRadioProxyExceptionForRR(rr, "supplyIccPinForApp", e);
            }
        }
    }

    @Override
    public void supplyIccPuk(String puk, String newPin, Message result) {
        supplyIccPukForApp(puk, newPin, null, result);
    }

    @Override
    public void supplyIccPukForApp(String puk, String newPin, String aid, Message result) {
        IRadio radioProxy = getRadioProxy(result);
        if (radioProxy != null) {
            RILRequest rr = obtainRequest(RIL_REQUEST_ENTER_SIM_PUK, result,
                    mRILDefaultWorkSource);

            String pukStr = convertNullToEmptyString(puk);
            if (RILJ_LOGD) {
                riljLog(rr.serialString() + "> " + requestToString(rr.mRequest)
                        + " isPukEmpty = " + pukStr.isEmpty()
                        + " aid = " + aid);
            }

            try {
                radioProxy.supplyIccPukForApp(rr.mSerial,
                        pukStr,
                        convertNullToEmptyString(newPin),
                        convertNullToEmptyString(aid));
            } catch (RemoteException | RuntimeException e) {
                handleRadioProxyExceptionForRR(rr, "supplyIccPukForApp", e);
            }
        }
    }

    @Override
    public void supplyIccPin2(String pin, Message result) {
        supplyIccPin2ForApp(pin, null, result);
    }

    @Override
    public void supplyIccPin2ForApp(String pin, String aid, Message result) {
        IRadio radioProxy = getRadioProxy(result);
        if (radioProxy != null) {
            RILRequest rr = obtainRequest(RIL_REQUEST_ENTER_SIM_PIN2, result,
                    mRILDefaultWorkSource);

            if (RILJ_LOGD) {
                riljLog(rr.serialString() + "> " + requestToString(rr.mRequest)
                        + " aid = " + aid);
            }

            try {
                radioProxy.supplyIccPin2ForApp(rr.mSerial,
                        convertNullToEmptyString(pin),
                        convertNullToEmptyString(aid));
            } catch (RemoteException | RuntimeException e) {
                handleRadioProxyExceptionForRR(rr, "supplyIccPin2ForApp", e);
            }
        }
    }

    @Override
    public void supplyIccPuk2(String puk2, String newPin2, Message result) {
        supplyIccPuk2ForApp(puk2, newPin2, null, result);
    }

    @Override
    public void supplyIccPuk2ForApp(String puk, String newPin2, String aid, Message result) {
        IRadio radioProxy = getRadioProxy(result);
        if (radioProxy != null) {
            RILRequest rr = obtainRequest(RIL_REQUEST_ENTER_SIM_PUK2, result,
                    mRILDefaultWorkSource);

            if (RILJ_LOGD) {
                riljLog(rr.serialString() + "> " + requestToString(rr.mRequest)
                        + " aid = " + aid);
            }

            try {
                radioProxy.supplyIccPuk2ForApp(rr.mSerial,
                        convertNullToEmptyString(puk),
                        convertNullToEmptyString(newPin2),
                        convertNullToEmptyString(aid));
            } catch (RemoteException | RuntimeException e) {
                handleRadioProxyExceptionForRR(rr, "supplyIccPuk2ForApp", e);
            }
        }
    }

    @Override
    public void changeIccPin(String oldPin, String newPin, Message result) {
        changeIccPinForApp(oldPin, newPin, null, result);
    }

    @Override
    public void changeIccPinForApp(String oldPin, String newPin, String aid, Message result) {
        IRadio radioProxy = getRadioProxy(result);
        if (radioProxy != null) {
            RILRequest rr = obtainRequest(RIL_REQUEST_CHANGE_SIM_PIN, result,
                    mRILDefaultWorkSource);

            if (RILJ_LOGD) {
                riljLog(rr.serialString() + "> " + requestToString(rr.mRequest) + " oldPin = "
                        + oldPin + " newPin = " + newPin + " aid = " + aid);
            }

            try {
                radioProxy.changeIccPinForApp(rr.mSerial,
                        convertNullToEmptyString(oldPin),
                        convertNullToEmptyString(newPin),
                        convertNullToEmptyString(aid));
            } catch (RemoteException | RuntimeException e) {
                handleRadioProxyExceptionForRR(rr, "changeIccPinForApp", e);
            }
        }
    }

    @Override
    public void changeIccPin2(String oldPin2, String newPin2, Message result) {
        changeIccPin2ForApp(oldPin2, newPin2, null, result);
    }

    @Override
    public void changeIccPin2ForApp(String oldPin2, String newPin2, String aid, Message result) {
        IRadio radioProxy = getRadioProxy(result);
        if (radioProxy != null) {
            RILRequest rr = obtainRequest(RIL_REQUEST_CHANGE_SIM_PIN2, result,
                    mRILDefaultWorkSource);

            if (RILJ_LOGD) {
                riljLog(rr.serialString() + "> " + requestToString(rr.mRequest) + " oldPin = "
                        + oldPin2 + " newPin = " + newPin2 + " aid = " + aid);
            }

            try {
                radioProxy.changeIccPin2ForApp(rr.mSerial,
                        convertNullToEmptyString(oldPin2),
                        convertNullToEmptyString(newPin2),
                        convertNullToEmptyString(aid));
            } catch (RemoteException | RuntimeException e) {
                handleRadioProxyExceptionForRR(rr, "changeIccPin2ForApp", e);
            }
        }
    }

    @Override
    public void supplyNetworkDepersonalization(String netpin, Message result) {
        IRadio radioProxy = getRadioProxy(result);
        if (radioProxy != null) {
            RILRequest rr = obtainRequest(RIL_REQUEST_ENTER_NETWORK_DEPERSONALIZATION, result,
                    mRILDefaultWorkSource);

            if (RILJ_LOGD) {
                riljLog(rr.serialString() + "> " + requestToString(rr.mRequest) + " netpin = "
                        + netpin);
            }

            try {
                radioProxy.supplyNetworkDepersonalization(rr.mSerial,
                        convertNullToEmptyString(netpin));
            } catch (RemoteException | RuntimeException e) {
                handleRadioProxyExceptionForRR(rr, "supplyNetworkDepersonalization", e);
            }
        }
    }

    @Override
    public void supplySimDepersonalization(PersoSubState persoType,
            String controlKey, Message result) {
        IRadio radioProxy = getRadioProxy(result);
        // IRadio V1.5
        if (mRadioVersion.greaterOrEqual(RADIO_HAL_VERSION_1_5)) {
            android.hardware.radio.V1_5.IRadio radioProxy15 =
                (android.hardware.radio.V1_5.IRadio) radioProxy;
            if (radioProxy15 != null) {
                RILRequest rr = obtainRequest(RIL_REQUEST_ENTER_SIM_DEPERSONALIZATION, result,
                        mRILDefaultWorkSource);
                if (RILJ_LOGD) {
                    riljLog(rr.serialString() + "> " + requestToString(rr.mRequest) + " controlKey = "
                        + controlKey + " persoType" + persoType);
                }
                try {
                    radioProxy15.supplySimDepersonalization(rr.mSerial,
                            convertPersoTypeToHalPersoType(persoType),
                            convertNullToEmptyString(controlKey));
                } catch (RemoteException | RuntimeException e) {
                    handleRadioProxyExceptionForRR(rr, "supplySimDepersonalization", e);
                }
            }
        } else {
            if (result != null) {
                AsyncResult.forMessage(result, null,
                        CommandException.fromRilErrno(REQUEST_NOT_SUPPORTED));
                result.sendToTarget();
            }
        }
    }

    private static int convertPersoTypeToHalPersoType(PersoSubState persoType) {

        switch(persoType) {

            case PERSOSUBSTATE_IN_PROGRESS:
                return PersoSubstate.IN_PROGRESS;
            case  PERSOSUBSTATE_READY:
                return PersoSubstate.READY;
            case PERSOSUBSTATE_SIM_NETWORK:
                return PersoSubstate.SIM_NETWORK;
            case PERSOSUBSTATE_SIM_NETWORK_SUBSET:
                return PersoSubstate.SIM_NETWORK_SUBSET;
            case PERSOSUBSTATE_SIM_CORPORATE:
                return PersoSubstate.SIM_CORPORATE;
            case PERSOSUBSTATE_SIM_SERVICE_PROVIDER:
                return PersoSubstate.SIM_SERVICE_PROVIDER;
            case PERSOSUBSTATE_SIM_SIM:
                return PersoSubstate.SIM_SIM;
            case PERSOSUBSTATE_SIM_NETWORK_PUK:
                return PersoSubstate.SIM_NETWORK_PUK;
            case PERSOSUBSTATE_SIM_NETWORK_SUBSET_PUK:
                return PersoSubstate.SIM_NETWORK_SUBSET_PUK;
            case PERSOSUBSTATE_SIM_CORPORATE_PUK:
                return PersoSubstate.SIM_CORPORATE_PUK;
            case PERSOSUBSTATE_SIM_SERVICE_PROVIDER_PUK:
                return PersoSubstate.SIM_SERVICE_PROVIDER_PUK;
            case PERSOSUBSTATE_SIM_SIM_PUK:
                return PersoSubstate.SIM_SIM_PUK;
            case PERSOSUBSTATE_RUIM_NETWORK1:
                return PersoSubstate.RUIM_NETWORK1;
            case PERSOSUBSTATE_RUIM_NETWORK2:
                return PersoSubstate.RUIM_NETWORK2;
            case PERSOSUBSTATE_RUIM_HRPD:
                return PersoSubstate.RUIM_HRPD;
            case PERSOSUBSTATE_RUIM_CORPORATE:
                return PersoSubstate.RUIM_CORPORATE;
            case PERSOSUBSTATE_RUIM_SERVICE_PROVIDER:
                return PersoSubstate.RUIM_SERVICE_PROVIDER;
            case PERSOSUBSTATE_RUIM_RUIM:
                return PersoSubstate.RUIM_RUIM;
            case PERSOSUBSTATE_RUIM_NETWORK1_PUK:
                return PersoSubstate.RUIM_NETWORK1_PUK;
            case PERSOSUBSTATE_RUIM_NETWORK2_PUK:
                return PersoSubstate.RUIM_NETWORK2_PUK;
            case PERSOSUBSTATE_RUIM_HRPD_PUK:
                return PersoSubstate.RUIM_HRPD_PUK;
            case PERSOSUBSTATE_RUIM_CORPORATE_PUK:
                return PersoSubstate.RUIM_CORPORATE_PUK;
            case PERSOSUBSTATE_RUIM_SERVICE_PROVIDER_PUK:
                return PersoSubstate.RUIM_SERVICE_PROVIDER_PUK;
            case PERSOSUBSTATE_RUIM_RUIM_PUK:
                return PersoSubstate.RUIM_RUIM_PUK;
            case PERSOSUBSTATE_SIM_SPN:
                return PersoSubstate.SIM_SPN;
            case PERSOSUBSTATE_SIM_SPN_PUK:
                return PersoSubstate.SIM_SPN_PUK;
            case PERSOSUBSTATE_SIM_SP_EHPLMN:
                return PersoSubstate.SIM_SP_EHPLMN;
            case PERSOSUBSTATE_SIM_SP_EHPLMN_PUK:
                return PersoSubstate.SIM_SP_EHPLMN_PUK;
            case PERSOSUBSTATE_SIM_ICCID:
                return PersoSubstate.SIM_ICCID;
            case PERSOSUBSTATE_SIM_ICCID_PUK:
                return PersoSubstate.SIM_ICCID_PUK;
            case PERSOSUBSTATE_SIM_IMPI:
                return PersoSubstate.SIM_IMPI;
            case PERSOSUBSTATE_SIM_IMPI_PUK:
                return PersoSubstate.SIM_IMPI_PUK;
            case PERSOSUBSTATE_SIM_NS_SP:
                return PersoSubstate.SIM_NS_SP;
            case PERSOSUBSTATE_SIM_NS_SP_PUK:
                return PersoSubstate.SIM_NS_SP_PUK;
            default:
                return PersoSubstate.UNKNOWN;
        }
    }

    @Override
    public void getCurrentCalls(Message result) {
        IRadio radioProxy = getRadioProxy(result);
        if (radioProxy != null) {
            RILRequest rr = obtainRequest(RIL_REQUEST_GET_CURRENT_CALLS, result,
                    mRILDefaultWorkSource);

            if (RILJ_LOGD) {
                riljLog(rr.serialString() + "> " + requestToString(rr.mRequest));
            }

            try {
                if (mRadioVersion.greaterOrEqual(RADIO_HAL_VERSION_1_6)) {
                    // IRadio V1.6
                    android.hardware.radio.V1_6.IRadio radioProxy16 =
                            (android.hardware.radio.V1_6.IRadio) radioProxy;
                    radioProxy16.getCurrentCalls_1_6(rr.mSerial);
                } else {
                    radioProxy.getCurrentCalls(rr.mSerial);
                }
            } catch (RemoteException | RuntimeException e) {
                handleRadioProxyExceptionForRR(rr, "getCurrentCalls", e);
            }
        }
    }

    @Override
    public void dial(String address, boolean isEmergencyCall, EmergencyNumber emergencyNumberInfo,
                     boolean hasKnownUserIntentEmergency, int clirMode, Message result) {
        dial(address, isEmergencyCall, emergencyNumberInfo, hasKnownUserIntentEmergency,
                clirMode, null, result);
    }

    @Override
    public void enableModem(boolean enable, Message result) {
        IRadio radioProxy = getRadioProxy(result);
        if (mRadioVersion.less(RADIO_HAL_VERSION_1_3)) {
            if (RILJ_LOGV) riljLog("enableModem: not supported.");
            if (result != null) {
                AsyncResult.forMessage(result, null,
                        CommandException.fromRilErrno(REQUEST_NOT_SUPPORTED));
                result.sendToTarget();
            }
            return;
        }

        android.hardware.radio.V1_3.IRadio radioProxy13 =
                (android.hardware.radio.V1_3.IRadio) radioProxy;
        if (radioProxy13 != null) {
            RILRequest rr = obtainRequest(RIL_REQUEST_ENABLE_MODEM, result,
                    mRILDefaultWorkSource);

            if (RILJ_LOGD) {
                riljLog(rr.serialString() + "> " + requestToString(rr.mRequest) + " enable = "
                        + enable);
            }

            try {
                radioProxy13.enableModem(rr.mSerial, enable);
            } catch (RemoteException | RuntimeException e) {
                handleRadioProxyExceptionForRR(rr, "enableModem", e);
            }
        }
    }

    @Override
    public void setSystemSelectionChannels(@NonNull List<RadioAccessSpecifier> specifiers,
            Message onComplete) {
        IRadio radioProxy = getRadioProxy(onComplete);
        if (mRadioVersion.less(RADIO_HAL_VERSION_1_3)) {
            if (RILJ_LOGV) riljLog("setSystemSelectionChannels: not supported.");
            if (onComplete != null) {
                AsyncResult.forMessage(onComplete, null,
                        CommandException.fromRilErrno(REQUEST_NOT_SUPPORTED));
                onComplete.sendToTarget();
            }
            return;
        }

        RILRequest rr = obtainRequest(RIL_REQUEST_SET_SYSTEM_SELECTION_CHANNELS, onComplete,
                mRILDefaultWorkSource);

        if (mRadioVersion.less(RADIO_HAL_VERSION_1_5)) {
            android.hardware.radio.V1_3.IRadio radioProxy13 =
                    (android.hardware.radio.V1_3.IRadio) radioProxy;
            if (radioProxy13 != null) {
                if (RILJ_LOGD) {
                    riljLog(rr.serialString() + "> " + requestToString(rr.mRequest)
                            + " setSystemSelectionChannels_1.3= "
                            + specifiers);
                }

                ArrayList<android.hardware.radio.V1_1.RadioAccessSpecifier> halSpecifiers =
                        specifiers.stream()
                                .map(this::convertRadioAccessSpecifierToRadioHAL)
                                .collect(Collectors.toCollection(ArrayList::new));

                try {
                    radioProxy13.setSystemSelectionChannels(rr.mSerial,
                            !halSpecifiers.isEmpty(),
                            halSpecifiers);
                } catch (RemoteException | RuntimeException e) {
                    handleRadioProxyExceptionForRR(rr, "setSystemSelectionChannels", e);
                }
            }
        }

        if (mRadioVersion.greaterOrEqual(RADIO_HAL_VERSION_1_5)) {
            android.hardware.radio.V1_5.IRadio radioProxy15 =
                    (android.hardware.radio.V1_5.IRadio) radioProxy;

            if (radioProxy15 != null) {
                if (RILJ_LOGD) {
                    riljLog(rr.serialString() + "> " + requestToString(rr.mRequest)
                            + " setSystemSelectionChannels_1.5= "
                            + specifiers);
                }

                ArrayList<android.hardware.radio.V1_5.RadioAccessSpecifier> halSpecifiers =
                        specifiers.stream()
                                .map(this::convertRadioAccessSpecifierToRadioHAL_1_5)
                                .collect(Collectors.toCollection(ArrayList::new));

                try {
                    radioProxy15.setSystemSelectionChannels_1_5(rr.mSerial,
                            !halSpecifiers.isEmpty(),
                            halSpecifiers);
                } catch (RemoteException | RuntimeException e) {
                    handleRadioProxyExceptionForRR(rr, "setSystemSelectionChannels", e);
                }
            }
        }
    }

    @Override
    public void getSystemSelectionChannels(Message onComplete) {
        IRadio radioProxy = getRadioProxy(onComplete);
        if (mRadioVersion.less(RADIO_HAL_VERSION_1_6)) {
            if (RILJ_LOGV) riljLog("getSystemSelectionChannels: not supported.");
            if (onComplete != null) {
                AsyncResult.forMessage(onComplete, null,
                        CommandException.fromRilErrno(REQUEST_NOT_SUPPORTED));
                onComplete.sendToTarget();
            }
            return;
        }

        RILRequest rr = obtainRequest(RIL_REQUEST_GET_SYSTEM_SELECTION_CHANNELS, onComplete,
                mRILDefaultWorkSource);

        android.hardware.radio.V1_6.IRadio radioProxy16 =
                (android.hardware.radio.V1_6.IRadio) radioProxy;

        if (radioProxy16 != null) {
            if (RILJ_LOGD) {
                riljLog(rr.serialString() + "> " + requestToString(rr.mRequest)
                        + " getSystemSelectionChannels");
            }

            try {
                radioProxy16.getSystemSelectionChannels(rr.mSerial);
            } catch (RemoteException | RuntimeException e) {
                handleRadioProxyExceptionForRR(rr, "getSystemSelectionChannels", e);
            }
        }
    }

    @Override
    public void getModemStatus(Message result) {
        IRadio radioProxy = getRadioProxy(result);
        if (mRadioVersion.less(RADIO_HAL_VERSION_1_3)) {
            if (RILJ_LOGV) riljLog("getModemStatus: not supported.");
            if (result != null) {
                AsyncResult.forMessage(result, null,
                        CommandException.fromRilErrno(REQUEST_NOT_SUPPORTED));
                result.sendToTarget();
            }
            return;
        }

        android.hardware.radio.V1_3.IRadio radioProxy13 =
                (android.hardware.radio.V1_3.IRadio) radioProxy;
        if (radioProxy13 != null) {
            RILRequest rr = obtainRequest(RIL_REQUEST_GET_MODEM_STATUS, result,
                    mRILDefaultWorkSource);

            if (RILJ_LOGD) {
                riljLog(rr.serialString() + "> " + requestToString(rr.mRequest));
            }

            try {
                radioProxy13.getModemStackStatus(rr.mSerial);
            } catch (RemoteException | RuntimeException e) {
                handleRadioProxyExceptionForRR(rr, "getModemStatus", e);
            }
        }
    }

    @Override
    public void dial(String address, boolean isEmergencyCall, EmergencyNumber emergencyNumberInfo,
                     boolean hasKnownUserIntentEmergency, int clirMode, UUSInfo uusInfo,
                     Message result) {
        if (isEmergencyCall && mRadioVersion.greaterOrEqual(RADIO_HAL_VERSION_1_4)
                && emergencyNumberInfo != null) {
            emergencyDial(address, emergencyNumberInfo, hasKnownUserIntentEmergency, clirMode,
                    uusInfo, result);
            return;
        }
        IRadio radioProxy = getRadioProxy(result);
        if (radioProxy != null) {
            RILRequest rr = obtainRequest(RIL_REQUEST_DIAL, result,
                    mRILDefaultWorkSource);

            Dial dialInfo = new Dial();
            dialInfo.address = convertNullToEmptyString(address);
            dialInfo.clir = clirMode;
            if (uusInfo != null) {
                UusInfo info = new UusInfo();
                info.uusType = uusInfo.getType();
                info.uusDcs = uusInfo.getDcs();
                info.uusData = new String(uusInfo.getUserData());
                dialInfo.uusInfo.add(info);
            }

            if (RILJ_LOGD) {
                // Do not log function arg for privacy
                riljLog(rr.serialString() + "> " + requestToString(rr.mRequest));
            }

            try {
                radioProxy.dial(rr.mSerial, dialInfo);
            } catch (RemoteException | RuntimeException e) {
                handleRadioProxyExceptionForRR(rr, "dial", e);
            }
        }
    }

    private void emergencyDial(String address, EmergencyNumber emergencyNumberInfo,
            boolean hasKnownUserIntentEmergency, int clirMode, UUSInfo uusInfo, Message result) {
        IRadio radioProxy = getRadioProxy(result);
        if (radioProxy != null) {
            RILRequest rr = obtainRequest(RIL_REQUEST_EMERGENCY_DIAL, result,
                    mRILDefaultWorkSource);
            Dial dialInfo = new Dial();
            dialInfo.address = convertNullToEmptyString(address);
            dialInfo.clir = clirMode;
            if (uusInfo != null) {
                UusInfo info = new UusInfo();
                info.uusType = uusInfo.getType();
                info.uusDcs = uusInfo.getDcs();
                info.uusData = new String(uusInfo.getUserData());
                dialInfo.uusInfo.add(info);
            }

            if (RILJ_LOGD) {
                // Do not log function arg for privacy
                riljLog(rr.serialString() + "> " + requestToString(rr.mRequest));
            }

            if (mRadioVersion.greaterOrEqual(RADIO_HAL_VERSION_1_6)) {
                android.hardware.radio.V1_6.IRadio radioProxy16 =
                        (android.hardware.radio.V1_6.IRadio) radioProxy;
                try {
                    radioProxy16.emergencyDial_1_6(rr.mSerial, dialInfo,
                        emergencyNumberInfo.getEmergencyServiceCategoryBitmaskInternalDial(),
                        emergencyNumberInfo.getEmergencyUrns() != null
                                ? new ArrayList(emergencyNumberInfo.getEmergencyUrns())
                                        : new ArrayList<>(),
                        emergencyNumberInfo.getEmergencyCallRouting(),
                        hasKnownUserIntentEmergency,
                        emergencyNumberInfo.getEmergencyNumberSourceBitmask()
                                == EmergencyNumber.EMERGENCY_NUMBER_SOURCE_TEST);
                } catch (RemoteException | RuntimeException e) {
                    handleRadioProxyExceptionForRR(rr, "emergencyDial_1_6", e);
                }
            } else if (mRadioVersion.greaterOrEqual(RADIO_HAL_VERSION_1_4)) {
                android.hardware.radio.V1_4.IRadio radioProxy14 =
                        (android.hardware.radio.V1_4.IRadio) radioProxy;
                try {
                    radioProxy14.emergencyDial(rr.mSerial, dialInfo,
                            emergencyNumberInfo.getEmergencyServiceCategoryBitmaskInternalDial(),
                            emergencyNumberInfo.getEmergencyUrns() != null
                                    ? new ArrayList(emergencyNumberInfo.getEmergencyUrns())
                                            : new ArrayList<>(),
                            emergencyNumberInfo.getEmergencyCallRouting(),
                            hasKnownUserIntentEmergency,
                            emergencyNumberInfo.getEmergencyNumberSourceBitmask()
                                    == EmergencyNumber.EMERGENCY_NUMBER_SOURCE_TEST);
                } catch (RemoteException | RuntimeException e) {
                    handleRadioProxyExceptionForRR(rr, "emergencyDial", e);
                }
            } else {
                riljLoge("emergencyDial is not supported with 1.4 below IRadio");
            }
        }
    }

    @Override
    public void getIMSI(Message result) {
        getIMSIForApp(null, result);
    }

    @Override
    public void getIMSIForApp(String aid, Message result) {
        IRadio radioProxy = getRadioProxy(result);
        if (radioProxy != null) {
            RILRequest rr = obtainRequest(RIL_REQUEST_GET_IMSI, result,
                    mRILDefaultWorkSource);

            if (RILJ_LOGD) {
                riljLog(rr.serialString()
                        + ">  " + requestToString(rr.mRequest) + " aid = " + aid);
            }
            try {
                radioProxy.getImsiForApp(rr.mSerial, convertNullToEmptyString(aid));
            } catch (RemoteException | RuntimeException e) {
                handleRadioProxyExceptionForRR(rr, "getIMSIForApp", e);
            }
        }
    }

    @Override
    public void hangupConnection(int gsmIndex, Message result) {
        IRadio radioProxy = getRadioProxy(result);
        if (radioProxy != null) {
            RILRequest rr = obtainRequest(RIL_REQUEST_HANGUP, result,
                    mRILDefaultWorkSource);

            if (RILJ_LOGD) {
                riljLog(rr.serialString() + "> " + requestToString(rr.mRequest) + " gsmIndex = "
                        + gsmIndex);
            }

            try {
                radioProxy.hangup(rr.mSerial, gsmIndex);
            } catch (RemoteException | RuntimeException e) {
                handleRadioProxyExceptionForRR(rr, "hangupConnection", e);
            }
        }
    }

    @UnsupportedAppUsage(maxTargetSdk = Build.VERSION_CODES.R, trackingBug = 170729553)
    @Override
    public void hangupWaitingOrBackground(Message result) {
        IRadio radioProxy = getRadioProxy(result);
        if (radioProxy != null) {
            RILRequest rr = obtainRequest(RIL_REQUEST_HANGUP_WAITING_OR_BACKGROUND, result,
                    mRILDefaultWorkSource);

            if (RILJ_LOGD) riljLog(rr.serialString() + "> " + requestToString(rr.mRequest));

            try {
                radioProxy.hangupWaitingOrBackground(rr.mSerial);
            } catch (RemoteException | RuntimeException e) {
                handleRadioProxyExceptionForRR(rr, "hangupWaitingOrBackground", e);
            }
        }
    }

    @UnsupportedAppUsage(maxTargetSdk = Build.VERSION_CODES.R, trackingBug = 170729553)
    @Override
    public void hangupForegroundResumeBackground(Message result) {
        IRadio radioProxy = getRadioProxy(result);
        if (radioProxy != null) {
            RILRequest rr = obtainRequest(RIL_REQUEST_HANGUP_FOREGROUND_RESUME_BACKGROUND, result,
                    mRILDefaultWorkSource);

            if (RILJ_LOGD) riljLog(rr.serialString() + "> " + requestToString(rr.mRequest));

            try {
                radioProxy.hangupForegroundResumeBackground(rr.mSerial);
            } catch (RemoteException | RuntimeException e) {
                handleRadioProxyExceptionForRR(rr, "hangupForegroundResumeBackground", e);
            }
        }
    }

    @Override
    public void switchWaitingOrHoldingAndActive(Message result) {
        IRadio radioProxy = getRadioProxy(result);
        if (radioProxy != null) {
            RILRequest rr = obtainRequest(RIL_REQUEST_SWITCH_WAITING_OR_HOLDING_AND_ACTIVE, result,
                    mRILDefaultWorkSource);

            if (RILJ_LOGD) riljLog(rr.serialString() + "> " + requestToString(rr.mRequest));

            try {
                radioProxy.switchWaitingOrHoldingAndActive(rr.mSerial);
            } catch (RemoteException | RuntimeException e) {
                handleRadioProxyExceptionForRR(rr, "switchWaitingOrHoldingAndActive", e);
            }
        }
    }

    @Override
    public void conference(Message result) {
        IRadio radioProxy = getRadioProxy(result);
        if (radioProxy != null) {
            RILRequest rr = obtainRequest(RIL_REQUEST_CONFERENCE, result,
                    mRILDefaultWorkSource);

            if (RILJ_LOGD) riljLog(rr.serialString() + "> " + requestToString(rr.mRequest));

            try {
                radioProxy.conference(rr.mSerial);
            } catch (RemoteException | RuntimeException e) {
                handleRadioProxyExceptionForRR(rr, "conference", e);
            }
        }
    }

    @Override
    public void rejectCall(Message result) {
        IRadio radioProxy = getRadioProxy(result);
        if (radioProxy != null) {
            RILRequest rr = obtainRequest(RIL_REQUEST_UDUB, result,
                    mRILDefaultWorkSource);

            if (RILJ_LOGD) riljLog(rr.serialString() + "> " + requestToString(rr.mRequest));

            try {
                radioProxy.rejectCall(rr.mSerial);
            } catch (RemoteException | RuntimeException e) {
                handleRadioProxyExceptionForRR(rr, "rejectCall", e);
            }
        }
    }

    @Override
    public void getLastCallFailCause(Message result) {
        IRadio radioProxy = getRadioProxy(result);
        if (radioProxy != null) {
            RILRequest rr = obtainRequest(RIL_REQUEST_LAST_CALL_FAIL_CAUSE, result,
                    mRILDefaultWorkSource);

            if (RILJ_LOGD) riljLog(rr.serialString() + "> " + requestToString(rr.mRequest));

            try {
                radioProxy.getLastCallFailCause(rr.mSerial);
            } catch (RemoteException | RuntimeException e) {
                handleRadioProxyExceptionForRR(rr, "getLastCallFailCause", e);
            }
        }
    }

    @Override
    public void getSignalStrength(Message result) {
        IRadio radioProxy = getRadioProxy(result);
        if (radioProxy != null) {
            RILRequest rr = obtainRequest(RIL_REQUEST_SIGNAL_STRENGTH, result,
                    mRILDefaultWorkSource);

            if (RILJ_LOGD) riljLog(rr.serialString() + "> " + requestToString(rr.mRequest));

            if (mRadioVersion.greaterOrEqual(RADIO_HAL_VERSION_1_6)) {
                android.hardware.radio.V1_6.IRadio radioProxy16 =
                        (android.hardware.radio.V1_6.IRadio) radioProxy;
                try {
                    radioProxy16.getSignalStrength_1_6(rr.mSerial);
                } catch (RemoteException | RuntimeException e) {
                    handleRadioProxyExceptionForRR(rr, "getSignalStrength_1_6", e);
                }
            } else if (mRadioVersion.greaterOrEqual(RADIO_HAL_VERSION_1_4)) {
                android.hardware.radio.V1_4.IRadio radioProxy14 =
                        (android.hardware.radio.V1_4.IRadio) radioProxy;
                try {
                    radioProxy14.getSignalStrength_1_4(rr.mSerial);
                } catch (RemoteException | RuntimeException e) {
                    handleRadioProxyExceptionForRR(rr, "getSignalStrength_1_4", e);
                }
            } else {
                try {
                    radioProxy.getSignalStrength(rr.mSerial);
                } catch (RemoteException | RuntimeException e) {
                    handleRadioProxyExceptionForRR(rr, "getSignalStrength", e);
                }
            }
        }
    }

    @Override
    public void getVoiceRegistrationState(Message result) {
        IRadio radioProxy = getRadioProxy(result);
        if (radioProxy != null) {
            RILRequest rr = obtainRequest(RIL_REQUEST_VOICE_REGISTRATION_STATE, result,
                    mRILDefaultWorkSource);

            if (RILJ_LOGD) riljLog(rr.serialString() + "> " + requestToString(rr.mRequest));

            HalVersion overrideHalVersion = getCompatVersion(RIL_REQUEST_VOICE_REGISTRATION_STATE);
            if (RILJ_LOGD) {
                riljLog("getVoiceRegistrationState: overrideHalVersion=" + overrideHalVersion);
            }

            if ((overrideHalVersion == null
                        || overrideHalVersion.greaterOrEqual(RADIO_HAL_VERSION_1_6))
                    && mRadioVersion.greaterOrEqual(RADIO_HAL_VERSION_1_6)) {
                final android.hardware.radio.V1_6.IRadio radioProxy16 =
                        (android.hardware.radio.V1_6.IRadio) radioProxy;
                try {
                    radioProxy16.getVoiceRegistrationState_1_6(rr.mSerial);
                } catch (RemoteException | RuntimeException e) {
                    handleRadioProxyExceptionForRR(rr, "getVoiceRegistrationState_1_6", e);
                }
            } else if ((overrideHalVersion == null
                        || overrideHalVersion.greaterOrEqual(RADIO_HAL_VERSION_1_5))
                    && mRadioVersion.greaterOrEqual(RADIO_HAL_VERSION_1_5)) {
                final android.hardware.radio.V1_5.IRadio radioProxy15 =
                        (android.hardware.radio.V1_5.IRadio) radioProxy;
                try {
                    radioProxy15.getVoiceRegistrationState_1_5(rr.mSerial);
                } catch (RemoteException | RuntimeException e) {
                    handleRadioProxyExceptionForRR(rr, "getVoiceRegistrationState_1_5", e);
                }
            } else {
                try {
                    radioProxy.getVoiceRegistrationState(rr.mSerial);
                } catch (RemoteException | RuntimeException e) {
                    handleRadioProxyExceptionForRR(rr, "getVoiceRegistrationState", e);
                }
            }
        }
    }

    @Override
    public void getDataRegistrationState(Message result) {
        IRadio radioProxy = getRadioProxy(result);
        if (radioProxy != null) {
            RILRequest rr = obtainRequest(RIL_REQUEST_DATA_REGISTRATION_STATE, result,
                    mRILDefaultWorkSource);

            if (RILJ_LOGD) riljLog(rr.serialString() + "> " + requestToString(rr.mRequest));

            HalVersion overrideHalVersion = getCompatVersion(RIL_REQUEST_DATA_REGISTRATION_STATE);
            if (RILJ_LOGD) {
                riljLog("getDataRegistrationState: overrideHalVersion=" + overrideHalVersion);
            }

            if ((overrideHalVersion == null
                        || overrideHalVersion.greaterOrEqual(RADIO_HAL_VERSION_1_6))
                    && mRadioVersion.greaterOrEqual(RADIO_HAL_VERSION_1_6)) {
                final android.hardware.radio.V1_6.IRadio radioProxy16 =
                        (android.hardware.radio.V1_6.IRadio) radioProxy;
                try {
                    radioProxy16.getDataRegistrationState_1_6(rr.mSerial);
                } catch (RemoteException | RuntimeException e) {
                    handleRadioProxyExceptionForRR(rr, "getDataRegistrationState_1_6", e);
                }
            } else if ((overrideHalVersion == null
                        || overrideHalVersion.greaterOrEqual(RADIO_HAL_VERSION_1_5))
                    && mRadioVersion.greaterOrEqual(RADIO_HAL_VERSION_1_5)) {
                final android.hardware.radio.V1_5.IRadio radioProxy15 =
                        (android.hardware.radio.V1_5.IRadio) radioProxy;
                try {
                    radioProxy15.getDataRegistrationState_1_5(rr.mSerial);
                } catch (RemoteException | RuntimeException e) {
                    handleRadioProxyExceptionForRR(rr, "getDataRegistrationState_1_5", e);
                }
            } else {
                try {
                    radioProxy.getDataRegistrationState(rr.mSerial);
                } catch (RemoteException | RuntimeException e) {
                    handleRadioProxyExceptionForRR(rr, "getDataRegistrationState", e);
                }
            }
        }
    }

    @Override
    public void getOperator(Message result) {
        IRadio radioProxy = getRadioProxy(result);
        if (radioProxy != null) {
            RILRequest rr = obtainRequest(RIL_REQUEST_OPERATOR, result,
                    mRILDefaultWorkSource);

            if (RILJ_LOGD) riljLog(rr.serialString() + "> " + requestToString(rr.mRequest));

            try {
                radioProxy.getOperator(rr.mSerial);
            } catch (RemoteException | RuntimeException e) {
                handleRadioProxyExceptionForRR(rr, "getOperator", e);
            }
        }
    }

    @UnsupportedAppUsage
    @Override
    public void setRadioPower(boolean on, boolean forEmergencyCall,
            boolean preferredForEmergencyCall, Message result) {
        IRadio radioProxy = getRadioProxy(result);
        if (radioProxy != null) {
            RILRequest rr = obtainRequest(RIL_REQUEST_RADIO_POWER, result,
                    mRILDefaultWorkSource);

            if (RILJ_LOGD) {
                riljLog(rr.serialString() + "> " + requestToString(rr.mRequest)
                        + " on = " + on + " forEmergencyCall= " + forEmergencyCall
                        + " preferredForEmergencyCall="  + preferredForEmergencyCall);
            }

            if (mRadioVersion.greaterOrEqual(RADIO_HAL_VERSION_1_6)) {
                android.hardware.radio.V1_6.IRadio radioProxy16 =
                        (android.hardware.radio.V1_6.IRadio) radioProxy;
                try {
                    radioProxy16.setRadioPower_1_6(rr.mSerial, on, forEmergencyCall,
                            preferredForEmergencyCall);
                } catch (RemoteException | RuntimeException e) {
                    handleRadioProxyExceptionForRR(rr, "setRadioPower_1_6", e);
                }
            } else if (mRadioVersion.greaterOrEqual(RADIO_HAL_VERSION_1_5)) {
                android.hardware.radio.V1_5.IRadio radioProxy15 =
                        (android.hardware.radio.V1_5.IRadio) radioProxy;
                try {
                    radioProxy15.setRadioPower_1_5(rr.mSerial, on, forEmergencyCall,
                            preferredForEmergencyCall);
                } catch (RemoteException | RuntimeException e) {
                    handleRadioProxyExceptionForRR(rr, "setRadioPower_1_5", e);
                }
            } else {
                try {
                    radioProxy.setRadioPower(rr.mSerial, on);
                } catch (RemoteException | RuntimeException e) {
                    handleRadioProxyExceptionForRR(rr, "setRadioPower", e);
                }
            }
        }
    }

    @Override
    public void sendDtmf(char c, Message result) {
        IRadio radioProxy = getRadioProxy(result);
        if (radioProxy != null) {
            RILRequest rr = obtainRequest(RIL_REQUEST_DTMF, result,
                    mRILDefaultWorkSource);

            if (RILJ_LOGD) {
                // Do not log function arg for privacy
                riljLog(rr.serialString() + "> " + requestToString(rr.mRequest));
            }

            try {
                radioProxy.sendDtmf(rr.mSerial, c + "");
            } catch (RemoteException | RuntimeException e) {
                handleRadioProxyExceptionForRR(rr, "sendDtmf", e);
            }
        }
    }

    private GsmSmsMessage constructGsmSendSmsRilRequest(String smscPdu, String pdu) {
        GsmSmsMessage msg = new GsmSmsMessage();
        msg.smscPdu = smscPdu == null ? "" : smscPdu;
        msg.pdu = pdu == null ? "" : pdu;
        return msg;
    }

    @Override
    public void sendSMS(String smscPdu, String pdu, Message result) {
        IRadio radioProxy = getRadioProxy(result);
        if (radioProxy != null) {
            RILRequest rr = obtainRequest(RIL_REQUEST_SEND_SMS, result,
                    mRILDefaultWorkSource);

            // Do not log function args for privacy
            if (RILJ_LOGD) riljLog(rr.serialString() + "> " + requestToString(rr.mRequest));

            GsmSmsMessage msg = constructGsmSendSmsRilRequest(smscPdu, pdu);
            if (mRadioVersion.greaterOrEqual(RADIO_HAL_VERSION_1_6)) {
                try {
                    android.hardware.radio.V1_6.IRadio radioProxy16 =
                            (android.hardware.radio.V1_6.IRadio) radioProxy;
                    radioProxy16.sendSms_1_6(rr.mSerial, msg);
                    mMetrics.writeRilSendSms(mPhoneId, rr.mSerial, SmsSession.Event.Tech.SMS_GSM,
                            SmsSession.Event.Format.SMS_FORMAT_3GPP,
                            getOutgoingSmsMessageId(result));
                } catch (RemoteException | RuntimeException e) {
                    handleRadioProxyExceptionForRR(rr, "sendSMS", e);
                }
            } else {
                try {
                    radioProxy.sendSms(rr.mSerial, msg);
                    mMetrics.writeRilSendSms(mPhoneId, rr.mSerial, SmsSession.Event.Tech.SMS_GSM,
                            SmsSession.Event.Format.SMS_FORMAT_3GPP,
                            getOutgoingSmsMessageId(result));
                } catch (RemoteException | RuntimeException e) {
                    handleRadioProxyExceptionForRR(rr, "sendSMS", e);
                }
            }
        }
    }

    /**
     * Extract the outgoing sms messageId from the tracker, if there is one. This is specifically
     * for SMS related APIs.
     * @param result the result Message
     * @return messageId unique identifier or 0 if there is no message id
     */
    public static long getOutgoingSmsMessageId(Message result) {
        if (result == null || !(result.obj instanceof SMSDispatcher.SmsTracker)) {
            return 0L;
        }
        long messageId = ((SMSDispatcher.SmsTracker) result.obj).mMessageId;
        if (RILJ_LOGV) {
            Rlog.d(RILJ_LOG_TAG, "getOutgoingSmsMessageId "
                    + SmsController.formatCrossStackMessageId(messageId));
        }
        return messageId;
    }

    @Override
    public void sendSMSExpectMore(String smscPdu, String pdu, Message result) {
        IRadio radioProxy = getRadioProxy(result);
        if (radioProxy != null) {
            RILRequest rr = obtainRequest(RIL_REQUEST_SEND_SMS_EXPECT_MORE, result,
                    mRILDefaultWorkSource);

            // Do not log function arg for privacy
            if (RILJ_LOGD) riljLog(rr.serialString() + "> " + requestToString(rr.mRequest));

            GsmSmsMessage msg = constructGsmSendSmsRilRequest(smscPdu, pdu);
            if (mRadioVersion.greaterOrEqual(RADIO_HAL_VERSION_1_6)) {
                try {
                    android.hardware.radio.V1_6.IRadio radioProxy16 =
                            (android.hardware.radio.V1_6.IRadio) radioProxy;
                    radioProxy16.sendSmsExpectMore_1_6(rr.mSerial, msg);
                    mMetrics.writeRilSendSms(mPhoneId, rr.mSerial, SmsSession.Event.Tech.SMS_GSM,
                            SmsSession.Event.Format.SMS_FORMAT_3GPP,
                            getOutgoingSmsMessageId(result));
                } catch (RemoteException | RuntimeException e) {
                    handleRadioProxyExceptionForRR(rr, "sendSMSExpectMore", e);
                }
            } else {
                try {
                    radioProxy.sendSMSExpectMore(rr.mSerial, msg);
                    mMetrics.writeRilSendSms(mPhoneId, rr.mSerial, SmsSession.Event.Tech.SMS_GSM,
                            SmsSession.Event.Format.SMS_FORMAT_3GPP,
                            getOutgoingSmsMessageId(result));
                } catch (RemoteException | RuntimeException e) {
                    handleRadioProxyExceptionForRR(rr, "sendSMSExpectMore", e);
                }
            }
        }
    }

    /**
     * Convert MVNO type string into MvnoType defined in types.hal.
     * @param mvnoType MVNO type
     * @return MVNO type in integer
     */
    private static int convertToHalMvnoType(String mvnoType) {
        switch (mvnoType) {
            case "imsi" : return MvnoType.IMSI;
            case "gid" : return MvnoType.GID;
            case "spn" : return MvnoType.SPN;
            default: return MvnoType.NONE;
        }
    }

    /**
     * Convert to DataProfileInfo defined in radio/1.0/types.hal
     * @param dp Data profile
     * @return A converted data profile
     */
    private static android.hardware.radio.V1_0.DataProfileInfo convertToHalDataProfile10(
            DataProfile dp) {
        android.hardware.radio.V1_0.DataProfileInfo dpi =
                new android.hardware.radio.V1_0.DataProfileInfo();

        dpi.profileId = dp.getProfileId();
        dpi.apn = dp.getApn();
        dpi.protocol = ApnSetting.getProtocolStringFromInt(dp.getProtocolType());
        dpi.roamingProtocol = ApnSetting.getProtocolStringFromInt(dp.getRoamingProtocolType());
        dpi.authType = dp.getAuthType();
        dpi.user = dp.getUserName();
        dpi.password = dp.getPassword();
        dpi.type = dp.getType();
        dpi.maxConnsTime = dp.getMaxConnectionsTime();
        dpi.maxConns = dp.getMaxConnections();
        dpi.waitTime = dp.getWaitTime();
        dpi.enabled = dp.isEnabled();
        dpi.supportedApnTypesBitmap = dp.getSupportedApnTypesBitmask();
        // Shift by 1 bit due to the discrepancy between
        // android.hardware.radio.V1_0.RadioAccessFamily and the bitmask version of
        // ServiceState.RIL_RADIO_TECHNOLOGY_XXXX.
        dpi.bearerBitmap = ServiceState.convertNetworkTypeBitmaskToBearerBitmask(
                dp.getBearerBitmask()) << 1;
        dpi.mtu = dp.getMtuV4();
        dpi.mvnoType = MvnoType.NONE;
        dpi.mvnoMatchData = "";

        return dpi;
    }

    /**
     * Convert to DataProfileInfo defined in radio/1.4/types.hal
     * @param dp Data profile
     * @return A converted data profile
     */
    private static android.hardware.radio.V1_4.DataProfileInfo convertToHalDataProfile14(
            DataProfile dp) {
        android.hardware.radio.V1_4.DataProfileInfo dpi =
                new android.hardware.radio.V1_4.DataProfileInfo();

        dpi.apn = dp.getApn();
        dpi.protocol = dp.getProtocolType();
        dpi.roamingProtocol = dp.getRoamingProtocolType();
        dpi.authType = dp.getAuthType();
        dpi.user = dp.getUserName();
        dpi.password = dp.getPassword();
        dpi.type = dp.getType();
        dpi.maxConnsTime = dp.getMaxConnectionsTime();
        dpi.maxConns = dp.getMaxConnections();
        dpi.waitTime = dp.getWaitTime();
        dpi.enabled = dp.isEnabled();
        dpi.supportedApnTypesBitmap = dp.getSupportedApnTypesBitmask();
        // Shift by 1 bit due to the discrepancy between
        // android.hardware.radio.V1_0.RadioAccessFamily and the bitmask version of
        // ServiceState.RIL_RADIO_TECHNOLOGY_XXXX.
        dpi.bearerBitmap = ServiceState.convertNetworkTypeBitmaskToBearerBitmask(
                dp.getBearerBitmask()) << 1;
        dpi.mtu = dp.getMtuV4();
        dpi.persistent = dp.isPersistent();
        dpi.preferred = dp.isPreferred();

        // profile id is only meaningful when it's persistent on the modem.
        dpi.profileId = (dpi.persistent) ? dp.getProfileId() : DataProfileId.INVALID;

        return dpi;
    }

    private static OptionalSliceInfo convertToHalSliceInfo(@Nullable NetworkSliceInfo sliceInfo) {
        OptionalSliceInfo optionalSliceInfo = new OptionalSliceInfo();
        if (sliceInfo == null) {
            return optionalSliceInfo;
        }

        android.hardware.radio.V1_6.SliceInfo si = new android.hardware.radio.V1_6.SliceInfo();
        si.sst = (byte) sliceInfo.getSliceServiceType();
        si.mappedHplmnSst = (byte) sliceInfo.getMappedHplmnSliceServiceType();
        si.sliceDifferentiator = sliceInfo.getSliceDifferentiator();
        si.mappedHplmnSD = sliceInfo.getMappedHplmnSliceDifferentiator();
        optionalSliceInfo.value(si);
        return optionalSliceInfo;
    }

    private static OptionalTrafficDescriptor convertToHalTrafficDescriptor(
            @Nullable TrafficDescriptor trafficDescriptor) {
        OptionalTrafficDescriptor optionalTrafficDescriptor = new OptionalTrafficDescriptor();
        if (trafficDescriptor == null) {
            return optionalTrafficDescriptor;
        }

        android.hardware.radio.V1_6.TrafficDescriptor td =
                new android.hardware.radio.V1_6.TrafficDescriptor();

        OptionalDnn optionalDnn = new OptionalDnn();
        if (trafficDescriptor.getDataNetworkName() != null) {
            optionalDnn.value(trafficDescriptor.getDataNetworkName());
        }
        td.dnn = optionalDnn;

        OptionalOsAppId optionalOsAppId = new OptionalOsAppId();
        if (trafficDescriptor.getOsAppId() != null) {
            android.hardware.radio.V1_6.OsAppId osAppId = new android.hardware.radio.V1_6.OsAppId();
            osAppId.osAppId = primitiveArrayToArrayList(trafficDescriptor.getOsAppId());
            optionalOsAppId.value(osAppId);
        }
        td.osAppId = optionalOsAppId;

        optionalTrafficDescriptor.value(td);
        return optionalTrafficDescriptor;
    }

    private static ArrayList<android.hardware.radio.V1_5.LinkAddress> convertToHalLinkProperties15(
            LinkProperties linkProperties) {
        ArrayList<android.hardware.radio.V1_5.LinkAddress> addresses15 = new ArrayList<>();
        if (linkProperties != null) {
            for (LinkAddress la : linkProperties.getAllLinkAddresses()) {
                android.hardware.radio.V1_5.LinkAddress linkAddress =
                        new android.hardware.radio.V1_5.LinkAddress();
                linkAddress.address = la.getAddress().getHostAddress();
                linkAddress.properties = la.getFlags();
                linkAddress.deprecationTime = la.getDeprecationTime();
                linkAddress.expirationTime = la.getExpirationTime();
                addresses15.add(linkAddress);
            }
        }
        return addresses15;
    }

    /**
     * Convert to DataProfileInfo defined in radio/1.5/types.hal
     * @param dp Data profile
     * @return A converted data profile
     */
    private static android.hardware.radio.V1_5.DataProfileInfo convertToHalDataProfile15(
            DataProfile dp) {
        android.hardware.radio.V1_5.DataProfileInfo dpi =
                new android.hardware.radio.V1_5.DataProfileInfo();

        dpi.apn = dp.getApn();
        dpi.protocol = dp.getProtocolType();
        dpi.roamingProtocol = dp.getRoamingProtocolType();
        dpi.authType = dp.getAuthType();
        dpi.user = dp.getUserName();
        dpi.password = dp.getPassword();
        dpi.type = dp.getType();
        dpi.maxConnsTime = dp.getMaxConnectionsTime();
        dpi.maxConns = dp.getMaxConnections();
        dpi.waitTime = dp.getWaitTime();
        dpi.enabled = dp.isEnabled();
        dpi.supportedApnTypesBitmap = dp.getSupportedApnTypesBitmask();
        // Shift by 1 bit due to the discrepancy between
        // android.hardware.radio.V1_0.RadioAccessFamily and the bitmask version of
        // ServiceState.RIL_RADIO_TECHNOLOGY_XXXX.
        dpi.bearerBitmap = ServiceState.convertNetworkTypeBitmaskToBearerBitmask(
            dp.getBearerBitmask()) << 1;
        dpi.mtuV4 = dp.getMtuV4();
        dpi.mtuV6 = dp.getMtuV6();
        dpi.persistent = dp.isPersistent();
        dpi.preferred = dp.isPreferred();

        // profile id is only meaningful when it's persistent on the modem.
        dpi.profileId = (dpi.persistent) ? dp.getProfileId() : DataProfileId.INVALID;

        return dpi;
    }

    /**
     * Convert NV reset type into ResetNvType defined in types.hal.
     * @param resetType NV reset type.
     * @return Converted reset type in integer or -1 if param is invalid.
     */
    private static int convertToHalResetNvType(int resetType) {
        /**
         * resetType values
         * 1 - reload all NV items
         * 2 - erase NV reset (SCRTN)
         * 3 - factory reset (RTN)
         */
        switch (resetType) {
            case 1: return ResetNvType.RELOAD;
            case 2: return ResetNvType.ERASE;
            case 3: return ResetNvType.FACTORY_RESET;
        }
        return -1;
    }

    @Override
    public void setupDataCall(int accessNetworkType, DataProfile dataProfile, boolean isRoaming,
            boolean allowRoaming, int reason, LinkProperties linkProperties, int pduSessionId,
            NetworkSliceInfo sliceInfo, TrafficDescriptor trafficDescriptor,
            boolean matchAllRuleAllowed, Message result) {
        IRadio radioProxy = getRadioProxy(result);

        if (radioProxy != null) {

            RILRequest rr = obtainRequest(RIL_REQUEST_SETUP_DATA_CALL, result,
                    mRILDefaultWorkSource);

            ArrayList<String> addresses = new ArrayList<>();
            ArrayList<String> dnses = new ArrayList<>();
            if (linkProperties != null) {
                for (InetAddress address : linkProperties.getAddresses()) {
                    addresses.add(address.getHostAddress());
                }
                for (InetAddress dns : linkProperties.getDnsServers()) {
                    dnses.add(dns.getHostAddress());
                }
            }

            try {
                if (mRadioVersion.greaterOrEqual(RADIO_HAL_VERSION_1_6)) {
                    // IRadio V1.6
                    android.hardware.radio.V1_6.IRadio radioProxy16 =
                            (android.hardware.radio.V1_6.IRadio) radioProxy;

                    // Convert to HAL data profile
                    android.hardware.radio.V1_5.DataProfileInfo dpi =
                            convertToHalDataProfile15(dataProfile);

                    OptionalSliceInfo si = convertToHalSliceInfo(sliceInfo);

                    ArrayList<android.hardware.radio.V1_5.LinkAddress> addresses15 =
                            convertToHalLinkProperties15(linkProperties);

                    OptionalTrafficDescriptor td = convertToHalTrafficDescriptor(trafficDescriptor);

                    if (RILJ_LOGD) {
                        riljLog(rr.serialString() + "> " + requestToString(rr.mRequest)
                                + ",accessNetworkType="
                                + AccessNetworkType.toString(accessNetworkType) + ",isRoaming="
                                + isRoaming + ",allowRoaming=" + allowRoaming + "," + dataProfile
                                + ",addresses=" + addresses15 + ",dnses=" + dnses
                                + ",pduSessionId=" + pduSessionId + ",sliceInfo=" + si
                                + ",trafficDescriptor=" + td + ",matchAllRuleAllowed="
                                + matchAllRuleAllowed);
                    }

                    radioProxy16.setupDataCall_1_6(rr.mSerial, accessNetworkType, dpi, allowRoaming,
                            reason, addresses15, dnses, pduSessionId, si, td, matchAllRuleAllowed);
                } else if (mRadioVersion.greaterOrEqual(RADIO_HAL_VERSION_1_5)) {
                    // IRadio V1.5
                    android.hardware.radio.V1_5.IRadio radioProxy15 =
                            (android.hardware.radio.V1_5.IRadio) radioProxy;

                    // Convert to HAL data profile
                    android.hardware.radio.V1_5.DataProfileInfo dpi =
                            convertToHalDataProfile15(dataProfile);

                    ArrayList<android.hardware.radio.V1_5.LinkAddress> addresses15 =
                            convertToHalLinkProperties15(linkProperties);

                    if (RILJ_LOGD) {
                        riljLog(rr.serialString() + "> " + requestToString(rr.mRequest)
                                + ",accessNetworkType="
                                + AccessNetworkType.toString(accessNetworkType) + ",isRoaming="
                                + isRoaming + ",allowRoaming=" + allowRoaming + "," + dataProfile
                                + ",addresses=" + addresses15 + ",dnses=" + dnses);
                    }

                    radioProxy15.setupDataCall_1_5(rr.mSerial, accessNetworkType, dpi, allowRoaming,
                             reason, addresses15, dnses);
                } else if (mRadioVersion.greaterOrEqual(RADIO_HAL_VERSION_1_4)) {
                    // IRadio V1.4
                    android.hardware.radio.V1_4.IRadio radioProxy14 =
                            (android.hardware.radio.V1_4.IRadio) radioProxy;

                    // Convert to HAL data profile
                    android.hardware.radio.V1_4.DataProfileInfo dpi =
                            convertToHalDataProfile14(dataProfile);

                    if (RILJ_LOGD) {
                        riljLog(rr.serialString() + "> " + requestToString(rr.mRequest)
                                + ",accessNetworkType="
                                + AccessNetworkType.toString(accessNetworkType) + ",isRoaming="
                                + isRoaming + ",allowRoaming=" + allowRoaming + "," + dataProfile
                                + ",addresses=" + addresses + ",dnses=" + dnses);
                    }

                    radioProxy14.setupDataCall_1_4(rr.mSerial, accessNetworkType, dpi, allowRoaming,
                            reason, addresses, dnses);
                } else if (mRadioVersion.greaterOrEqual(RADIO_HAL_VERSION_1_2)) {
                    // IRadio V1.2 and IRadio V1.3
                    android.hardware.radio.V1_2.IRadio radioProxy12 =
                            (android.hardware.radio.V1_2.IRadio) radioProxy;

                    // Convert to HAL data profile
                    android.hardware.radio.V1_0.DataProfileInfo dpi =
                            convertToHalDataProfile10(dataProfile);

                    if (RILJ_LOGD) {
                        riljLog(rr.serialString() + "> " + requestToString(rr.mRequest)
                                + ",accessNetworkType="
                                + AccessNetworkType.toString(accessNetworkType) + ",isRoaming="
                                + isRoaming + ",allowRoaming=" + allowRoaming + ","
                                + dataProfile + ",addresses=" + addresses + ",dnses=" + dnses);
                    }

                    radioProxy12.setupDataCall_1_2(rr.mSerial, accessNetworkType, dpi,
                            dataProfile.isPersistent(), allowRoaming, isRoaming, reason,
                            addresses, dnses);
                } else {
                    // IRadio V1.0 and IRadio V1.1

                    // Convert to HAL data profile
                    android.hardware.radio.V1_0.DataProfileInfo dpi =
                            convertToHalDataProfile10(dataProfile);

                    // Getting data RAT here is just a workaround to support the older 1.0
                    // vendor RIL. The new data service interface passes access network type
                    // instead of RAT for setup data request. It is impossible to convert access
                    // network type back to RAT here, so we directly get the data RAT from
                    // phone.
                    int dataRat = ServiceState.RIL_RADIO_TECHNOLOGY_UNKNOWN;
                    Phone phone = PhoneFactory.getPhone(mPhoneId);
                    if (phone != null) {
                        ServiceState ss = phone.getServiceState();
                        if (ss != null) {
                            dataRat = ss.getRilDataRadioTechnology();
                        }
                    }
                    if (RILJ_LOGD) {
                        riljLog(rr.serialString() + "> " + requestToString(rr.mRequest)
                                + ",dataRat=" + dataRat + ",isRoaming=" + isRoaming
                                + ",allowRoaming=" + allowRoaming + "," + dataProfile);
                    }

                    radioProxy.setupDataCall(rr.mSerial, dataRat, dpi,
                            dataProfile.isPersistent(), allowRoaming, isRoaming);
                }
            } catch (RemoteException | RuntimeException e) {
                handleRadioProxyExceptionForRR(rr, "setupDataCall", e);
            }
        }
    }

    @Override
    public void iccIO(int command, int fileId, String path, int p1, int p2, int p3,
                      String data, String pin2, Message result) {
        iccIOForApp(command, fileId, path, p1, p2, p3, data, pin2, null, result);
    }

    @Override
    public void iccIOForApp(int command, int fileId, String path, int p1, int p2, int p3,
                 String data, String pin2, String aid, Message result) {
        IRadio radioProxy = getRadioProxy(result);
        if (radioProxy != null) {
            RILRequest rr = obtainRequest(RIL_REQUEST_SIM_IO, result,
                    mRILDefaultWorkSource);

            if (RILJ_LOGD) {
                if (TelephonyUtils.IS_DEBUGGABLE) {
                    riljLog(rr.serialString() + "> iccIO: "
                            + requestToString(rr.mRequest) + " command = 0x"
                            + Integer.toHexString(command) + " fileId = 0x"
                            + Integer.toHexString(fileId) + " path = " + path + " p1 = "
                            + p1 + " p2 = " + p2 + " p3 = " + " data = " + data
                            + " aid = " + aid);
                } else {
                    riljLog(rr.serialString() + "> iccIO: " + requestToString(rr.mRequest));
                }
            }

            IccIo iccIo = new IccIo();
            iccIo.command = command;
            iccIo.fileId = fileId;
            iccIo.path = convertNullToEmptyString(path);
            iccIo.p1 = p1;
            iccIo.p2 = p2;
            iccIo.p3 = p3;
            iccIo.data = convertNullToEmptyString(data);
            iccIo.pin2 = convertNullToEmptyString(pin2);
            iccIo.aid = convertNullToEmptyString(aid);

            try {
                radioProxy.iccIOForApp(rr.mSerial, iccIo);
            } catch (RemoteException | RuntimeException e) {
                handleRadioProxyExceptionForRR(rr, "iccIOForApp", e);
            }
        }
    }

    @Override
    public void sendUSSD(String ussd, Message result) {
        IRadio radioProxy = getRadioProxy(result);
        if (radioProxy != null) {
            RILRequest rr = obtainRequest(RIL_REQUEST_SEND_USSD, result,
                    mRILDefaultWorkSource);

            if (RILJ_LOGD) {
                String logUssd = "*******";
                if (RILJ_LOGV) logUssd = ussd;
                riljLog(rr.serialString() + "> " + requestToString(rr.mRequest)
                        + " ussd = " + logUssd);
            }

            try {
                radioProxy.sendUssd(rr.mSerial, convertNullToEmptyString(ussd));
            } catch (RemoteException | RuntimeException e) {
                handleRadioProxyExceptionForRR(rr, "sendUSSD", e);
            }
        }
    }

    @Override
    public void cancelPendingUssd(Message result) {
        IRadio radioProxy = getRadioProxy(result);
        if (radioProxy != null) {
            RILRequest rr = obtainRequest(RIL_REQUEST_CANCEL_USSD, result,
                    mRILDefaultWorkSource);

            if (RILJ_LOGD) {
                riljLog(rr.serialString()
                        + "> " + requestToString(rr.mRequest));
            }

            try {
                radioProxy.cancelPendingUssd(rr.mSerial);
            } catch (RemoteException | RuntimeException e) {
                handleRadioProxyExceptionForRR(rr, "cancelPendingUssd", e);
            }
        }
    }

    @Override
    public void getCLIR(Message result) {
        IRadio radioProxy = getRadioProxy(result);
        if (radioProxy != null) {
            RILRequest rr = obtainRequest(RIL_REQUEST_GET_CLIR, result,
                    mRILDefaultWorkSource);

            if (RILJ_LOGD) riljLog(rr.serialString() + "> " + requestToString(rr.mRequest));

            try {
                radioProxy.getClir(rr.mSerial);
            } catch (RemoteException | RuntimeException e) {
                handleRadioProxyExceptionForRR(rr, "getCLIR", e);
            }
        }
    }

    @Override
    public void setCLIR(int clirMode, Message result) {
        IRadio radioProxy = getRadioProxy(result);
        if (radioProxy != null) {
            RILRequest rr = obtainRequest(RIL_REQUEST_SET_CLIR, result, mRILDefaultWorkSource);

            if (RILJ_LOGD) {
                riljLog(rr.serialString() + "> " + requestToString(rr.mRequest)
                        + " clirMode = " + clirMode);
            }

            try {
                radioProxy.setClir(rr.mSerial, clirMode);
            } catch (RemoteException | RuntimeException e) {
                handleRadioProxyExceptionForRR(rr, "setCLIR", e);
            }
        }
    }

    @Override
    public void queryCallForwardStatus(int cfReason, int serviceClass,
                           String number, Message result) {
        IRadio radioProxy = getRadioProxy(result);
        if (radioProxy != null) {
            RILRequest rr = obtainRequest(RIL_REQUEST_QUERY_CALL_FORWARD_STATUS, result,
                    mRILDefaultWorkSource);

            if (RILJ_LOGD) {
                riljLog(rr.serialString() + "> " + requestToString(rr.mRequest)
                        + " cfreason = " + cfReason + " serviceClass = " + serviceClass);
            }

            android.hardware.radio.V1_0.CallForwardInfo cfInfo =
                    new android.hardware.radio.V1_0.CallForwardInfo();
            cfInfo.reason = cfReason;
            cfInfo.serviceClass = serviceClass;
            cfInfo.toa = PhoneNumberUtils.toaFromString(number);
            cfInfo.number = convertNullToEmptyString(number);
            cfInfo.timeSeconds = 0;

            try {
                radioProxy.getCallForwardStatus(rr.mSerial, cfInfo);
            } catch (RemoteException | RuntimeException e) {
                handleRadioProxyExceptionForRR(rr, "queryCallForwardStatus", e);
            }
        }
    }

    @Override
    public void setCallForward(int action, int cfReason, int serviceClass,
                   String number, int timeSeconds, Message result) {
        IRadio radioProxy = getRadioProxy(result);
        if (radioProxy != null) {
            RILRequest rr = obtainRequest(RIL_REQUEST_SET_CALL_FORWARD, result,
                    mRILDefaultWorkSource);

            if (RILJ_LOGD) {
                riljLog(rr.serialString() + "> " + requestToString(rr.mRequest)
                        + " action = " + action + " cfReason = " + cfReason + " serviceClass = "
                        + serviceClass + " timeSeconds = " + timeSeconds);
            }

            android.hardware.radio.V1_0.CallForwardInfo cfInfo =
                    new android.hardware.radio.V1_0.CallForwardInfo();
            cfInfo.status = action;
            cfInfo.reason = cfReason;
            cfInfo.serviceClass = serviceClass;
            cfInfo.toa = PhoneNumberUtils.toaFromString(number);
            cfInfo.number = convertNullToEmptyString(number);
            cfInfo.timeSeconds = timeSeconds;

            try {
                radioProxy.setCallForward(rr.mSerial, cfInfo);
            } catch (RemoteException | RuntimeException e) {
                handleRadioProxyExceptionForRR(rr, "setCallForward", e);

            }
        }
    }

    @Override
    public void queryCallWaiting(int serviceClass, Message result) {
        IRadio radioProxy = getRadioProxy(result);
        if (radioProxy != null) {
            RILRequest rr = obtainRequest(RIL_REQUEST_QUERY_CALL_WAITING, result,
                    mRILDefaultWorkSource);

            if (RILJ_LOGD) {
                riljLog(rr.serialString() + "> " + requestToString(rr.mRequest)
                        + " serviceClass = " + serviceClass);
            }

            try {
                radioProxy.getCallWaiting(rr.mSerial, serviceClass);
            } catch (RemoteException | RuntimeException e) {
                handleRadioProxyExceptionForRR(rr, "queryCallWaiting", e);
            }
        }
    }

    @Override
    public void setCallWaiting(boolean enable, int serviceClass, Message result) {
        IRadio radioProxy = getRadioProxy(result);
        if (radioProxy != null) {
            RILRequest rr = obtainRequest(RIL_REQUEST_SET_CALL_WAITING, result,
                    mRILDefaultWorkSource);

            if (RILJ_LOGD) {
                riljLog(rr.serialString() + "> " + requestToString(rr.mRequest)
                        + " enable = " + enable + " serviceClass = " + serviceClass);
            }

            try {
                radioProxy.setCallWaiting(rr.mSerial, enable, serviceClass);
            } catch (RemoteException | RuntimeException e) {
                handleRadioProxyExceptionForRR(rr, "setCallWaiting", e);
            }
        }
    }

    @Override
    public void acknowledgeLastIncomingGsmSms(boolean success, int cause, Message result) {
        IRadio radioProxy = getRadioProxy(result);
        if (radioProxy != null) {
            RILRequest rr = obtainRequest(RIL_REQUEST_SMS_ACKNOWLEDGE, result,
                    mRILDefaultWorkSource);

            if (RILJ_LOGD) {
                riljLog(rr.serialString() + "> " + requestToString(rr.mRequest)
                        + " success = " + success + " cause = " + cause);
            }

            try {
                radioProxy.acknowledgeLastIncomingGsmSms(rr.mSerial, success, cause);
            } catch (RemoteException | RuntimeException e) {
                handleRadioProxyExceptionForRR(rr, "acknowledgeLastIncomingGsmSms", e);
            }
        }
    }

    @Override
    public void acceptCall(Message result) {
        IRadio radioProxy = getRadioProxy(result);
        if (radioProxy != null) {
            RILRequest rr = obtainRequest(RIL_REQUEST_ANSWER, result,
                    mRILDefaultWorkSource);

            if (RILJ_LOGD) {
                riljLog(rr.serialString() + "> " + requestToString(rr.mRequest));
            }

            try {
                radioProxy.acceptCall(rr.mSerial);
                mMetrics.writeRilAnswer(mPhoneId, rr.mSerial);
            } catch (RemoteException | RuntimeException e) {
                handleRadioProxyExceptionForRR(rr, "acceptCall", e);
            }
        }
    }

    @Override
    public void deactivateDataCall(int cid, int reason, Message result) {
        IRadio radioProxy = getRadioProxy(result);
        if (radioProxy != null) {
            RILRequest rr = obtainRequest(RIL_REQUEST_DEACTIVATE_DATA_CALL, result,
                    mRILDefaultWorkSource);

            if (RILJ_LOGD) {
                riljLog(rr.serialString() + "> "
                        + requestToString(rr.mRequest) + " cid = " + cid + " reason = " + reason);
            }

            try {
                if (mRadioVersion.greaterOrEqual(RADIO_HAL_VERSION_1_2)) {
                    android.hardware.radio.V1_2.IRadio radioProxy12 =
                            (android.hardware.radio.V1_2.IRadio) radioProxy;

                    radioProxy12.deactivateDataCall_1_2(rr.mSerial, cid, reason);
                } else {
                    radioProxy.deactivateDataCall(rr.mSerial, cid,
                            (reason == DataService.REQUEST_REASON_SHUTDOWN));
                }
                mMetrics.writeRilDeactivateDataCall(mPhoneId, rr.mSerial, cid, reason);
            } catch (RemoteException | RuntimeException e) {
                handleRadioProxyExceptionForRR(rr, "deactivateDataCall", e);
            }
        }
    }

    @Override
    public void queryFacilityLock(String facility, String password, int serviceClass,
                                  Message result) {
        queryFacilityLockForApp(facility, password, serviceClass, null, result);
    }

    @Override
    public void queryFacilityLockForApp(String facility, String password, int serviceClass,
                                        String appId, Message result) {
        IRadio radioProxy = getRadioProxy(result);
        if (radioProxy != null) {
            RILRequest rr = obtainRequest(RIL_REQUEST_QUERY_FACILITY_LOCK, result,
                    mRILDefaultWorkSource);

            if (RILJ_LOGD) {
                riljLog(rr.serialString() + "> " + requestToString(rr.mRequest)
                        + " facility = " + facility + " serviceClass = " + serviceClass
                        + " appId = " + appId);
            }

            try {
                radioProxy.getFacilityLockForApp(rr.mSerial,
                        convertNullToEmptyString(facility),
                        convertNullToEmptyString(password),
                        serviceClass,
                        convertNullToEmptyString(appId));
            } catch (RemoteException | RuntimeException e) {
                handleRadioProxyExceptionForRR(rr, "getFacilityLockForApp", e);
            }
        }
    }

    @Override
    public void setFacilityLock(String facility, boolean lockState, String password,
                                int serviceClass, Message result) {
        setFacilityLockForApp(facility, lockState, password, serviceClass, null, result);
    }

    @Override
    public void setFacilityLockForApp(String facility, boolean lockState, String password,
                                      int serviceClass, String appId, Message result) {
        IRadio radioProxy = getRadioProxy(result);
        if (radioProxy != null) {
            RILRequest rr = obtainRequest(RIL_REQUEST_SET_FACILITY_LOCK, result,
                    mRILDefaultWorkSource);

            if (RILJ_LOGD) {
                riljLog(rr.serialString() + "> " + requestToString(rr.mRequest)
                        + " facility = " + facility + " lockstate = " + lockState
                        + " serviceClass = " + serviceClass + " appId = " + appId);
            }

            try {
                radioProxy.setFacilityLockForApp(rr.mSerial,
                        convertNullToEmptyString(facility),
                        lockState,
                        convertNullToEmptyString(password),
                        serviceClass,
                        convertNullToEmptyString(appId));
            } catch (RemoteException | RuntimeException e) {
                handleRadioProxyExceptionForRR(rr, "setFacilityLockForApp", e);
            }
        }
    }

    @Override
    public void changeBarringPassword(String facility, String oldPwd, String newPwd,
                                      Message result) {
        IRadio radioProxy = getRadioProxy(result);
        if (radioProxy != null) {
            RILRequest rr = obtainRequest(RIL_REQUEST_CHANGE_BARRING_PASSWORD, result,
                    mRILDefaultWorkSource);

            // Do not log all function args for privacy
            if (RILJ_LOGD) {
                riljLog(rr.serialString() + "> " + requestToString(rr.mRequest)
                        + "facility = " + facility);
            }

            try {
                radioProxy.setBarringPassword(rr.mSerial,
                        convertNullToEmptyString(facility),
                        convertNullToEmptyString(oldPwd),
                        convertNullToEmptyString(newPwd));
            } catch (RemoteException | RuntimeException e) {
                handleRadioProxyExceptionForRR(rr, "changeBarringPassword", e);
            }
        }
    }

    @Override
    public void getNetworkSelectionMode(Message result) {
        IRadio radioProxy = getRadioProxy(result);
        if (radioProxy != null) {
            RILRequest rr = obtainRequest(RIL_REQUEST_QUERY_NETWORK_SELECTION_MODE, result,
                    mRILDefaultWorkSource);

            if (RILJ_LOGD) riljLog(rr.serialString() + "> " + requestToString(rr.mRequest));

            try {
                radioProxy.getNetworkSelectionMode(rr.mSerial);
            } catch (RemoteException | RuntimeException e) {
                handleRadioProxyExceptionForRR(rr, "getNetworkSelectionMode", e);
            }
        }
    }

    @Override
    public void setNetworkSelectionModeAutomatic(Message result) {
        IRadio radioProxy = getRadioProxy(result);
        if (radioProxy != null) {
            RILRequest rr = obtainRequest(RIL_REQUEST_SET_NETWORK_SELECTION_AUTOMATIC, result,
                    mRILDefaultWorkSource);

            if (RILJ_LOGD) riljLog(rr.serialString() + "> " + requestToString(rr.mRequest));

            try {
                radioProxy.setNetworkSelectionModeAutomatic(rr.mSerial);
            } catch (RemoteException | RuntimeException e) {
                handleRadioProxyExceptionForRR(rr, "setNetworkSelectionModeAutomatic", e);
            }
        }
    }

    @Override
    public void setNetworkSelectionModeManual(String operatorNumeric, int ran, Message result) {
        IRadio radioProxy = getRadioProxy(result);
        if (radioProxy != null) {
            RILRequest rr = obtainRequest(RIL_REQUEST_SET_NETWORK_SELECTION_MANUAL, result,
                    mRILDefaultWorkSource);
            try {
                int halRan = convertAntToRan(ran);
                if (mRadioVersion.greaterOrEqual(RADIO_HAL_VERSION_1_5)) {
                    android.hardware.radio.V1_5.IRadio radioProxy15 =
                            (android.hardware.radio.V1_5.IRadio) radioProxy;
                    if (RILJ_LOGD) {
                        riljLog(rr.serialString() + "> " + requestToString(rr.mRequest)
                                + " operatorNumeric = " + operatorNumeric
                                + ", ran = " + halRan);
                    }
                    radioProxy15.setNetworkSelectionModeManual_1_5(rr.mSerial,
                            convertNullToEmptyString(operatorNumeric), halRan);
                } else {
                    if (RILJ_LOGD) {
                        riljLog(rr.serialString() + "> " + requestToString(rr.mRequest)
                                + " operatorNumeric = " + operatorNumeric);
                    }
                    radioProxy.setNetworkSelectionModeManual(rr.mSerial,
                            convertNullToEmptyString(operatorNumeric));
                }
            } catch (RemoteException | RuntimeException e) {
                handleRadioProxyExceptionForRR(rr, "setNetworkSelectionModeManual", e);
            }
        }
    }

    @Override
    public void getAvailableNetworks(Message result) {
        IRadio radioProxy = getRadioProxy(result);
        if (radioProxy != null) {
            RILRequest rr = obtainRequest(RIL_REQUEST_QUERY_AVAILABLE_NETWORKS, result,
                    mRILDefaultWorkSource);

            if (RILJ_LOGD) riljLog(rr.serialString() + "> " + requestToString(rr.mRequest));

            try {
                radioProxy.getAvailableNetworks(rr.mSerial);
            } catch (RemoteException | RuntimeException e) {
                handleRadioProxyExceptionForRR(rr, "getAvailableNetworks", e);
            }
        }
    }

    private android.hardware.radio.V1_1.RadioAccessSpecifier convertRadioAccessSpecifierToRadioHAL(
            RadioAccessSpecifier ras) {
        android.hardware.radio.V1_1.RadioAccessSpecifier rasInHalFormat =
                new android.hardware.radio.V1_1.RadioAccessSpecifier();
        ArrayList<Integer> bands = new ArrayList<>();
        if (ras.getBands() != null) {
            for (int band : ras.getBands()) {
                bands.add(band);
            }
        }
        switch (ras.getRadioAccessNetwork()) {
            case AccessNetworkType.GERAN:
                rasInHalFormat.radioAccessNetwork = AccessNetworkType.GERAN;
                rasInHalFormat.geranBands = bands;
                break;
            case AccessNetworkType.UTRAN:
                rasInHalFormat.radioAccessNetwork = AccessNetworkType.UTRAN;
                rasInHalFormat.utranBands = bands;
                break;
            case AccessNetworkType.EUTRAN: // fallthrough
            case AccessNetworkType.NGRAN:
                rasInHalFormat.radioAccessNetwork = AccessNetworkType.EUTRAN;
                rasInHalFormat.eutranBands = bands;
                break;
            default:
                Log.wtf(RILJ_LOG_TAG, "radioAccessNetwork " + ras.getRadioAccessNetwork()
                        + " not supported on IRadio < 1.5!");
                return null;
        }

        if (ras.getChannels() != null) {
            for (int channel : ras.getChannels()) {
                rasInHalFormat.channels.add(channel);
            }
        }

        return rasInHalFormat;
    }

    private android.hardware.radio.V1_5.RadioAccessSpecifier
            convertRadioAccessSpecifierToRadioHAL_1_5(RadioAccessSpecifier ras) {
        android.hardware.radio.V1_5.RadioAccessSpecifier rasInHalFormat =
                new android.hardware.radio.V1_5.RadioAccessSpecifier();
        android.hardware.radio.V1_5.RadioAccessSpecifier.Bands bandsInHalFormat =
                new android.hardware.radio.V1_5.RadioAccessSpecifier.Bands();
        rasInHalFormat.radioAccessNetwork = convertAntToRan(ras.getRadioAccessNetwork());
        ArrayList<Integer> bands = new ArrayList<>();
        if (ras.getBands() != null) {
            for (int band : ras.getBands()) {
                bands.add(band);
            }
        }
        switch (ras.getRadioAccessNetwork()) {
            case AccessNetworkType.GERAN:
                bandsInHalFormat.geranBands(bands);
                break;
            case AccessNetworkType.UTRAN:
                bandsInHalFormat.utranBands(bands);
                break;
            case AccessNetworkType.EUTRAN:
                bandsInHalFormat.eutranBands(bands);
                break;
            case AccessNetworkType.NGRAN:
                bandsInHalFormat.ngranBands(bands);
                break;
            default:
                Log.wtf(RILJ_LOG_TAG, "radioAccessNetwork " + ras.getRadioAccessNetwork()
                        + " not supported on IRadio 1.5!");
                return null;
        }
        rasInHalFormat.bands = bandsInHalFormat;

        if (ras.getChannels() != null) {
            for (int channel : ras.getChannels()) {
                rasInHalFormat.channels.add(channel);
            }
        }

        return rasInHalFormat;
    }

    /**
     * Radio HAL fallback compatibility feature (b/151106728) assumes that the input parameter
     * networkScanRequest is immutable (read-only) here. Once the caller invokes the method, the
     * parameter networkScanRequest should not be modified. This helps us keep a consistent and
     * simple data model that avoid copying it in the scan result.
     */
    @Override
    public void startNetworkScan(NetworkScanRequest networkScanRequest, Message result) {
        final NetworkScanRequest nsr = networkScanRequest;
        IRadio radioProxy = getRadioProxy(result);
        if (radioProxy != null) {

            HalVersion overrideHalVersion = getCompatVersion(RIL_REQUEST_START_NETWORK_SCAN);
            if (RILJ_LOGD) {
                riljLog("startNetworkScan: overrideHalVersion=" + overrideHalVersion);
            }
            if ((overrideHalVersion == null
                        || overrideHalVersion.greaterOrEqual(RADIO_HAL_VERSION_1_5))
                    && mRadioVersion.greaterOrEqual(RADIO_HAL_VERSION_1_5)) {
                android.hardware.radio.V1_5.NetworkScanRequest request =
                        new android.hardware.radio.V1_5.NetworkScanRequest();
                request.type = nsr.getScanType();
                request.interval = nsr.getSearchPeriodicity();
                request.maxSearchTime = nsr.getMaxSearchTime();
                request.incrementalResultsPeriodicity = nsr.getIncrementalResultsPeriodicity();
                request.incrementalResults = nsr.getIncrementalResults();

                for (RadioAccessSpecifier ras : nsr.getSpecifiers()) {
                    android.hardware.radio.V1_5.RadioAccessSpecifier rasInHalFormat =
                            convertRadioAccessSpecifierToRadioHAL_1_5(ras);
                    if (rasInHalFormat == null) {
                        AsyncResult.forMessage(result, null,
                                CommandException.fromRilErrno(REQUEST_NOT_SUPPORTED));
                        result.sendToTarget();
                        return;
                    }
                    request.specifiers.add(rasInHalFormat);
                }

                request.mccMncs.addAll(nsr.getPlmns());
                RILRequest rr = obtainRequest(RIL_REQUEST_START_NETWORK_SCAN, result,
                        mRILDefaultWorkSource, nsr);

                if (RILJ_LOGD) {
                    riljLog(rr.serialString() + "> " + requestToString(rr.mRequest));
                }

                try {
                    android.hardware.radio.V1_5.IRadio radioProxy15 =
                            (android.hardware.radio.V1_5.IRadio) radioProxy;
                    radioProxy15.startNetworkScan_1_5(rr.mSerial, request);
                } catch (RemoteException | RuntimeException e) {
                    handleRadioProxyExceptionForRR(rr, "startNetworkScan", e);
                }
            } else if (mRadioVersion.greaterOrEqual(RADIO_HAL_VERSION_1_2)) {
                android.hardware.radio.V1_2.NetworkScanRequest request =
                        new android.hardware.radio.V1_2.NetworkScanRequest();
                request.type = nsr.getScanType();
                request.interval = nsr.getSearchPeriodicity();
                request.maxSearchTime = nsr.getMaxSearchTime();
                request.incrementalResultsPeriodicity = nsr.getIncrementalResultsPeriodicity();
                request.incrementalResults = nsr.getIncrementalResults();

                for (RadioAccessSpecifier ras : nsr.getSpecifiers()) {

                    android.hardware.radio.V1_1.RadioAccessSpecifier rasInHalFormat =
                            convertRadioAccessSpecifierToRadioHAL(ras);
                    if (rasInHalFormat == null) {
                        AsyncResult.forMessage(result, null,
                                CommandException.fromRilErrno(REQUEST_NOT_SUPPORTED));
                        result.sendToTarget();
                        return;
                    }

                    request.specifiers.add(rasInHalFormat);
                }

                request.mccMncs.addAll(nsr.getPlmns());
                RILRequest rr = obtainRequest(RIL_REQUEST_START_NETWORK_SCAN, result,
                        mRILDefaultWorkSource);

                if (RILJ_LOGD) {
                    riljLog(rr.serialString() + "> " + requestToString(rr.mRequest));
                }

                try {
                    if (mRadioVersion.greaterOrEqual(RADIO_HAL_VERSION_1_4)) {
                        android.hardware.radio.V1_4.IRadio radioProxy14 =
                                (android.hardware.radio.V1_4.IRadio) radioProxy;
                        radioProxy14.startNetworkScan_1_4(rr.mSerial, request);
                    } else {
                        android.hardware.radio.V1_2.IRadio radioProxy12 =
                                (android.hardware.radio.V1_2.IRadio) radioProxy;
                        radioProxy12.startNetworkScan_1_2(rr.mSerial, request);
                    }
                } catch (RemoteException | RuntimeException e) {
                    handleRadioProxyExceptionForRR(rr, "startNetworkScan", e);
                }
            } else if (mRadioVersion.greaterOrEqual(RADIO_HAL_VERSION_1_1)) {
                android.hardware.radio.V1_1.IRadio radioProxy11 =
                        (android.hardware.radio.V1_1.IRadio) radioProxy;

                android.hardware.radio.V1_1.NetworkScanRequest request =
                        new android.hardware.radio.V1_1.NetworkScanRequest();
                request.type = nsr.getScanType();
                request.interval = nsr.getSearchPeriodicity();
                for (RadioAccessSpecifier ras : nsr.getSpecifiers()) {
                    android.hardware.radio.V1_1.RadioAccessSpecifier rasInHalFormat =
                            convertRadioAccessSpecifierToRadioHAL(ras);
                    if (rasInHalFormat == null) {
                        AsyncResult.forMessage(result, null,
                                CommandException.fromRilErrno(REQUEST_NOT_SUPPORTED));
                        result.sendToTarget();
                        return;
                    }

                    request.specifiers.add(rasInHalFormat);
                }

                RILRequest rr = obtainRequest(RIL_REQUEST_START_NETWORK_SCAN, result,
                        mRILDefaultWorkSource);

                if (RILJ_LOGD) {
                    riljLog(rr.serialString() + "> " + requestToString(rr.mRequest));
                }

                try {
                    radioProxy11.startNetworkScan(rr.mSerial, request);
                } catch (RemoteException | RuntimeException e) {
                    handleRadioProxyExceptionForRR(rr, "startNetworkScan", e);
                }
            } else if (result != null) {
                AsyncResult.forMessage(result, null,
                        CommandException.fromRilErrno(REQUEST_NOT_SUPPORTED));
                result.sendToTarget();
            }
        }
    }

    @Override
    public void stopNetworkScan(Message result) {
        IRadio radioProxy = getRadioProxy(result);
        if (radioProxy != null) {
            if (mRadioVersion.greaterOrEqual(RADIO_HAL_VERSION_1_1)) {
                android.hardware.radio.V1_1.IRadio radioProxy11 =
                        (android.hardware.radio.V1_1.IRadio) radioProxy;

                RILRequest rr = obtainRequest(RIL_REQUEST_STOP_NETWORK_SCAN, result,
                        mRILDefaultWorkSource);

                if (RILJ_LOGD) {
                    riljLog(rr.serialString() + "> " + requestToString(rr.mRequest));
                }

                try {
                    radioProxy11.stopNetworkScan(rr.mSerial);
                } catch (RemoteException | RuntimeException e) {
                    handleRadioProxyExceptionForRR(rr, "stopNetworkScan", e);
                }
            } else if (result != null) {
                AsyncResult.forMessage(result, null,
                        CommandException.fromRilErrno(REQUEST_NOT_SUPPORTED));
                result.sendToTarget();
            }
        }
    }

    @Override
    public void startDtmf(char c, Message result) {
        IRadio radioProxy = getRadioProxy(result);
        if (radioProxy != null) {
            RILRequest rr = obtainRequest(RIL_REQUEST_DTMF_START, result,
                    mRILDefaultWorkSource);

            // Do not log function arg for privacy
            if (RILJ_LOGD) riljLog(rr.serialString() + "> " + requestToString(rr.mRequest));

            try {
                radioProxy.startDtmf(rr.mSerial, c + "");
            } catch (RemoteException | RuntimeException e) {
                handleRadioProxyExceptionForRR(rr, "startDtmf", e);
            }
        }
    }

    @Override
    public void stopDtmf(Message result) {
        IRadio radioProxy = getRadioProxy(result);
        if (radioProxy != null) {
            RILRequest rr = obtainRequest(RIL_REQUEST_DTMF_STOP, result,
                    mRILDefaultWorkSource);

            if (RILJ_LOGD) riljLog(rr.serialString() + "> " + requestToString(rr.mRequest));

            try {
                radioProxy.stopDtmf(rr.mSerial);
            } catch (RemoteException | RuntimeException e) {
                handleRadioProxyExceptionForRR(rr, "stopDtmf", e);
            }
        }
    }

    @Override
    public void separateConnection(int gsmIndex, Message result) {
        IRadio radioProxy = getRadioProxy(result);
        if (radioProxy != null) {
            RILRequest rr = obtainRequest(RIL_REQUEST_SEPARATE_CONNECTION, result,
                    mRILDefaultWorkSource);

            if (RILJ_LOGD) {
                riljLog(rr.serialString() + "> " + requestToString(rr.mRequest)
                        + " gsmIndex = " + gsmIndex);
            }

            try {
                radioProxy.separateConnection(rr.mSerial, gsmIndex);
            } catch (RemoteException | RuntimeException e) {
                handleRadioProxyExceptionForRR(rr, "separateConnection", e);
            }
        }
    }

    @Override
    public void getBasebandVersion(Message result) {
        IRadio radioProxy = getRadioProxy(result);
        if (radioProxy != null) {
            RILRequest rr = obtainRequest(RIL_REQUEST_BASEBAND_VERSION, result,
                    mRILDefaultWorkSource);

            if (RILJ_LOGD) riljLog(rr.serialString() + "> " + requestToString(rr.mRequest));

            try {
                radioProxy.getBasebandVersion(rr.mSerial);
            } catch (RemoteException | RuntimeException e) {
                handleRadioProxyExceptionForRR(rr, "getBasebandVersion", e);
            }
        }
    }

    @Override
    public void setMute(boolean enableMute, Message result) {
        IRadio radioProxy = getRadioProxy(result);
        if (radioProxy != null) {
            RILRequest rr = obtainRequest(RIL_REQUEST_SET_MUTE, result,
                    mRILDefaultWorkSource);

            if (RILJ_LOGD) {
                riljLog(rr.serialString() + "> " + requestToString(rr.mRequest)
                        + " enableMute = " + enableMute);
            }

            try {
                radioProxy.setMute(rr.mSerial, enableMute);
            } catch (RemoteException | RuntimeException e) {
                handleRadioProxyExceptionForRR(rr, "setMute", e);
            }
        }
    }

    @Override
    public void getMute(Message result) {
        IRadio radioProxy = getRadioProxy(result);
        if (radioProxy != null) {
            RILRequest rr = obtainRequest(RIL_REQUEST_GET_MUTE, result,
                    mRILDefaultWorkSource);

            if (RILJ_LOGD) riljLog(rr.serialString() + "> " + requestToString(rr.mRequest));

            try {
                radioProxy.getMute(rr.mSerial);
            } catch (RemoteException | RuntimeException e) {
                handleRadioProxyExceptionForRR(rr, "getMute", e);
            }
        }
    }

    @Override
    public void queryCLIP(Message result) {
        IRadio radioProxy = getRadioProxy(result);
        if (radioProxy != null) {
            RILRequest rr = obtainRequest(RIL_REQUEST_QUERY_CLIP, result,
                    mRILDefaultWorkSource);

            if (RILJ_LOGD) riljLog(rr.serialString() + "> " + requestToString(rr.mRequest));

            try {
                radioProxy.getClip(rr.mSerial);
            } catch (RemoteException | RuntimeException e) {
                handleRadioProxyExceptionForRR(rr, "queryCLIP", e);
            }
        }
    }

    /**
     * @deprecated
     */
    @Override
    @Deprecated
    public void getPDPContextList(Message result) {
        getDataCallList(result);
    }

    @Override
    public void getDataCallList(Message result) {
        IRadio radioProxy = getRadioProxy(result);
        if (radioProxy != null) {
            RILRequest rr = obtainRequest(RIL_REQUEST_DATA_CALL_LIST, result,
                    mRILDefaultWorkSource);

            if (RILJ_LOGD) riljLog(rr.serialString() + "> " + requestToString(rr.mRequest));

            try {
                if (mRadioVersion.greaterOrEqual(RADIO_HAL_VERSION_1_6)) {
                    android.hardware.radio.V1_6.IRadio radioProxy16 =
                            (android.hardware.radio.V1_6.IRadio) radioProxy;
                    radioProxy16.getDataCallList_1_6(rr.mSerial);
                } else {
                    radioProxy.getDataCallList(rr.mSerial);
                }
            } catch (RemoteException | RuntimeException e) {
                handleRadioProxyExceptionForRR(rr, "getDataCallList", e);
            }
        }
    }

    @UnsupportedAppUsage(maxTargetSdk = Build.VERSION_CODES.R, trackingBug = 170729553)
    @Override
    public void invokeOemRilRequestRaw(byte[] data, Message response) {
        IOemHook oemHookProxy = getOemHookProxy(response);
        if (oemHookProxy != null) {
            RILRequest rr = obtainRequest(RIL_REQUEST_OEM_HOOK_RAW, response,
                    mRILDefaultWorkSource);

            if (RILJ_LOGD) {
                riljLog(rr.serialString() + "> " + requestToString(rr.mRequest)
                        + "[" + IccUtils.bytesToHexString(data) + "]");
            }

            try {
                oemHookProxy.sendRequestRaw(rr.mSerial, primitiveArrayToArrayList(data));
            } catch (RemoteException | RuntimeException e) {
                handleRadioProxyExceptionForRR(rr, "invokeOemRilRequestRaw", e);
            }
        } else {
            // OEM Hook service is disabled for P and later devices.
            // Deprecated OEM Hook APIs will perform no-op before being removed.
            if (RILJ_LOGD) riljLog("Radio Oem Hook Service is disabled for P and later devices. ");
        }
    }

    @Override
    public void invokeOemRilRequestStrings(String[] strings, Message result) {
        IOemHook oemHookProxy = getOemHookProxy(result);
        if (oemHookProxy != null) {
            RILRequest rr = obtainRequest(RIL_REQUEST_OEM_HOOK_STRINGS, result,
                    mRILDefaultWorkSource);

            String logStr = "";
            for (int i = 0; i < strings.length; i++) {
                logStr = logStr + strings[i] + " ";
            }
            if (RILJ_LOGD) {
                riljLog(rr.serialString() + "> " + requestToString(rr.mRequest) + " strings = "
                        + logStr);
            }

            try {
                oemHookProxy.sendRequestStrings(rr.mSerial,
                        new ArrayList<String>(Arrays.asList(strings)));
            } catch (RemoteException | RuntimeException e) {
                handleRadioProxyExceptionForRR(rr, "invokeOemRilRequestStrings", e);
            }
        } else {
            // OEM Hook service is disabled for P and later devices.
            // Deprecated OEM Hook APIs will perform no-op before being removed.
            if (RILJ_LOGD) riljLog("Radio Oem Hook Service is disabled for P and later devices. ");
        }
    }

    @Override
    public void setSuppServiceNotifications(boolean enable, Message result) {
        IRadio radioProxy = getRadioProxy(result);
        if (radioProxy != null) {
            RILRequest rr = obtainRequest(RIL_REQUEST_SET_SUPP_SVC_NOTIFICATION, result,
                    mRILDefaultWorkSource);

            if (RILJ_LOGD) {
                riljLog(rr.serialString() + "> " + requestToString(rr.mRequest) + " enable = "
                        + enable);
            }

            try {
                radioProxy.setSuppServiceNotifications(rr.mSerial, enable);
            } catch (RemoteException | RuntimeException e) {
                handleRadioProxyExceptionForRR(rr, "setSuppServiceNotifications", e);
            }
        }
    }

    @Override
    public void writeSmsToSim(int status, String smsc, String pdu, Message result) {
        status = translateStatus(status);
        IRadio radioProxy = getRadioProxy(result);
        if (radioProxy != null) {
            RILRequest rr = obtainRequest(RIL_REQUEST_WRITE_SMS_TO_SIM, result,
                    mRILDefaultWorkSource);

            if (RILJ_LOGV) {
                riljLog(rr.serialString() + "> "
                        + requestToString(rr.mRequest)
                        + " " + status);
            }

            SmsWriteArgs args = new SmsWriteArgs();
            args.status = status;
            args.smsc = convertNullToEmptyString(smsc);
            args.pdu = convertNullToEmptyString(pdu);

            try {
                radioProxy.writeSmsToSim(rr.mSerial, args);
            } catch (RemoteException | RuntimeException e) {
                handleRadioProxyExceptionForRR(rr, "writeSmsToSim", e);
            }
        }
    }

    @Override
    public void deleteSmsOnSim(int index, Message result) {
        IRadio radioProxy = getRadioProxy(result);
        if (radioProxy != null) {
            RILRequest rr = obtainRequest(RIL_REQUEST_DELETE_SMS_ON_SIM, result,
                    mRILDefaultWorkSource);

            if (RILJ_LOGV) {
                riljLog(rr.serialString() + "> "
                        + requestToString(rr.mRequest) + " index = " + index);
            }

            try {
                radioProxy.deleteSmsOnSim(rr.mSerial, index);
            } catch (RemoteException | RuntimeException e) {
                handleRadioProxyExceptionForRR(rr, "deleteSmsOnSim", e);
            }
        }
    }

    @Override
    public void setBandMode(int bandMode, Message result) {
        IRadio radioProxy = getRadioProxy(result);
        if (radioProxy != null) {
            RILRequest rr = obtainRequest(RIL_REQUEST_SET_BAND_MODE, result,
                    mRILDefaultWorkSource);

            if (RILJ_LOGD) {
                riljLog(rr.serialString() + "> " + requestToString(rr.mRequest)
                        + " bandMode = " + bandMode);
            }

            try {
                radioProxy.setBandMode(rr.mSerial, bandMode);
            } catch (RemoteException | RuntimeException e) {
                handleRadioProxyExceptionForRR(rr, "setBandMode", e);
            }
        }
    }

    @Override
    public void queryAvailableBandMode(Message result) {
        IRadio radioProxy = getRadioProxy(result);
        if (radioProxy != null) {
            RILRequest rr = obtainRequest(RIL_REQUEST_QUERY_AVAILABLE_BAND_MODE, result,
                    mRILDefaultWorkSource);

            if (RILJ_LOGD) riljLog(rr.serialString() + "> " + requestToString(rr.mRequest));

            try {
                radioProxy.getAvailableBandModes(rr.mSerial);
            } catch (RemoteException | RuntimeException e) {
                handleRadioProxyExceptionForRR(rr, "queryAvailableBandMode", e);
            }
        }
    }

    @Override
    public void sendEnvelope(String contents, Message result) {
        IRadio radioProxy = getRadioProxy(result);
        if (radioProxy != null) {
            RILRequest rr = obtainRequest(RIL_REQUEST_STK_SEND_ENVELOPE_COMMAND, result,
                    mRILDefaultWorkSource);

            if (RILJ_LOGD) {
                riljLog(rr.serialString() + "> " + requestToString(rr.mRequest) + " contents = "
                        + contents);
            }

            try {
                radioProxy.sendEnvelope(rr.mSerial, convertNullToEmptyString(contents));
            } catch (RemoteException | RuntimeException e) {
                handleRadioProxyExceptionForRR(rr, "sendEnvelope", e);
            }
        }
    }

    @Override
    public void sendTerminalResponse(String contents, Message result) {
        IRadio radioProxy = getRadioProxy(result);
        if (radioProxy != null) {
            RILRequest rr = obtainRequest(RIL_REQUEST_STK_SEND_TERMINAL_RESPONSE, result,
                    mRILDefaultWorkSource);

            if (RILJ_LOGD) {
                riljLog(rr.serialString() + "> " + requestToString(rr.mRequest) + " contents = "
                        + (TelephonyUtils.IS_DEBUGGABLE
                            ? contents : censoredTerminalResponse(contents)));
            }

            try {
                radioProxy.sendTerminalResponseToSim(rr.mSerial,
                        convertNullToEmptyString(contents));
            } catch (RemoteException | RuntimeException e) {
                handleRadioProxyExceptionForRR(rr, "sendTerminalResponse", e);
            }
        }
    }

    private String censoredTerminalResponse(String terminalResponse) {
        try {
            byte[] bytes = IccUtils.hexStringToBytes(terminalResponse);
            if (bytes != null) {
                List<ComprehensionTlv> ctlvs = ComprehensionTlv.decodeMany(bytes, 0);
                int from = 0;
                for (ComprehensionTlv ctlv : ctlvs) {
                    // Find text strings which might be personal information input by user,
                    // then replace it with "********".
                    if (ComprehensionTlvTag.TEXT_STRING.value() == ctlv.getTag()) {
                        byte[] target = Arrays.copyOfRange(ctlv.getRawValue(), from,
                                ctlv.getValueIndex() + ctlv.getLength());
                        terminalResponse = terminalResponse.toLowerCase().replace(
                                IccUtils.bytesToHexString(target).toLowerCase(), "********");
                    }
                    // The text string tag and the length field should also be hidden.
                    from = ctlv.getValueIndex() + ctlv.getLength();
                }
            }
        } catch (Exception e) {
            Rlog.e(RILJ_LOG_TAG, "Could not censor the terminal response: " + e);
            terminalResponse = null;
        }

        return terminalResponse;
    }

    @Override
    public void sendEnvelopeWithStatus(String contents, Message result) {
        IRadio radioProxy = getRadioProxy(result);
        if (radioProxy != null) {
            RILRequest rr = obtainRequest(RIL_REQUEST_STK_SEND_ENVELOPE_WITH_STATUS, result,
                    mRILDefaultWorkSource);

            if (RILJ_LOGD) {
                riljLog(rr.serialString() + "> " + requestToString(rr.mRequest) + " contents = "
                        + contents);
            }

            try {
                radioProxy.sendEnvelopeWithStatus(rr.mSerial, convertNullToEmptyString(contents));
            } catch (RemoteException | RuntimeException e) {
                handleRadioProxyExceptionForRR(rr, "sendEnvelopeWithStatus", e);
            }
        }
    }

    @Override
    public void explicitCallTransfer(Message result) {
        IRadio radioProxy = getRadioProxy(result);
        if (radioProxy != null) {
            RILRequest rr = obtainRequest(RIL_REQUEST_EXPLICIT_CALL_TRANSFER, result,
                    mRILDefaultWorkSource);

            if (RILJ_LOGD) riljLog(rr.serialString() + "> " + requestToString(rr.mRequest));

            try {
                radioProxy.explicitCallTransfer(rr.mSerial);
            } catch (RemoteException | RuntimeException e) {
                handleRadioProxyExceptionForRR(rr, "explicitCallTransfer", e);
            }
        }
    }

    @Override
    public void setPreferredNetworkType(@PrefNetworkMode int networkType , Message result) {
        IRadio radioProxy = getRadioProxy(result);
        if (radioProxy != null) {
            RILRequest rr = obtainRequest(RIL_REQUEST_SET_PREFERRED_NETWORK_TYPE, result,
                    mRILDefaultWorkSource);

            if (RILJ_LOGD) {
                riljLog(rr.serialString() + "> " + requestToString(rr.mRequest)
                        + " networkType = " + networkType);
            }
            mAllowedNetworkTypesBitmask = RadioAccessFamily.getRafFromNetworkType(networkType);
            mMetrics.writeSetPreferredNetworkType(mPhoneId, networkType);

            if (mRadioVersion.greaterOrEqual(RADIO_HAL_VERSION_1_4)) {
                android.hardware.radio.V1_4.IRadio radioProxy14 =
                        (android.hardware.radio.V1_4.IRadio) radioProxy;
                try {
                    radioProxy14.setPreferredNetworkTypeBitmap(
                            rr.mSerial, convertToHalRadioAccessFamily(mAllowedNetworkTypesBitmask));
                } catch (RemoteException | RuntimeException e) {
                    handleRadioProxyExceptionForRR(rr, "setPreferredNetworkTypeBitmap", e);
                }
            } else {
                try {
                    radioProxy.setPreferredNetworkType(rr.mSerial, networkType);
                } catch (RemoteException | RuntimeException e) {
                    handleRadioProxyExceptionForRR(rr, "setPreferredNetworkType", e);
                }
            }
        }
    }

    /**
     * convert RAF from {@link android.hardware.radio.V1_0.RadioAccessFamily} to
     * {@link TelephonyManager.NetworkTypeBitMask}, the bitmask represented by
     * {@link android.telephony.Annotation.NetworkType}.
     *
     * @param raf {@link android.hardware.radio.V1_0.RadioAccessFamily}
     * @return {@link TelephonyManager.NetworkTypeBitMask}
     */
    @TelephonyManager.NetworkTypeBitMask
    public static int convertToNetworkTypeBitMask(int raf) {
        int networkTypeRaf = 0;

        if ((raf & android.hardware.radio.V1_0.RadioAccessFamily.GSM) != 0) {
            networkTypeRaf |= TelephonyManager.NETWORK_TYPE_BITMASK_GSM;
        }
        if ((raf & android.hardware.radio.V1_0.RadioAccessFamily.GPRS) != 0) {
            networkTypeRaf |= TelephonyManager.NETWORK_TYPE_BITMASK_GPRS;
        }
        if ((raf & android.hardware.radio.V1_0.RadioAccessFamily.EDGE) != 0) {
            networkTypeRaf |= TelephonyManager.NETWORK_TYPE_BITMASK_EDGE;
        }
        // convert both IS95A/IS95B to CDMA as network mode doesn't support CDMA
        if ((raf & android.hardware.radio.V1_0.RadioAccessFamily.IS95A) != 0) {
            networkTypeRaf |= TelephonyManager.NETWORK_TYPE_BITMASK_CDMA;
        }
        if ((raf & android.hardware.radio.V1_0.RadioAccessFamily.IS95B) != 0) {
            networkTypeRaf |= TelephonyManager.NETWORK_TYPE_BITMASK_CDMA;
        }
        if ((raf & android.hardware.radio.V1_0.RadioAccessFamily.ONE_X_RTT) != 0) {
            networkTypeRaf |= TelephonyManager.NETWORK_TYPE_BITMASK_1xRTT;
        }
        if ((raf & android.hardware.radio.V1_0.RadioAccessFamily.EVDO_0) != 0) {
            networkTypeRaf |= TelephonyManager.NETWORK_TYPE_BITMASK_EVDO_0;
        }
        if ((raf & android.hardware.radio.V1_0.RadioAccessFamily.EVDO_A) != 0) {
            networkTypeRaf |= TelephonyManager.NETWORK_TYPE_BITMASK_EVDO_A;
        }
        if ((raf & android.hardware.radio.V1_0.RadioAccessFamily.EVDO_B) != 0) {
            networkTypeRaf |= TelephonyManager.NETWORK_TYPE_BITMASK_EVDO_B;
        }
        if ((raf & android.hardware.radio.V1_0.RadioAccessFamily.EHRPD) != 0) {
            networkTypeRaf |= TelephonyManager.NETWORK_TYPE_BITMASK_EHRPD;
        }
        if ((raf & android.hardware.radio.V1_0.RadioAccessFamily.HSUPA) != 0) {
            networkTypeRaf |= TelephonyManager.NETWORK_TYPE_BITMASK_HSUPA;
        }
        if ((raf & android.hardware.radio.V1_0.RadioAccessFamily.HSDPA) != 0) {
            networkTypeRaf |= TelephonyManager.NETWORK_TYPE_BITMASK_HSDPA;
        }
        if ((raf & android.hardware.radio.V1_0.RadioAccessFamily.HSPA) != 0) {
            networkTypeRaf |= TelephonyManager.NETWORK_TYPE_BITMASK_HSPA;
        }
        if ((raf & android.hardware.radio.V1_0.RadioAccessFamily.HSPAP) != 0) {
            networkTypeRaf |= TelephonyManager.NETWORK_TYPE_BITMASK_HSPAP;
        }
        if ((raf & android.hardware.radio.V1_0.RadioAccessFamily.UMTS) != 0) {
            networkTypeRaf |= TelephonyManager.NETWORK_TYPE_BITMASK_UMTS;
        }
        if ((raf & android.hardware.radio.V1_0.RadioAccessFamily.TD_SCDMA) != 0) {
            networkTypeRaf |= TelephonyManager.NETWORK_TYPE_BITMASK_TD_SCDMA;
        }
        if ((raf & android.hardware.radio.V1_0.RadioAccessFamily.LTE) != 0) {
            networkTypeRaf |= TelephonyManager.NETWORK_TYPE_BITMASK_LTE;
        }
        if ((raf & android.hardware.radio.V1_0.RadioAccessFamily.LTE_CA) != 0) {
            networkTypeRaf |= TelephonyManager.NETWORK_TYPE_BITMASK_LTE_CA;
        }
        if ((raf & android.hardware.radio.V1_4.RadioAccessFamily.NR) != 0) {
            networkTypeRaf |= TelephonyManager.NETWORK_TYPE_BITMASK_NR;
        }
        // TODO: need hal definition
        if ((raf & (1 << ServiceState.RIL_RADIO_TECHNOLOGY_IWLAN)) != 0) {
            networkTypeRaf |= TelephonyManager.NETWORK_TYPE_BITMASK_IWLAN;
        }
        return (networkTypeRaf == 0) ? TelephonyManager.NETWORK_TYPE_UNKNOWN : networkTypeRaf;
    }

    // convert to android.hardware.radio.V1_0.RadioAccessFamily
    private static int convertToHalRadioAccessFamily(
            @TelephonyManager.NetworkTypeBitMask int networkTypeBitmask) {
        int raf = 0;

        if ((networkTypeBitmask & TelephonyManager.NETWORK_TYPE_BITMASK_GSM) != 0) {
            raf |= android.hardware.radio.V1_0.RadioAccessFamily.GSM;
        }
        if ((networkTypeBitmask & TelephonyManager.NETWORK_TYPE_BITMASK_GPRS) != 0) {
            raf |= android.hardware.radio.V1_0.RadioAccessFamily.GPRS;
        }
        if ((networkTypeBitmask & TelephonyManager.NETWORK_TYPE_BITMASK_EDGE) != 0) {
            raf |= android.hardware.radio.V1_0.RadioAccessFamily.EDGE;
        }
        // convert CDMA to IS95A, consistent with ServiceState.networkTypeToRilRadioTechnology
        if ((networkTypeBitmask & TelephonyManager.NETWORK_TYPE_BITMASK_CDMA) != 0) {
            raf |= android.hardware.radio.V1_0.RadioAccessFamily.IS95A;
        }
        if ((networkTypeBitmask & TelephonyManager.NETWORK_TYPE_BITMASK_1xRTT) != 0) {
            raf |= android.hardware.radio.V1_0.RadioAccessFamily.ONE_X_RTT;
        }
        if ((networkTypeBitmask & TelephonyManager.NETWORK_TYPE_BITMASK_EVDO_0) != 0) {
            raf |= android.hardware.radio.V1_0.RadioAccessFamily.EVDO_0;
        }
        if ((networkTypeBitmask & TelephonyManager.NETWORK_TYPE_BITMASK_EVDO_A) != 0) {
            raf |= android.hardware.radio.V1_0.RadioAccessFamily.EVDO_A;
        }
        if ((networkTypeBitmask & TelephonyManager.NETWORK_TYPE_BITMASK_EVDO_B) != 0) {
            raf |= android.hardware.radio.V1_0.RadioAccessFamily.EVDO_B;
        }
        if ((networkTypeBitmask & TelephonyManager.NETWORK_TYPE_BITMASK_EHRPD) != 0) {
            raf |= android.hardware.radio.V1_0.RadioAccessFamily.EHRPD;
        }
        if ((networkTypeBitmask & TelephonyManager.NETWORK_TYPE_BITMASK_HSUPA) != 0) {
            raf |= android.hardware.radio.V1_0.RadioAccessFamily.HSUPA;
        }
        if ((networkTypeBitmask & TelephonyManager.NETWORK_TYPE_BITMASK_HSDPA) != 0) {
            raf |= android.hardware.radio.V1_0.RadioAccessFamily.HSDPA;
        }
        if ((networkTypeBitmask & TelephonyManager.NETWORK_TYPE_BITMASK_HSPA) != 0) {
            raf |= android.hardware.radio.V1_0.RadioAccessFamily.HSPA;
        }
        if ((networkTypeBitmask & TelephonyManager.NETWORK_TYPE_BITMASK_HSPAP) != 0) {
            raf |= android.hardware.radio.V1_0.RadioAccessFamily.HSPAP;
        }
        if ((networkTypeBitmask & TelephonyManager.NETWORK_TYPE_BITMASK_UMTS) != 0) {
            raf |= android.hardware.radio.V1_0.RadioAccessFamily.UMTS;
        }
        if ((networkTypeBitmask & TelephonyManager.NETWORK_TYPE_BITMASK_TD_SCDMA) != 0) {
            raf |= android.hardware.radio.V1_0.RadioAccessFamily.TD_SCDMA;
        }
        if ((networkTypeBitmask & TelephonyManager.NETWORK_TYPE_BITMASK_LTE) != 0) {
            raf |= android.hardware.radio.V1_0.RadioAccessFamily.LTE;
        }
        if ((networkTypeBitmask & TelephonyManager.NETWORK_TYPE_BITMASK_LTE_CA) != 0) {
            raf |= android.hardware.radio.V1_0.RadioAccessFamily.LTE_CA;
        }
        if ((networkTypeBitmask & TelephonyManager.NETWORK_TYPE_BITMASK_NR) != 0) {
            raf |= android.hardware.radio.V1_4.RadioAccessFamily.NR;
        }
        // TODO: need hal definition for IWLAN
        return (raf == 0) ? android.hardware.radio.V1_4.RadioAccessFamily.UNKNOWN : raf;
    }

    @Override
    public void getPreferredNetworkType(Message result) {
        IRadio radioProxy = getRadioProxy(result);
        if (radioProxy != null) {
            RILRequest rr = obtainRequest(RIL_REQUEST_GET_PREFERRED_NETWORK_TYPE, result,
                    mRILDefaultWorkSource);
            if (RILJ_LOGD) riljLog(rr.serialString() + "> " + requestToString(rr.mRequest));
            if (mRadioVersion.greaterOrEqual(RADIO_HAL_VERSION_1_4)) {
                android.hardware.radio.V1_4.IRadio radioProxy14 =
                        (android.hardware.radio.V1_4.IRadio) radioProxy;
                try {
                    radioProxy14.getPreferredNetworkTypeBitmap(rr.mSerial);
                } catch (RemoteException | RuntimeException e) {
                    handleRadioProxyExceptionForRR(rr, "getPreferredNetworkTypeBitmap", e);
                }
            } else {
                try {
                    radioProxy.getPreferredNetworkType(rr.mSerial);
                } catch (RemoteException | RuntimeException e) {
                    handleRadioProxyExceptionForRR(rr, "getPreferredNetworkType", e);
                }
            }
        }
    }

    @Override
    public void setAllowedNetworkTypesBitmap(
            @TelephonyManager.NetworkTypeBitMask int networkTypeBitmask, Message result) {
        IRadio radioProxy = getRadioProxy(result);
        if (radioProxy != null) {
            if (mRadioVersion.less(RADIO_HAL_VERSION_1_6)) {
                // For older HAL, redirects the call to setPreferredNetworkType.
                setPreferredNetworkType(
                        RadioAccessFamily.getNetworkTypeFromRaf(networkTypeBitmask), result);
                return;
            }

            android.hardware.radio.V1_6.IRadio radioProxy16 =
                    (android.hardware.radio.V1_6.IRadio) radioProxy;
            RILRequest rr = obtainRequest(RIL_REQUEST_SET_ALLOWED_NETWORK_TYPES_BITMAP, result,
                    mRILDefaultWorkSource);

            if (RILJ_LOGD) {
                riljLog(rr.serialString() + "> " + requestToString(rr.mRequest));
            }
            mAllowedNetworkTypesBitmask = networkTypeBitmask;
            try {
                radioProxy16.setAllowedNetworkTypesBitmap(rr.mSerial,
                        convertToHalRadioAccessFamily(mAllowedNetworkTypesBitmask));
            } catch (RemoteException | RuntimeException e) {
                handleRadioProxyExceptionForRR(rr, "setAllowedNetworkTypeBitmask", e);
            }
        }
    }

    @Override
    public void getAllowedNetworkTypesBitmap(Message result) {
        IRadio radioProxy = getRadioProxy(result);
        if (radioProxy != null) {
            if (mRadioVersion.less(RADIO_HAL_VERSION_1_6)) {
                // For older HAL, redirects the call to getPreferredNetworkType.
                getPreferredNetworkType(result);
                return;
            }

            android.hardware.radio.V1_6.IRadio radioProxy16 =
                    (android.hardware.radio.V1_6.IRadio) radioProxy;
            RILRequest rr = obtainRequest(RIL_REQUEST_GET_ALLOWED_NETWORK_TYPES_BITMAP, result,
                    mRILDefaultWorkSource);

            if (RILJ_LOGD) {
                riljLog(rr.serialString() + "> " + requestToString(rr.mRequest));
            }

            try {
                radioProxy16.getAllowedNetworkTypesBitmap(rr.mSerial);
            } catch (RemoteException | RuntimeException e) {
                handleRadioProxyExceptionForRR(rr, "getAllowedNetworkTypeBitmask", e);
            }
        }
    }

    @Override
    public void setLocationUpdates(boolean enable, WorkSource workSource, Message result) {
        IRadio radioProxy = getRadioProxy(result);
        if (radioProxy != null) {
            RILRequest rr = obtainRequest(RIL_REQUEST_SET_LOCATION_UPDATES, result,
                    workSource == null ? mRILDefaultWorkSource : workSource);

            if (RILJ_LOGD) {
                riljLog(rr.serialString() + "> "
                        + requestToString(rr.mRequest) + " enable = " + enable);
            }

            try {
                radioProxy.setLocationUpdates(rr.mSerial, enable);
            } catch (RemoteException | RuntimeException e) {
                handleRadioProxyExceptionForRR(rr, "setLocationUpdates", e);
            }
        }
    }

    /**
     * Is E-UTRA-NR Dual Connectivity enabled
     */
    @Override
    public void isNrDualConnectivityEnabled(Message result, WorkSource workSource) {
        IRadio radioProxy = getRadioProxy(result);
        if (radioProxy != null) {
            if (mRadioVersion.less(RADIO_HAL_VERSION_1_6)) {
                if (result != null) {
                    AsyncResult.forMessage(result, null,
                            CommandException.fromRilErrno(REQUEST_NOT_SUPPORTED));
                    result.sendToTarget();
                }
                return;
            }

            android.hardware.radio.V1_6.IRadio radioProxy16 =
                    (android.hardware.radio.V1_6.IRadio) radioProxy;

            RILRequest rr = obtainRequest(RIL_REQUEST_IS_NR_DUAL_CONNECTIVITY_ENABLED, result,
                    workSource == null ? mRILDefaultWorkSource : workSource);

            if (RILJ_LOGD) {
                riljLog(rr.serialString() + "> "
                        + requestToString(rr.mRequest));
            }

            try {
                radioProxy16.isNrDualConnectivityEnabled(rr.mSerial);
            } catch (RemoteException | RuntimeException e) {
                handleRadioProxyExceptionForRR(rr, "isNRDualConnectivityEnabled", e);
            }
        }
    }

    /**
     * Enable/Disable E-UTRA-NR Dual Connectivity
     * @param nrDualConnectivityState expected NR dual connectivity state
     * This can be passed following states
     * <ol>
     * <li>Enable NR dual connectivity {@link TelephonyManager#NR_DUAL_CONNECTIVITY_ENABLE}
     * <li>Disable NR dual connectivity {@link TelephonyManager#NR_DUAL_CONNECTIVITY_DISABLE}
     * <li>Disable NR dual connectivity and force secondary cell to be released
     * {@link TelephonyManager#NR_DUAL_CONNECTIVITY_DISABLE_IMMEDIATE}
     * </ol>
     */
    @Override
    public void setNrDualConnectivityState(int nrDualConnectivityState,
            Message result, WorkSource workSource) {
        IRadio radioProxy = getRadioProxy(result);
        if (radioProxy != null) {
            if (mRadioVersion.less(RADIO_HAL_VERSION_1_6)) {
                if (result != null) {
                    AsyncResult.forMessage(result, null,
                            CommandException.fromRilErrno(REQUEST_NOT_SUPPORTED));
                    result.sendToTarget();
                }
                return;
            }

            android.hardware.radio.V1_6.IRadio radioProxy16 =
                    (android.hardware.radio.V1_6.IRadio) radioProxy;
            RILRequest rr = obtainRequest(RIL_REQUEST_ENABLE_NR_DUAL_CONNECTIVITY, result,
                    workSource == null ? mRILDefaultWorkSource : workSource);

            if (RILJ_LOGD) {
                riljLog(rr.serialString() + "> "
                        + requestToString(rr.mRequest) + " enable = " + nrDualConnectivityState);
            }

            try {
                radioProxy16.setNrDualConnectivityState(rr.mSerial,
                        (byte) nrDualConnectivityState);
            } catch (RemoteException | RuntimeException e) {
                handleRadioProxyExceptionForRR(rr, "enableNRDualConnectivity", e);
            }
        }
    }

    @Override
    public void setCdmaSubscriptionSource(int cdmaSubscription , Message result) {
        IRadio radioProxy = getRadioProxy(result);
        if (radioProxy != null) {
            RILRequest rr = obtainRequest(RIL_REQUEST_CDMA_SET_SUBSCRIPTION_SOURCE, result,
                    mRILDefaultWorkSource);

            if (RILJ_LOGD) {
                riljLog(rr.serialString() + "> " + requestToString(rr.mRequest)
                        + " cdmaSubscription = " + cdmaSubscription);
            }

            try {
                radioProxy.setCdmaSubscriptionSource(rr.mSerial, cdmaSubscription);
            } catch (RemoteException | RuntimeException e) {
                handleRadioProxyExceptionForRR(rr, "setCdmaSubscriptionSource", e);
            }
        }
    }

    @Override
    public void queryCdmaRoamingPreference(Message result) {
        IRadio radioProxy = getRadioProxy(result);
        if (radioProxy != null) {
            RILRequest rr = obtainRequest(RIL_REQUEST_CDMA_QUERY_ROAMING_PREFERENCE, result,
                    mRILDefaultWorkSource);

            if (RILJ_LOGD) riljLog(rr.serialString() + "> " + requestToString(rr.mRequest));

            try {
                radioProxy.getCdmaRoamingPreference(rr.mSerial);
            } catch (RemoteException | RuntimeException e) {
                handleRadioProxyExceptionForRR(rr, "queryCdmaRoamingPreference", e);
            }
        }
    }

    @Override
    public void setCdmaRoamingPreference(int cdmaRoamingType, Message result) {
        IRadio radioProxy = getRadioProxy(result);
        if (radioProxy != null) {
            RILRequest rr = obtainRequest(RIL_REQUEST_CDMA_SET_ROAMING_PREFERENCE, result,
                    mRILDefaultWorkSource);

            if (RILJ_LOGD) {
                riljLog(rr.serialString() + "> " + requestToString(rr.mRequest)
                        + " cdmaRoamingType = " + cdmaRoamingType);
            }

            try {
                radioProxy.setCdmaRoamingPreference(rr.mSerial, cdmaRoamingType);
            } catch (RemoteException | RuntimeException e) {
                handleRadioProxyExceptionForRR(rr, "setCdmaRoamingPreference", e);
            }
        }
    }

    @Override
    public void queryTTYMode(Message result) {
        IRadio radioProxy = getRadioProxy(result);
        if (radioProxy != null) {
            RILRequest rr = obtainRequest(RIL_REQUEST_QUERY_TTY_MODE, result,
                    mRILDefaultWorkSource);

            if (RILJ_LOGD) riljLog(rr.serialString() + "> " + requestToString(rr.mRequest));

            try {
                radioProxy.getTTYMode(rr.mSerial);
            } catch (RemoteException | RuntimeException e) {
                handleRadioProxyExceptionForRR(rr, "queryTTYMode", e);
            }
        }
    }

    @Override
    public void setTTYMode(int ttyMode, Message result) {
        IRadio radioProxy = getRadioProxy(result);
        if (radioProxy != null) {
            RILRequest rr = obtainRequest(RIL_REQUEST_SET_TTY_MODE, result,
                    mRILDefaultWorkSource);

            if (RILJ_LOGD) {
                riljLog(rr.serialString() + "> " + requestToString(rr.mRequest)
                        + " ttyMode = " + ttyMode);
            }

            try {
                radioProxy.setTTYMode(rr.mSerial, ttyMode);
            } catch (RemoteException | RuntimeException e) {
                handleRadioProxyExceptionForRR(rr, "setTTYMode", e);
            }
        }
    }

    @Override
    public void setPreferredVoicePrivacy(boolean enable, Message result) {
        IRadio radioProxy = getRadioProxy(result);
        if (radioProxy != null) {
            RILRequest rr = obtainRequest(RIL_REQUEST_CDMA_SET_PREFERRED_VOICE_PRIVACY_MODE, result,
                    mRILDefaultWorkSource);

            if (RILJ_LOGD) {
                riljLog(rr.serialString() + "> " + requestToString(rr.mRequest)
                        + " enable = " + enable);
            }

            try {
                radioProxy.setPreferredVoicePrivacy(rr.mSerial, enable);
            } catch (RemoteException | RuntimeException e) {
                handleRadioProxyExceptionForRR(rr, "setPreferredVoicePrivacy", e);
            }
        }
    }

    @Override
    public void getPreferredVoicePrivacy(Message result) {
        IRadio radioProxy = getRadioProxy(result);
        if (radioProxy != null) {
            RILRequest rr = obtainRequest(RIL_REQUEST_CDMA_QUERY_PREFERRED_VOICE_PRIVACY_MODE,
                    result, mRILDefaultWorkSource);

            if (RILJ_LOGD) riljLog(rr.serialString() + "> " + requestToString(rr.mRequest));

            try {
                radioProxy.getPreferredVoicePrivacy(rr.mSerial);
            } catch (RemoteException | RuntimeException e) {
                handleRadioProxyExceptionForRR(rr, "getPreferredVoicePrivacy", e);
            }
        }
    }

    @Override
    public void sendCDMAFeatureCode(String featureCode, Message result) {
        IRadio radioProxy = getRadioProxy(result);
        if (radioProxy != null) {
            RILRequest rr = obtainRequest(RIL_REQUEST_CDMA_FLASH, result,
                    mRILDefaultWorkSource);

            if (RILJ_LOGD) {
                riljLog(rr.serialString() + "> " + requestToString(rr.mRequest)
                        + " featureCode = " + featureCode);
            }

            try {
                radioProxy.sendCDMAFeatureCode(rr.mSerial, convertNullToEmptyString(featureCode));
            } catch (RemoteException | RuntimeException e) {
                handleRadioProxyExceptionForRR(rr, "sendCDMAFeatureCode", e);
            }
        }
    }

    @Override
    public void sendBurstDtmf(String dtmfString, int on, int off, Message result) {
        IRadio radioProxy = getRadioProxy(result);
        if (radioProxy != null) {
            RILRequest rr = obtainRequest(RIL_REQUEST_CDMA_BURST_DTMF, result,
                    mRILDefaultWorkSource);

            if (RILJ_LOGD) {
                riljLog(rr.serialString() + "> " + requestToString(rr.mRequest)
                        + " dtmfString = " + dtmfString + " on = " + on + " off = " + off);
            }

            try {
                radioProxy.sendBurstDtmf(rr.mSerial, convertNullToEmptyString(dtmfString), on, off);
            } catch (RemoteException | RuntimeException e) {
                handleRadioProxyExceptionForRR(rr, "sendBurstDtmf", e);
            }
        }
    }

    protected void constructCdmaSendSmsRilRequest(CdmaSmsMessage msg, byte[] pdu) {
        int addrNbrOfDigits;
        int subaddrNbrOfDigits;
        int bearerDataLength;
        ByteArrayInputStream bais = new ByteArrayInputStream(pdu);
        DataInputStream dis = new DataInputStream(bais);

        try {
            msg.teleserviceId = dis.readInt(); // teleServiceId
            msg.isServicePresent = (byte) dis.readInt() == 1 ? true : false; // servicePresent
            msg.serviceCategory = dis.readInt(); // serviceCategory
            msg.address.digitMode = dis.read();  // address digit mode
            msg.address.numberMode = dis.read(); // address number mode
            msg.address.numberType = dis.read(); // address number type
            msg.address.numberPlan = dis.read(); // address number plan
            addrNbrOfDigits = (byte) dis.read();
            for (int i = 0; i < addrNbrOfDigits; i++) {
                msg.address.digits.add(dis.readByte()); // address_orig_bytes[i]
            }
            msg.subAddress.subaddressType = dis.read(); //subaddressType
            msg.subAddress.odd = (byte) dis.read() == 1 ? true : false; //subaddr odd
            subaddrNbrOfDigits = (byte) dis.read();
            for (int i = 0; i < subaddrNbrOfDigits; i++) {
                msg.subAddress.digits.add(dis.readByte()); //subaddr_orig_bytes[i]
            }

            bearerDataLength = dis.read();
            for (int i = 0; i < bearerDataLength; i++) {
                msg.bearerData.add(dis.readByte()); //bearerData[i]
            }
        } catch (IOException ex) {
            if (RILJ_LOGD) {
                riljLog("sendSmsCdma: conversion from input stream to object failed: "
                        + ex);
            }
        }
    }

    @Override
    public void sendCdmaSMSExpectMore(byte[] pdu, Message result) {
        IRadio radioProxy = getRadioProxy(result);
        if (radioProxy != null) {
            RILRequest rr = obtainRequest(RIL_REQUEST_CDMA_SEND_SMS_EXPECT_MORE, result,
                    mRILDefaultWorkSource);

            // Do not log function arg for privacy
            if (RILJ_LOGD) riljLog(rr.serialString() + "> " + requestToString(rr.mRequest));

            CdmaSmsMessage msg = new CdmaSmsMessage();
            constructCdmaSendSmsRilRequest(msg, pdu);
            if (mRadioVersion.greaterOrEqual(RADIO_HAL_VERSION_1_6)) {
                android.hardware.radio.V1_6.IRadio radioProxy16 =
                        (android.hardware.radio.V1_6.IRadio) radioProxy;
                try {
                    radioProxy16.sendCdmaSmsExpectMore_1_6(rr.mSerial, msg);
                    mMetrics.writeRilSendSms(mPhoneId, rr.mSerial, SmsSession.Event.Tech.SMS_CDMA,
                            SmsSession.Event.Format.SMS_FORMAT_3GPP2,
                            getOutgoingSmsMessageId(result));
                } catch (RemoteException | RuntimeException e) {
                    handleRadioProxyExceptionForRR(rr, "sendCdmaSMSExpectMore", e);
                }
            } else if (mRadioVersion.greaterOrEqual(RADIO_HAL_VERSION_1_5)) {
                android.hardware.radio.V1_5.IRadio radioProxy15 =
                        (android.hardware.radio.V1_5.IRadio) radioProxy;
                try {
                    radioProxy15.sendCdmaSmsExpectMore(rr.mSerial, msg);
                    mMetrics.writeRilSendSms(mPhoneId, rr.mSerial, SmsSession.Event.Tech.SMS_CDMA,
                            SmsSession.Event.Format.SMS_FORMAT_3GPP2,
                            getOutgoingSmsMessageId(result));
                } catch (RemoteException | RuntimeException e) {
                    handleRadioProxyExceptionForRR(rr, "sendCdmaSMSExpectMore", e);
                }
            } else {
                sendCdmaSms(pdu, result);
            }
        }
    }

    @Override
    public void sendCdmaSms(byte[] pdu, Message result) {
        IRadio radioProxy = getRadioProxy(result);
        if (radioProxy != null) {
            RILRequest rr = obtainRequest(RIL_REQUEST_CDMA_SEND_SMS, result,
                    mRILDefaultWorkSource);

            // Do not log function arg for privacy
            if (RILJ_LOGD) riljLog(rr.serialString() + "> " + requestToString(rr.mRequest));

            CdmaSmsMessage msg = new CdmaSmsMessage();
            constructCdmaSendSmsRilRequest(msg, pdu);
            if (mRadioVersion.greaterOrEqual(RADIO_HAL_VERSION_1_6)) {
                try {
                    android.hardware.radio.V1_6.IRadio radioProxy16 =
                            (android.hardware.radio.V1_6.IRadio) radioProxy;
                    radioProxy16.sendCdmaSms_1_6(rr.mSerial, msg);
                    mMetrics.writeRilSendSms(mPhoneId, rr.mSerial, SmsSession.Event.Tech.SMS_CDMA,
                            SmsSession.Event.Format.SMS_FORMAT_3GPP2,
                            getOutgoingSmsMessageId(result));
                } catch (RemoteException | RuntimeException e) {
                    handleRadioProxyExceptionForRR(rr, "sendCdmaSms", e);
                }
            } else {
                try {
                    radioProxy.sendCdmaSms(rr.mSerial, msg);
                    mMetrics.writeRilSendSms(mPhoneId, rr.mSerial, SmsSession.Event.Tech.SMS_CDMA,
                            SmsSession.Event.Format.SMS_FORMAT_3GPP2,
                            getOutgoingSmsMessageId(result));
                } catch (RemoteException | RuntimeException e) {
                    handleRadioProxyExceptionForRR(rr, "sendCdmaSms", e);
                }
            }
        }
    }

    @Override
    public void acknowledgeLastIncomingCdmaSms(boolean success, int cause, Message result) {
        IRadio radioProxy = getRadioProxy(result);
        if (radioProxy != null) {
            RILRequest rr = obtainRequest(RIL_REQUEST_CDMA_SMS_ACKNOWLEDGE, result,
                    mRILDefaultWorkSource);

            if (RILJ_LOGD) {
                riljLog(rr.serialString() + "> " + requestToString(rr.mRequest)
                        + " success = " + success + " cause = " + cause);
            }

            CdmaSmsAck msg = new CdmaSmsAck();
            msg.errorClass = success ? 0 : 1;
            msg.smsCauseCode = cause;

            try {
                radioProxy.acknowledgeLastIncomingCdmaSms(rr.mSerial, msg);
            } catch (RemoteException | RuntimeException e) {
                handleRadioProxyExceptionForRR(rr, "acknowledgeLastIncomingCdmaSms", e);
            }
        }
    }

    @Override
    public void getGsmBroadcastConfig(Message result) {
        IRadio radioProxy = getRadioProxy(result);
        if (radioProxy != null) {
            RILRequest rr = obtainRequest(RIL_REQUEST_GSM_GET_BROADCAST_CONFIG, result,
                    mRILDefaultWorkSource);

            if (RILJ_LOGD) riljLog(rr.serialString() + "> " + requestToString(rr.mRequest));

            try {
                radioProxy.getGsmBroadcastConfig(rr.mSerial);
            } catch (RemoteException | RuntimeException e) {
                handleRadioProxyExceptionForRR(rr, "getGsmBroadcastConfig", e);
            }
        }
    }

    @Override
    public void setGsmBroadcastConfig(SmsBroadcastConfigInfo[] config, Message result) {
        IRadio radioProxy = getRadioProxy(result);
        if (radioProxy != null) {
            RILRequest rr = obtainRequest(RIL_REQUEST_GSM_SET_BROADCAST_CONFIG, result,
                    mRILDefaultWorkSource);

            if (RILJ_LOGD) {
                riljLog(rr.serialString() + "> " + requestToString(rr.mRequest)
                        + " with " + config.length + " configs : ");
                for (int i = 0; i < config.length; i++) {
                    riljLog(config[i].toString());
                }
            }

            ArrayList<GsmBroadcastSmsConfigInfo> configs = new ArrayList<>();

            int numOfConfig = config.length;
            GsmBroadcastSmsConfigInfo info;

            for (int i = 0; i < numOfConfig; i++) {
                info = new GsmBroadcastSmsConfigInfo();
                info.fromServiceId = config[i].getFromServiceId();
                info.toServiceId = config[i].getToServiceId();
                info.fromCodeScheme = config[i].getFromCodeScheme();
                info.toCodeScheme = config[i].getToCodeScheme();
                info.selected = config[i].isSelected();
                configs.add(info);
            }

            try {
                radioProxy.setGsmBroadcastConfig(rr.mSerial, configs);
            } catch (RemoteException | RuntimeException e) {
                handleRadioProxyExceptionForRR(rr, "setGsmBroadcastConfig", e);
            }
        }
    }

    @Override
    public void setGsmBroadcastActivation(boolean activate, Message result) {
        IRadio radioProxy = getRadioProxy(result);
        if (radioProxy != null) {
            RILRequest rr = obtainRequest(RIL_REQUEST_GSM_BROADCAST_ACTIVATION, result,
                    mRILDefaultWorkSource);

            if (RILJ_LOGD) {
                riljLog(rr.serialString() + "> " + requestToString(rr.mRequest)
                        + " activate = " + activate);
            }

            try {
                radioProxy.setGsmBroadcastActivation(rr.mSerial, activate);
            } catch (RemoteException | RuntimeException e) {
                handleRadioProxyExceptionForRR(rr, "setGsmBroadcastActivation", e);
            }
        }
    }

    @Override
    public void getCdmaBroadcastConfig(Message result) {
        IRadio radioProxy = getRadioProxy(result);
        if (radioProxy != null) {
            RILRequest rr = obtainRequest(RIL_REQUEST_CDMA_GET_BROADCAST_CONFIG, result,
                    mRILDefaultWorkSource);

            if (RILJ_LOGD) riljLog(rr.serialString() + "> " + requestToString(rr.mRequest));

            try {
                radioProxy.getCdmaBroadcastConfig(rr.mSerial);
            } catch (RemoteException | RuntimeException e) {
                handleRadioProxyExceptionForRR(rr, "getCdmaBroadcastConfig", e);
            }
        }
    }

    @Override
    public void setCdmaBroadcastConfig(CdmaSmsBroadcastConfigInfo[] configs, Message result) {
        IRadio radioProxy = getRadioProxy(result);
        if (radioProxy != null) {
            RILRequest rr = obtainRequest(RIL_REQUEST_CDMA_SET_BROADCAST_CONFIG, result,
                    mRILDefaultWorkSource);

            ArrayList<CdmaBroadcastSmsConfigInfo> halConfigs = new ArrayList<>();

            for (CdmaSmsBroadcastConfigInfo config: configs) {
                for (int i = config.getFromServiceCategory();
                        i <= config.getToServiceCategory();
                        i++) {
                    CdmaBroadcastSmsConfigInfo info = new CdmaBroadcastSmsConfigInfo();
                    info.serviceCategory = i;
                    info.language = config.getLanguage();
                    info.selected = config.isSelected();
                    halConfigs.add(info);
                }
            }

            if (RILJ_LOGD) {
                riljLog(rr.serialString() + "> " + requestToString(rr.mRequest)
                        + " with " + halConfigs.size() + " configs : ");
                for (CdmaBroadcastSmsConfigInfo config : halConfigs) {
                    riljLog(config.toString());
                }
            }

            try {
                radioProxy.setCdmaBroadcastConfig(rr.mSerial, halConfigs);
            } catch (RemoteException | RuntimeException e) {
                handleRadioProxyExceptionForRR(rr, "setCdmaBroadcastConfig", e);
            }
        }
    }

    @Override
    public void setCdmaBroadcastActivation(boolean activate, Message result) {
        IRadio radioProxy = getRadioProxy(result);
        if (radioProxy != null) {
            RILRequest rr = obtainRequest(RIL_REQUEST_CDMA_BROADCAST_ACTIVATION, result,
                    mRILDefaultWorkSource);

            if (RILJ_LOGD) {
                riljLog(rr.serialString() + "> " + requestToString(rr.mRequest)
                        + " activate = " + activate);
            }

            try {
                radioProxy.setCdmaBroadcastActivation(rr.mSerial, activate);
            } catch (RemoteException | RuntimeException e) {
                handleRadioProxyExceptionForRR(rr, "setCdmaBroadcastActivation", e);
            }
        }
    }

    @Override
    public void getCDMASubscription(Message result) {
        IRadio radioProxy = getRadioProxy(result);
        if (radioProxy != null) {
            RILRequest rr = obtainRequest(RIL_REQUEST_CDMA_SUBSCRIPTION, result,
                    mRILDefaultWorkSource);

            if (RILJ_LOGD) riljLog(rr.serialString() + "> " + requestToString(rr.mRequest));

            try {
                radioProxy.getCDMASubscription(rr.mSerial);
            } catch (RemoteException | RuntimeException e) {
                handleRadioProxyExceptionForRR(rr, "getCDMASubscription", e);
            }
        }
    }

    @Override
    public void writeSmsToRuim(int status, byte[] pdu, Message result) {
        status = translateStatus(status);
        IRadio radioProxy = getRadioProxy(result);
        if (radioProxy != null) {
            RILRequest rr = obtainRequest(RIL_REQUEST_CDMA_WRITE_SMS_TO_RUIM, result,
                    mRILDefaultWorkSource);

            if (RILJ_LOGV) {
                riljLog(rr.serialString() + "> "
                        + requestToString(rr.mRequest)
                        + " status = " + status);
            }

            CdmaSmsWriteArgs args = new CdmaSmsWriteArgs();
            args.status = status;
            constructCdmaSendSmsRilRequest(args.message, pdu);

            try {
                radioProxy.writeSmsToRuim(rr.mSerial, args);
            } catch (RemoteException | RuntimeException e) {
                handleRadioProxyExceptionForRR(rr, "writeSmsToRuim", e);
            }
        }
    }

    @Override
    public void deleteSmsOnRuim(int index, Message result) {
        IRadio radioProxy = getRadioProxy(result);
        if (radioProxy != null) {
            RILRequest rr = obtainRequest(RIL_REQUEST_CDMA_DELETE_SMS_ON_RUIM, result,
                    mRILDefaultWorkSource);

            if (RILJ_LOGV) {
                riljLog(rr.serialString() + "> "
                        + requestToString(rr.mRequest)
                        + " index = " + index);
            }

            try {
                radioProxy.deleteSmsOnRuim(rr.mSerial, index);
            } catch (RemoteException | RuntimeException e) {
                handleRadioProxyExceptionForRR(rr, "deleteSmsOnRuim", e);
            }
        }
    }

    @Override
    public void getDeviceIdentity(Message result) {
        IRadio radioProxy = getRadioProxy(result);
        if (radioProxy != null) {
            RILRequest rr = obtainRequest(RIL_REQUEST_DEVICE_IDENTITY, result,
                    mRILDefaultWorkSource);

            if (RILJ_LOGD) riljLog(rr.serialString() + "> " + requestToString(rr.mRequest));

            try {
                radioProxy.getDeviceIdentity(rr.mSerial);
            } catch (RemoteException | RuntimeException e) {
                handleRadioProxyExceptionForRR(rr, "getDeviceIdentity", e);
            }
        }
    }

    @Override
    public void exitEmergencyCallbackMode(Message result) {
        IRadio radioProxy = getRadioProxy(result);
        if (radioProxy != null) {
            RILRequest rr = obtainRequest(RIL_REQUEST_EXIT_EMERGENCY_CALLBACK_MODE, result,
                    mRILDefaultWorkSource);

            if (RILJ_LOGD) riljLog(rr.serialString() + "> " + requestToString(rr.mRequest));

            try {
                radioProxy.exitEmergencyCallbackMode(rr.mSerial);
            } catch (RemoteException | RuntimeException e) {
                handleRadioProxyExceptionForRR(rr, "exitEmergencyCallbackMode", e);
            }
        }
    }

    @Override
    public void getSmscAddress(Message result) {
        IRadio radioProxy = getRadioProxy(result);
        if (radioProxy != null) {
            RILRequest rr = obtainRequest(RIL_REQUEST_GET_SMSC_ADDRESS, result,
                    mRILDefaultWorkSource);

            if (RILJ_LOGD) riljLog(rr.serialString() + "> " + requestToString(rr.mRequest));

            try {
                radioProxy.getSmscAddress(rr.mSerial);
            } catch (RemoteException | RuntimeException e) {
                handleRadioProxyExceptionForRR(rr, "getSmscAddress", e);
            }
        }
    }

    @Override
    public void setSmscAddress(String address, Message result) {
        IRadio radioProxy = getRadioProxy(result);
        if (radioProxy != null) {
            RILRequest rr = obtainRequest(RIL_REQUEST_SET_SMSC_ADDRESS, result,
                    mRILDefaultWorkSource);

            if (RILJ_LOGD) {
                riljLog(rr.serialString() + "> " + requestToString(rr.mRequest)
                        + " address = " + address);
            }

            try {
                radioProxy.setSmscAddress(rr.mSerial, convertNullToEmptyString(address));
            } catch (RemoteException | RuntimeException e) {
                handleRadioProxyExceptionForRR(rr, "setSmscAddress", e);
            }
        }
    }

    @Override
    public void reportSmsMemoryStatus(boolean available, Message result) {
        IRadio radioProxy = getRadioProxy(result);
        if (radioProxy != null) {
            RILRequest rr = obtainRequest(RIL_REQUEST_REPORT_SMS_MEMORY_STATUS, result,
                    mRILDefaultWorkSource);

            if (RILJ_LOGD) {
                riljLog(rr.serialString() + "> "
                        + requestToString(rr.mRequest) + " available = " + available);
            }

            try {
                radioProxy.reportSmsMemoryStatus(rr.mSerial, available);
            } catch (RemoteException | RuntimeException e) {
                handleRadioProxyExceptionForRR(rr, "reportSmsMemoryStatus", e);
            }
        }
    }

    @Override
    public void reportStkServiceIsRunning(Message result) {
        IRadio radioProxy = getRadioProxy(result);
        if (radioProxy != null) {
            RILRequest rr = obtainRequest(RIL_REQUEST_REPORT_STK_SERVICE_IS_RUNNING, result,
                    mRILDefaultWorkSource);

            if (RILJ_LOGD) riljLog(rr.serialString() + "> " + requestToString(rr.mRequest));

            try {
                radioProxy.reportStkServiceIsRunning(rr.mSerial);
            } catch (RemoteException | RuntimeException e) {
                handleRadioProxyExceptionForRR(rr, "reportStkServiceIsRunning", e);
            }
        }
    }

    @Override
    public void getCdmaSubscriptionSource(Message result) {
        IRadio radioProxy = getRadioProxy(result);
        if (radioProxy != null) {
            RILRequest rr = obtainRequest(RIL_REQUEST_CDMA_GET_SUBSCRIPTION_SOURCE, result,
                    mRILDefaultWorkSource);

            if (RILJ_LOGD) riljLog(rr.serialString() + "> " + requestToString(rr.mRequest));

            try {
                radioProxy.getCdmaSubscriptionSource(rr.mSerial);
            } catch (RemoteException | RuntimeException e) {
                handleRadioProxyExceptionForRR(rr, "getCdmaSubscriptionSource", e);
            }
        }
    }

    @Override
    public void acknowledgeIncomingGsmSmsWithPdu(boolean success, String ackPdu, Message result) {
        IRadio radioProxy = getRadioProxy(result);
        if (radioProxy != null) {
            RILRequest rr = obtainRequest(RIL_REQUEST_ACKNOWLEDGE_INCOMING_GSM_SMS_WITH_PDU, result,
                    mRILDefaultWorkSource);

            if (RILJ_LOGD) {
                riljLog(rr.serialString() + "> " + requestToString(rr.mRequest)
                        + " success = " + success);
            }

            try {
                radioProxy.acknowledgeIncomingGsmSmsWithPdu(rr.mSerial, success,
                        convertNullToEmptyString(ackPdu));
            } catch (RemoteException | RuntimeException e) {
                handleRadioProxyExceptionForRR(rr, "acknowledgeIncomingGsmSmsWithPdu", e);
            }
        }
    }

    @Override
    public void getVoiceRadioTechnology(Message result) {
        IRadio radioProxy = getRadioProxy(result);
        if (radioProxy != null) {
            RILRequest rr = obtainRequest(RIL_REQUEST_VOICE_RADIO_TECH, result,
                    mRILDefaultWorkSource);

            if (RILJ_LOGD) riljLog(rr.serialString() + "> " + requestToString(rr.mRequest));

            try {
                radioProxy.getVoiceRadioTechnology(rr.mSerial);
            } catch (RemoteException | RuntimeException e) {
                handleRadioProxyExceptionForRR(rr, "getVoiceRadioTechnology", e);
            }
        }
    }

    @Override
    public void getCellInfoList(Message result, WorkSource workSource) {
        workSource = getDefaultWorkSourceIfInvalid(workSource);
        IRadio radioProxy = getRadioProxy(result);
        if (radioProxy != null) {
            RILRequest rr = obtainRequest(RIL_REQUEST_GET_CELL_INFO_LIST, result,
                    workSource);

            if (RILJ_LOGD) {
                riljLog(rr.serialString() + "> " + requestToString(rr.mRequest));
            }

            try {
                if (mRadioVersion.greaterOrEqual(RADIO_HAL_VERSION_1_6)) {
                    android.hardware.radio.V1_6.IRadio radioProxy16 =
                            (android.hardware.radio.V1_6.IRadio) radioProxy;
                    radioProxy16.getCellInfoList_1_6(rr.mSerial);

                } else {
                    radioProxy.getCellInfoList(rr.mSerial);
                }
            } catch (RemoteException | RuntimeException e) {
                handleRadioProxyExceptionForRR(rr, "getCellInfoList", e);
            }
        }
    }

    @Override
    public void setCellInfoListRate(int rateInMillis, Message result, WorkSource workSource) {
        workSource = getDefaultWorkSourceIfInvalid(workSource);
        IRadio radioProxy = getRadioProxy(result);
        if (radioProxy != null) {
            RILRequest rr = obtainRequest(RIL_REQUEST_SET_UNSOL_CELL_INFO_LIST_RATE, result,
                    workSource);

            if (RILJ_LOGD) {
                riljLog(rr.serialString() + "> " + requestToString(rr.mRequest)
                        + " rateInMillis = " + rateInMillis);
            }

            try {
                radioProxy.setCellInfoListRate(rr.mSerial, rateInMillis);
            } catch (RemoteException | RuntimeException e) {
                handleRadioProxyExceptionForRR(rr, "setCellInfoListRate", e);
            }
        }
    }

    @Override
    public void setInitialAttachApn(DataProfile dataProfile, boolean isRoaming, Message result) {
        IRadio radioProxy = getRadioProxy(result);
        if (radioProxy != null) {
            RILRequest rr = obtainRequest(RIL_REQUEST_SET_INITIAL_ATTACH_APN, result,
                    mRILDefaultWorkSource);

            if (RILJ_LOGD) {
                riljLog(rr.serialString() + "> " + requestToString(rr.mRequest) + dataProfile);
            }

            try {
                if (mRadioVersion.greaterOrEqual(RADIO_HAL_VERSION_1_5)) {
                    // v1.5
                    android.hardware.radio.V1_5.IRadio radioProxy15 =
                            (android.hardware.radio.V1_5.IRadio) radioProxy;
                    radioProxy15.setInitialAttachApn_1_5(rr.mSerial,
                            convertToHalDataProfile15(dataProfile));
                } else if (mRadioVersion.greaterOrEqual(RADIO_HAL_VERSION_1_4)) {
                    // v1.4
                    android.hardware.radio.V1_4.IRadio radioProxy14 =
                            (android.hardware.radio.V1_4.IRadio) radioProxy;
                    radioProxy14.setInitialAttachApn_1_4(rr.mSerial,
                            convertToHalDataProfile14(dataProfile));
                } else {
                    // v1.3, v1.2, v1.1, and v1.0
                    radioProxy.setInitialAttachApn(rr.mSerial,
                            convertToHalDataProfile10(dataProfile), dataProfile.isPersistent(),
                            isRoaming);
                }
            } catch (RemoteException | RuntimeException e) {
                handleRadioProxyExceptionForRR(rr, "setInitialAttachApn", e);
            }
        }
    }

    @Override
    public void getImsRegistrationState(Message result) {
        IRadio radioProxy = getRadioProxy(result);
        if (radioProxy != null) {
            RILRequest rr = obtainRequest(RIL_REQUEST_IMS_REGISTRATION_STATE, result,
                    mRILDefaultWorkSource);

            if (RILJ_LOGD) {
                riljLog(rr.serialString() + "> " + requestToString(rr.mRequest));
            }

            try {
                radioProxy.getImsRegistrationState(rr.mSerial);
            } catch (RemoteException | RuntimeException e) {
                handleRadioProxyExceptionForRR(rr, "getImsRegistrationState", e);
            }
        }
    }

    @Override
    public void sendImsGsmSms(String smscPdu, String pdu, int retry, int messageRef,
                   Message result) {
        IRadio radioProxy = getRadioProxy(result);
        if (radioProxy != null) {
            RILRequest rr = obtainRequest(RIL_REQUEST_IMS_SEND_SMS, result,
                    mRILDefaultWorkSource);

            // Do not log function args for privacy
            if (RILJ_LOGD) riljLog(rr.serialString() + "> " + requestToString(rr.mRequest));

            ImsSmsMessage msg = new ImsSmsMessage();
            msg.tech = RadioTechnologyFamily.THREE_GPP;
            msg.retry = (byte) retry >= 1 ? true : false;
            msg.messageRef = messageRef;

            GsmSmsMessage gsmMsg = constructGsmSendSmsRilRequest(smscPdu, pdu);
            msg.gsmMessage.add(gsmMsg);
            try {
                radioProxy.sendImsSms(rr.mSerial, msg);
                mMetrics.writeRilSendSms(mPhoneId, rr.mSerial, SmsSession.Event.Tech.SMS_IMS,
                        SmsSession.Event.Format.SMS_FORMAT_3GPP, getOutgoingSmsMessageId(result));
            } catch (RemoteException | RuntimeException e) {
                handleRadioProxyExceptionForRR(rr, "sendImsGsmSms", e);
            }
        }
    }

    @Override
    public void sendImsCdmaSms(byte[] pdu, int retry, int messageRef, Message result) {
        IRadio radioProxy = getRadioProxy(result);
        if (radioProxy != null) {
            RILRequest rr = obtainRequest(RIL_REQUEST_IMS_SEND_SMS, result,
                    mRILDefaultWorkSource);

            // Do not log function args for privacy
            if (RILJ_LOGD) riljLog(rr.serialString() + "> " + requestToString(rr.mRequest));

            ImsSmsMessage msg = new ImsSmsMessage();
            msg.tech = RadioTechnologyFamily.THREE_GPP2;
            msg.retry = (byte) retry >= 1 ? true : false;
            msg.messageRef = messageRef;

            CdmaSmsMessage cdmaMsg = new CdmaSmsMessage();
            constructCdmaSendSmsRilRequest(cdmaMsg, pdu);
            msg.cdmaMessage.add(cdmaMsg);

            try {
                radioProxy.sendImsSms(rr.mSerial, msg);
                mMetrics.writeRilSendSms(mPhoneId, rr.mSerial, SmsSession.Event.Tech.SMS_IMS,
                        SmsSession.Event.Format.SMS_FORMAT_3GPP2, getOutgoingSmsMessageId(result));
            } catch (RemoteException | RuntimeException e) {
                handleRadioProxyExceptionForRR(rr, "sendImsCdmaSms", e);
            }
        }
    }

    private SimApdu createSimApdu(int channel, int cla, int instruction, int p1, int p2, int p3,
                                  String data) {
        SimApdu msg = new SimApdu();
        msg.sessionId = channel;
        msg.cla = cla;
        msg.instruction = instruction;
        msg.p1 = p1;
        msg.p2 = p2;
        msg.p3 = p3;
        msg.data = convertNullToEmptyString(data);
        return msg;
    }

    @Override
    public void iccTransmitApduBasicChannel(int cla, int instruction, int p1, int p2,
                                            int p3, String data, Message result) {
        IRadio radioProxy = getRadioProxy(result);
        if (radioProxy != null) {
            RILRequest rr = obtainRequest(RIL_REQUEST_SIM_TRANSMIT_APDU_BASIC, result,
                    mRILDefaultWorkSource);

            if (RILJ_LOGD) {
                if (TelephonyUtils.IS_DEBUGGABLE) {
                    riljLog(rr.serialString() + "> " + requestToString(rr.mRequest)
                            + String.format(" cla = 0x%02X ins = 0x%02X", cla, instruction)
                            + String.format(" p1 = 0x%02X p2 = 0x%02X p3 = 0x%02X", p1, p2, p3)
                            + " data = " + data);
                } else {
                    riljLog(rr.serialString() + "> " + requestToString(rr.mRequest));
                }
            }

            SimApdu msg = createSimApdu(0, cla, instruction, p1, p2, p3, data);
            try {
                radioProxy.iccTransmitApduBasicChannel(rr.mSerial, msg);
            } catch (RemoteException | RuntimeException e) {
                handleRadioProxyExceptionForRR(rr, "iccTransmitApduBasicChannel", e);
            }
        }
    }

    @Override
    public void iccOpenLogicalChannel(String aid, int p2, Message result) {
        IRadio radioProxy = getRadioProxy(result);
        if (radioProxy != null) {
            RILRequest rr = obtainRequest(RIL_REQUEST_SIM_OPEN_CHANNEL, result,
                    mRILDefaultWorkSource);

            if (RILJ_LOGD) {
                if (TelephonyUtils.IS_DEBUGGABLE) {
                    riljLog(rr.serialString() + "> " + requestToString(rr.mRequest) + " aid = " + aid
                            + " p2 = " + p2);
                } else {
                    riljLog(rr.serialString() + "> " + requestToString(rr.mRequest));
                }
            }

            try {
                radioProxy.iccOpenLogicalChannel(rr.mSerial, convertNullToEmptyString(aid), p2);
            } catch (RemoteException | RuntimeException e) {
                handleRadioProxyExceptionForRR(rr, "iccOpenLogicalChannel", e);
            }
        }
    }

    @Override
    public void iccCloseLogicalChannel(int channel, Message result) {
        IRadio radioProxy = getRadioProxy(result);
        if (radioProxy != null) {
            RILRequest rr = obtainRequest(RIL_REQUEST_SIM_CLOSE_CHANNEL, result,
                    mRILDefaultWorkSource);

            if (RILJ_LOGD) {
                riljLog(rr.serialString() + "> " + requestToString(rr.mRequest) + " channel = "
                        + channel);
            }

            try {
                radioProxy.iccCloseLogicalChannel(rr.mSerial, channel);
            } catch (RemoteException | RuntimeException e) {
                handleRadioProxyExceptionForRR(rr, "iccCloseLogicalChannel", e);
            }
        }
    }

    @Override
    public void iccTransmitApduLogicalChannel(int channel, int cla, int instruction,
                                              int p1, int p2, int p3, String data,
                                              Message result) {
        if (channel <= 0) {
            throw new RuntimeException(
                    "Invalid channel in iccTransmitApduLogicalChannel: " + channel);
        }

        IRadio radioProxy = getRadioProxy(result);
        if (radioProxy != null) {
            RILRequest rr = obtainRequest(RIL_REQUEST_SIM_TRANSMIT_APDU_CHANNEL, result,
                    mRILDefaultWorkSource);

            if (RILJ_LOGD) {
                if (TelephonyUtils.IS_DEBUGGABLE) {
                    riljLog(rr.serialString() + "> " + requestToString(rr.mRequest)
                            + String.format(" channel = %d", channel)
                            + String.format(" cla = 0x%02X ins = 0x%02X", cla, instruction)
                            + String.format(" p1 = 0x%02X p2 = 0x%02X p3 = 0x%02X", p1, p2, p3)
                            + " data = " + data);
                } else {
                    riljLog(rr.serialString() + "> " + requestToString(rr.mRequest));
                }
            }

            SimApdu msg = createSimApdu(channel, cla, instruction, p1, p2, p3, data);

            try {
                radioProxy.iccTransmitApduLogicalChannel(rr.mSerial, msg);
            } catch (RemoteException | RuntimeException e) {
                handleRadioProxyExceptionForRR(rr, "iccTransmitApduLogicalChannel", e);
            }
        }
    }

    @Override
    public void nvReadItem(int itemID, Message result, WorkSource workSource) {
        workSource = getDefaultWorkSourceIfInvalid(workSource);
        IRadio radioProxy = getRadioProxy(result);
        if (radioProxy != null) {
            RILRequest rr = obtainRequest(RIL_REQUEST_NV_READ_ITEM, result,
                    workSource);

            if (RILJ_LOGD) {
                riljLog(rr.serialString() + "> " + requestToString(rr.mRequest)
                        + " itemId = " + itemID);
            }

            try {
                radioProxy.nvReadItem(rr.mSerial, itemID);
            } catch (RemoteException | RuntimeException e) {
                handleRadioProxyExceptionForRR(rr, "nvReadItem", e);
            }
        }
    }

    @Override
    public void nvWriteItem(int itemId, String itemValue, Message result, WorkSource workSource) {
        workSource = getDefaultWorkSourceIfInvalid(workSource);
        IRadio radioProxy = getRadioProxy(result);
        if (radioProxy != null) {
            RILRequest rr = obtainRequest(RIL_REQUEST_NV_WRITE_ITEM, result,
                    workSource);

            if (RILJ_LOGD) {
                riljLog(rr.serialString() + "> " + requestToString(rr.mRequest)
                        + " itemId = " + itemId + " itemValue = " + itemValue);
            }

            NvWriteItem item = new NvWriteItem();
            item.itemId = itemId;
            item.value = convertNullToEmptyString(itemValue);

            try {
                radioProxy.nvWriteItem(rr.mSerial, item);
            } catch (RemoteException | RuntimeException e) {
                handleRadioProxyExceptionForRR(rr, "nvWriteItem", e);
            }
        }
    }

    @Override
    public void nvWriteCdmaPrl(byte[] preferredRoamingList, Message result) {
        IRadio radioProxy = getRadioProxy(result);
        if (radioProxy != null) {
            RILRequest rr = obtainRequest(RIL_REQUEST_NV_WRITE_CDMA_PRL, result,
                    mRILDefaultWorkSource);

            if (RILJ_LOGD) {
                riljLog(rr.serialString() + "> " + requestToString(rr.mRequest)
                        + " PreferredRoamingList = 0x"
                        + IccUtils.bytesToHexString(preferredRoamingList));
            }

            ArrayList<Byte> arrList = new ArrayList<>();
            for (int i = 0; i < preferredRoamingList.length; i++) {
                arrList.add(preferredRoamingList[i]);
            }

            try {
                radioProxy.nvWriteCdmaPrl(rr.mSerial, arrList);
            } catch (RemoteException | RuntimeException e) {
                handleRadioProxyExceptionForRR(rr, "nvWriteCdmaPrl", e);
            }
        }
    }

    @Override
    public void nvResetConfig(int resetType, Message result) {
        IRadio radioProxy = getRadioProxy(result);
        if (radioProxy != null) {
            RILRequest rr = obtainRequest(RIL_REQUEST_NV_RESET_CONFIG, result,
                    mRILDefaultWorkSource);

            if (RILJ_LOGD) {
                riljLog(rr.serialString() + "> " + requestToString(rr.mRequest)
                        + " resetType = " + resetType);
            }

            try {
                radioProxy.nvResetConfig(rr.mSerial, convertToHalResetNvType(resetType));
            } catch (RemoteException | RuntimeException e) {
                handleRadioProxyExceptionForRR(rr, "nvResetConfig", e);
            }
        }
    }

    @Override
    public void setUiccSubscription(int slotId, int appIndex, int subId,
                                    int subStatus, Message result) {
        IRadio radioProxy = getRadioProxy(result);
        if (radioProxy != null) {
            RILRequest rr = obtainRequest(RIL_REQUEST_SET_UICC_SUBSCRIPTION, result,
                    mRILDefaultWorkSource);

            if (RILJ_LOGD) {
                riljLog(rr.serialString() + "> " + requestToString(rr.mRequest)
                        + " slot = " + slotId + " appIndex = " + appIndex
                        + " subId = " + subId + " subStatus = " + subStatus);
            }

            SelectUiccSub info = new SelectUiccSub();
            info.slot = slotId;
            info.appIndex = appIndex;
            info.subType = subId;
            info.actStatus = subStatus;

            try {
                radioProxy.setUiccSubscription(rr.mSerial, info);
            } catch (RemoteException | RuntimeException e) {
                handleRadioProxyExceptionForRR(rr, "setUiccSubscription", e);
            }
        }
    }

    @Override
    public void setDataAllowed(boolean allowed, Message result) {
        IRadio radioProxy = getRadioProxy(result);
        if (radioProxy != null) {
            RILRequest rr = obtainRequest(RIL_REQUEST_ALLOW_DATA, result,
                    mRILDefaultWorkSource);

            if (RILJ_LOGD) {
                riljLog(rr.serialString() + "> " + requestToString(rr.mRequest)
                        + " allowed = " + allowed);
            }

            try {
                radioProxy.setDataAllowed(rr.mSerial, allowed);
            } catch (RemoteException | RuntimeException e) {
                handleRadioProxyExceptionForRR(rr, "setDataAllowed", e);
            }
        }
    }

    @Override
    public void getHardwareConfig(Message result) {
        IRadio radioProxy = getRadioProxy(result);
        if (radioProxy != null) {
            RILRequest rr = obtainRequest(RIL_REQUEST_GET_HARDWARE_CONFIG, result,
                    mRILDefaultWorkSource);

            // Do not log function args for privacy
            if (RILJ_LOGD) riljLog(rr.serialString() + "> " + requestToString(rr.mRequest));

            try {
                radioProxy.getHardwareConfig(rr.mSerial);
            } catch (RemoteException | RuntimeException e) {
                handleRadioProxyExceptionForRR(rr, "getHardwareConfig", e);
            }
        }
    }

    @Override
    public void requestIccSimAuthentication(int authContext, String data, String aid,
                                            Message result) {
        IRadio radioProxy = getRadioProxy(result);
        if (radioProxy != null) {
            RILRequest rr = obtainRequest(RIL_REQUEST_SIM_AUTHENTICATION, result,
                    mRILDefaultWorkSource);

            // Do not log function args for privacy
            if (RILJ_LOGD) riljLog(rr.serialString() + "> " + requestToString(rr.mRequest));

            try {
                radioProxy.requestIccSimAuthentication(rr.mSerial,
                        authContext,
                        convertNullToEmptyString(data),
                        convertNullToEmptyString(aid));
            } catch (RemoteException | RuntimeException e) {
                handleRadioProxyExceptionForRR(rr, "requestIccSimAuthentication", e);
            }
        }
    }

    @Override
    public void setDataProfile(DataProfile[] dps, boolean isRoaming, Message result) {
        IRadio radioProxy = getRadioProxy(result);
        if (radioProxy != null) {
            RILRequest rr = obtainRequest(RIL_REQUEST_SET_DATA_PROFILE, result,
                    mRILDefaultWorkSource);
            try {
                if (mRadioVersion.greaterOrEqual(RADIO_HAL_VERSION_1_5)) {
                    // V1.5
                    android.hardware.radio.V1_5.IRadio radioProxy15 =
                            (android.hardware.radio.V1_5.IRadio) radioProxy;

                    ArrayList<android.hardware.radio.V1_5.DataProfileInfo> dpis = new ArrayList<>();
                    for (DataProfile dp : dps) {
                        dpis.add(convertToHalDataProfile15(dp));
                    }

                    if (RILJ_LOGD) {
                        riljLog(rr.serialString() + "> " + requestToString(rr.mRequest)
                                + " with data profiles : ");
                        for (DataProfile profile : dps) {
                            riljLog(profile.toString());
                        }
                    }

                    radioProxy15.setDataProfile_1_5(rr.mSerial, dpis);
                } else if (mRadioVersion.greaterOrEqual(RADIO_HAL_VERSION_1_4)) {
                    // V1.4
                    android.hardware.radio.V1_4.IRadio radioProxy14 =
                            (android.hardware.radio.V1_4.IRadio) radioProxy;

                    ArrayList<android.hardware.radio.V1_4.DataProfileInfo> dpis = new ArrayList<>();
                    for (DataProfile dp : dps) {
                        dpis.add(convertToHalDataProfile14(dp));
                    }

                    if (RILJ_LOGD) {
                        riljLog(rr.serialString() + "> " + requestToString(rr.mRequest)
                                + " with data profiles : ");
                        for (DataProfile profile : dps) {
                            riljLog(profile.toString());
                        }
                    }

                    radioProxy14.setDataProfile_1_4(rr.mSerial, dpis);
                } else {
                    // V1.0, 1.1, 1,2 and 1.3
                    ArrayList<android.hardware.radio.V1_0.DataProfileInfo> dpis = new ArrayList<>();
                    for (DataProfile dp : dps) {
                        // For v1.0 to v1.2, we only send data profiles that has the persistent
                        // (a.k.a modem cognitive) bit set to true.
                        if (dp.isPersistent()) {
                            dpis.add(convertToHalDataProfile10(dp));
                        }
                    }

                    if (!dpis.isEmpty()) {
                        if (RILJ_LOGD) {
                            riljLog(rr.serialString() + "> " + requestToString(rr.mRequest)
                                    + " with data profiles : ");
                            for (DataProfile profile : dps) {
                                riljLog(profile.toString());
                            }
                        }

                        radioProxy.setDataProfile(rr.mSerial, dpis, isRoaming);
                    }
                }
            } catch (RemoteException | RuntimeException e) {
                handleRadioProxyExceptionForRR(rr, "setDataProfile", e);
            }
        }
    }

    @Override
    public void requestShutdown(Message result) {
        IRadio radioProxy = getRadioProxy(result);
        if (radioProxy != null) {
            RILRequest rr = obtainRequest(RIL_REQUEST_SHUTDOWN, result,
                    mRILDefaultWorkSource);

            if (RILJ_LOGD) {
                riljLog(rr.serialString() + "> " + requestToString(rr.mRequest));
            }

            try {
                radioProxy.requestShutdown(rr.mSerial);
            } catch (RemoteException | RuntimeException e) {
                handleRadioProxyExceptionForRR(rr, "requestShutdown", e);
            }
        }
    }

    @Override
    public void getRadioCapability(Message response) {
        IRadio radioProxy = getRadioProxy(response);
        if (radioProxy != null) {
            RILRequest rr = obtainRequest(RIL_REQUEST_GET_RADIO_CAPABILITY, response,
                    mRILDefaultWorkSource);

            if (RILJ_LOGD) {
                riljLog(rr.serialString() + "> " + requestToString(rr.mRequest));
            }

            try {
                radioProxy.getRadioCapability(rr.mSerial);
            } catch (RemoteException | RuntimeException e) {
                handleRadioProxyExceptionForRR(rr, "getRadioCapability", e);
            }
        }
    }

    @Override
    public void setRadioCapability(RadioCapability rc, Message response) {
        IRadio radioProxy = getRadioProxy(response);
        if (radioProxy != null) {
            RILRequest rr = obtainRequest(RIL_REQUEST_SET_RADIO_CAPABILITY, response,
                    mRILDefaultWorkSource);

            if (RILJ_LOGD) {
                riljLog(rr.serialString() + "> " + requestToString(rr.mRequest)
                        + " RadioCapability = " + rc.toString());
            }

            android.hardware.radio.V1_0.RadioCapability halRc =
                    new android.hardware.radio.V1_0.RadioCapability();

            halRc.session = rc.getSession();
            halRc.phase = rc.getPhase();
            halRc.raf = rc.getRadioAccessFamily();
            halRc.logicalModemUuid = convertNullToEmptyString(rc.getLogicalModemUuid());
            halRc.status = rc.getStatus();

            try {
                radioProxy.setRadioCapability(rr.mSerial, halRc);
            } catch (Exception e) {
                handleRadioProxyExceptionForRR(rr, "setRadioCapability", e);
            }
        }
    }

    @Override
    public void startLceService(int reportIntervalMs, boolean pullMode, Message result) {
        IRadio radioProxy = getRadioProxy(result);

        if (mRadioVersion.greaterOrEqual(RADIO_HAL_VERSION_1_2)) {
            // We have a 1.2 or later radio, so the LCE 1.0 LCE service control path is unused.
            // Instead the LCE functionality is always-on and provides unsolicited indications.
            return;
        }

        if (radioProxy != null) {
            RILRequest rr = obtainRequest(RIL_REQUEST_START_LCE, result,
                    mRILDefaultWorkSource);

            if (RILJ_LOGD) {
                riljLog(rr.serialString() + "> " + requestToString(rr.mRequest)
                        + " reportIntervalMs = " + reportIntervalMs + " pullMode = " + pullMode);
            }

            try {
                radioProxy.startLceService(rr.mSerial, reportIntervalMs, pullMode);
            } catch (RemoteException | RuntimeException e) {
                handleRadioProxyExceptionForRR(rr, "startLceService", e);
            }
        }
    }

    @Override
    public void stopLceService(Message result) {
        IRadio radioProxy = getRadioProxy(result);
        if (mRadioVersion.greaterOrEqual(RADIO_HAL_VERSION_1_2)) {
            // We have a 1.2 or later radio, so the LCE 1.0 LCE service control is unused.
            // Instead the LCE functionality is always-on and provides unsolicited indications.
            return;
        }

        if (radioProxy != null) {
            RILRequest rr = obtainRequest(RIL_REQUEST_STOP_LCE, result,
                    mRILDefaultWorkSource);

            if (RILJ_LOGD) {
                riljLog(rr.serialString() + "> " + requestToString(rr.mRequest));
            }

            try {
                radioProxy.stopLceService(rr.mSerial);
            } catch (RemoteException | RuntimeException e) {
                handleRadioProxyExceptionForRR(rr, "stopLceService", e);
            }
        }
    }

    /**
     * Control the data throttling at modem.
     *
     * @param result Message that will be sent back to the requester
     * @param workSource calling Worksource
     * @param dataThrottlingAction the DataThrottlingAction that is being requested. Defined in
     *      android.hardware.radio@1.6.types.
     * @param completionWindowMillis milliseconds in which full throttling has to be achieved.
     */
    @Override
    public void setDataThrottling(Message result, WorkSource workSource, int dataThrottlingAction,
            long completionWindowMillis) {
        IRadio radioProxy = getRadioProxy(result);
        if (radioProxy != null) {
            if (mRadioVersion.less(RADIO_HAL_VERSION_1_6)) {
                if (result != null) {
                    AsyncResult.forMessage(result, null,
                            CommandException.fromRilErrno(REQUEST_NOT_SUPPORTED));
                    result.sendToTarget();
                }
                return;
            }

            android.hardware.radio.V1_6.IRadio radioProxy16 =
                    (android.hardware.radio.V1_6.IRadio) radioProxy;
            RILRequest rr = obtainRequest(RIL_REQUEST_SET_DATA_THROTTLING, result,
                    workSource == null ? mRILDefaultWorkSource : workSource);

            if (RILJ_LOGD) {
                riljLog(rr.serialString() + "> "
                        + requestToString(rr.mRequest)
                        + " dataThrottlingAction = " + dataThrottlingAction
                        + " completionWindowMillis " + completionWindowMillis);
            }

            try {
                radioProxy16.setDataThrottling(rr.mSerial, (byte) dataThrottlingAction,
                        completionWindowMillis);
            } catch (RemoteException | RuntimeException e) {
                handleRadioProxyExceptionForRR(rr, "setDataThrottling", e);
            }
        }
    }

    /**
     * This will only be called if the LCE service is started in PULL mode, which is
     * only enabled when using Radio HAL versions 1.1 and earlier.
     *
     * It is still possible for vendors to override this behavior and use the 1.1 version
     * of LCE; however, this is strongly discouraged and this functionality will be removed
     * when HAL 1.x support is dropped.
     *
     * @deprecated HAL 1.2 and later use an always-on LCE that relies on indications.
     */
    @Deprecated
    @Override
    public void pullLceData(Message response) {
        IRadio radioProxy = getRadioProxy(response);
        if (radioProxy != null) {
            RILRequest rr = obtainRequest(RIL_REQUEST_PULL_LCEDATA, response,
                    mRILDefaultWorkSource);

            if (RILJ_LOGD) {
                riljLog(rr.serialString() + "> " + requestToString(rr.mRequest));
            }

            try {
                radioProxy.pullLceData(rr.mSerial);
            } catch (RemoteException | RuntimeException e) {
                handleRadioProxyExceptionForRR(rr, "pullLceData", e);
            }
        }
    }

    @Override
    public void getModemActivityInfo(Message result, WorkSource workSource) {
        workSource = getDefaultWorkSourceIfInvalid(workSource);
        IRadio radioProxy = getRadioProxy(result);
        if (radioProxy != null) {
            RILRequest rr = obtainRequest(RIL_REQUEST_GET_ACTIVITY_INFO, result,
                    workSource);

            if (RILJ_LOGD) {
                riljLog(rr.serialString() + "> " + requestToString(rr.mRequest));
            }

            try {
                radioProxy.getModemActivityInfo(rr.mSerial);

                Message msg = mRilHandler.obtainMessage(EVENT_BLOCKING_RESPONSE_TIMEOUT);
                msg.obj = null;
                msg.arg1 = rr.mSerial;
                mRilHandler.sendMessageDelayed(msg, DEFAULT_BLOCKING_MESSAGE_RESPONSE_TIMEOUT_MS);
            } catch (RemoteException | RuntimeException e) {
                handleRadioProxyExceptionForRR(rr, "getModemActivityInfo", e);
            }
        }


    }

    /**
     * Convert a list of CarrierIdentifier into a list of Carrier defined in 1.0/types.hal.
     * @param carriers List of CarrierIdentifier
     * @return List of converted objects
     */
    @VisibleForTesting
    public static ArrayList<Carrier> createCarrierRestrictionList(
            List<CarrierIdentifier> carriers) {
        ArrayList<Carrier> result = new ArrayList<>();
        for (CarrierIdentifier ci : carriers) {
            Carrier c = new Carrier();
            c.mcc = convertNullToEmptyString(ci.getMcc());
            c.mnc = convertNullToEmptyString(ci.getMnc());
            int matchType = CarrierIdentifier.MatchType.ALL;
            String matchData = null;
            if (!TextUtils.isEmpty(ci.getSpn())) {
                matchType = CarrierIdentifier.MatchType.SPN;
                matchData = ci.getSpn();
            } else if (!TextUtils.isEmpty(ci.getImsi())) {
                matchType = CarrierIdentifier.MatchType.IMSI_PREFIX;
                matchData = ci.getImsi();
            } else if (!TextUtils.isEmpty(ci.getGid1())) {
                matchType = CarrierIdentifier.MatchType.GID1;
                matchData = ci.getGid1();
            } else if (!TextUtils.isEmpty(ci.getGid2())) {
                matchType = CarrierIdentifier.MatchType.GID2;
                matchData = ci.getGid2();
            }
            c.matchType = matchType;
            c.matchData = convertNullToEmptyString(matchData);
            result.add(c);
        }
        return result;
    }

    @Override
    public void setAllowedCarriers(CarrierRestrictionRules carrierRestrictionRules,
            Message result, WorkSource workSource) {
        riljLog("RIL.java - setAllowedCarriers");

        checkNotNull(carrierRestrictionRules, "Carrier restriction cannot be null.");
        workSource = getDefaultWorkSourceIfInvalid(workSource);

        IRadio radioProxy = getRadioProxy(result);
        if (radioProxy == null) return;

        RILRequest rr = obtainRequest(RIL_REQUEST_SET_ALLOWED_CARRIERS, result, workSource);

        if (RILJ_LOGD) {
            riljLog(rr.serialString() + "> " + requestToString(rr.mRequest) + " params: "
                    + carrierRestrictionRules);
        }

        // Extract multisim policy
        int policy = SimLockMultiSimPolicy.NO_MULTISIM_POLICY;
        switch (carrierRestrictionRules.getMultiSimPolicy()) {
            case CarrierRestrictionRules.MULTISIM_POLICY_ONE_VALID_SIM_MUST_BE_PRESENT:
                policy = SimLockMultiSimPolicy.ONE_VALID_SIM_MUST_BE_PRESENT;
                break;
        }

        if (mRadioVersion.greaterOrEqual(RADIO_HAL_VERSION_1_4)) {
            riljLog("RIL.java - Using IRadio 1.4 or greater");

            android.hardware.radio.V1_4.IRadio radioProxy14 =
                    (android.hardware.radio.V1_4.IRadio) radioProxy;

            // Prepare structure with allowed list, excluded list and priority
            CarrierRestrictionsWithPriority carrierRestrictions =
                    new CarrierRestrictionsWithPriority();
            carrierRestrictions.allowedCarriers =
                    createCarrierRestrictionList(carrierRestrictionRules.getAllowedCarriers());
            carrierRestrictions.excludedCarriers =
                    createCarrierRestrictionList(carrierRestrictionRules.getExcludedCarriers());
            carrierRestrictions.allowedCarriersPrioritized =
                    (carrierRestrictionRules.getDefaultCarrierRestriction()
                        == CarrierRestrictionRules.CARRIER_RESTRICTION_DEFAULT_NOT_ALLOWED);

            try {
                radioProxy14.setAllowedCarriers_1_4(rr.mSerial, carrierRestrictions, policy);
            } catch (RemoteException | RuntimeException e) {
                handleRadioProxyExceptionForRR(rr, "setAllowedCarriers_1_4", e);
            }
        } else {
            boolean isAllCarriersAllowed = carrierRestrictionRules.isAllCarriersAllowed();

            boolean supported = (isAllCarriersAllowed
                    || (carrierRestrictionRules.getExcludedCarriers().isEmpty()
                        && (carrierRestrictionRules.getDefaultCarrierRestriction()
                            == CarrierRestrictionRules.CARRIER_RESTRICTION_DEFAULT_NOT_ALLOWED)));
            supported = supported && (policy == SimLockMultiSimPolicy.NO_MULTISIM_POLICY);

            if (!supported) {
                // Feature is not supported by IRadio interface
                riljLoge("setAllowedCarriers does not support excluded list on IRadio version"
                        + " less than 1.4");
                if (result != null) {
                    AsyncResult.forMessage(result, null,
                            CommandException.fromRilErrno(REQUEST_NOT_SUPPORTED));
                    result.sendToTarget();
                }
                return;
            }
            riljLog("RIL.java - Using IRadio 1.3 or lower");

            // Prepare structure with allowed list
            CarrierRestrictions carrierRestrictions = new CarrierRestrictions();
            carrierRestrictions.allowedCarriers =
                    createCarrierRestrictionList(carrierRestrictionRules.getAllowedCarriers());

            try {
                radioProxy.setAllowedCarriers(rr.mSerial, isAllCarriersAllowed,
                        carrierRestrictions);
            } catch (RemoteException | RuntimeException e) {
                handleRadioProxyExceptionForRR(rr, "setAllowedCarriers", e);
            }
        }
    }

    @Override
    public void getAllowedCarriers(Message result, WorkSource workSource) {
        workSource = getDefaultWorkSourceIfInvalid(workSource);

        IRadio radioProxy = getRadioProxy(result);
        if (radioProxy == null) return;

        RILRequest rr = obtainRequest(RIL_REQUEST_GET_ALLOWED_CARRIERS, result,
                workSource);

        if (RILJ_LOGD) {
            riljLog(rr.serialString() + "> " + requestToString(rr.mRequest));
        }

        if (mRadioVersion.greaterOrEqual(RADIO_HAL_VERSION_1_4)) {
            riljLog("RIL.java - Using IRadio 1.4 or greater");

            android.hardware.radio.V1_4.IRadio radioProxy14 =
                    (android.hardware.radio.V1_4.IRadio) radioProxy;

            try {
                radioProxy14.getAllowedCarriers_1_4(rr.mSerial);
            } catch (RemoteException | RuntimeException e) {
                handleRadioProxyExceptionForRR(rr, "getAllowedCarriers_1_4", e);
            }
        } else {
            riljLog("RIL.java - Using IRadio 1.3 or lower");

            try {
                radioProxy.getAllowedCarriers(rr.mSerial);
            } catch (RemoteException | RuntimeException e) {
                handleRadioProxyExceptionForRR(rr, "getAllowedCarriers", e);
            }
        }
    }

    @Override
    public void sendDeviceState(int stateType, boolean state,
                                Message result) {
        IRadio radioProxy = getRadioProxy(result);
        if (radioProxy != null) {
            RILRequest rr = obtainRequest(RIL_REQUEST_SEND_DEVICE_STATE, result,
                    mRILDefaultWorkSource);

            if (RILJ_LOGD) {
                riljLog(rr.serialString() + "> " + requestToString(rr.mRequest) + " "
                        + stateType + ":" + state);
            }

            try {
                radioProxy.sendDeviceState(rr.mSerial, stateType, state);
            } catch (RemoteException | RuntimeException e) {
                handleRadioProxyExceptionForRR(rr, "sendDeviceState", e);
            }
        }
    }

    @Override
    public void setUnsolResponseFilter(int filter, Message result) {
        IRadio radioProxy = getRadioProxy(result);
        if (radioProxy != null) {
            RILRequest rr = obtainRequest(RIL_REQUEST_SET_UNSOLICITED_RESPONSE_FILTER, result,
                    mRILDefaultWorkSource);

            if (RILJ_LOGD) {
                riljLog(rr.serialString() + "> " + requestToString(rr.mRequest) + " " + filter);
            }

            if (mRadioVersion.greaterOrEqual(RADIO_HAL_VERSION_1_5)) {
                try {
                    android.hardware.radio.V1_5.IRadio radioProxy15 =
                            (android.hardware.radio.V1_5.IRadio) radioProxy;

                    filter &= INDICATION_FILTERS_ALL_V1_5;
                    radioProxy15.setIndicationFilter_1_5(rr.mSerial, filter);
                } catch (RemoteException | RuntimeException e) {
                    handleRadioProxyExceptionForRR(rr, "setIndicationFilter_1_5", e);
                }
            } else if (mRadioVersion.greaterOrEqual(RADIO_HAL_VERSION_1_2)) {
                try {
                    android.hardware.radio.V1_2.IRadio radioProxy12 =
                            (android.hardware.radio.V1_2.IRadio) radioProxy;

                    filter &= INDICATION_FILTERS_ALL_V1_2;
                    radioProxy12.setIndicationFilter_1_2(rr.mSerial, filter);
                } catch (RemoteException | RuntimeException e) {
                    handleRadioProxyExceptionForRR(rr, "setIndicationFilter_1_2", e);
                }
            } else {
                try {
                    filter &= INDICATION_FILTERS_ALL_V1_0;
                    radioProxy.setIndicationFilter(rr.mSerial, filter);
                } catch (RemoteException | RuntimeException e) {
                    handleRadioProxyExceptionForRR(rr, "setIndicationFilter", e);
                }
            }
        }
    }

    @Override
    public void setSignalStrengthReportingCriteria(SignalThresholdInfo signalThresholdInfo,
            int ran, Message result) {
        IRadio radioProxy = getRadioProxy(result);
        if (radioProxy != null) {
            if (mRadioVersion.less(RADIO_HAL_VERSION_1_2)) {
                riljLoge("setSignalStrengthReportingCriteria ignored on IRadio version less "
                        + "than 1.2");
                return;
            }
            if (mRadioVersion.greaterOrEqual(RADIO_HAL_VERSION_1_2)
                    && mRadioVersion.less(RADIO_HAL_VERSION_1_5)) {
                RILRequest rr = obtainRequest(RIL_REQUEST_SET_SIGNAL_STRENGTH_REPORTING_CRITERIA,
                        result, mRILDefaultWorkSource);
                if (RILJ_LOGD) {
                    riljLog(rr.serialString() + "> " + requestToString(rr.mRequest));
                }
                try {
                    android.hardware.radio.V1_2.IRadio radioProxy12 =
                        (android.hardware.radio.V1_2.IRadio) radioProxy;
                    radioProxy12.setSignalStrengthReportingCriteria(rr.mSerial,
                            signalThresholdInfo.getHysteresisMs(),
                            signalThresholdInfo.getHysteresisDb(),
                            primitiveArrayToArrayList(signalThresholdInfo.getThresholds()),
                            convertAntToHalAnt(ran));
                } catch (RemoteException | RuntimeException e) {
                    handleRadioProxyExceptionForRR(rr, "setSignalStrengthReportingCriteria", e);
                }
            }
            if (mRadioVersion.greaterOrEqual(RADIO_HAL_VERSION_1_5)) {
                RILRequest rr = obtainRequest(RIL_REQUEST_SET_SIGNAL_STRENGTH_REPORTING_CRITERIA,
                        result, mRILDefaultWorkSource);
                if (RILJ_LOGD) {
                    riljLog(rr.serialString() + "> " + requestToString(rr.mRequest));
                }
                try {
                    android.hardware.radio.V1_5.IRadio radioProxy15 =
                            (android.hardware.radio.V1_5.IRadio) radioProxy;
                    radioProxy15.setSignalStrengthReportingCriteria_1_5(rr.mSerial,
                            convertToHalSignalThresholdInfo(signalThresholdInfo),
                            convertAntToHalAnt(ran));
                } catch (RemoteException | RuntimeException e) {
                    handleRadioProxyExceptionForRR(
                            rr, "setSignalStrengthReportingCriteria_1_5", e);
                }
            }
        }
    }

    private static android.hardware.radio.V1_5.SignalThresholdInfo convertToHalSignalThresholdInfo(
            SignalThresholdInfo signalThresholdInfo) {
        android.hardware.radio.V1_5.SignalThresholdInfo signalThresholdInfoHal =
                new android.hardware.radio.V1_5.SignalThresholdInfo();
        signalThresholdInfoHal.signalMeasurement = signalThresholdInfo.getSignalMeasurementType();
        signalThresholdInfoHal.hysteresisMs = signalThresholdInfo.getHysteresisMs();
        signalThresholdInfoHal.hysteresisDb = signalThresholdInfo.getHysteresisDb();
        signalThresholdInfoHal.thresholds = primitiveArrayToArrayList(
                signalThresholdInfo.getThresholds());
        signalThresholdInfoHal.isEnabled = signalThresholdInfo.isEnabled();
        return signalThresholdInfoHal;
    }

    @Override
    public void setLinkCapacityReportingCriteria(int hysteresisMs, int hysteresisDlKbps,
            int hysteresisUlKbps, int[] thresholdsDlKbps, int[] thresholdsUlKbps, int ran,
            Message result) {
        IRadio radioProxy = getRadioProxy(result);
        if (radioProxy != null) {
            RILRequest rr = obtainRequest(RIL_REQUEST_SET_LINK_CAPACITY_REPORTING_CRITERIA, result,
                    mRILDefaultWorkSource);
            if (RILJ_LOGD) {
                riljLog(rr.serialString() + "> " + requestToString(rr.mRequest));
            }
            try {
                if (mRadioVersion.greaterOrEqual(RADIO_HAL_VERSION_1_5)) {
                    android.hardware.radio.V1_5.IRadio radioProxy15 =
                            (android.hardware.radio.V1_5.IRadio) radioProxy;
                    radioProxy15.setLinkCapacityReportingCriteria_1_5(rr.mSerial, hysteresisMs,
                            hysteresisDlKbps, hysteresisUlKbps,
                            primitiveArrayToArrayList(thresholdsDlKbps),
                            primitiveArrayToArrayList(thresholdsUlKbps), convertAntToHalAnt(ran));
                } else if (mRadioVersion.greaterOrEqual(RADIO_HAL_VERSION_1_2)) {
                    android.hardware.radio.V1_2.IRadio radioProxy12 =
                            (android.hardware.radio.V1_2.IRadio) radioProxy;
                    if (ran == AccessNetworkType.NGRAN) {
                        throw new RuntimeException("NGRAN unsupported on IRadio version 1.2.");
                    }
                    radioProxy12.setLinkCapacityReportingCriteria(rr.mSerial, hysteresisMs,
                            hysteresisDlKbps, hysteresisUlKbps,
                            primitiveArrayToArrayList(thresholdsDlKbps),
                            primitiveArrayToArrayList(thresholdsUlKbps), convertAntToHalAnt(ran));
                } else {
                    riljLoge("setLinkCapacityReportingCriteria ignored on IRadio version less "
                            + "than 1.2");
                }
            } catch (RemoteException | RuntimeException e) {
                handleRadioProxyExceptionForRR(rr, "setLinkCapacityReportingCriteria", e);
            }
        }
    }

    /** Converts from AccessNetworkType in frameworks to AccessNetwork in HAL. */
    private static int convertAntToHalAnt(int radioAccessNetwork) {
        switch (radioAccessNetwork) {
            case AccessNetworkType.GERAN:
                return AccessNetwork.GERAN;
            case AccessNetworkType.UTRAN:
                return AccessNetwork.UTRAN;
            case AccessNetworkType.EUTRAN:
                return AccessNetwork.EUTRAN;
            case AccessNetworkType.CDMA2000:
                return AccessNetwork.CDMA2000;
            case AccessNetworkType.IWLAN:
                return AccessNetwork.IWLAN;
            case AccessNetworkType.NGRAN:
                return AccessNetwork.NGRAN;
            case AccessNetworkType.UNKNOWN:
            default:
                return AccessNetwork.UNKNOWN;
        }
    }

    /** Converts from AccessNetworkType in frameworks to RadioAccessNetworks in HAL. */
    protected static int convertAntToRan(int accessNetworkType) {
        switch (accessNetworkType) {
            case AccessNetworkType.GERAN:
                return RadioAccessNetworks.GERAN;
            case AccessNetworkType.UTRAN:
                return RadioAccessNetworks.UTRAN;
            case AccessNetworkType.EUTRAN:
                return RadioAccessNetworks.EUTRAN;
            case AccessNetworkType.NGRAN:
                return RadioAccessNetworks.NGRAN;
            case AccessNetworkType.CDMA2000:
                return RadioAccessNetworks.CDMA2000;
            case AccessNetworkType.UNKNOWN:
            default:
                return RadioAccessNetworks.UNKNOWN;
        }
    }

    @Override
    public void setSimCardPower(int state, Message result, WorkSource workSource) {
        workSource = getDefaultWorkSourceIfInvalid(workSource);
        IRadio radioProxy = getRadioProxy(result);
        if (radioProxy != null) {
            RILRequest rr = obtainRequest(RIL_REQUEST_SET_SIM_CARD_POWER, result,
                    workSource);

            if (RILJ_LOGD) {
                riljLog(rr.serialString() + "> " + requestToString(rr.mRequest) + " " + state);
            }

            if (mRadioVersion.greaterOrEqual(RADIO_HAL_VERSION_1_6)) {
                try {
                    android.hardware.radio.V1_6.IRadio radioProxy16 =
                            (android.hardware.radio.V1_6.IRadio) radioProxy;
                    radioProxy16.setSimCardPower_1_6(rr.mSerial, state);
                } catch (RemoteException | RuntimeException e) {
                    handleRadioProxyExceptionForRR(rr, "setSimCardPower", e);
                }
            } else if (mRadioVersion.greaterOrEqual(RADIO_HAL_VERSION_1_1)) {
                try {
                    android.hardware.radio.V1_1.IRadio radioProxy11 =
                            (android.hardware.radio.V1_1.IRadio) radioProxy;
                    radioProxy11.setSimCardPower_1_1(rr.mSerial, state);
                } catch (RemoteException | RuntimeException e) {
                    handleRadioProxyExceptionForRR(rr, "setSimCardPower", e);
                }
            } else {
                try {
                    switch (state) {
                        case TelephonyManager.CARD_POWER_DOWN: {
                            radioProxy.setSimCardPower(rr.mSerial, false);
                            break;
                        }
                        case TelephonyManager.CARD_POWER_UP: {
                            radioProxy.setSimCardPower(rr.mSerial, true);
                            break;
                        }
                        default: {
                            if (result != null) {
                                AsyncResult.forMessage(result, null,
                                        CommandException.fromRilErrno(REQUEST_NOT_SUPPORTED));
                                result.sendToTarget();
                            }
                        }
                    }
                } catch (RemoteException | RuntimeException e) {
                    handleRadioProxyExceptionForRR(rr, "setSimCardPower", e);
                }
            }
        }
    }

    @Override
    public void setCarrierInfoForImsiEncryption(ImsiEncryptionInfo imsiEncryptionInfo,
                                                Message result) {
        checkNotNull(imsiEncryptionInfo, "ImsiEncryptionInfo cannot be null.");
        IRadio radioProxy = getRadioProxy(result);
        if (radioProxy != null) {
            if (mRadioVersion.greaterOrEqual(RADIO_HAL_VERSION_1_6)) {
                android.hardware.radio.V1_6.IRadio radioProxy16 =
                        (android.hardware.radio.V1_6.IRadio ) radioProxy;

                RILRequest rr = obtainRequest(RIL_REQUEST_SET_CARRIER_INFO_IMSI_ENCRYPTION, result,
                        mRILDefaultWorkSource);
                if (RILJ_LOGD) riljLog(rr.serialString() + "> " + requestToString(rr.mRequest));

                try {
                    android.hardware.radio.V1_6.ImsiEncryptionInfo halImsiInfo =
                            new android.hardware.radio.V1_6.ImsiEncryptionInfo();
                    halImsiInfo.base.mnc = imsiEncryptionInfo.getMnc();
                    halImsiInfo.base.mcc = imsiEncryptionInfo.getMcc();
                    halImsiInfo.base.keyIdentifier = imsiEncryptionInfo.getKeyIdentifier();
                    if (imsiEncryptionInfo.getExpirationTime() != null) {
                        halImsiInfo.base.expirationTime =
                                imsiEncryptionInfo.getExpirationTime().getTime();
                    }
                    for (byte b : imsiEncryptionInfo.getPublicKey().getEncoded()) {
                        halImsiInfo.base.carrierKey.add(new Byte(b));
                    }
                    halImsiInfo.keyType = (byte) imsiEncryptionInfo.getKeyType();

                    radioProxy16.setCarrierInfoForImsiEncryption_1_6(
                            rr.mSerial, halImsiInfo);
                } catch (RemoteException | RuntimeException e) {
                    handleRadioProxyExceptionForRR(rr, "setCarrierInfoForImsiEncryption", e);
                }
            } else if (mRadioVersion.greaterOrEqual(RADIO_HAL_VERSION_1_1)) {
                android.hardware.radio.V1_1.IRadio radioProxy11 =
                        (android.hardware.radio.V1_1.IRadio ) radioProxy;

                RILRequest rr = obtainRequest(RIL_REQUEST_SET_CARRIER_INFO_IMSI_ENCRYPTION, result,
                        mRILDefaultWorkSource);
                if (RILJ_LOGD) riljLog(rr.serialString() + "> " + requestToString(rr.mRequest));

                try {
                    android.hardware.radio.V1_1.ImsiEncryptionInfo halImsiInfo =
                            new android.hardware.radio.V1_1.ImsiEncryptionInfo();
                    halImsiInfo.mnc = imsiEncryptionInfo.getMnc();
                    halImsiInfo.mcc = imsiEncryptionInfo.getMcc();
                    halImsiInfo.keyIdentifier = imsiEncryptionInfo.getKeyIdentifier();
                    if (imsiEncryptionInfo.getExpirationTime() != null) {
                        halImsiInfo.expirationTime =
                                imsiEncryptionInfo.getExpirationTime().getTime();
                    }
                    for (byte b : imsiEncryptionInfo.getPublicKey().getEncoded()) {
                        halImsiInfo.carrierKey.add(new Byte(b));
                    }

                    radioProxy11.setCarrierInfoForImsiEncryption(
                            rr.mSerial, halImsiInfo);
                } catch (RemoteException | RuntimeException e) {
                    handleRadioProxyExceptionForRR(rr, "setCarrierInfoForImsiEncryption", e);
                }
            } else if (result != null) {
                AsyncResult.forMessage(result, null,
                        CommandException.fromRilErrno(REQUEST_NOT_SUPPORTED));
                result.sendToTarget();
            }
        }
    }

    @Override
    public void startNattKeepalive(
            int contextId, KeepalivePacketData packetData, int intervalMillis, Message result) {
        checkNotNull(packetData, "KeepaliveRequest cannot be null.");
        IRadio radioProxy = getRadioProxy(result);
        if (radioProxy == null) return;

        if (mRadioVersion.less(RADIO_HAL_VERSION_1_1)) {
            if (result != null) {
                AsyncResult.forMessage(result, null,
                        CommandException.fromRilErrno(REQUEST_NOT_SUPPORTED));
                result.sendToTarget();
            }
            return;
        }

        android.hardware.radio.V1_1.IRadio radioProxy11 =
                (android.hardware.radio.V1_1.IRadio) radioProxy;

        RILRequest rr = obtainRequest(
                RIL_REQUEST_START_KEEPALIVE, result, mRILDefaultWorkSource);

        if (RILJ_LOGD) riljLog(rr.serialString() + "> " + requestToString(rr.mRequest));

        try {
            android.hardware.radio.V1_1.KeepaliveRequest req =
                    new android.hardware.radio.V1_1.KeepaliveRequest();

            req.cid = contextId;

            if (packetData.getDstAddress() instanceof Inet4Address) {
                req.type = android.hardware.radio.V1_1.KeepaliveType.NATT_IPV4;
            } else if (packetData.getDstAddress() instanceof Inet6Address) {
                req.type = android.hardware.radio.V1_1.KeepaliveType.NATT_IPV6;
            } else {
                AsyncResult.forMessage(result, null,
                        CommandException.fromRilErrno(INVALID_ARGUMENTS));
                result.sendToTarget();
                return;
            }

            final InetAddress srcAddress = packetData.getSrcAddress();
            final InetAddress dstAddress = packetData.getDstAddress();
            appendPrimitiveArrayToArrayList(
                    srcAddress.getAddress(), req.sourceAddress);
            req.sourcePort = packetData.getSrcPort();
            appendPrimitiveArrayToArrayList(
                    dstAddress.getAddress(), req.destinationAddress);
            req.destinationPort = packetData.getDstPort();
            req.maxKeepaliveIntervalMillis = intervalMillis;

            radioProxy11.startKeepalive(rr.mSerial, req);
        } catch (RemoteException | RuntimeException e) {
            handleRadioProxyExceptionForRR(rr, "startNattKeepalive", e);
        }
    }

    @Override
    public void stopNattKeepalive(int sessionHandle, Message result) {
        IRadio radioProxy = getRadioProxy(result);
        if (radioProxy == null) return;

        if (mRadioVersion.less(RADIO_HAL_VERSION_1_1)) {
            if (result != null) {
                AsyncResult.forMessage(result, null,
                        CommandException.fromRilErrno(REQUEST_NOT_SUPPORTED));
                result.sendToTarget();
            }
            return;
        }

        android.hardware.radio.V1_1.IRadio radioProxy11 =
                (android.hardware.radio.V1_1.IRadio) radioProxy;

        RILRequest rr = obtainRequest(
                RIL_REQUEST_STOP_KEEPALIVE, result, mRILDefaultWorkSource);

        if (RILJ_LOGD) riljLog(rr.serialString() + "> " + requestToString(rr.mRequest));

        try {
            radioProxy11.stopKeepalive(rr.mSerial, sessionHandle);
        } catch (RemoteException | RuntimeException e) {
            handleRadioProxyExceptionForRR(rr, "stopNattKeepalive", e);
        }
    }

    @Override
    public void getIMEI(Message result) {
        throw new RuntimeException("getIMEI not expected to be called");
    }

    @Override
    public void getIMEISV(Message result) {
        throw new RuntimeException("getIMEISV not expected to be called");
    }

    /**
     * @deprecated
     */
    @Deprecated
    @Override
    public void getLastPdpFailCause(Message result) {
        throw new RuntimeException("getLastPdpFailCause not expected to be called");
    }

    /**
     * The preferred new alternative to getLastPdpFailCause
     */
    @Override
    public void getLastDataCallFailCause(Message result) {
        throw new RuntimeException("getLastDataCallFailCause not expected to be called");
    }

    /**
     * Enable or disable uicc applications on the SIM.
     *
     * @param enable whether to enable or disable uicc applications.
     * @param onCompleteMessage a Message to return to the requester
     */
    @Override
    public void enableUiccApplications(boolean enable, Message onCompleteMessage) {
        IRadio radioProxy = getRadioProxy(onCompleteMessage);
        if (radioProxy == null) return;

        if (mRadioVersion.less(RADIO_HAL_VERSION_1_5)) {
            if (onCompleteMessage != null) {
                AsyncResult.forMessage(onCompleteMessage, null,
                        CommandException.fromRilErrno(REQUEST_NOT_SUPPORTED));
                onCompleteMessage.sendToTarget();
            }
            return;
        }

        android.hardware.radio.V1_5.IRadio radioProxy15 =
                (android.hardware.radio.V1_5.IRadio) radioProxy;

        RILRequest rr = obtainRequest(RIL_REQUEST_ENABLE_UICC_APPLICATIONS,
                onCompleteMessage, mRILDefaultWorkSource);

        if (RILJ_LOGD) riljLog(rr.serialString() + "> " + requestToString(rr.mRequest) +
                " " + enable);

        try {
            radioProxy15.enableUiccApplications(rr.mSerial, enable);
        } catch (RemoteException | RuntimeException e) {
            handleRadioProxyExceptionForRR(rr, "enableUiccApplications", e);
        }
    }

    /**
     * Whether uicc applications are enabled or not.
     *
     * @param onCompleteMessage a Message to return to the requester
     */
    @Override
    public void areUiccApplicationsEnabled(Message onCompleteMessage) {
        IRadio radioProxy = getRadioProxy(onCompleteMessage);
        if (radioProxy == null) return;

        if (mRadioVersion.less(RADIO_HAL_VERSION_1_5)) {
            if (onCompleteMessage != null) {
                AsyncResult.forMessage(onCompleteMessage, null,
                        CommandException.fromRilErrno(REQUEST_NOT_SUPPORTED));
                onCompleteMessage.sendToTarget();
            }
            return;
        }

        android.hardware.radio.V1_5.IRadio radioProxy15 =
                (android.hardware.radio.V1_5.IRadio) radioProxy;

        RILRequest rr = obtainRequest(RIL_REQUEST_GET_UICC_APPLICATIONS_ENABLEMENT,
                onCompleteMessage, mRILDefaultWorkSource);

        if (RILJ_LOGD) riljLog(rr.serialString() + "> " + requestToString(rr.mRequest));

        try {
            radioProxy15.areUiccApplicationsEnabled(rr.mSerial);
        } catch (RemoteException | RuntimeException e) {
            handleRadioProxyExceptionForRR(rr, "areUiccApplicationsEnabled", e);
        }
    }

    /**
     * Whether {@link #enableUiccApplications} is supported, which is supported in 1.5 version.
     */
    @Override
    public boolean canToggleUiccApplicationsEnablement() {
        return getRadioProxy(null) != null && mRadioVersion
                .greaterOrEqual(RADIO_HAL_VERSION_1_5);
    }

    /**
     *  Translates EF_SMS status bits to a status value compatible with
     *  SMS AT commands.  See TS 27.005 3.1.
     */
    private int translateStatus(int status) {
        switch(status & 0x7) {
            case SmsManager.STATUS_ON_ICC_READ:
                return 1;
            case SmsManager.STATUS_ON_ICC_UNREAD:
                return 0;
            case SmsManager.STATUS_ON_ICC_SENT:
                return 3;
            case SmsManager.STATUS_ON_ICC_UNSENT:
                return 2;
        }

        // Default to READ.
        return 1;
    }

    @Override
    public void resetRadio(Message result) {
        throw new RuntimeException("resetRadio not expected to be called");
    }

    /**
     * {@inheritDoc}
     */
    @Override
    public void handleCallSetupRequestFromSim(boolean accept, Message result) {
        IRadio radioProxy = getRadioProxy(result);
        if (radioProxy != null) {
            RILRequest rr = obtainRequest(RIL_REQUEST_STK_HANDLE_CALL_SETUP_REQUESTED_FROM_SIM,
                    result, mRILDefaultWorkSource);

            if (RILJ_LOGD) {
                riljLog(rr.serialString() + "> " + requestToString(rr.mRequest));
            }

            try {
                radioProxy.handleStkCallSetupRequestFromSim(rr.mSerial, accept);
            } catch (RemoteException | RuntimeException e) {
                handleRadioProxyExceptionForRR(rr, "getAllowedCarriers", e);
            }
        }
    }

    /**
     * {@inheritDoc}
     */
    @Override
    public void getBarringInfo(Message result) {
        IRadio radioProxy = getRadioProxy(result);
        if (radioProxy == null) return;

        if (mRadioVersion.less(RADIO_HAL_VERSION_1_5)) {
            if (result != null) {
                AsyncResult.forMessage(result, null,
                        CommandException.fromRilErrno(REQUEST_NOT_SUPPORTED));
                result.sendToTarget();
            }
            return;
        }

        android.hardware.radio.V1_5.IRadio radioProxy15 =
                (android.hardware.radio.V1_5.IRadio) radioProxy;
        if (radioProxy15 != null) {
            RILRequest rr = obtainRequest(RIL_REQUEST_GET_BARRING_INFO, result,
                    mRILDefaultWorkSource);

            if (RILJ_LOGD) riljLog(rr.serialString() + "> " + requestToString(rr.mRequest));

            try {
                radioProxy15.getBarringInfo(rr.mSerial);
            } catch (RemoteException | RuntimeException e) {
                handleRadioProxyExceptionForRR(rr, "getBarringInfo", e);
            }
        }
    }

    /**
     * {@inheritDoc}
     */
    @Override
    public void allocatePduSessionId(Message result) {
        android.hardware.radio.V1_6.IRadio radioProxy16 = getRadioV16(result);

        if (radioProxy16 != null) {
            RILRequest rr = obtainRequest(RIL_REQUEST_ALLOCATE_PDU_SESSION_ID, result,
                    mRILDefaultWorkSource);
            if (RILJ_LOGD) riljLog(rr.serialString() + "> " + requestToString(rr.mRequest));

            try {
                radioProxy16.allocatePduSessionId(rr.mSerial);
            } catch (RemoteException e) {
                handleRadioProxyExceptionForRR(rr, "allocatePduSessionId", e);
            }
        } else {
            AsyncResult.forMessage(result, null,
                    CommandException.fromRilErrno(REQUEST_NOT_SUPPORTED));
            result.sendToTarget();
        }
    }

    /**
     * {@inheritDoc}
     */
    @Override
    public void releasePduSessionId(Message result, int pduSessionId) {
        android.hardware.radio.V1_6.IRadio radioProxy16 = getRadioV16(result);

        if (radioProxy16 != null) {
            RILRequest rr = obtainRequest(RIL_REQUEST_RELEASE_PDU_SESSION_ID, result,
                    mRILDefaultWorkSource);
            if (RILJ_LOGD) riljLog(rr.serialString() + "> " + requestToString(rr.mRequest));

            try {
                radioProxy16.releasePduSessionId(rr.mSerial, pduSessionId);
            } catch (RemoteException e) {
                handleRadioProxyExceptionForRR(rr, "releasePduSessionId", e);
            }
        } else {
            AsyncResult.forMessage(result, null,
                    CommandException.fromRilErrno(REQUEST_NOT_SUPPORTED));
            result.sendToTarget();
        }
    }

    /**
     * {@inheritDoc}
     */
    @Override
    public void startHandover(Message result, int callId) {
        android.hardware.radio.V1_6.IRadio radioProxy16 = getRadioV16(result);

        if (radioProxy16 != null) {
            RILRequest rr = obtainRequest(RIL_REQUEST_START_HANDOVER, result,
                    mRILDefaultWorkSource);
            if (RILJ_LOGD) riljLog(rr.serialString() + "> " + requestToString(rr.mRequest));

            try {
                radioProxy16.startHandover(rr.mSerial, callId);
            } catch (RemoteException e) {
                handleRadioProxyExceptionForRR(rr, "startHandover", e);
            }
        } else {
            if (RILJ_LOGD) Rlog.d(RILJ_LOG_TAG, "startHandover: REQUEST_NOT_SUPPORTED");
            AsyncResult.forMessage(result, null,
                    CommandException.fromRilErrno(REQUEST_NOT_SUPPORTED));
            result.sendToTarget();
        }
    }

    /**
     * {@inheritDoc}
     */
    @Override
    public void cancelHandover(Message result, int callId) {
        android.hardware.radio.V1_6.IRadio radioProxy16 = getRadioV16(result);

        if (radioProxy16 != null) {
            RILRequest rr = obtainRequest(RIL_REQUEST_CANCEL_HANDOVER, result,
                    mRILDefaultWorkSource);
            if (RILJ_LOGD) riljLog(rr.serialString() + "> " + requestToString(rr.mRequest));

            try {
                radioProxy16.cancelHandover(rr.mSerial, callId);
            } catch (RemoteException e) {
                handleRadioProxyExceptionForRR(rr, "cancelHandover", e);
            }
        } else {
            if (RILJ_LOGD) Rlog.d(RILJ_LOG_TAG, "cancelHandover: REQUEST_NOT_SUPPORTED");
            AsyncResult.forMessage(result, null,
                    CommandException.fromRilErrno(REQUEST_NOT_SUPPORTED));
            result.sendToTarget();
        }
    }

    /**
     * {@inheritDoc}
     */
    @Override
    public void getSlicingConfig(Message result) {
        android.hardware.radio.V1_6.IRadio radioProxy16 = getRadioV16(result);

        if (radioProxy16 != null) {
            RILRequest rr = obtainRequest(RIL_REQUEST_GET_SLICING_CONFIG, result,
                    mRILDefaultWorkSource);

            if (RILJ_LOGD) riljLog(rr.serialString() + "> " + requestToString(rr.mRequest));

            try {
                radioProxy16.getSlicingConfig(rr.mSerial);
            } catch (RemoteException | RuntimeException e) {
                handleRadioProxyExceptionForRR(rr, "getSlicingConfig", e);
            }
        } else {
            if (RILJ_LOGD) Rlog.d(RILJ_LOG_TAG, "getSlicingConfig: REQUEST_NOT_SUPPORTED");
            AsyncResult.forMessage(result, null,
                    CommandException.fromRilErrno(REQUEST_NOT_SUPPORTED));
            result.sendToTarget();
        }
    }

    //***** Private Methods
    /** Helper that gets V1.6 of the radio interface OR sends back REQUEST_NOT_SUPPORTED */
    @Nullable private android.hardware.radio.V1_6.IRadio getRadioV16(Message msg) {
        IRadio radioProxy = getRadioProxy(msg);
        if (mRadioVersion.greaterOrEqual(RADIO_HAL_VERSION_1_6)) {
            return (android.hardware.radio.V1_6.IRadio) radioProxy;
        } else {
            return (android.hardware.radio.V1_6.IRadio) null;
        }
    }


    /**
     * This is a helper function to be called when a RadioIndication callback is called.
     * It takes care of acquiring wakelock and sending ack if needed.
     * @param indicationType RadioIndicationType received
     */
    void processIndication(int indicationType) {
        if (indicationType == RadioIndicationType.UNSOLICITED_ACK_EXP) {
            sendAck();
            if (RILJ_LOGD) riljLog("Unsol response received; Sending ack to ril.cpp");
        } else {
            // ack is not expected to be sent back. Nothing is required to be done here.
        }
    }

    void processRequestAck(int serial) {
        RILRequest rr;
        synchronized (mRequestList) {
            rr = mRequestList.get(serial);
        }
        if (rr == null) {
            Rlog.w(RIL.RILJ_LOG_TAG, "processRequestAck: Unexpected solicited ack response! "
                    + "serial: " + serial);
        } else {
            decrementWakeLock(rr);
            if (RIL.RILJ_LOGD) {
                riljLog(rr.serialString() + " Ack < " + RIL.requestToString(rr.mRequest));
            }
        }
    }

    /**
     * This is a helper function to be called when a RadioResponse callback is called.
     * It takes care of acks, wakelocks, and finds and returns RILRequest corresponding to the
     * response if one is found.
     * @param responseInfo RadioResponseInfo received in response callback
     * @return RILRequest corresponding to the response
     */
    @VisibleForTesting
    public RILRequest processResponse(RadioResponseInfo responseInfo) {
        return processResponseInternal(responseInfo.serial, responseInfo.error, responseInfo.type);
    }

    /**
     * This is a helper function for V1_6.RadioResponseInfo to be called when a RadioResponse
     * callback is called.
     * It takes care of acks, wakelocks, and finds and returns RILRequest corresponding to the
     * response if one is found.
     * @param responseInfo RadioResponseInfo received in response callback
     * @return RILRequest corresponding to the response
     */
    @VisibleForTesting
    public RILRequest processResponse_1_6(
                    android.hardware.radio.V1_6.RadioResponseInfo responseInfo) {
        return processResponseInternal(responseInfo.serial, responseInfo.error, responseInfo.type);
    }

    private RILRequest processResponseInternal(int serial, int error, int type) {
        RILRequest rr = null;

        if (type == RadioResponseType.SOLICITED_ACK) {
            synchronized (mRequestList) {
                rr = mRequestList.get(serial);
            }
            if (rr == null) {
                Rlog.w(RILJ_LOG_TAG, "Unexpected solicited ack response! sn: " + serial);
            } else {
                decrementWakeLock(rr);
                if (mRadioBugDetector != null) {
                    mRadioBugDetector.detectRadioBug(rr.mRequest, error);
                }
                if (RILJ_LOGD) {
                    riljLog(rr.serialString() + " Ack < " + requestToString(rr.mRequest));
                }
            }
            return rr;
        }

        rr = findAndRemoveRequestFromList(serial);
        if (rr == null) {
            Rlog.e(RIL.RILJ_LOG_TAG, "processResponse: Unexpected response! serial: " + serial
                    + " error: " + error);
            return null;
        }

        // Time logging for RIL command and storing it in TelephonyHistogram.
        addToRilHistogram(rr);
        if (mRadioBugDetector != null) {
            mRadioBugDetector.detectRadioBug(rr.mRequest, error);
        }
        if (type == RadioResponseType.SOLICITED_ACK_EXP) {
            sendAck();
            if (RIL.RILJ_LOGD) {
                riljLog("Response received for " + rr.serialString() + " "
                        + RIL.requestToString(rr.mRequest) + " Sending ack to ril.cpp");
            }
        } else {
            // ack sent for SOLICITED_ACK_EXP above; nothing to do for SOLICITED response
        }

        // Here and below fake RIL_UNSOL_RESPONSE_SIM_STATUS_CHANGED, see b/7255789.
        // This is needed otherwise we don't automatically transition to the main lock
        // screen when the pin or puk is entered incorrectly.
        switch (rr.mRequest) {
            case RIL_REQUEST_ENTER_SIM_PUK:
            case RIL_REQUEST_ENTER_SIM_PUK2:
                if (mIccStatusChangedRegistrants != null) {
                    if (RILJ_LOGD) {
                        riljLog("ON enter sim puk fakeSimStatusChanged: reg count="
                                + mIccStatusChangedRegistrants.size());
                    }
                    mIccStatusChangedRegistrants.notifyRegistrants();
                }
                break;
            case RIL_REQUEST_SHUTDOWN:
                setRadioState(TelephonyManager.RADIO_POWER_UNAVAILABLE,
                        false /* forceNotifyRegistrants */);
                break;
        }

        if (error != RadioError.NONE) {
            switch (rr.mRequest) {
                case RIL_REQUEST_ENTER_SIM_PIN:
                case RIL_REQUEST_ENTER_SIM_PIN2:
                case RIL_REQUEST_CHANGE_SIM_PIN:
                case RIL_REQUEST_CHANGE_SIM_PIN2:
                case RIL_REQUEST_SET_FACILITY_LOCK:
                    if (mIccStatusChangedRegistrants != null) {
                        if (RILJ_LOGD) {
                            riljLog("ON some errors fakeSimStatusChanged: reg count="
                                    + mIccStatusChangedRegistrants.size());
                        }
                        mIccStatusChangedRegistrants.notifyRegistrants();
                    }
                    break;

            }
        } else {
            switch (rr.mRequest) {
                case RIL_REQUEST_HANGUP_FOREGROUND_RESUME_BACKGROUND:
                if (mTestingEmergencyCall.getAndSet(false)) {
                    if (mEmergencyCallbackModeRegistrant != null) {
                        riljLog("testing emergency call, notify ECM Registrants");
                        mEmergencyCallbackModeRegistrant.notifyRegistrant();
                    }
                }
            }
        }
        return rr;
    }

    protected Message getMessageFromRequest(Object request) {
        RILRequest rr = (RILRequest)request;
        Message result = null;
        if (rr != null) {
                result = rr.mResult;
        }
        return result;
    }

    /**
     * This is a helper function to be called at the end of all RadioResponse callbacks.
     * It takes care of sending error response, logging, decrementing wakelock if needed, and
     * releases the request from memory pool.
     * @param rr RILRequest for which response callback was called
     * @param responseInfo RadioResponseInfo received in the callback
     * @param ret object to be returned to request sender
     */
    @VisibleForTesting
    public void processResponseDone(RILRequest rr, RadioResponseInfo responseInfo, Object ret) {
        processResponseDoneInternal(rr, responseInfo.error, responseInfo.type, ret);
    }

    /**
     * This is a helper function to be called at the end of the RadioResponse callbacks using for
     * V1_6.RadioResponseInfo.
     * It takes care of sending error response, logging, decrementing wakelock if needed, and
     * releases the request from memory pool.
     * @param rr RILRequest for which response callback was called
     * @param responseInfo RadioResponseInfo received in the callback
     * @param ret object to be returned to request sender
     */
    @VisibleForTesting
    public void processResponseDone_1_6(
                    RILRequest rr, android.hardware.radio.V1_6.RadioResponseInfo responseInfo,
                    Object ret) {
        processResponseDoneInternal(rr, responseInfo.error, responseInfo.type, ret);
    }

    private void processResponseDoneInternal(
            RILRequest rr, int rilError, int responseType, Object ret) {
        if (rilError == 0) {
            if (RILJ_LOGD) {
                riljLog(rr.serialString() + "< " + requestToString(rr.mRequest)
                        + " " + retToString(rr.mRequest, ret));
            }
        } else {
            if (RILJ_LOGD) {
                riljLog(rr.serialString() + "< " + requestToString(rr.mRequest)
                        + " error " + rilError);
            }
            rr.onError(rilError, ret);
        }
        processResponseCleanUp(rr, rilError, responseType, ret);
    }

    /**
     * This is a helper function to be called at the end of all RadioResponse callbacks for
     * radio HAL fallback cases. It takes care of logging, decrementing wakelock if needed, and
     * releases the request from memory pool. Unlike processResponseDone, it will not send
     * error response to caller.
     * @param rr RILRequest for which response callback was called
     * @param responseInfo RadioResponseInfo received in the callback
     * @param ret object to be returned to request sender
     */
    @VisibleForTesting
    public void processResponseFallback(RILRequest rr, RadioResponseInfo responseInfo, Object ret) {
        if (responseInfo.error == REQUEST_NOT_SUPPORTED && RILJ_LOGD) {
            riljLog(rr.serialString() + "< " + requestToString(rr.mRequest)
                    + " request not supported, falling back");
        }
        processResponseCleanUp(rr, responseInfo.error, responseInfo.type, ret);
    }

    private void processResponseCleanUp(RILRequest rr, int rilError, int responseType, Object ret) {
        if (rr != null) {
            mMetrics.writeOnRilSolicitedResponse(mPhoneId, rr.mSerial, rilError, rr.mRequest, ret);
            if (responseType == RadioResponseType.SOLICITED) {
                decrementWakeLock(rr);
            }
            rr.release();
        }
    }

    protected void processResponseDone(Object request, RadioResponseInfo responseInfo, Object ret) {
        RILRequest rr = (RILRequest)request;
        processResponseDone(rr, responseInfo, ret);
    }

    /**
     * Function to send ack and acquire related wakelock
     */
    private void sendAck() {
        // TODO: Remove rr and clean up acquireWakelock for response and ack
        RILRequest rr = RILRequest.obtain(RIL_RESPONSE_ACKNOWLEDGEMENT, null,
                mRILDefaultWorkSource);
        acquireWakeLock(rr, RIL.FOR_ACK_WAKELOCK);
        IRadio radioProxy = getRadioProxy(null);
        if (radioProxy != null) {
            try {
                radioProxy.responseAcknowledgement();
            } catch (RemoteException | RuntimeException e) {
                handleRadioProxyExceptionForRR(rr, "sendAck", e);
                riljLoge("sendAck: " + e);
            }
        } else {
            Rlog.e(RILJ_LOG_TAG, "Error trying to send ack, radioProxy = null");
        }
        rr.release();
    }

    private WorkSource getDefaultWorkSourceIfInvalid(WorkSource workSource) {
        if (workSource == null) {
            workSource = mRILDefaultWorkSource;
        }

        return workSource;
    }


    /**
     * Holds a PARTIAL_WAKE_LOCK whenever
     * a) There is outstanding RIL request sent to RIL deamon and no replied
     * b) There is a request pending to be sent out.
     *
     * There is a WAKE_LOCK_TIMEOUT to release the lock, though it shouldn't
     * happen often.
     */
    @UnsupportedAppUsage(maxTargetSdk = Build.VERSION_CODES.R, trackingBug = 170729553)
    private void acquireWakeLock(RILRequest rr, int wakeLockType) {
        synchronized (rr) {
            if (rr.mWakeLockType != INVALID_WAKELOCK) {
                Rlog.d(RILJ_LOG_TAG, "Failed to aquire wakelock for " + rr.serialString());
                return;
            }

            switch(wakeLockType) {
                case FOR_WAKELOCK:
                    synchronized (mWakeLock) {
                        mWakeLock.acquire();
                        mWakeLockCount++;
                        mWlSequenceNum++;

                        String clientId = rr.getWorkSourceClientId();
                        if (!mClientWakelockTracker.isClientActive(clientId)) {
                            mActiveWakelockWorkSource.add(rr.mWorkSource);
                            mWakeLock.setWorkSource(mActiveWakelockWorkSource);
                        }

                        mClientWakelockTracker.startTracking(rr.mClientId,
                                rr.mRequest, rr.mSerial, mWakeLockCount);

                        Message msg = mRilHandler.obtainMessage(EVENT_WAKE_LOCK_TIMEOUT);
                        msg.arg1 = mWlSequenceNum;
                        mRilHandler.sendMessageDelayed(msg, mWakeLockTimeout);
                    }
                    break;
                case FOR_ACK_WAKELOCK:
                    synchronized (mAckWakeLock) {
                        mAckWakeLock.acquire();
                        mAckWlSequenceNum++;

                        Message msg = mRilHandler.obtainMessage(EVENT_ACK_WAKE_LOCK_TIMEOUT);
                        msg.arg1 = mAckWlSequenceNum;
                        mRilHandler.sendMessageDelayed(msg, mAckWakeLockTimeout);
                    }
                    break;
                default: //WTF
                    Rlog.w(RILJ_LOG_TAG, "Acquiring Invalid Wakelock type " + wakeLockType);
                    return;
            }
            rr.mWakeLockType = wakeLockType;
        }
    }

    /** Returns the wake lock of the given type. */
    @VisibleForTesting
    public WakeLock getWakeLock(int wakeLockType) {
        return wakeLockType == FOR_WAKELOCK ? mWakeLock : mAckWakeLock;
    }

    /** Returns the {@link RilHandler} instance. */
    @VisibleForTesting
    public RilHandler getRilHandler() {
        return mRilHandler;
    }

    /** Returns the Ril request list. */
    @VisibleForTesting
    public SparseArray<RILRequest> getRilRequestList() {
        return mRequestList;
    }

    @UnsupportedAppUsage(maxTargetSdk = Build.VERSION_CODES.R, trackingBug = 170729553)
    private void decrementWakeLock(RILRequest rr) {
        synchronized (rr) {
            switch(rr.mWakeLockType) {
                case FOR_WAKELOCK:
                    synchronized (mWakeLock) {
                        mClientWakelockTracker.stopTracking(rr.mClientId,
                                rr.mRequest, rr.mSerial,
                                (mWakeLockCount > 1) ? mWakeLockCount - 1 : 0);
                        String clientId = rr.getWorkSourceClientId();
                        if (!mClientWakelockTracker.isClientActive(clientId)) {
                            mActiveWakelockWorkSource.remove(rr.mWorkSource);
                            mWakeLock.setWorkSource(mActiveWakelockWorkSource);
                        }

                        if (mWakeLockCount > 1) {
                            mWakeLockCount--;
                        } else {
                            mWakeLockCount = 0;
                            mWakeLock.release();
                        }
                    }
                    break;
                case FOR_ACK_WAKELOCK:
                    //We do not decrement the ACK wakelock
                    break;
                case INVALID_WAKELOCK:
                    break;
                default:
                    Rlog.w(RILJ_LOG_TAG, "Decrementing Invalid Wakelock type " + rr.mWakeLockType);
            }
            rr.mWakeLockType = INVALID_WAKELOCK;
        }
    }

    @UnsupportedAppUsage(maxTargetSdk = Build.VERSION_CODES.R, trackingBug = 170729553)
    private boolean clearWakeLock(int wakeLockType) {
        if (wakeLockType == FOR_WAKELOCK) {
            synchronized (mWakeLock) {
                if (mWakeLockCount == 0 && !mWakeLock.isHeld()) return false;
                Rlog.d(RILJ_LOG_TAG, "NOTE: mWakeLockCount is " + mWakeLockCount
                        + "at time of clearing");
                mWakeLockCount = 0;
                mWakeLock.release();
                mClientWakelockTracker.stopTrackingAll();
                mActiveWakelockWorkSource = new WorkSource();
                return true;
            }
        } else {
            synchronized (mAckWakeLock) {
                if (!mAckWakeLock.isHeld()) return false;
                mAckWakeLock.release();
                return true;
            }
        }
    }

    /**
     * Release each request in mRequestList then clear the list
     * @param error is the RIL_Errno sent back
     * @param loggable true means to print all requests in mRequestList
     */
    @UnsupportedAppUsage(maxTargetSdk = Build.VERSION_CODES.R, trackingBug = 170729553)
    private void clearRequestList(int error, boolean loggable) {
        RILRequest rr;
        synchronized (mRequestList) {
            int count = mRequestList.size();
            if (RILJ_LOGD && loggable) {
                Rlog.d(RILJ_LOG_TAG, "clearRequestList " + " mWakeLockCount="
                        + mWakeLockCount + " mRequestList=" + count);
            }

            for (int i = 0; i < count; i++) {
                rr = mRequestList.valueAt(i);
                if (RILJ_LOGD && loggable) {
                    Rlog.d(RILJ_LOG_TAG, i + ": [" + rr.mSerial + "] "
                            + requestToString(rr.mRequest));
                }
                rr.onError(error, null);
                decrementWakeLock(rr);
                rr.release();
            }
            mRequestList.clear();
        }
    }

    @UnsupportedAppUsage
    private RILRequest findAndRemoveRequestFromList(int serial) {
        RILRequest rr = null;
        synchronized (mRequestList) {
            rr = mRequestList.get(serial);
            if (rr != null) {
                mRequestList.remove(serial);
            }
        }

        return rr;
    }

    private void addToRilHistogram(RILRequest rr) {
        long endTime = SystemClock.elapsedRealtime();
        int totalTime = (int) (endTime - rr.mStartTimeMs);

        synchronized (mRilTimeHistograms) {
            TelephonyHistogram entry = mRilTimeHistograms.get(rr.mRequest);
            if (entry == null) {
                // We would have total #RIL_HISTOGRAM_BUCKET_COUNT range buckets for RIL commands
                entry = new TelephonyHistogram(TelephonyHistogram.TELEPHONY_CATEGORY_RIL,
                        rr.mRequest, RIL_HISTOGRAM_BUCKET_COUNT);
                mRilTimeHistograms.put(rr.mRequest, entry);
            }
            entry.addTimeTaken(totalTime);
        }
    }

    @UnsupportedAppUsage(maxTargetSdk = Build.VERSION_CODES.R, trackingBug = 170729553)
    RadioCapability makeStaticRadioCapability() {
        // default to UNKNOWN so we fail fast.
        int raf = RadioAccessFamily.RAF_UNKNOWN;

        String rafString = mContext.getResources().getString(
                com.android.internal.R.string.config_radio_access_family);
        if (!TextUtils.isEmpty(rafString)) {
            raf = RadioAccessFamily.rafTypeFromString(rafString);
        }
        RadioCapability rc = new RadioCapability(mPhoneId.intValue(), 0, 0, raf,
                "", RadioCapability.RC_STATUS_SUCCESS);
        if (RILJ_LOGD) riljLog("Faking RIL_REQUEST_GET_RADIO_CAPABILITY response using " + raf);
        return rc;
    }

    @UnsupportedAppUsage
    static String retToString(int req, Object ret) {
        if (ret == null) return "";
        switch (req) {
            // Don't log these return values, for privacy's sake.
            case RIL_REQUEST_GET_IMSI:
            case RIL_REQUEST_GET_IMEI:
            case RIL_REQUEST_GET_IMEISV:
            case RIL_REQUEST_SIM_OPEN_CHANNEL:
            case RIL_REQUEST_SIM_TRANSMIT_APDU_CHANNEL:

                if (!RILJ_LOGV) {
                    // If not versbose logging just return and don't display IMSI and IMEI, IMEISV
                    return "";
                }
        }

        StringBuilder sb;
        String s;
        int length;
        if (ret instanceof int[]) {
            int[] intArray = (int[]) ret;
            length = intArray.length;
            sb = new StringBuilder("{");
            if (length > 0) {
                int i = 0;
                sb.append(intArray[i++]);
                while (i < length) {
                    sb.append(", ").append(intArray[i++]);
                }
            }
            sb.append("}");
            s = sb.toString();
        } else if (ret instanceof String[]) {
            String[] strings = (String[]) ret;
            length = strings.length;
            sb = new StringBuilder("{");
            if (length > 0) {
                int i = 0;
                // position 0 is IMEI in RIL_REQUEST_DEVICE_IDENTITY
                if (req == RIL_REQUEST_DEVICE_IDENTITY) {
                    sb.append(Rlog.pii(RILJ_LOG_TAG, strings[i++]));
                } else {
                    sb.append(strings[i++]);
                }
                while (i < length) {
                    sb.append(", ").append(strings[i++]);
                }
            }
            sb.append("}");
            s = sb.toString();
        } else if (req == RIL_REQUEST_GET_CURRENT_CALLS) {
            ArrayList<DriverCall> calls = (ArrayList<DriverCall>) ret;
            sb = new StringBuilder("{");
            for (DriverCall dc : calls) {
                sb.append("[").append(dc).append("] ");
            }
            sb.append("}");
            s = sb.toString();
        } else if (req == RIL_REQUEST_GET_NEIGHBORING_CELL_IDS) {
            ArrayList<NeighboringCellInfo> cells = (ArrayList<NeighboringCellInfo>) ret;
            sb = new StringBuilder("{");
            for (NeighboringCellInfo cell : cells) {
                sb.append("[").append(cell).append("] ");
            }
            sb.append("}");
            s = sb.toString();
        } else if (req == RIL_REQUEST_QUERY_CALL_FORWARD_STATUS) {
            CallForwardInfo[] cinfo = (CallForwardInfo[]) ret;
            length = cinfo.length;
            sb = new StringBuilder("{");
            for (int i = 0; i < length; i++) {
                sb.append("[").append(cinfo[i]).append("] ");
            }
            sb.append("}");
            s = sb.toString();
        } else if (req == RIL_REQUEST_GET_HARDWARE_CONFIG) {
            ArrayList<HardwareConfig> hwcfgs = (ArrayList<HardwareConfig>) ret;
            sb = new StringBuilder(" ");
            for (HardwareConfig hwcfg : hwcfgs) {
                sb.append("[").append(hwcfg).append("] ");
            }
            s = sb.toString();
        } else {
            s = ret.toString();
        }
        return s;
    }

    void writeMetricsCallRing(char[] response) {
        mMetrics.writeRilCallRing(mPhoneId, response);
    }

    void writeMetricsSrvcc(int state) {
        mMetrics.writeRilSrvcc(mPhoneId, state);
        PhoneFactory.getPhone(mPhoneId).getVoiceCallSessionStats().onRilSrvccStateChanged(state);
    }

    void writeMetricsModemRestartEvent(String reason) {
        mMetrics.writeModemRestartEvent(mPhoneId, reason);
        // Write metrics to statsd. Generate metric only when modem reset is detected by the
        // first instance of RIL to avoid duplicated events.
        if (mPhoneId == 0) {
            ModemRestartStats.onModemRestart(reason);
        }
    }

    /**
     * Notify all registrants that the ril has connected or disconnected.
     *
     * @param rilVer is the version of the ril or -1 if disconnected.
     */
    @UnsupportedAppUsage(maxTargetSdk = Build.VERSION_CODES.R, trackingBug = 170729553)
    void notifyRegistrantsRilConnectionChanged(int rilVer) {
        mRilVersion = rilVer;
        if (mRilConnectedRegistrants != null) {
            mRilConnectedRegistrants.notifyRegistrants(
                    new AsyncResult(null, new Integer(rilVer), null));
        }
    }

    @UnsupportedAppUsage
    void
    notifyRegistrantsCdmaInfoRec(CdmaInformationRecords infoRec) {
        int response = RIL_UNSOL_CDMA_INFO_REC;
        if (infoRec.record instanceof CdmaInformationRecords.CdmaDisplayInfoRec) {
            if (mDisplayInfoRegistrants != null) {
                if (RILJ_LOGD) unsljLogRet(response, infoRec.record);
                mDisplayInfoRegistrants.notifyRegistrants(
                        new AsyncResult(null, infoRec.record, null));
            }
        } else if (infoRec.record instanceof CdmaInformationRecords.CdmaSignalInfoRec) {
            if (mSignalInfoRegistrants != null) {
                if (RILJ_LOGD) unsljLogRet(response, infoRec.record);
                mSignalInfoRegistrants.notifyRegistrants(
                        new AsyncResult(null, infoRec.record, null));
            }
        } else if (infoRec.record instanceof CdmaInformationRecords.CdmaNumberInfoRec) {
            if (mNumberInfoRegistrants != null) {
                if (RILJ_LOGD) unsljLogRet(response, infoRec.record);
                mNumberInfoRegistrants.notifyRegistrants(
                        new AsyncResult(null, infoRec.record, null));
            }
        } else if (infoRec.record instanceof CdmaInformationRecords.CdmaRedirectingNumberInfoRec) {
            if (mRedirNumInfoRegistrants != null) {
                if (RILJ_LOGD) unsljLogRet(response, infoRec.record);
                mRedirNumInfoRegistrants.notifyRegistrants(
                        new AsyncResult(null, infoRec.record, null));
            }
        } else if (infoRec.record instanceof CdmaInformationRecords.CdmaLineControlInfoRec) {
            if (mLineControlInfoRegistrants != null) {
                if (RILJ_LOGD) unsljLogRet(response, infoRec.record);
                mLineControlInfoRegistrants.notifyRegistrants(
                        new AsyncResult(null, infoRec.record, null));
            }
        } else if (infoRec.record instanceof CdmaInformationRecords.CdmaT53ClirInfoRec) {
            if (mT53ClirInfoRegistrants != null) {
                if (RILJ_LOGD) unsljLogRet(response, infoRec.record);
                mT53ClirInfoRegistrants.notifyRegistrants(
                        new AsyncResult(null, infoRec.record, null));
            }
        } else if (infoRec.record instanceof CdmaInformationRecords.CdmaT53AudioControlInfoRec) {
            if (mT53AudCntrlInfoRegistrants != null) {
                if (RILJ_LOGD) {
                    unsljLogRet(response, infoRec.record);
                }
                mT53AudCntrlInfoRegistrants.notifyRegistrants(
                        new AsyncResult(null, infoRec.record, null));
            }
        }
    }

    @UnsupportedAppUsage
    protected static String requestToString(int request) {
        switch(request) {
            case RIL_REQUEST_GET_SIM_STATUS:
                return "GET_SIM_STATUS";
            case RIL_REQUEST_ENTER_SIM_PIN:
                return "ENTER_SIM_PIN";
            case RIL_REQUEST_ENTER_SIM_PUK:
                return "ENTER_SIM_PUK";
            case RIL_REQUEST_ENTER_SIM_PIN2:
                return "ENTER_SIM_PIN2";
            case RIL_REQUEST_ENTER_SIM_PUK2:
                return "ENTER_SIM_PUK2";
            case RIL_REQUEST_CHANGE_SIM_PIN:
                return "CHANGE_SIM_PIN";
            case RIL_REQUEST_CHANGE_SIM_PIN2:
                return "CHANGE_SIM_PIN2";
            case RIL_REQUEST_ENTER_NETWORK_DEPERSONALIZATION:
                return "ENTER_NETWORK_DEPERSONALIZATION";
            case RIL_REQUEST_GET_CURRENT_CALLS:
                return "GET_CURRENT_CALLS";
            case RIL_REQUEST_DIAL:
                return "DIAL";
            case RIL_REQUEST_GET_IMSI:
                return "GET_IMSI";
            case RIL_REQUEST_HANGUP:
                return "HANGUP";
            case RIL_REQUEST_HANGUP_WAITING_OR_BACKGROUND:
                return "HANGUP_WAITING_OR_BACKGROUND";
            case RIL_REQUEST_HANGUP_FOREGROUND_RESUME_BACKGROUND:
                return "HANGUP_FOREGROUND_RESUME_BACKGROUND";
            case RIL_REQUEST_SWITCH_WAITING_OR_HOLDING_AND_ACTIVE:
                return "REQUEST_SWITCH_WAITING_OR_HOLDING_AND_ACTIVE";
            case RIL_REQUEST_CONFERENCE:
                return "CONFERENCE";
            case RIL_REQUEST_UDUB:
                return "UDUB";
            case RIL_REQUEST_LAST_CALL_FAIL_CAUSE:
                return "LAST_CALL_FAIL_CAUSE";
            case RIL_REQUEST_SIGNAL_STRENGTH:
                return "SIGNAL_STRENGTH";
            case RIL_REQUEST_VOICE_REGISTRATION_STATE:
                return "VOICE_REGISTRATION_STATE";
            case RIL_REQUEST_DATA_REGISTRATION_STATE:
                return "DATA_REGISTRATION_STATE";
            case RIL_REQUEST_OPERATOR:
                return "OPERATOR";
            case RIL_REQUEST_RADIO_POWER:
                return "RADIO_POWER";
            case RIL_REQUEST_DTMF:
                return "DTMF";
            case RIL_REQUEST_SEND_SMS:
                return "SEND_SMS";
            case RIL_REQUEST_SEND_SMS_EXPECT_MORE:
                return "SEND_SMS_EXPECT_MORE";
            case RIL_REQUEST_SETUP_DATA_CALL:
                return "SETUP_DATA_CALL";
            case RIL_REQUEST_SIM_IO:
                return "SIM_IO";
            case RIL_REQUEST_SEND_USSD:
                return "SEND_USSD";
            case RIL_REQUEST_CANCEL_USSD:
                return "CANCEL_USSD";
            case RIL_REQUEST_GET_CLIR:
                return "GET_CLIR";
            case RIL_REQUEST_SET_CLIR:
                return "SET_CLIR";
            case RIL_REQUEST_QUERY_CALL_FORWARD_STATUS:
                return "QUERY_CALL_FORWARD_STATUS";
            case RIL_REQUEST_SET_CALL_FORWARD:
                return "SET_CALL_FORWARD";
            case RIL_REQUEST_QUERY_CALL_WAITING:
                return "QUERY_CALL_WAITING";
            case RIL_REQUEST_SET_CALL_WAITING:
                return "SET_CALL_WAITING";
            case RIL_REQUEST_SMS_ACKNOWLEDGE:
                return "SMS_ACKNOWLEDGE";
            case RIL_REQUEST_GET_IMEI:
                return "GET_IMEI";
            case RIL_REQUEST_GET_IMEISV:
                return "GET_IMEISV";
            case RIL_REQUEST_ANSWER:
                return "ANSWER";
            case RIL_REQUEST_DEACTIVATE_DATA_CALL:
                return "DEACTIVATE_DATA_CALL";
            case RIL_REQUEST_QUERY_FACILITY_LOCK:
                return "QUERY_FACILITY_LOCK";
            case RIL_REQUEST_SET_FACILITY_LOCK:
                return "SET_FACILITY_LOCK";
            case RIL_REQUEST_CHANGE_BARRING_PASSWORD:
                return "CHANGE_BARRING_PASSWORD";
            case RIL_REQUEST_QUERY_NETWORK_SELECTION_MODE:
                return "QUERY_NETWORK_SELECTION_MODE";
            case RIL_REQUEST_SET_NETWORK_SELECTION_AUTOMATIC:
                return "SET_NETWORK_SELECTION_AUTOMATIC";
            case RIL_REQUEST_SET_NETWORK_SELECTION_MANUAL:
                return "SET_NETWORK_SELECTION_MANUAL";
            case RIL_REQUEST_QUERY_AVAILABLE_NETWORKS :
                return "QUERY_AVAILABLE_NETWORKS ";
            case RIL_REQUEST_DTMF_START:
                return "DTMF_START";
            case RIL_REQUEST_DTMF_STOP:
                return "DTMF_STOP";
            case RIL_REQUEST_BASEBAND_VERSION:
                return "BASEBAND_VERSION";
            case RIL_REQUEST_SEPARATE_CONNECTION:
                return "SEPARATE_CONNECTION";
            case RIL_REQUEST_SET_MUTE:
                return "SET_MUTE";
            case RIL_REQUEST_GET_MUTE:
                return "GET_MUTE";
            case RIL_REQUEST_QUERY_CLIP:
                return "QUERY_CLIP";
            case RIL_REQUEST_LAST_DATA_CALL_FAIL_CAUSE:
                return "LAST_DATA_CALL_FAIL_CAUSE";
            case RIL_REQUEST_DATA_CALL_LIST:
                return "DATA_CALL_LIST";
            case RIL_REQUEST_RESET_RADIO:
                return "RESET_RADIO";
            case RIL_REQUEST_OEM_HOOK_RAW:
                return "OEM_HOOK_RAW";
            case RIL_REQUEST_OEM_HOOK_STRINGS:
                return "OEM_HOOK_STRINGS";
            case RIL_REQUEST_SCREEN_STATE:
                return "SCREEN_STATE";
            case RIL_REQUEST_SET_SUPP_SVC_NOTIFICATION:
                return "SET_SUPP_SVC_NOTIFICATION";
            case RIL_REQUEST_WRITE_SMS_TO_SIM:
                return "WRITE_SMS_TO_SIM";
            case RIL_REQUEST_DELETE_SMS_ON_SIM:
                return "DELETE_SMS_ON_SIM";
            case RIL_REQUEST_SET_BAND_MODE:
                return "SET_BAND_MODE";
            case RIL_REQUEST_QUERY_AVAILABLE_BAND_MODE:
                return "QUERY_AVAILABLE_BAND_MODE";
            case RIL_REQUEST_STK_GET_PROFILE:
                return "STK_GET_PROFILE";
            case RIL_REQUEST_STK_SET_PROFILE:
                return "STK_SET_PROFILE";
            case RIL_REQUEST_STK_SEND_ENVELOPE_COMMAND:
                return "STK_SEND_ENVELOPE_COMMAND";
            case RIL_REQUEST_STK_SEND_TERMINAL_RESPONSE:
                return "STK_SEND_TERMINAL_RESPONSE";
            case RIL_REQUEST_STK_HANDLE_CALL_SETUP_REQUESTED_FROM_SIM:
                return "STK_HANDLE_CALL_SETUP_REQUESTED_FROM_SIM";
            case RIL_REQUEST_EXPLICIT_CALL_TRANSFER:
                return "EXPLICIT_CALL_TRANSFER";
            case RIL_REQUEST_SET_PREFERRED_NETWORK_TYPE:
                return "SET_PREFERRED_NETWORK_TYPE";
            case RIL_REQUEST_GET_PREFERRED_NETWORK_TYPE:
                return "GET_PREFERRED_NETWORK_TYPE";
            case RIL_REQUEST_GET_NEIGHBORING_CELL_IDS:
                return "GET_NEIGHBORING_CELL_IDS";
            case RIL_REQUEST_SET_LOCATION_UPDATES:
                return "SET_LOCATION_UPDATES";
            case RIL_REQUEST_CDMA_SET_SUBSCRIPTION_SOURCE:
                return "CDMA_SET_SUBSCRIPTION_SOURCE";
            case RIL_REQUEST_CDMA_SET_ROAMING_PREFERENCE:
                return "CDMA_SET_ROAMING_PREFERENCE";
            case RIL_REQUEST_CDMA_QUERY_ROAMING_PREFERENCE:
                return "CDMA_QUERY_ROAMING_PREFERENCE";
            case RIL_REQUEST_SET_TTY_MODE:
                return "SET_TTY_MODE";
            case RIL_REQUEST_QUERY_TTY_MODE:
                return "QUERY_TTY_MODE";
            case RIL_REQUEST_CDMA_SET_PREFERRED_VOICE_PRIVACY_MODE:
                return "CDMA_SET_PREFERRED_VOICE_PRIVACY_MODE";
            case RIL_REQUEST_CDMA_QUERY_PREFERRED_VOICE_PRIVACY_MODE:
                return "CDMA_QUERY_PREFERRED_VOICE_PRIVACY_MODE";
            case RIL_REQUEST_CDMA_FLASH:
                return "CDMA_FLASH";
            case RIL_REQUEST_CDMA_BURST_DTMF:
                return "CDMA_BURST_DTMF";
            case RIL_REQUEST_CDMA_VALIDATE_AND_WRITE_AKEY:
                return "CDMA_VALIDATE_AND_WRITE_AKEY";
            case RIL_REQUEST_CDMA_SEND_SMS:
                return "CDMA_SEND_SMS";
            case RIL_REQUEST_CDMA_SMS_ACKNOWLEDGE:
                return "CDMA_SMS_ACKNOWLEDGE";
            case RIL_REQUEST_GSM_GET_BROADCAST_CONFIG:
                return "GSM_GET_BROADCAST_CONFIG";
            case RIL_REQUEST_GSM_SET_BROADCAST_CONFIG:
                return "GSM_SET_BROADCAST_CONFIG";
            case RIL_REQUEST_GSM_BROADCAST_ACTIVATION:
                return "GSM_BROADCAST_ACTIVATION";
            case RIL_REQUEST_CDMA_GET_BROADCAST_CONFIG:
                return "CDMA_GET_BROADCAST_CONFIG";
            case RIL_REQUEST_CDMA_SET_BROADCAST_CONFIG:
                return "CDMA_SET_BROADCAST_CONFIG";
            case RIL_REQUEST_CDMA_BROADCAST_ACTIVATION:
                return "CDMA_BROADCAST_ACTIVATION";
            case RIL_REQUEST_CDMA_SUBSCRIPTION:
                return "CDMA_SUBSCRIPTION";
            case RIL_REQUEST_CDMA_WRITE_SMS_TO_RUIM:
                return "CDMA_WRITE_SMS_TO_RUIM";
            case RIL_REQUEST_CDMA_DELETE_SMS_ON_RUIM:
                return "CDMA_DELETE_SMS_ON_RUIM";
            case RIL_REQUEST_DEVICE_IDENTITY:
                return "DEVICE_IDENTITY";
            case RIL_REQUEST_EXIT_EMERGENCY_CALLBACK_MODE:
                return "EXIT_EMERGENCY_CALLBACK_MODE";
            case RIL_REQUEST_GET_SMSC_ADDRESS:
                return "GET_SMSC_ADDRESS";
            case RIL_REQUEST_SET_SMSC_ADDRESS:
                return "SET_SMSC_ADDRESS";
            case RIL_REQUEST_REPORT_SMS_MEMORY_STATUS:
                return "REPORT_SMS_MEMORY_STATUS";
            case RIL_REQUEST_REPORT_STK_SERVICE_IS_RUNNING:
                return "REPORT_STK_SERVICE_IS_RUNNING";
            case RIL_REQUEST_CDMA_GET_SUBSCRIPTION_SOURCE:
                return "CDMA_GET_SUBSCRIPTION_SOURCE";
            case RIL_REQUEST_ISIM_AUTHENTICATION:
                return "ISIM_AUTHENTICATION";
            case RIL_REQUEST_ACKNOWLEDGE_INCOMING_GSM_SMS_WITH_PDU:
                return "ACKNOWLEDGE_INCOMING_GSM_SMS_WITH_PDU";
            case RIL_REQUEST_STK_SEND_ENVELOPE_WITH_STATUS:
                return "STK_SEND_ENVELOPE_WITH_STATUS";
            case RIL_REQUEST_VOICE_RADIO_TECH:
                return "VOICE_RADIO_TECH";
            case RIL_REQUEST_GET_CELL_INFO_LIST:
                return "GET_CELL_INFO_LIST";
            case RIL_REQUEST_SET_UNSOL_CELL_INFO_LIST_RATE:
                return "SET_CELL_INFO_LIST_RATE";
            case RIL_REQUEST_SET_INITIAL_ATTACH_APN:
                return "SET_INITIAL_ATTACH_APN";
            case RIL_REQUEST_IMS_REGISTRATION_STATE:
                return "IMS_REGISTRATION_STATE";
            case RIL_REQUEST_IMS_SEND_SMS:
                return "IMS_SEND_SMS";
            case RIL_REQUEST_SIM_TRANSMIT_APDU_BASIC:
                return "SIM_TRANSMIT_APDU_BASIC";
            case RIL_REQUEST_SIM_OPEN_CHANNEL:
                return "SIM_OPEN_CHANNEL";
            case RIL_REQUEST_SIM_CLOSE_CHANNEL:
                return "SIM_CLOSE_CHANNEL";
            case RIL_REQUEST_SIM_TRANSMIT_APDU_CHANNEL:
                return "SIM_TRANSMIT_APDU_CHANNEL";
            case RIL_REQUEST_NV_READ_ITEM:
                return "NV_READ_ITEM";
            case RIL_REQUEST_NV_WRITE_ITEM:
                return "NV_WRITE_ITEM";
            case RIL_REQUEST_NV_WRITE_CDMA_PRL:
                return "NV_WRITE_CDMA_PRL";
            case RIL_REQUEST_NV_RESET_CONFIG:
                return "NV_RESET_CONFIG";
            case RIL_REQUEST_SET_UICC_SUBSCRIPTION:
                return "SET_UICC_SUBSCRIPTION";
            case RIL_REQUEST_ALLOW_DATA:
                return "ALLOW_DATA";
            case RIL_REQUEST_GET_HARDWARE_CONFIG:
                return "GET_HARDWARE_CONFIG";
            case RIL_REQUEST_SIM_AUTHENTICATION:
                return "SIM_AUTHENTICATION";
            case RIL_REQUEST_GET_DC_RT_INFO:
                return "GET_DC_RT_INFO";
            case RIL_REQUEST_SET_DC_RT_INFO_RATE:
                return "SET_DC_RT_INFO_RATE";
            case RIL_REQUEST_SET_DATA_PROFILE:
                return "SET_DATA_PROFILE";
            case RIL_REQUEST_SHUTDOWN:
                return "SHUTDOWN";
            case RIL_REQUEST_GET_RADIO_CAPABILITY:
                return "GET_RADIO_CAPABILITY";
            case RIL_REQUEST_SET_RADIO_CAPABILITY:
                return "SET_RADIO_CAPABILITY";
            case RIL_REQUEST_START_LCE:
                return "START_LCE";
            case RIL_REQUEST_STOP_LCE:
                return "STOP_LCE";
            case RIL_REQUEST_PULL_LCEDATA:
                return "PULL_LCEDATA";
            case RIL_REQUEST_GET_ACTIVITY_INFO:
                return "GET_ACTIVITY_INFO";
            case RIL_REQUEST_SET_ALLOWED_CARRIERS:
                return "SET_ALLOWED_CARRIERS";
            case RIL_REQUEST_GET_ALLOWED_CARRIERS:
                return "GET_ALLOWED_CARRIERS";
            case RIL_REQUEST_SEND_DEVICE_STATE:
                return "SEND_DEVICE_STATE";
            case RIL_REQUEST_SET_UNSOLICITED_RESPONSE_FILTER:
                return "SET_UNSOLICITED_RESPONSE_FILTER";
            case RIL_REQUEST_SET_SIM_CARD_POWER:
                return "SET_SIM_CARD_POWER";
            case RIL_REQUEST_SET_CARRIER_INFO_IMSI_ENCRYPTION:
                return "SET_CARRIER_INFO_IMSI_ENCRYPTION";
            case RIL_REQUEST_START_NETWORK_SCAN:
                return "START_NETWORK_SCAN";
            case RIL_REQUEST_STOP_NETWORK_SCAN:
                return "STOP_NETWORK_SCAN";
            case RIL_REQUEST_START_KEEPALIVE:
                return "START_KEEPALIVE";
            case RIL_REQUEST_STOP_KEEPALIVE:
                return "STOP_KEEPALIVE";
            case RIL_REQUEST_ENABLE_MODEM:
                return "ENABLE_MODEM";
            case RIL_REQUEST_GET_MODEM_STATUS:
                return "GET_MODEM_STATUS";
            case RIL_REQUEST_CDMA_SEND_SMS_EXPECT_MORE:
                return "CDMA_SEND_SMS_EXPECT_MORE";
            case RIL_REQUEST_GET_SLOT_STATUS:
                return "GET_SLOT_STATUS";
            case RIL_REQUEST_SET_LOGICAL_TO_PHYSICAL_SLOT_MAPPING:
                return "SET_LOGICAL_TO_PHYSICAL_SLOT_MAPPING";
            case RIL_REQUEST_SET_SIGNAL_STRENGTH_REPORTING_CRITERIA:
                return "SET_SIGNAL_STRENGTH_REPORTING_CRITERIA";
            case RIL_REQUEST_SET_LINK_CAPACITY_REPORTING_CRITERIA:
                return "SET_LINK_CAPACITY_REPORTING_CRITERIA";
            case RIL_REQUEST_SET_PREFERRED_DATA_MODEM:
                return "SET_PREFERRED_DATA_MODEM";
            case RIL_REQUEST_EMERGENCY_DIAL:
                return "EMERGENCY_DIAL";
            case RIL_REQUEST_GET_PHONE_CAPABILITY:
                return "GET_PHONE_CAPABILITY";
            case RIL_REQUEST_SWITCH_DUAL_SIM_CONFIG:
                return "SWITCH_DUAL_SIM_CONFIG";
            case RIL_REQUEST_ENABLE_UICC_APPLICATIONS:
                return "ENABLE_UICC_APPLICATIONS";
            case RIL_REQUEST_GET_UICC_APPLICATIONS_ENABLEMENT:
                return "GET_UICC_APPLICATIONS_ENABLEMENT";
            case RIL_REQUEST_SET_SYSTEM_SELECTION_CHANNELS:
                return "SET_SYSTEM_SELECTION_CHANNELS";
            case RIL_REQUEST_GET_BARRING_INFO:
                return "GET_BARRING_INFO";
            case RIL_REQUEST_ENTER_SIM_DEPERSONALIZATION:
                return "ENTER_SIM_DEPERSONALIZATION";
            case RIL_REQUEST_ENABLE_NR_DUAL_CONNECTIVITY:
                return "ENABLE_NR_DUAL_CONNECTIVITY";
            case RIL_REQUEST_IS_NR_DUAL_CONNECTIVITY_ENABLED:
                return "IS_NR_DUAL_CONNECTIVITY_ENABLED";
            case RIL_REQUEST_ALLOCATE_PDU_SESSION_ID:
                return "ALLOCATE_PDU_SESSION_ID";
            case RIL_REQUEST_RELEASE_PDU_SESSION_ID:
                return "RELEASE_PDU_SESSION_ID";
            case RIL_REQUEST_START_HANDOVER:
                return "START_HANDOVER";
            case RIL_REQUEST_CANCEL_HANDOVER:
                return "CANCEL_HANDOVER";
            case RIL_REQUEST_GET_SYSTEM_SELECTION_CHANNELS:
                return "GET_SYSTEM_SELECTION_CHANNELS";
            case RIL_REQUEST_GET_HAL_DEVICE_CAPABILITIES:
                return "GET_HAL_DEVICE_CAPABILITIES";
            case RIL_REQUEST_SET_DATA_THROTTLING:
                return "SET_DATA_THROTTLING";
            case RIL_REQUEST_SET_ALLOWED_NETWORK_TYPES_BITMAP:
                return "SET_ALLOWED_NETWORK_TYPES_BITMAP";
            case RIL_REQUEST_GET_ALLOWED_NETWORK_TYPES_BITMAP:
                return "GET_ALLOWED_NETWORK_TYPES_BITMAP";
            case RIL_REQUEST_GET_SLICING_CONFIG:
<<<<<<< HEAD
                return "RIL_REQUEST_GET_SLICING_CONFIG";
            case RIL_REQUEST_GET_ENHANCED_RADIO_CAPABILITY:
                return "RIL_REQUEST_GET_ENHANCED_RADIO_CAPABILITY";

=======
                return "GET_SLICING_CONFIG";
>>>>>>> 240607f4
            default: return "<unknown request>";
        }
    }

    @UnsupportedAppUsage
    static String responseToString(int request) {
        switch(request) {
            case RIL_UNSOL_RESPONSE_RADIO_STATE_CHANGED:
                return "UNSOL_RESPONSE_RADIO_STATE_CHANGED";
            case RIL_UNSOL_RESPONSE_CALL_STATE_CHANGED:
                return "UNSOL_RESPONSE_CALL_STATE_CHANGED";
            case RIL_UNSOL_RESPONSE_NETWORK_STATE_CHANGED:
                return "UNSOL_RESPONSE_NETWORK_STATE_CHANGED";
            case RIL_UNSOL_RESPONSE_NEW_SMS:
                return "UNSOL_RESPONSE_NEW_SMS";
            case RIL_UNSOL_RESPONSE_NEW_SMS_STATUS_REPORT:
                return "UNSOL_RESPONSE_NEW_SMS_STATUS_REPORT";
            case RIL_UNSOL_RESPONSE_NEW_SMS_ON_SIM:
                return "UNSOL_RESPONSE_NEW_SMS_ON_SIM";
            case RIL_UNSOL_ON_USSD:
                return "UNSOL_ON_USSD";
            case RIL_UNSOL_ON_USSD_REQUEST:
                return "UNSOL_ON_USSD_REQUEST";
            case RIL_UNSOL_NITZ_TIME_RECEIVED:
                return "UNSOL_NITZ_TIME_RECEIVED";
            case RIL_UNSOL_SIGNAL_STRENGTH:
                return "UNSOL_SIGNAL_STRENGTH";
            case RIL_UNSOL_DATA_CALL_LIST_CHANGED:
                return "UNSOL_DATA_CALL_LIST_CHANGED";
            case RIL_UNSOL_SUPP_SVC_NOTIFICATION:
                return "UNSOL_SUPP_SVC_NOTIFICATION";
            case RIL_UNSOL_STK_SESSION_END:
                return "UNSOL_STK_SESSION_END";
            case RIL_UNSOL_STK_PROACTIVE_COMMAND:
                return "UNSOL_STK_PROACTIVE_COMMAND";
            case RIL_UNSOL_STK_EVENT_NOTIFY:
                return "UNSOL_STK_EVENT_NOTIFY";
            case RIL_UNSOL_STK_CALL_SETUP:
                return "UNSOL_STK_CALL_SETUP";
            case RIL_UNSOL_SIM_SMS_STORAGE_FULL:
                return "UNSOL_SIM_SMS_STORAGE_FULL";
            case RIL_UNSOL_SIM_REFRESH:
                return "UNSOL_SIM_REFRESH";
            case RIL_UNSOL_CALL_RING:
                return "UNSOL_CALL_RING";
            case RIL_UNSOL_RESPONSE_SIM_STATUS_CHANGED:
                return "UNSOL_RESPONSE_SIM_STATUS_CHANGED";
            case RIL_UNSOL_RESPONSE_CDMA_NEW_SMS:
                return "UNSOL_RESPONSE_CDMA_NEW_SMS";
            case RIL_UNSOL_RESPONSE_NEW_BROADCAST_SMS:
                return "UNSOL_RESPONSE_NEW_BROADCAST_SMS";
            case RIL_UNSOL_CDMA_RUIM_SMS_STORAGE_FULL:
                return "UNSOL_CDMA_RUIM_SMS_STORAGE_FULL";
            case RIL_UNSOL_RESTRICTED_STATE_CHANGED:
                return "UNSOL_RESTRICTED_STATE_CHANGED";
            case RIL_UNSOL_ENTER_EMERGENCY_CALLBACK_MODE:
                return "UNSOL_ENTER_EMERGENCY_CALLBACK_MODE";
            case RIL_UNSOL_CDMA_CALL_WAITING:
                return "UNSOL_CDMA_CALL_WAITING";
            case RIL_UNSOL_CDMA_OTA_PROVISION_STATUS:
                return "UNSOL_CDMA_OTA_PROVISION_STATUS";
            case RIL_UNSOL_CDMA_INFO_REC:
                return "UNSOL_CDMA_INFO_REC";
            case RIL_UNSOL_OEM_HOOK_RAW:
                return "UNSOL_OEM_HOOK_RAW";
            case RIL_UNSOL_RINGBACK_TONE:
                return "UNSOL_RINGBACK_TONE";
            case RIL_UNSOL_RESEND_INCALL_MUTE:
                return "UNSOL_RESEND_INCALL_MUTE";
            case RIL_UNSOL_CDMA_SUBSCRIPTION_SOURCE_CHANGED:
                return "UNSOL_CDMA_SUBSCRIPTION_SOURCE_CHANGED";
            case RIL_UNSOl_CDMA_PRL_CHANGED:
                return "UNSOL_CDMA_PRL_CHANGED";
            case RIL_UNSOL_EXIT_EMERGENCY_CALLBACK_MODE:
                return "UNSOL_EXIT_EMERGENCY_CALLBACK_MODE";
            case RIL_UNSOL_RIL_CONNECTED:
                return "UNSOL_RIL_CONNECTED";
            case RIL_UNSOL_VOICE_RADIO_TECH_CHANGED:
                return "UNSOL_VOICE_RADIO_TECH_CHANGED";
            case RIL_UNSOL_CELL_INFO_LIST:
                return "UNSOL_CELL_INFO_LIST";
            case RIL_UNSOL_RESPONSE_IMS_NETWORK_STATE_CHANGED:
                return "UNSOL_RESPONSE_IMS_NETWORK_STATE_CHANGED";
            case RIL_UNSOL_UICC_SUBSCRIPTION_STATUS_CHANGED:
                return "UNSOL_UICC_SUBSCRIPTION_STATUS_CHANGED";
            case RIL_UNSOL_SRVCC_STATE_NOTIFY:
                return "UNSOL_SRVCC_STATE_NOTIFY";
            case RIL_UNSOL_HARDWARE_CONFIG_CHANGED:
                return "UNSOL_HARDWARE_CONFIG_CHANGED";
            case RIL_UNSOL_DC_RT_INFO_CHANGED:
                return "UNSOL_DC_RT_INFO_CHANGED";
            case RIL_UNSOL_RADIO_CAPABILITY:
                return "UNSOL_RADIO_CAPABILITY";
            case RIL_UNSOL_ON_SS:
                return "UNSOL_ON_SS";
            case RIL_UNSOL_STK_CC_ALPHA_NOTIFY:
                return "UNSOL_STK_CC_ALPHA_NOTIFY";
            case RIL_UNSOL_LCEDATA_RECV:
                return "UNSOL_LCE_INFO_RECV";
            case RIL_UNSOL_PCO_DATA:
                return "UNSOL_PCO_DATA";
            case RIL_UNSOL_MODEM_RESTART:
                return "UNSOL_MODEM_RESTART";
            case RIL_UNSOL_CARRIER_INFO_IMSI_ENCRYPTION:
                return "UNSOL_CARRIER_INFO_IMSI_ENCRYPTION";
            case RIL_UNSOL_NETWORK_SCAN_RESULT:
                return "UNSOL_NETWORK_SCAN_RESULT";
            case RIL_UNSOL_KEEPALIVE_STATUS:
                return "UNSOL_KEEPALIVE_STATUS";
            case RIL_UNSOL_UNTHROTTLE_APN:
                return "UNSOL_UNTHROTTLE_APN";
            case RIL_UNSOL_ICC_SLOT_STATUS:
                return "UNSOL_ICC_SLOT_STATUS";
            case RIL_UNSOL_PHYSICAL_CHANNEL_CONFIG:
                return "UNSOL_PHYSICAL_CHANNEL_CONFIG";
            case RIL_UNSOL_EMERGENCY_NUMBER_LIST:
                return "UNSOL_EMERGENCY_NUMBER_LIST";
            case RIL_UNSOL_UICC_APPLICATIONS_ENABLEMENT_CHANGED:
                return "UNSOL_UICC_APPLICATIONS_ENABLEMENT_CHANGED";
            case RIL_UNSOL_REGISTRATION_FAILED:
                return "UNSOL_REGISTRATION_FAILED";
            case RIL_UNSOL_BARRING_INFO_CHANGED:
                return "UNSOL_BARRING_INFO_CHANGED";
            default:
                return "<unknown response>";
        }
    }

    @UnsupportedAppUsage
    void riljLog(String msg) {
        Rlog.d(RILJ_LOG_TAG, msg + (" [PHONE" + mPhoneId + "]"));
    }

    void riljLoge(String msg) {
        Rlog.e(RILJ_LOG_TAG, msg + (" [PHONE" + mPhoneId + "]"));
    }

    void riljLoge(String msg, Exception e) {
        Rlog.e(RILJ_LOG_TAG, msg + (" [PHONE" + mPhoneId + "]"), e);
    }

    void riljLogv(String msg) {
        Rlog.v(RILJ_LOG_TAG, msg + (" [PHONE" + mPhoneId + "]"));
    }

    @UnsupportedAppUsage
    void unsljLog(int response) {
        riljLog("[UNSL]< " + responseToString(response));
    }

    @UnsupportedAppUsage
    void unsljLogMore(int response, String more) {
        riljLog("[UNSL]< " + responseToString(response) + " " + more);
    }

    @UnsupportedAppUsage
    void unsljLogRet(int response, Object ret) {
        riljLog("[UNSL]< " + responseToString(response) + " " + retToString(response, ret));
    }

    @UnsupportedAppUsage
    void unsljLogvRet(int response, Object ret) {
        riljLogv("[UNSL]< " + responseToString(response) + " " + retToString(response, ret));
    }

    @Override
    public void setPhoneType(int phoneType) { // Called by GsmCdmaPhone
        if (RILJ_LOGD) riljLog("setPhoneType=" + phoneType + " old value=" + mPhoneType);
        mPhoneType = phoneType;
    }

    /* (non-Javadoc)
     * @see com.android.internal.telephony.BaseCommands#testingEmergencyCall()
     */
    @Override
    public void testingEmergencyCall() {
        if (RILJ_LOGD) riljLog("testingEmergencyCall");
        mTestingEmergencyCall.set(true);
    }

    public void dump(FileDescriptor fd, PrintWriter pw, String[] args) {
        pw.println("RIL: " + this);
        pw.println(" mWakeLock=" + mWakeLock);
        pw.println(" mWakeLockTimeout=" + mWakeLockTimeout);
        synchronized (mRequestList) {
            synchronized (mWakeLock) {
                pw.println(" mWakeLockCount=" + mWakeLockCount);
            }
            int count = mRequestList.size();
            pw.println(" mRequestList count=" + count);
            for (int i = 0; i < count; i++) {
                RILRequest rr = mRequestList.valueAt(i);
                pw.println("  [" + rr.mSerial + "] " + requestToString(rr.mRequest));
            }
        }
        pw.println(" mLastNITZTimeInfo=" + Arrays.toString(mLastNITZTimeInfo));
        pw.println(" mLastRadioPowerResult=" + mLastRadioPowerResult);
        pw.println(" mTestingEmergencyCall=" + mTestingEmergencyCall.get());
        mClientWakelockTracker.dumpClientRequestTracker(pw);
    }

    public List<ClientRequestStats> getClientRequestStats() {
        return mClientWakelockTracker.getClientRequestStats();
    }

    /** Append the data to the end of an ArrayList */
    public static void appendPrimitiveArrayToArrayList(byte[] src, ArrayList<Byte> dst) {
        for (byte b : src) {
            dst.add(b);
        }
    }

    public static ArrayList<Byte> primitiveArrayToArrayList(byte[] arr) {
        ArrayList<Byte> arrayList = new ArrayList<>(arr.length);
        for (byte b : arr) {
            arrayList.add(b);
        }
        return arrayList;
    }

    /** Convert a primitive int array to an ArrayList<Integer>. */
    public static ArrayList<Integer> primitiveArrayToArrayList(int[] arr) {
        ArrayList<Integer> arrayList = new ArrayList<>(arr.length);
        for (int i : arr) {
            arrayList.add(i);
        }
        return arrayList;
    }

    /** Convert an ArrayList of Bytes to an exactly-sized primitive array */
    public static byte[] arrayListToPrimitiveArray(ArrayList<Byte> bytes) {
        byte[] ret = new byte[bytes.size()];
        for (int i = 0; i < ret.length; i++) {
            ret[i] = bytes.get(i);
        }
        return ret;
    }

    static ArrayList<HardwareConfig> convertHalHwConfigList(
            ArrayList<android.hardware.radio.V1_0.HardwareConfig> hwListRil,
            RIL ril) {
        int num;
        ArrayList<HardwareConfig> response;
        HardwareConfig hw;

        num = hwListRil.size();
        response = new ArrayList<HardwareConfig>(num);

        if (RILJ_LOGV) {
            ril.riljLog("convertHalHwConfigList: num=" + num);
        }
        for (android.hardware.radio.V1_0.HardwareConfig hwRil : hwListRil) {
            int type = hwRil.type;
            switch(type) {
                case HardwareConfig.DEV_HARDWARE_TYPE_MODEM: {
                    hw = new HardwareConfig(type);
                    HardwareConfigModem hwModem = hwRil.modem.get(0);
                    hw.assignModem(hwRil.uuid, hwRil.state, hwModem.rilModel, hwModem.rat,
                            hwModem.maxVoice, hwModem.maxData, hwModem.maxStandby);
                    break;
                }
                case HardwareConfig.DEV_HARDWARE_TYPE_SIM: {
                    hw = new HardwareConfig(type);
                    hw.assignSim(hwRil.uuid, hwRil.state, hwRil.sim.get(0).modemUuid);
                    break;
                }
                default: {
                    throw new RuntimeException(
                            "RIL_REQUEST_GET_HARDWARE_CONFIG invalid hardward type:" + type);
                }
            }

            response.add(hw);
        }

        return response;
    }

    static RadioCapability convertHalRadioCapability(
            android.hardware.radio.V1_0.RadioCapability rcRil, RIL ril) {
        int session = rcRil.session;
        int phase = rcRil.phase;
        // convert to public bitmask {@link TelephonyManager.NetworkTypeBitMask}
        int rat = convertToNetworkTypeBitMask(rcRil.raf);
        String logicModemUuid = rcRil.logicalModemUuid;
        int status = rcRil.status;

        ril.riljLog("convertHalRadioCapability: session=" + session +
                ", phase=" + phase +
                ", rat=" + rat +
                ", logicModemUuid=" + logicModemUuid +
                ", status=" + status + ", rcRil.raf=" + rcRil.raf);
        RadioCapability rc = new RadioCapability(
                ril.mPhoneId, session, phase, rat, logicModemUuid, status);
        return rc;
    }

    static List<LinkCapacityEstimate> convertHalLceData(LceDataInfo halData, RIL ril) {
        final List<LinkCapacityEstimate> lceList = new ArrayList<>();
        lceList.add(new LinkCapacityEstimate(LinkCapacityEstimate.LCE_TYPE_COMBINED,
                halData.lastHopCapacityKbps,
                LinkCapacityEstimate.INVALID));
        ril.riljLog("LCE capacity information received:" + lceList);
        return lceList;
    }

    static List<LinkCapacityEstimate> convertHalLceData(
            android.hardware.radio.V1_2.LinkCapacityEstimate halData, RIL ril) {
        final List<LinkCapacityEstimate> lceList = new ArrayList<>();
        lceList.add(new LinkCapacityEstimate(LinkCapacityEstimate.LCE_TYPE_COMBINED,
                halData.downlinkCapacityKbps,
                halData.uplinkCapacityKbps));
        ril.riljLog("LCE capacity information received:" + lceList);
        return lceList;
    }

    static List<LinkCapacityEstimate> convertHalLceData(
            android.hardware.radio.V1_6.LinkCapacityEstimate halData, RIL ril) {
        final List<LinkCapacityEstimate> lceList = new ArrayList<>();
        int primaryDownlinkCapacityKbps = halData.downlinkCapacityKbps;
        int primaryUplinkCapacityKbps = halData.uplinkCapacityKbps;
        if (primaryDownlinkCapacityKbps != LinkCapacityEstimate.INVALID
                && halData.secondaryDownlinkCapacityKbps != LinkCapacityEstimate.INVALID) {
            primaryDownlinkCapacityKbps =
                    halData.downlinkCapacityKbps - halData.secondaryDownlinkCapacityKbps;
        }
        if (primaryUplinkCapacityKbps != LinkCapacityEstimate.INVALID
                && halData.secondaryUplinkCapacityKbps != LinkCapacityEstimate.INVALID) {
            primaryUplinkCapacityKbps =
                    halData.uplinkCapacityKbps - halData.secondaryUplinkCapacityKbps;
        }

        lceList.add(new LinkCapacityEstimate(LinkCapacityEstimate.LCE_TYPE_PRIMARY,
                primaryDownlinkCapacityKbps,
                primaryUplinkCapacityKbps));
        lceList.add(new LinkCapacityEstimate(LinkCapacityEstimate.LCE_TYPE_SECONDARY,
                halData.secondaryDownlinkCapacityKbps,
                halData.secondaryUplinkCapacityKbps));
        ril.riljLog("LCE capacity information received:" + lceList);
        return lceList;
    }

    /**
     * Convert CellInfo defined in 1.0/types.hal to CellInfo type.
     * @param records List of CellInfo defined in 1.0/types.hal
     * @return List of converted CellInfo object
     */
    @VisibleForTesting
    public static ArrayList<CellInfo> convertHalCellInfoList(
            ArrayList<android.hardware.radio.V1_0.CellInfo> records) {
        ArrayList<CellInfo> response = new ArrayList<CellInfo>(records.size());

        final long nanotime = SystemClock.elapsedRealtimeNanos();
        for (android.hardware.radio.V1_0.CellInfo record : records) {
            record.timeStamp = nanotime;
            response.add(CellInfo.create(record));
        }

        return response;
    }

    /**
     * Convert CellInfo defined in 1.2/types.hal to CellInfo type.
     * @param records List of CellInfo defined in 1.2/types.hal
     * @return List of converted CellInfo object
     */
    @VisibleForTesting
    public static ArrayList<CellInfo> convertHalCellInfoList_1_2(
            ArrayList<android.hardware.radio.V1_2.CellInfo> records) {
        ArrayList<CellInfo> response = new ArrayList<CellInfo>(records.size());

        final long nanotime = SystemClock.elapsedRealtimeNanos();
        for (android.hardware.radio.V1_2.CellInfo record : records) {
            record.timeStamp = nanotime;
            response.add(CellInfo.create(record));
        }
        return response;
    }

    /**
     * Fixup for SignalStrength 1.0 to Assume GSM to WCDMA when
     * The current RAT type is one of the UMTS RATs.
     * @param signalStrength the initial signal strength
     * @return a new SignalStrength if RAT is UMTS or existing SignalStrength
     */
    public SignalStrength fixupSignalStrength10(SignalStrength signalStrength) {
        List<CellSignalStrengthGsm> gsmList = signalStrength.getCellSignalStrengths(
                CellSignalStrengthGsm.class);
        // If GSM is not the primary type, then bail out; no fixup needed.
        if (gsmList.isEmpty() || !gsmList.get(0).isValid()) {
            return signalStrength;
        }

        CellSignalStrengthGsm gsmStrength = gsmList.get(0);

        // Use the voice RAT which is a guarantee in GSM and UMTS
        int voiceRat = ServiceState.RIL_RADIO_TECHNOLOGY_UNKNOWN;
        Phone phone = PhoneFactory.getPhone(mPhoneId);
        if (phone != null) {
            ServiceState ss = phone.getServiceState();
            if (ss != null) {
                voiceRat = ss.getRilVoiceRadioTechnology();
            }
        }
        switch (voiceRat) {
            case ServiceState.RIL_RADIO_TECHNOLOGY_UMTS: /* fallthrough */
            case ServiceState.RIL_RADIO_TECHNOLOGY_HSDPA: /* fallthrough */
            case ServiceState.RIL_RADIO_TECHNOLOGY_HSUPA: /* fallthrough */
            case ServiceState.RIL_RADIO_TECHNOLOGY_HSPA: /* fallthrough */
            case ServiceState.RIL_RADIO_TECHNOLOGY_HSPAP: /* fallthrough */
                break;
            default:
                // If we are not currently on WCDMA/HSPA, then we don't need to do a fixup.
                return signalStrength;
        }

        // The service state reports WCDMA, and the SignalStrength is reported for GSM, so at this
        // point we take an educated guess that the GSM SignalStrength report is actually for
        // WCDMA. Also, if we are in WCDMA/GSM we can safely assume that there are no other valid
        // signal strength reports (no SRLTE, which is the only supported case in HAL 1.0).
        // Thus, we just construct a new SignalStrength and migrate RSSI and BER from the
        // GSM report to the WCDMA report, leaving everything else empty.
        return new SignalStrength(
                new CellSignalStrengthCdma(), new CellSignalStrengthGsm(),
                new CellSignalStrengthWcdma(gsmStrength.getRssi(),
                        gsmStrength.getBitErrorRate(),
                        CellInfo.UNAVAILABLE, CellInfo.UNAVAILABLE),
                new CellSignalStrengthTdscdma(), new CellSignalStrengthLte(),
                new CellSignalStrengthNr());
    }

    /**
     * Convert CellInfo defined in 1.4/types.hal to CellInfo type.
     * @param records List of CellInfo defined in 1.4/types.hal.
     * @return List of converted CellInfo object.
     */
    @VisibleForTesting
    public static ArrayList<CellInfo> convertHalCellInfoList_1_4(
            ArrayList<android.hardware.radio.V1_4.CellInfo> records) {
        ArrayList<CellInfo> response = new ArrayList<CellInfo>(records.size());

        final long nanotime = SystemClock.elapsedRealtimeNanos();
        for (android.hardware.radio.V1_4.CellInfo record : records) {
            response.add(CellInfo.create(record, nanotime));
        }
        return response;
    }

    /**
     * Convert CellInfo defined in 1.5/types.hal to CellInfo type.
     * @param records List of CellInfo defined in 1.5/types.hal.
     * @return List of converted CellInfo object.
     */
    @VisibleForTesting
    public static ArrayList<CellInfo> convertHalCellInfoList_1_5(
            ArrayList<android.hardware.radio.V1_5.CellInfo> records) {
        ArrayList<CellInfo> response = new ArrayList<>(records.size());

        final long nanotime = SystemClock.elapsedRealtimeNanos();
        for (android.hardware.radio.V1_5.CellInfo record : records) {
            response.add(CellInfo.create(record, nanotime));
        }
        return response;
    }

    /**
     * Convert CellInfo defined in 1.6/types.hal to CellInfo type.
     * @param records List of CellInfo defined in 1.6/types.hal.
     * @return List of converted CellInfo object.
     */
    @VisibleForTesting
    public static ArrayList<CellInfo> convertHalCellInfoList_1_6(
            ArrayList<android.hardware.radio.V1_6.CellInfo> records) {
        ArrayList<CellInfo> response = new ArrayList<>(records.size());

        final long nanotime = SystemClock.elapsedRealtimeNanos();
        for (android.hardware.radio.V1_6.CellInfo record : records) {
            response.add(CellInfo.create(record, nanotime));
        }
        return response;
    }

    private static LinkAddress createLinkAddressFromString(String addressString) {
        return createLinkAddressFromString(addressString, 0, LinkAddress.LIFETIME_UNKNOWN,
                LinkAddress.LIFETIME_UNKNOWN);
    }

    private static LinkAddress createLinkAddressFromString(String addressString, int properties,
            long deprecationTime, long expirationTime) {
        addressString = addressString.trim();
        InetAddress address = null;
        int prefixLength = -1;
        try {
            String[] pieces = addressString.split("/", 2);
            address = InetAddresses.parseNumericAddress(pieces[0]);
            if (pieces.length == 1) {
                prefixLength = (address instanceof Inet4Address) ? 32 : 128;
            } else if (pieces.length == 2) {
                prefixLength = Integer.parseInt(pieces[1]);
            }
        } catch (NullPointerException e) {            // Null string.
        } catch (ArrayIndexOutOfBoundsException e) {  // No prefix length.
        } catch (NumberFormatException e) {           // Non-numeric prefix.
        } catch (IllegalArgumentException e) {        // Invalid IP address.
        }

        if (address == null || prefixLength == -1) {
            throw new IllegalArgumentException("Invalid link address " + addressString);
        }

        return new LinkAddress(address, prefixLength, properties, 0,
                deprecationTime, expirationTime);
    }

    /**
     * Convert SetupDataCallResult defined in 1.0, 1.4, 1.5 or 1.6 types.hal into DataCallResponse
     * @param dcResult setup data call result
     * @return converted DataCallResponse object
     */
    @VisibleForTesting
    public static DataCallResponse convertDataCallResult(Object dcResult) {
        if (dcResult == null) return null;

        int cause, cid, active, mtu, mtuV4, mtuV6;
        long suggestedRetryTime;
        String ifname;
        int protocolType;
        String[] addresses = null;
        String[] dnses = null;
        String[] gateways = null;
        String[] pcscfs = null;
        Qos defaultQos = null;

        @HandoverFailureMode
        int handoverFailureMode = DataCallResponse.HANDOVER_FAILURE_MODE_LEGACY;

        int pduSessionId = DataCallResponse.PDU_SESSION_ID_NOT_SET;

        List<LinkAddress> laList = new ArrayList<>();
        List<QosBearerSession> qosSessions = new ArrayList<>();
        NetworkSliceInfo sliceInfo = null;
        List<TrafficDescriptor> trafficDescriptors = new ArrayList<>();

        if (dcResult instanceof android.hardware.radio.V1_0.SetupDataCallResult) {
            final android.hardware.radio.V1_0.SetupDataCallResult result =
                    (android.hardware.radio.V1_0.SetupDataCallResult) dcResult;
            cause = result.status;
            suggestedRetryTime = result.suggestedRetryTime;
            cid = result.cid;
            active = result.active;
            protocolType = ApnSetting.getProtocolIntFromString(result.type);
            ifname = result.ifname;
            if (!TextUtils.isEmpty(result.addresses)) {
                addresses = result.addresses.split("\\s+");
            }
            if (!TextUtils.isEmpty(result.dnses)) {
                dnses = result.dnses.split("\\s+");
            }
            if (!TextUtils.isEmpty(result.gateways)) {
                gateways = result.gateways.split("\\s+");
            }
            if (!TextUtils.isEmpty(result.pcscf)) {
                pcscfs = result.pcscf.split("\\s+");
            }
            mtu = mtuV4 = mtuV6 = result.mtu;
            if (addresses != null) {
                for (String address : addresses) {
                    laList.add(createLinkAddressFromString(address));
                }
            }
        } else if (dcResult instanceof android.hardware.radio.V1_4.SetupDataCallResult) {
            final android.hardware.radio.V1_4.SetupDataCallResult result =
                    (android.hardware.radio.V1_4.SetupDataCallResult) dcResult;
            cause = result.cause;
            suggestedRetryTime = result.suggestedRetryTime;
            cid = result.cid;
            active = result.active;
            protocolType = result.type;
            ifname = result.ifname;
            addresses = result.addresses.stream().toArray(String[]::new);
            dnses = result.dnses.stream().toArray(String[]::new);
            gateways = result.gateways.stream().toArray(String[]::new);
            pcscfs = result.pcscf.stream().toArray(String[]::new);
            mtu = mtuV4 = mtuV6 = result.mtu;
            if (addresses != null) {
                for (String address : addresses) {
                    laList.add(createLinkAddressFromString(address));
                }
            }
        } else if (dcResult instanceof android.hardware.radio.V1_5.SetupDataCallResult) {
            final android.hardware.radio.V1_5.SetupDataCallResult result =
                    (android.hardware.radio.V1_5.SetupDataCallResult) dcResult;
            cause = result.cause;
            suggestedRetryTime = result.suggestedRetryTime;
            cid = result.cid;
            active = result.active;
            protocolType = result.type;
            ifname = result.ifname;
            laList = result.addresses.stream().map(la -> createLinkAddressFromString(
                    la.address, la.properties, la.deprecationTime, la.expirationTime))
                    .collect(Collectors.toList());

            dnses = result.dnses.stream().toArray(String[]::new);
            gateways = result.gateways.stream().toArray(String[]::new);
            pcscfs = result.pcscf.stream().toArray(String[]::new);
            mtu = Math.max(result.mtuV4, result.mtuV6);
            mtuV4 = result.mtuV4;
            mtuV6 = result.mtuV6;
        } else if (dcResult instanceof android.hardware.radio.V1_6.SetupDataCallResult) {
            final android.hardware.radio.V1_6.SetupDataCallResult result =
                    (android.hardware.radio.V1_6.SetupDataCallResult) dcResult;
            cause = result.cause;
            suggestedRetryTime = result.suggestedRetryTime;
            cid = result.cid;
            active = result.active;
            protocolType = result.type;
            ifname = result.ifname;
            laList = result.addresses.stream().map(la -> createLinkAddressFromString(
                    la.address, la.properties, la.deprecationTime, la.expirationTime))
                    .collect(Collectors.toList());
            dnses = result.dnses.stream().toArray(String[]::new);
            gateways = result.gateways.stream().toArray(String[]::new);
            pcscfs = result.pcscf.stream().toArray(String[]::new);
            mtu = Math.max(result.mtuV4, result.mtuV6);
            mtuV4 = result.mtuV4;
            mtuV6 = result.mtuV6;
            handoverFailureMode = result.handoverFailureMode;
            pduSessionId = result.pduSessionId;
            defaultQos = Qos.create(result.defaultQos);
            qosSessions = result.qosSessions.stream().map(session ->
                    QosBearerSession.create(session)).collect(Collectors.toList());
            sliceInfo = convertToSliceInfo(result.sliceInfo);
            trafficDescriptors = result.trafficDescriptors.stream().map(td ->
                    convertToTrafficDescriptor(td)).collect(Collectors.toList());
        } else {
            Rlog.e(RILJ_LOG_TAG, "Unsupported SetupDataCallResult " + dcResult);
            return null;
        }

        // Process dns
        List<InetAddress> dnsList = new ArrayList<>();
        if (dnses != null) {
            for (String dns : dnses) {
                dns = dns.trim();
                InetAddress ia;
                try {
                    ia = InetAddresses.parseNumericAddress(dns);
                    dnsList.add(ia);
                } catch (IllegalArgumentException e) {
                    Rlog.e(RILJ_LOG_TAG, "Unknown dns: " + dns, e);
                }
            }
        }

        // Process gateway
        List<InetAddress> gatewayList = new ArrayList<>();
        if (gateways != null) {
            for (String gateway : gateways) {
                gateway = gateway.trim();
                InetAddress ia;
                try {
                    ia = InetAddresses.parseNumericAddress(gateway);
                    gatewayList.add(ia);
                } catch (IllegalArgumentException e) {
                    Rlog.e(RILJ_LOG_TAG, "Unknown gateway: " + gateway, e);
                }
            }
        }

        // Process gateway
        List<InetAddress> pcscfList = new ArrayList<>();
        if (pcscfs != null) {
            for (String pcscf : pcscfs) {
                pcscf = pcscf.trim();
                InetAddress ia;
                try {
                    ia = InetAddresses.parseNumericAddress(pcscf);
                    pcscfList.add(ia);
                } catch (IllegalArgumentException e) {
                    Rlog.e(RILJ_LOG_TAG, "Unknown pcscf: " + pcscf, e);
                }
            }
        }

        return new DataCallResponse.Builder()
                .setCause(cause)
                .setRetryDurationMillis(suggestedRetryTime)
                .setId(cid)
                .setLinkStatus(active)
                .setProtocolType(protocolType)
                .setInterfaceName(ifname)
                .setAddresses(laList)
                .setDnsAddresses(dnsList)
                .setGatewayAddresses(gatewayList)
                .setPcscfAddresses(pcscfList)
                .setMtu(mtu)
                .setMtuV4(mtuV4)
                .setMtuV6(mtuV6)
                .setHandoverFailureMode(handoverFailureMode)
                .setPduSessionId(pduSessionId)
                .setDefaultQos(defaultQos)
                .setQosBearerSessions(qosSessions)
                .setSliceInfo(sliceInfo)
                .setTrafficDescriptors(trafficDescriptors)
                .build();
    }

    private static NetworkSliceInfo convertToSliceInfo(OptionalSliceInfo optionalSliceInfo) {
        if (optionalSliceInfo.getDiscriminator() == OptionalSliceInfo.hidl_discriminator.noinit) {
            return null;
        }

        android.hardware.radio.V1_6.SliceInfo si = optionalSliceInfo.value();
        NetworkSliceInfo.Builder builder =
                new NetworkSliceInfo.Builder()
                .setSliceServiceType(si.sst)
                .setMappedHplmnSliceServiceType(si.mappedHplmnSst);
        if (si.sliceDifferentiator != NetworkSliceInfo.SLICE_DIFFERENTIATOR_NO_SLICE) {
            builder
                .setSliceDifferentiator(si.sliceDifferentiator)
                .setMappedHplmnSliceDifferentiator(si.mappedHplmnSD);
        }
        return builder.build();
    }

    private static TrafficDescriptor convertToTrafficDescriptor(
            android.hardware.radio.V1_6.TrafficDescriptor td) {
        String dnn = td.dnn.getDiscriminator() == OptionalDnn.hidl_discriminator.noinit
                ? null : td.dnn.value();
        byte[] osAppId = td.osAppId.getDiscriminator() == OptionalOsAppId.hidl_discriminator.noinit
                ? null : arrayListToPrimitiveArray(td.osAppId.value().osAppId);
        TrafficDescriptor.Builder builder = new TrafficDescriptor.Builder();
        if (dnn != null) {
            builder.setDataNetworkName(dnn);
        }
        if (osAppId != null) {
            builder.setOsAppId(osAppId);
        }
        return builder.build();
    }

    /**
     * Convert SetupDataCallResult defined in 1.0 or 1.4/types.hal into DataCallResponse
     * @param dataCallResultList List of SetupDataCallResult defined in 1.0 or 1.4/types.hal
     * @return List of converted DataCallResponse object
     */
    @VisibleForTesting
    public static ArrayList<DataCallResponse> convertDataCallResultList(
            List<? extends Object> dataCallResultList) {
        ArrayList<DataCallResponse> response =
                new ArrayList<DataCallResponse>(dataCallResultList.size());

        for (Object obj : dataCallResultList) {
            response.add(convertDataCallResult(obj));
        }
        return response;
    }

    /**
     * Get the HAL version.
     *
     * @return the current HalVersion
     */
    public HalVersion getHalVersion() {
        return mRadioVersion;
    }
}<|MERGE_RESOLUTION|>--- conflicted
+++ resolved
@@ -7022,14 +7022,10 @@
             case RIL_REQUEST_GET_ALLOWED_NETWORK_TYPES_BITMAP:
                 return "GET_ALLOWED_NETWORK_TYPES_BITMAP";
             case RIL_REQUEST_GET_SLICING_CONFIG:
-<<<<<<< HEAD
-                return "RIL_REQUEST_GET_SLICING_CONFIG";
+                return "GET_SLICING_CONFIG";
             case RIL_REQUEST_GET_ENHANCED_RADIO_CAPABILITY:
                 return "RIL_REQUEST_GET_ENHANCED_RADIO_CAPABILITY";
 
-=======
-                return "GET_SLICING_CONFIG";
->>>>>>> 240607f4
             default: return "<unknown request>";
         }
     }
