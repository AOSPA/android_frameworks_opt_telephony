--- conflicted
+++ resolved
@@ -36,7 +36,7 @@
 import android.hardware.radio.V1_0.GsmBroadcastSmsConfigInfo;
 import android.hardware.radio.V1_0.GsmSmsMessage;
 import android.hardware.radio.V1_0.HardwareConfigModem;
-import android.hardware.radio.V1_0.IRadio;
+import android.hardware.radio.V1_1.IRadio;
 import android.hardware.radio.V1_0.IccIo;
 import android.hardware.radio.V1_0.ImsSmsMessage;
 import android.hardware.radio.V1_0.LceDataInfo;
@@ -4750,17 +4750,14 @@
                 return "RIL_REQUEST_SET_UNSOLICITED_RESPONSE_FILTER";
             case RIL_RESPONSE_ACKNOWLEDGEMENT:
                 return "RIL_RESPONSE_ACKNOWLEDGEMENT";
-<<<<<<< HEAD
             case RIL_REQUEST_SIM_QUERY_ATR:
                 return "RIL_REQUEST_SIM_QUERY_ATR";
-=======
             case RIL_REQUEST_SET_CARRIER_INFO_IMSI_ENCRYPTION:
                 return "RIL_REQUEST_SET_CARRIER_INFO_IMSI_ENCRYPTION";
             case RIL_REQUEST_START_NETWORK_SCAN:
                 return "RIL_REQUEST_START_NETWORK_SCAN";
             case RIL_REQUEST_STOP_NETWORK_SCAN:
                 return "RIL_REQUEST_STOP_NETWORK_SCAN";
->>>>>>> 01c63eb1
             default: return "<unknown request>";
         }
     }
