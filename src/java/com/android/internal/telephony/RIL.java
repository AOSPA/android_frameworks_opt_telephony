/*
 * Copyright (C) 2006 The Android Open Source Project
 *
 * Licensed under the Apache License, Version 2.0 (the "License");
 * you may not use this file except in compliance with the License.
 * You may obtain a copy of the License at
 *
 *      http://www.apache.org/licenses/LICENSE-2.0
 *
 * Unless required by applicable law or agreed to in writing, software
 * distributed under the License is distributed on an "AS IS" BASIS,
 * WITHOUT WARRANTIES OR CONDITIONS OF ANY KIND, either express or implied.
 * See the License for the specific language governing permissions and
 * limitations under the License.
 */

package com.android.internal.telephony;

import static com.android.internal.telephony.RILConstants.*;
import static com.android.internal.util.Preconditions.checkNotNull;

import android.annotation.UnsupportedAppUsage;
import android.content.Context;
import android.hardware.radio.V1_0.Carrier;
import android.hardware.radio.V1_0.CarrierRestrictions;
import android.hardware.radio.V1_0.CdmaBroadcastSmsConfigInfo;
import android.hardware.radio.V1_0.CdmaSmsAck;
import android.hardware.radio.V1_0.CdmaSmsMessage;
import android.hardware.radio.V1_0.CdmaSmsWriteArgs;
import android.hardware.radio.V1_0.DataProfileId;
import android.hardware.radio.V1_0.Dial;
import android.hardware.radio.V1_0.GsmBroadcastSmsConfigInfo;
import android.hardware.radio.V1_0.GsmSmsMessage;
import android.hardware.radio.V1_0.HardwareConfigModem;
import android.hardware.radio.V1_0.IRadio;
import android.hardware.radio.V1_0.IccIo;
import android.hardware.radio.V1_0.ImsSmsMessage;
import android.hardware.radio.V1_0.IndicationFilter;
import android.hardware.radio.V1_0.LceDataInfo;
import android.hardware.radio.V1_0.MvnoType;
import android.hardware.radio.V1_0.NvWriteItem;
import android.hardware.radio.V1_0.RadioError;
import android.hardware.radio.V1_0.RadioIndicationType;
import android.hardware.radio.V1_0.RadioResponseInfo;
import android.hardware.radio.V1_0.RadioResponseType;
import android.hardware.radio.V1_0.ResetNvType;
import android.hardware.radio.V1_0.SelectUiccSub;
import android.hardware.radio.V1_0.SimApdu;
import android.hardware.radio.V1_0.SmsWriteArgs;
import android.hardware.radio.V1_0.UusInfo;
import android.hardware.radio.V1_2.AccessNetwork;
import android.hardware.radio.V1_4.CarrierRestrictionsWithPriority;
import android.hardware.radio.V1_4.SimLockMultiSimPolicy;
import android.hardware.radio.deprecated.V1_0.IOemHook;
import android.net.ConnectivityManager;
import android.net.KeepalivePacketData;
import android.net.LinkAddress;
import android.net.LinkProperties;
import android.net.NetworkUtils;
import android.os.AsyncResult;
import android.os.Build;
import android.os.Handler;
import android.os.HwBinder;
import android.os.Message;
import android.os.PowerManager;
import android.os.PowerManager.WakeLock;
import android.os.RemoteException;
import android.os.SystemClock;
import android.os.SystemProperties;
import android.os.WorkSource;
import android.provider.Settings;
import android.service.carrier.CarrierIdentifier;
import android.telephony.AccessNetworkConstants.AccessNetworkType;
import android.telephony.CarrierRestrictionRules;
import android.telephony.CellInfo;
<<<<<<< HEAD
=======
import android.telephony.CellSignalStrengthCdma;
import android.telephony.CellSignalStrengthGsm;
import android.telephony.CellSignalStrengthLte;
import android.telephony.CellSignalStrengthNr;
import android.telephony.CellSignalStrengthTdscdma;
import android.telephony.CellSignalStrengthWcdma;
>>>>>>> 38680c42
import android.telephony.ClientRequestStats;
import android.telephony.ImsiEncryptionInfo;
import android.telephony.ModemActivityInfo;
import android.telephony.NeighboringCellInfo;
import android.telephony.NetworkScanRequest;
import android.telephony.PhoneNumberUtils;
import android.telephony.RadioAccessFamily;
import android.telephony.RadioAccessSpecifier;
import android.telephony.Rlog;
import android.telephony.ServiceState;
import android.telephony.SmsManager;
import android.telephony.TelephonyHistogram;
import android.telephony.TelephonyManager;
import android.telephony.TelephonyManager.PrefNetworkMode;
import android.telephony.data.ApnSetting;
import android.telephony.data.DataCallResponse;
import android.telephony.data.DataProfile;
import android.telephony.data.DataService;
import android.telephony.emergency.EmergencyNumber;
import android.text.TextUtils;
import android.util.Log;
import android.util.SparseArray;

import com.android.internal.annotations.VisibleForTesting;
import com.android.internal.telephony.cat.ComprehensionTlv;
import com.android.internal.telephony.cat.ComprehensionTlvTag;
import com.android.internal.telephony.cdma.CdmaInformationRecords;
import com.android.internal.telephony.cdma.CdmaSmsBroadcastConfigInfo;
import com.android.internal.telephony.gsm.SmsBroadcastConfigInfo;
import com.android.internal.telephony.metrics.TelephonyMetrics;
import com.android.internal.telephony.nano.TelephonyProto.SmsSession;
import com.android.internal.telephony.uicc.IccUtils;

import java.io.ByteArrayInputStream;
import java.io.DataInputStream;
import java.io.FileDescriptor;
import java.io.IOException;
import java.io.PrintWriter;
import java.net.Inet4Address;
import java.net.Inet6Address;
import java.net.InetAddress;
import java.util.ArrayList;
import java.util.Arrays;
import java.util.HashSet;
import java.util.List;
import java.util.NoSuchElementException;
import java.util.Set;
import java.util.concurrent.atomic.AtomicBoolean;
import java.util.concurrent.atomic.AtomicLong;

/**
 * RIL implementation of the CommandsInterface.
 *
 * {@hide}
 */
public class RIL extends BaseCommands implements CommandsInterface {
    static final String RILJ_LOG_TAG = "RILJ";
    static final String RILJ_WAKELOCK_TAG = "*telephony-radio*";
    // Have a separate wakelock instance for Ack
    static final String RILJ_ACK_WAKELOCK_NAME = "RILJ_ACK_WL";
    static final boolean RILJ_LOGD = true;
    static final boolean RILJ_LOGV = false; // STOPSHIP if true
    static final int RIL_HISTOGRAM_BUCKET_COUNT = 5;

    /**
     * Wake lock timeout should be longer than the longest timeout in
     * the vendor ril.
     */
    private static final int DEFAULT_WAKE_LOCK_TIMEOUT_MS = 60000;

    // Wake lock default timeout associated with ack
    private static final int DEFAULT_ACK_WAKE_LOCK_TIMEOUT_MS = 200;

    private static final int DEFAULT_BLOCKING_MESSAGE_RESPONSE_TIMEOUT_MS = 2000;

    // Variables used to differentiate ack messages from request while calling clearWakeLock()
    public static final int INVALID_WAKELOCK = -1;
    public static final int FOR_WAKELOCK = 0;
    public static final int FOR_ACK_WAKELOCK = 1;
    private final ClientWakelockTracker mClientWakelockTracker = new ClientWakelockTracker();

    /** @hide */
    public static final HalVersion RADIO_HAL_VERSION_UNKNOWN = HalVersion.UNKNOWN;

    /** @hide */
    public static final HalVersion RADIO_HAL_VERSION_1_0 = new HalVersion(1, 0);

    /** @hide */
    public static final HalVersion RADIO_HAL_VERSION_1_1 = new HalVersion(1, 1);

    /** @hide */
    public static final HalVersion RADIO_HAL_VERSION_1_2 = new HalVersion(1, 2);

    /** @hide */
    public static final HalVersion RADIO_HAL_VERSION_1_3 = new HalVersion(1, 3);

    /** @hide */
    public static final HalVersion RADIO_HAL_VERSION_1_4 = new HalVersion(1, 4);

    // IRadio version
    private HalVersion mRadioVersion = RADIO_HAL_VERSION_UNKNOWN;

    //***** Instance Variables

    @UnsupportedAppUsage
    final WakeLock mWakeLock;           // Wake lock associated with request/response
    final WakeLock mAckWakeLock;        // Wake lock associated with ack sent
    final int mWakeLockTimeout;         // Timeout associated with request/response
    final int mAckWakeLockTimeout;      // Timeout associated with ack sent
    // The number of wakelock requests currently active.  Don't release the lock
    // until dec'd to 0
    int mWakeLockCount;

    // Variables used to identify releasing of WL on wakelock timeouts
    volatile int mWlSequenceNum = 0;
    volatile int mAckWlSequenceNum = 0;

    @UnsupportedAppUsage
    SparseArray<RILRequest> mRequestList = new SparseArray<RILRequest>();
    static SparseArray<TelephonyHistogram> mRilTimeHistograms = new
            SparseArray<TelephonyHistogram>();

    Object[] mLastNITZTimeInfo;

    // When we are testing emergency calls
    @UnsupportedAppUsage
    AtomicBoolean mTestingEmergencyCall = new AtomicBoolean(false);

    final Integer mPhoneId;

    /**
     * A set that records if radio service is disabled in hal for
     * a specific phone id slot to avoid further getService request.
     */
    Set<Integer> mDisabledRadioServices = new HashSet();

    /**
     * A set that records if oem hook service is disabled in hal for
     * a specific phone id slot to avoid further getService request.
     */
    Set<Integer> mDisabledOemHookServices = new HashSet();

    /* default work source which will blame phone process */
    protected WorkSource mRILDefaultWorkSource;

    /* Worksource containing all applications causing wakelock to be held */
    private WorkSource mActiveWakelockWorkSource;

    /** Telephony metrics instance for logging metrics event */
<<<<<<< HEAD
    protected TelephonyMetrics mMetrics = TelephonyMetrics.getInstance();
=======
    private TelephonyMetrics mMetrics = TelephonyMetrics.getInstance();
>>>>>>> 38680c42
    /** Radio bug detector instance */
    private RadioBugDetector mRadioBugDetector = null;

    protected boolean mIsMobileNetworkSupported;
    RadioResponse mRadioResponse;
    RadioIndication mRadioIndication;
    volatile IRadio mRadioProxy = null;
    OemHookResponse mOemHookResponse;
    OemHookIndication mOemHookIndication;
    volatile IOemHook mOemHookProxy = null;
    final AtomicLong mRadioProxyCookie = new AtomicLong(0);
    final RadioProxyDeathRecipient mRadioProxyDeathRecipient;
    final RilHandler mRilHandler;

    //***** Events
    static final int EVENT_WAKE_LOCK_TIMEOUT    = 2;
    static final int EVENT_ACK_WAKE_LOCK_TIMEOUT    = 4;
    static final int EVENT_BLOCKING_RESPONSE_TIMEOUT = 5;
    static final int EVENT_RADIO_PROXY_DEAD     = 6;

    //***** Constants

    static final String[] HIDL_SERVICE_NAME = {"slot1", "slot2", "slot3"};

    static final int IRADIO_GET_SERVICE_DELAY_MILLIS = 4 * 1000;

    static final String EMPTY_ALPHA_LONG = "";
    static final String EMPTY_ALPHA_SHORT = "";

    public static List<TelephonyHistogram> getTelephonyRILTimingHistograms() {
        List<TelephonyHistogram> list;
        synchronized (mRilTimeHistograms) {
            list = new ArrayList<>(mRilTimeHistograms.size());
            for (int i = 0; i < mRilTimeHistograms.size(); i++) {
                TelephonyHistogram entry = new TelephonyHistogram(mRilTimeHistograms.valueAt(i));
                list.add(entry);
            }
        }
        return list;
    }

    /** The handler used to handle the internal event of RIL. */
    @VisibleForTesting
    public class RilHandler extends Handler {

        //***** Handler implementation
        @Override
        public void handleMessage(Message msg) {
            RILRequest rr;

            switch (msg.what) {
                case EVENT_WAKE_LOCK_TIMEOUT:
                    // Haven't heard back from the last request.  Assume we're
                    // not getting a response and  release the wake lock.

                    // The timer of WAKE_LOCK_TIMEOUT is reset with each
                    // new send request. So when WAKE_LOCK_TIMEOUT occurs
                    // all requests in mRequestList already waited at
                    // least DEFAULT_WAKE_LOCK_TIMEOUT_MS but no response.
                    //
                    // Note: Keep mRequestList so that delayed response
                    // can still be handled when response finally comes.

                    synchronized (mRequestList) {
                        if (msg.arg1 == mWlSequenceNum && clearWakeLock(FOR_WAKELOCK)) {
                            if (mRadioBugDetector != null) {
                                mRadioBugDetector.processWakelockTimeout();
                            }
                            if (RILJ_LOGD) {
                                int count = mRequestList.size();
                                Rlog.d(RILJ_LOG_TAG, "WAKE_LOCK_TIMEOUT " +
                                        " mRequestList=" + count);
                                for (int i = 0; i < count; i++) {
                                    rr = mRequestList.valueAt(i);
                                    Rlog.d(RILJ_LOG_TAG, i + ": [" + rr.mSerial + "] "
                                            + requestToString(rr.mRequest));
                                }
                            }
                        }
                    }
                    break;

                case EVENT_ACK_WAKE_LOCK_TIMEOUT:
                    if (msg.arg1 == mAckWlSequenceNum && clearWakeLock(FOR_ACK_WAKELOCK)) {
                        if (RILJ_LOGV) {
                            Rlog.d(RILJ_LOG_TAG, "ACK_WAKE_LOCK_TIMEOUT");
                        }
                    }
                    break;

                case EVENT_BLOCKING_RESPONSE_TIMEOUT:
                    int serial = msg.arg1;
                    rr = findAndRemoveRequestFromList(serial);
                    // If the request has already been processed, do nothing
                    if(rr == null) {
                        break;
                    }

                    //build a response if expected
                    if (rr.mResult != null) {
                        Object timeoutResponse = getResponseForTimedOutRILRequest(rr);
                        AsyncResult.forMessage( rr.mResult, timeoutResponse, null);
                        rr.mResult.sendToTarget();
                        mMetrics.writeOnRilTimeoutResponse(mPhoneId, rr.mSerial, rr.mRequest);
                    }

                    decrementWakeLock(rr);
                    rr.release();
                    break;

                case EVENT_RADIO_PROXY_DEAD:
                    riljLog("handleMessage: EVENT_RADIO_PROXY_DEAD cookie = " + msg.obj +
                            " mRadioProxyCookie = " + mRadioProxyCookie.get());
                    if ((long) msg.obj == mRadioProxyCookie.get()) {
                        resetProxyAndRequestList();
                    }
                    break;
            }
        }
    }

    /** Return RadioBugDetector instance for testing. */
    @VisibleForTesting
    public RadioBugDetector getRadioBugDetector() {
        if (mRadioBugDetector == null) {
            mRadioBugDetector = new RadioBugDetector(mContext, mPhoneId);
        }
        return mRadioBugDetector;
    }

    /**
     * In order to prevent calls to Telephony from waiting indefinitely
     * low-latency blocking calls will eventually time out. In the event of
     * a timeout, this function generates a response that is returned to the
     * higher layers to unblock the call. This is in lieu of a meaningful
     * response.
     * @param rr The RIL Request that has timed out.
     * @return A default object, such as the one generated by a normal response
     * that is returned to the higher layers.
     **/
    @UnsupportedAppUsage
    private static Object getResponseForTimedOutRILRequest(RILRequest rr) {
        if (rr == null ) return null;

        Object timeoutResponse = null;
        switch(rr.mRequest) {
            case RIL_REQUEST_GET_ACTIVITY_INFO:
                timeoutResponse = new ModemActivityInfo(
                        0, 0, 0, new int [ModemActivityInfo.TX_POWER_LEVELS], 0, 0);
                break;
        };
        return timeoutResponse;
    }

    final class RadioProxyDeathRecipient implements HwBinder.DeathRecipient {
        @Override
        public void serviceDied(long cookie) {
            // Deal with service going away
            riljLog("serviceDied");
            mRilHandler.sendMessage(mRilHandler.obtainMessage(EVENT_RADIO_PROXY_DEAD, cookie));
        }
    }

    protected void resetProxyAndRequestList() {
        mRadioProxy = null;
        mOemHookProxy = null;

        // increment the cookie so that death notification can be ignored
        mRadioProxyCookie.incrementAndGet();

        setRadioState(TelephonyManager.RADIO_POWER_UNAVAILABLE, true /* forceNotifyRegistrants */);

        RILRequest.resetSerial();
        // Clear request list on close
        clearRequestList(RADIO_NOT_AVAILABLE, false);

        getRadioProxy(null);
        getOemHookProxy(null);
    }

    /** Returns a {@link IRadio} instance or null if the service is not available. */
    @VisibleForTesting
    public synchronized IRadio getRadioProxy(Message result) {
        if (!mIsMobileNetworkSupported) {
            if (RILJ_LOGV) riljLog("getRadioProxy: Not calling getService(): wifi-only");
            if (result != null) {
                AsyncResult.forMessage(result, null,
                        CommandException.fromRilErrno(RADIO_NOT_AVAILABLE));
                result.sendToTarget();
            }
            return null;
        }

        if (mRadioProxy != null) {
            return mRadioProxy;
        }

        try {
            if (mDisabledRadioServices.contains(mPhoneId)) {
                riljLoge("getRadioProxy: mRadioProxy for " + HIDL_SERVICE_NAME[mPhoneId]
                        + " is disabled");
            } else {
                try {
                    mRadioProxy = android.hardware.radio.V1_4.IRadio.getService(
                            HIDL_SERVICE_NAME[mPhoneId], true);
                    mRadioVersion = RADIO_HAL_VERSION_1_4;
                } catch (NoSuchElementException e) {
                }

                if (mRadioProxy == null) {
                    try {
                        mRadioProxy = android.hardware.radio.V1_3.IRadio.getService(
                                HIDL_SERVICE_NAME[mPhoneId], true);
                        mRadioVersion = RADIO_HAL_VERSION_1_3;
                    } catch (NoSuchElementException e) {
                    }
                }

                if (mRadioProxy == null) {
                    try {
                        mRadioProxy = android.hardware.radio.V1_2.IRadio.getService(
                                HIDL_SERVICE_NAME[mPhoneId], true);
                        mRadioVersion = RADIO_HAL_VERSION_1_2;
                    } catch (NoSuchElementException e) {
                    }
                }

                if (mRadioProxy == null) {
                    try {
                        mRadioProxy = android.hardware.radio.V1_1.IRadio.getService(
                                HIDL_SERVICE_NAME[mPhoneId], true);
                        mRadioVersion = RADIO_HAL_VERSION_1_1;
                    } catch (NoSuchElementException e) {
                    }
                }

                if (mRadioProxy == null) {
                    try {
                        mRadioProxy = android.hardware.radio.V1_0.IRadio.getService(
                                HIDL_SERVICE_NAME[mPhoneId], true);
                        mRadioVersion = RADIO_HAL_VERSION_1_0;
                    } catch (NoSuchElementException e) {
                    }
                }

                if (mRadioProxy != null) {
                    mRadioProxy.linkToDeath(mRadioProxyDeathRecipient,
                            mRadioProxyCookie.incrementAndGet());
                    mRadioProxy.setResponseFunctions(mRadioResponse, mRadioIndication);
                } else {
                    mDisabledRadioServices.add(mPhoneId);
                    riljLoge("getRadioProxy: mRadioProxy for "
                            + HIDL_SERVICE_NAME[mPhoneId] + " is disabled");
                }
            }
        } catch (RemoteException e) {
            mRadioProxy = null;
            riljLoge("RadioProxy getService/setResponseFunctions: " + e);
        }

        if (mRadioProxy == null) {
            // getService() is a blocking call, so this should never happen
            riljLoge("getRadioProxy: mRadioProxy == null");
            if (result != null) {
                AsyncResult.forMessage(result, null,
                        CommandException.fromRilErrno(RADIO_NOT_AVAILABLE));
                result.sendToTarget();
            }
        }

        return mRadioProxy;
    }

    /** Returns an {@link IOemHook} instance or null if the service is not available. */
    @VisibleForTesting
    public synchronized IOemHook getOemHookProxy(Message result) {
        if (!mIsMobileNetworkSupported) {
            if (RILJ_LOGV) riljLog("getOemHookProxy: Not calling getService(): wifi-only");
            if (result != null) {
                AsyncResult.forMessage(result, null,
                        CommandException.fromRilErrno(RADIO_NOT_AVAILABLE));
                result.sendToTarget();
            }
            return null;
        }

        if (mOemHookProxy != null) {
            return mOemHookProxy;
        }

        try {
            if (mDisabledOemHookServices.contains(mPhoneId)) {
                riljLoge("getOemHookProxy: mOemHookProxy for " + HIDL_SERVICE_NAME[mPhoneId]
                        + " is disabled");
            } else {
                mOemHookProxy = IOemHook.getService(HIDL_SERVICE_NAME[mPhoneId], true);
                if (mOemHookProxy != null) {
                    // not calling linkToDeath() as ril service runs in the same process and death
                    // notification for that should be sufficient
                    mOemHookProxy.setResponseFunctions(mOemHookResponse, mOemHookIndication);
                } else {
                    mDisabledOemHookServices.add(mPhoneId);
                    riljLoge("getOemHookProxy: mOemHookProxy for " + HIDL_SERVICE_NAME[mPhoneId]
                            + " is disabled");
                }
            }
        } catch (NoSuchElementException e) {
            mOemHookProxy = null;
            riljLoge("IOemHook service is not on the device HAL: " + e);
        }  catch (RemoteException e) {
            mOemHookProxy = null;
            riljLoge("OemHookProxy getService/setResponseFunctions: " + e);
        }

        if (mOemHookProxy == null) {
            if (result != null) {
                AsyncResult.forMessage(result, null,
                        CommandException.fromRilErrno(RADIO_NOT_AVAILABLE));
                result.sendToTarget();
            }
        }

        return mOemHookProxy;
    }

    //***** Constructors

    @UnsupportedAppUsage
    public RIL(Context context, int preferredNetworkType, int cdmaSubscription) {
        this(context, preferredNetworkType, cdmaSubscription, null);
    }

    @UnsupportedAppUsage
    public RIL(Context context, int preferredNetworkType,
            int cdmaSubscription, Integer instanceId) {
        super(context);
        if (RILJ_LOGD) {
            riljLog("RIL: init preferredNetworkType=" + preferredNetworkType
                    + " cdmaSubscription=" + cdmaSubscription + ")");
        }

        mContext = context;
        mCdmaSubscription  = cdmaSubscription;
        mPreferredNetworkType = preferredNetworkType;
        mPhoneType = RILConstants.NO_PHONE;
        mPhoneId = instanceId == null ? 0 : instanceId;
        if (isRadioBugDetectionEnabled()) {
            mRadioBugDetector = new RadioBugDetector(context, mPhoneId);
        }

        ConnectivityManager cm = (ConnectivityManager)context.getSystemService(
                Context.CONNECTIVITY_SERVICE);
        mIsMobileNetworkSupported = cm.isNetworkSupported(ConnectivityManager.TYPE_MOBILE);

        mRadioResponse = new RadioResponse(this);
        mRadioIndication = new RadioIndication(this);
        mOemHookResponse = new OemHookResponse(this);
        mOemHookIndication = new OemHookIndication(this);
        mRilHandler = new RilHandler();
        mRadioProxyDeathRecipient = new RadioProxyDeathRecipient();

        PowerManager pm = (PowerManager)context.getSystemService(Context.POWER_SERVICE);
        mWakeLock = pm.newWakeLock(PowerManager.PARTIAL_WAKE_LOCK, RILJ_WAKELOCK_TAG);
        mWakeLock.setReferenceCounted(false);
        mAckWakeLock = pm.newWakeLock(PowerManager.PARTIAL_WAKE_LOCK, RILJ_ACK_WAKELOCK_NAME);
        mAckWakeLock.setReferenceCounted(false);
        mWakeLockTimeout = SystemProperties.getInt(TelephonyProperties.PROPERTY_WAKE_LOCK_TIMEOUT,
                DEFAULT_WAKE_LOCK_TIMEOUT_MS);
        mAckWakeLockTimeout = SystemProperties.getInt(
                TelephonyProperties.PROPERTY_WAKE_LOCK_TIMEOUT, DEFAULT_ACK_WAKE_LOCK_TIMEOUT_MS);
        mWakeLockCount = 0;
        mRILDefaultWorkSource = new WorkSource(context.getApplicationInfo().uid,
                context.getPackageName());
        mActiveWakelockWorkSource = new WorkSource();

        TelephonyDevController tdc = TelephonyDevController.getInstance();
        tdc.registerRIL(this);

        // set radio callback; needed to set RadioIndication callback (should be done after
        // wakelock stuff is initialized above as callbacks are received on separate binder threads)
        getRadioProxy(null);
        getOemHookProxy(null);

        if (RILJ_LOGD) {
            riljLog("Radio HAL version: " + mRadioVersion);
        }
    }

    private boolean isRadioBugDetectionEnabled() {
        return Settings.Global.getInt(
                mContext.getContentResolver(),
                Settings.Global.ENABLE_RADIO_BUG_DETECTION,
<<<<<<< HEAD
                0) != 0;
=======
                1) != 0;
>>>>>>> 38680c42
    }

    @Override
    public void setOnNITZTime(Handler h, int what, Object obj) {
        super.setOnNITZTime(h, what, obj);

        // Send the last NITZ time if we have it
        if (mLastNITZTimeInfo != null) {
            mNITZTimeRegistrant
                .notifyRegistrant(
                    new AsyncResult (null, mLastNITZTimeInfo, null));
        }
    }

    private void addRequest(RILRequest rr) {
        acquireWakeLock(rr, FOR_WAKELOCK);
        synchronized (mRequestList) {
            rr.mStartTimeMs = SystemClock.elapsedRealtime();
            mRequestList.append(rr.mSerial, rr);
        }
    }

    private RILRequest obtainRequest(int request, Message result, WorkSource workSource) {
        RILRequest rr = RILRequest.obtain(request, result, workSource);
        addRequest(rr);
        return rr;
    }

    protected int obtainRequestSerial(int request, Message result, WorkSource workSource) {
        RILRequest rr = RILRequest.obtain(request, result, workSource);
        addRequest(rr);
        return rr.mSerial;
    }

    private void handleRadioProxyExceptionForRR(RILRequest rr, String caller, Exception e) {
        riljLoge(caller + ": " + e);
        resetProxyAndRequestList();
    }

    private static String convertNullToEmptyString(String string) {
        return string != null ? string : "";
    }

    @Override
    public void getIccCardStatus(Message result) {
        IRadio radioProxy = getRadioProxy(result);
        if (radioProxy != null) {
            RILRequest rr = obtainRequest(RIL_REQUEST_GET_SIM_STATUS, result,
                    mRILDefaultWorkSource);

            if (RILJ_LOGD) riljLog(rr.serialString() + "> " + requestToString(rr.mRequest));

            try {
                radioProxy.getIccCardStatus(rr.mSerial);
            } catch (RemoteException | RuntimeException e) {
                handleRadioProxyExceptionForRR(rr, "getIccCardStatus", e);
            }
        }
    }

    @Override
    public void getIccSlotsStatus(Message result) {
        if (result != null) {
            AsyncResult.forMessage(result, null,
                    CommandException.fromRilErrno(REQUEST_NOT_SUPPORTED));
            result.sendToTarget();
        }
    }

    @Override
    public void setLogicalToPhysicalSlotMapping(int[] physicalSlots, Message result) {
        if (result != null) {
            AsyncResult.forMessage(result, null,
                    CommandException.fromRilErrno(REQUEST_NOT_SUPPORTED));
            result.sendToTarget();
        }
    }

    @Override
    public void supplyIccPin(String pin, Message result) {
        supplyIccPinForApp(pin, null, result);
    }

    @Override
    public void supplyIccPinForApp(String pin, String aid, Message result) {
        IRadio radioProxy = getRadioProxy(result);
        if (radioProxy != null) {
            RILRequest rr = obtainRequest(RIL_REQUEST_ENTER_SIM_PIN, result,
                    mRILDefaultWorkSource);

            if (RILJ_LOGD) {
                riljLog(rr.serialString() + "> " + requestToString(rr.mRequest)
                        + " aid = " + aid);
            }

            try {
                radioProxy.supplyIccPinForApp(rr.mSerial,
                        convertNullToEmptyString(pin),
                        convertNullToEmptyString(aid));
            } catch (RemoteException | RuntimeException e) {
                handleRadioProxyExceptionForRR(rr, "supplyIccPinForApp", e);
            }
        }
    }

    @Override
    public void supplyIccPuk(String puk, String newPin, Message result) {
        supplyIccPukForApp(puk, newPin, null, result);
    }

    @Override
    public void supplyIccPukForApp(String puk, String newPin, String aid, Message result) {
        IRadio radioProxy = getRadioProxy(result);
        if (radioProxy != null) {
            RILRequest rr = obtainRequest(RIL_REQUEST_ENTER_SIM_PUK, result,
                    mRILDefaultWorkSource);

            if (RILJ_LOGD) {
                riljLog(rr.serialString() + "> " + requestToString(rr.mRequest)
                        + " aid = " + aid);
            }

            try {
                radioProxy.supplyIccPukForApp(rr.mSerial,
                        convertNullToEmptyString(puk),
                        convertNullToEmptyString(newPin),
                        convertNullToEmptyString(aid));
            } catch (RemoteException | RuntimeException e) {
                handleRadioProxyExceptionForRR(rr, "supplyIccPukForApp", e);
            }
        }
    }

    @Override
    public void supplyIccPin2(String pin, Message result) {
        supplyIccPin2ForApp(pin, null, result);
    }

    @Override
    public void supplyIccPin2ForApp(String pin, String aid, Message result) {
        IRadio radioProxy = getRadioProxy(result);
        if (radioProxy != null) {
            RILRequest rr = obtainRequest(RIL_REQUEST_ENTER_SIM_PIN2, result,
                    mRILDefaultWorkSource);

            if (RILJ_LOGD) {
                riljLog(rr.serialString() + "> " + requestToString(rr.mRequest)
                        + " aid = " + aid);
            }

            try {
                radioProxy.supplyIccPin2ForApp(rr.mSerial,
                        convertNullToEmptyString(pin),
                        convertNullToEmptyString(aid));
            } catch (RemoteException | RuntimeException e) {
                handleRadioProxyExceptionForRR(rr, "supplyIccPin2ForApp", e);
            }
        }
    }

    @Override
    public void supplyIccPuk2(String puk2, String newPin2, Message result) {
        supplyIccPuk2ForApp(puk2, newPin2, null, result);
    }

    @Override
    public void supplyIccPuk2ForApp(String puk, String newPin2, String aid, Message result) {
        IRadio radioProxy = getRadioProxy(result);
        if (radioProxy != null) {
            RILRequest rr = obtainRequest(RIL_REQUEST_ENTER_SIM_PUK2, result,
                    mRILDefaultWorkSource);

            if (RILJ_LOGD) {
                riljLog(rr.serialString() + "> " + requestToString(rr.mRequest)
                        + " aid = " + aid);
            }

            try {
                radioProxy.supplyIccPuk2ForApp(rr.mSerial,
                        convertNullToEmptyString(puk),
                        convertNullToEmptyString(newPin2),
                        convertNullToEmptyString(aid));
            } catch (RemoteException | RuntimeException e) {
                handleRadioProxyExceptionForRR(rr, "supplyIccPuk2ForApp", e);
            }
        }
    }

    @Override
    public void changeIccPin(String oldPin, String newPin, Message result) {
        changeIccPinForApp(oldPin, newPin, null, result);
    }

    @Override
    public void changeIccPinForApp(String oldPin, String newPin, String aid, Message result) {
        IRadio radioProxy = getRadioProxy(result);
        if (radioProxy != null) {
            RILRequest rr = obtainRequest(RIL_REQUEST_CHANGE_SIM_PIN, result,
                    mRILDefaultWorkSource);

            if (RILJ_LOGD) {
                riljLog(rr.serialString() + "> " + requestToString(rr.mRequest) + " oldPin = "
                        + oldPin + " newPin = " + newPin + " aid = " + aid);
            }

            try {
                radioProxy.changeIccPinForApp(rr.mSerial,
                        convertNullToEmptyString(oldPin),
                        convertNullToEmptyString(newPin),
                        convertNullToEmptyString(aid));
            } catch (RemoteException | RuntimeException e) {
                handleRadioProxyExceptionForRR(rr, "changeIccPinForApp", e);
            }
        }
    }

    @Override
    public void changeIccPin2(String oldPin2, String newPin2, Message result) {
        changeIccPin2ForApp(oldPin2, newPin2, null, result);
    }

    @Override
    public void changeIccPin2ForApp(String oldPin2, String newPin2, String aid, Message result) {
        IRadio radioProxy = getRadioProxy(result);
        if (radioProxy != null) {
            RILRequest rr = obtainRequest(RIL_REQUEST_CHANGE_SIM_PIN2, result,
                    mRILDefaultWorkSource);

            if (RILJ_LOGD) {
                riljLog(rr.serialString() + "> " + requestToString(rr.mRequest) + " oldPin = "
                        + oldPin2 + " newPin = " + newPin2 + " aid = " + aid);
            }

            try {
                radioProxy.changeIccPin2ForApp(rr.mSerial,
                        convertNullToEmptyString(oldPin2),
                        convertNullToEmptyString(newPin2),
                        convertNullToEmptyString(aid));
            } catch (RemoteException | RuntimeException e) {
                handleRadioProxyExceptionForRR(rr, "changeIccPin2ForApp", e);
            }
        }
    }

    @Override
    public void supplyNetworkDepersonalization(String netpin, Message result) {
        IRadio radioProxy = getRadioProxy(result);
        if (radioProxy != null) {
            RILRequest rr = obtainRequest(RIL_REQUEST_ENTER_NETWORK_DEPERSONALIZATION, result,
                    mRILDefaultWorkSource);

            if (RILJ_LOGD) {
                riljLog(rr.serialString() + "> " + requestToString(rr.mRequest) + " netpin = "
                        + netpin);
            }

            try {
                radioProxy.supplyNetworkDepersonalization(rr.mSerial,
                        convertNullToEmptyString(netpin));
            } catch (RemoteException | RuntimeException e) {
                handleRadioProxyExceptionForRR(rr, "supplyNetworkDepersonalization", e);
            }
        }
    }

    @Override
    public void getCurrentCalls(Message result) {
        IRadio radioProxy = getRadioProxy(result);
        if (radioProxy != null) {
            RILRequest rr = obtainRequest(RIL_REQUEST_GET_CURRENT_CALLS, result,
                    mRILDefaultWorkSource);

            if (RILJ_LOGD) {
                riljLog(rr.serialString() + "> " + requestToString(rr.mRequest));
            }

            try {
                radioProxy.getCurrentCalls(rr.mSerial);
            } catch (RemoteException | RuntimeException e) {
                handleRadioProxyExceptionForRR(rr, "getCurrentCalls", e);
            }
        }
    }

    @Override
    public void dial(String address, boolean isEmergencyCall, EmergencyNumber emergencyNumberInfo,
                     boolean hasKnownUserIntentEmergency, int clirMode, Message result) {
        dial(address, isEmergencyCall, emergencyNumberInfo, hasKnownUserIntentEmergency,
                clirMode, null, result);
<<<<<<< HEAD
    }

    @Override
    public void enableModem(boolean enable, Message result) {
        IRadio radioProxy = getRadioProxy(result);
        if (mRadioVersion.less(RADIO_HAL_VERSION_1_3)) {
            if (RILJ_LOGV) riljLog("enableModem: not supported.");
            if (result != null) {
                AsyncResult.forMessage(result, null,
                        CommandException.fromRilErrno(REQUEST_NOT_SUPPORTED));
                result.sendToTarget();
            }
            return;
        }

        android.hardware.radio.V1_3.IRadio radioProxy13 =
                (android.hardware.radio.V1_3.IRadio) radioProxy;
        if (radioProxy13 != null) {
            RILRequest rr = obtainRequest(RIL_REQUEST_ENABLE_MODEM, result,
                    mRILDefaultWorkSource);

            if (RILJ_LOGD) {
                riljLog(rr.serialString() + "> " + requestToString(rr.mRequest) + " enable = "
                        + enable);
            }

            try {
                radioProxy13.enableModem(rr.mSerial, enable);
            } catch (RemoteException | RuntimeException e) {
                handleRadioProxyExceptionForRR(rr, "enableModem", e);
            }
        }
    }

    @Override
    public void getModemStatus(Message result) {
        IRadio radioProxy = getRadioProxy(result);
        if (mRadioVersion.less(RADIO_HAL_VERSION_1_3)) {
            if (RILJ_LOGV) riljLog("getModemStatus: not supported.");
            if (result != null) {
                AsyncResult.forMessage(result, null,
                        CommandException.fromRilErrno(REQUEST_NOT_SUPPORTED));
                result.sendToTarget();
            }
            return;
        }

        android.hardware.radio.V1_3.IRadio radioProxy13 =
                (android.hardware.radio.V1_3.IRadio) radioProxy;
        if (radioProxy13 != null) {
            RILRequest rr = obtainRequest(RIL_REQUEST_GET_MODEM_STATUS, result,
                    mRILDefaultWorkSource);

            if (RILJ_LOGD) {
                riljLog(rr.serialString() + "> " + requestToString(rr.mRequest));
            }

            try {
                radioProxy13.getModemStackStatus(rr.mSerial);
            } catch (RemoteException | RuntimeException e) {
                handleRadioProxyExceptionForRR(rr, "getModemStatus", e);
            }
        }
    }

    @Override
=======
    }

    @Override
    public void enableModem(boolean enable, Message result) {
        IRadio radioProxy = getRadioProxy(result);
        if (mRadioVersion.less(RADIO_HAL_VERSION_1_3)) {
            if (RILJ_LOGV) riljLog("enableModem: not supported.");
            if (result != null) {
                AsyncResult.forMessage(result, null,
                        CommandException.fromRilErrno(REQUEST_NOT_SUPPORTED));
                result.sendToTarget();
            }
            return;
        }

        android.hardware.radio.V1_3.IRadio radioProxy13 =
                (android.hardware.radio.V1_3.IRadio) radioProxy;
        if (radioProxy13 != null) {
            RILRequest rr = obtainRequest(RIL_REQUEST_ENABLE_MODEM, result,
                    mRILDefaultWorkSource);

            if (RILJ_LOGD) {
                riljLog(rr.serialString() + "> " + requestToString(rr.mRequest) + " enable = "
                        + enable);
            }

            try {
                radioProxy13.enableModem(rr.mSerial, enable);
            } catch (RemoteException | RuntimeException e) {
                handleRadioProxyExceptionForRR(rr, "enableModem", e);
            }
        }
    }

    @Override
    public void getModemStatus(Message result) {
        IRadio radioProxy = getRadioProxy(result);
        if (mRadioVersion.less(RADIO_HAL_VERSION_1_3)) {
            if (RILJ_LOGV) riljLog("getModemStatus: not supported.");
            if (result != null) {
                AsyncResult.forMessage(result, null,
                        CommandException.fromRilErrno(REQUEST_NOT_SUPPORTED));
                result.sendToTarget();
            }
            return;
        }

        android.hardware.radio.V1_3.IRadio radioProxy13 =
                (android.hardware.radio.V1_3.IRadio) radioProxy;
        if (radioProxy13 != null) {
            RILRequest rr = obtainRequest(RIL_REQUEST_GET_MODEM_STATUS, result,
                    mRILDefaultWorkSource);

            if (RILJ_LOGD) {
                riljLog(rr.serialString() + "> " + requestToString(rr.mRequest));
            }

            try {
                radioProxy13.getModemStackStatus(rr.mSerial);
            } catch (RemoteException | RuntimeException e) {
                handleRadioProxyExceptionForRR(rr, "getModemStatus", e);
            }
        }
    }

    @Override
>>>>>>> 38680c42
    public void dial(String address, boolean isEmergencyCall, EmergencyNumber emergencyNumberInfo,
                     boolean hasKnownUserIntentEmergency, int clirMode, UUSInfo uusInfo,
                     Message result) {
        if (isEmergencyCall && mRadioVersion.greaterOrEqual(RADIO_HAL_VERSION_1_4)
                && emergencyNumberInfo != null) {
            emergencyDial(address, emergencyNumberInfo, hasKnownUserIntentEmergency, clirMode,
                    uusInfo, result);
            return;
        }
        IRadio radioProxy = getRadioProxy(result);
        if (radioProxy != null) {
            RILRequest rr = obtainRequest(RIL_REQUEST_DIAL, result,
                    mRILDefaultWorkSource);

            Dial dialInfo = new Dial();
            dialInfo.address = convertNullToEmptyString(address);
            dialInfo.clir = clirMode;
            if (uusInfo != null) {
                UusInfo info = new UusInfo();
                info.uusType = uusInfo.getType();
                info.uusDcs = uusInfo.getDcs();
                info.uusData = new String(uusInfo.getUserData());
                dialInfo.uusInfo.add(info);
            }

            if (RILJ_LOGD) {
                // Do not log function arg for privacy
                riljLog(rr.serialString() + "> " + requestToString(rr.mRequest));
            }

            try {
                radioProxy.dial(rr.mSerial, dialInfo);
            } catch (RemoteException | RuntimeException e) {
                handleRadioProxyExceptionForRR(rr, "dial", e);
            }
        }
    }

    private void emergencyDial(String address, EmergencyNumber emergencyNumberInfo,
                               boolean hasKnownUserIntentEmergency, int clirMode, UUSInfo uusInfo,
                               Message result) {
        IRadio radioProxy = getRadioProxy(result);
        // IRadio V1.4
        android.hardware.radio.V1_4.IRadio radioProxy14 =
                (android.hardware.radio.V1_4.IRadio) radioProxy;
        if (radioProxy != null) {
            RILRequest rr = obtainRequest(RIL_REQUEST_EMERGENCY_DIAL, result,
                    mRILDefaultWorkSource);
            Dial dialInfo = new Dial();
            dialInfo.address = convertNullToEmptyString(address);
            dialInfo.clir = clirMode;
            if (uusInfo != null) {
                UusInfo info = new UusInfo();
                info.uusType = uusInfo.getType();
                info.uusDcs = uusInfo.getDcs();
                info.uusData = new String(uusInfo.getUserData());
                dialInfo.uusInfo.add(info);
            }

            if (RILJ_LOGD) {
                // Do not log function arg for privacy
                riljLog(rr.serialString() + "> " + requestToString(rr.mRequest));
            }

            try {
                radioProxy14.emergencyDial(rr.mSerial, dialInfo,
                        emergencyNumberInfo.getEmergencyServiceCategoryBitmaskInternalDial(),
                        emergencyNumberInfo.getEmergencyUrns() != null
                                ? new ArrayList(emergencyNumberInfo.getEmergencyUrns())
                                : new ArrayList<>(),
                        emergencyNumberInfo.getEmergencyCallRouting(),
                        hasKnownUserIntentEmergency,
                        emergencyNumberInfo.getEmergencyNumberSourceBitmask()
                                == EmergencyNumber.EMERGENCY_NUMBER_SOURCE_TEST);
            } catch (RemoteException | RuntimeException e) {
                handleRadioProxyExceptionForRR(rr, "emergencyDial", e);
            }
        }
    }

    @Override
    public void getIMSI(Message result) {
        getIMSIForApp(null, result);
    }

    @Override
    public void getIMSIForApp(String aid, Message result) {
        IRadio radioProxy = getRadioProxy(result);
        if (radioProxy != null) {
            RILRequest rr = obtainRequest(RIL_REQUEST_GET_IMSI, result,
                    mRILDefaultWorkSource);

            if (RILJ_LOGD) {
                riljLog(rr.serialString()
                        + ">  " + requestToString(rr.mRequest) + " aid = " + aid);
            }
            try {
                radioProxy.getImsiForApp(rr.mSerial, convertNullToEmptyString(aid));
            } catch (RemoteException | RuntimeException e) {
                handleRadioProxyExceptionForRR(rr, "getIMSIForApp", e);
            }
        }
    }

    @Override
    public void hangupConnection(int gsmIndex, Message result) {
        IRadio radioProxy = getRadioProxy(result);
        if (radioProxy != null) {
            RILRequest rr = obtainRequest(RIL_REQUEST_HANGUP, result,
                    mRILDefaultWorkSource);

            if (RILJ_LOGD) {
                riljLog(rr.serialString() + "> " + requestToString(rr.mRequest) + " gsmIndex = "
                        + gsmIndex);
            }

            try {
                radioProxy.hangup(rr.mSerial, gsmIndex);
            } catch (RemoteException | RuntimeException e) {
                handleRadioProxyExceptionForRR(rr, "hangupConnection", e);
            }
        }
    }

    @UnsupportedAppUsage
    @Override
    public void hangupWaitingOrBackground(Message result) {
        IRadio radioProxy = getRadioProxy(result);
        if (radioProxy != null) {
            RILRequest rr = obtainRequest(RIL_REQUEST_HANGUP_WAITING_OR_BACKGROUND, result,
                    mRILDefaultWorkSource);

            if (RILJ_LOGD) riljLog(rr.serialString() + "> " + requestToString(rr.mRequest));

            try {
                radioProxy.hangupWaitingOrBackground(rr.mSerial);
            } catch (RemoteException | RuntimeException e) {
                handleRadioProxyExceptionForRR(rr, "hangupWaitingOrBackground", e);
            }
        }
    }

    @UnsupportedAppUsage
    @Override
    public void hangupForegroundResumeBackground(Message result) {
        IRadio radioProxy = getRadioProxy(result);
        if (radioProxy != null) {
            RILRequest rr = obtainRequest(RIL_REQUEST_HANGUP_FOREGROUND_RESUME_BACKGROUND, result,
                    mRILDefaultWorkSource);

            if (RILJ_LOGD) riljLog(rr.serialString() + "> " + requestToString(rr.mRequest));

            try {
                radioProxy.hangupForegroundResumeBackground(rr.mSerial);
            } catch (RemoteException | RuntimeException e) {
                handleRadioProxyExceptionForRR(rr, "hangupForegroundResumeBackground", e);
            }
        }
    }

    @Override
    public void switchWaitingOrHoldingAndActive(Message result) {
        IRadio radioProxy = getRadioProxy(result);
        if (radioProxy != null) {
            RILRequest rr = obtainRequest(RIL_REQUEST_SWITCH_WAITING_OR_HOLDING_AND_ACTIVE, result,
                    mRILDefaultWorkSource);

            if (RILJ_LOGD) riljLog(rr.serialString() + "> " + requestToString(rr.mRequest));

            try {
                radioProxy.switchWaitingOrHoldingAndActive(rr.mSerial);
            } catch (RemoteException | RuntimeException e) {
                handleRadioProxyExceptionForRR(rr, "switchWaitingOrHoldingAndActive", e);
            }
        }
    }

    @Override
    public void conference(Message result) {
        IRadio radioProxy = getRadioProxy(result);
        if (radioProxy != null) {
            RILRequest rr = obtainRequest(RIL_REQUEST_CONFERENCE, result,
                    mRILDefaultWorkSource);

            if (RILJ_LOGD) riljLog(rr.serialString() + "> " + requestToString(rr.mRequest));

            try {
                radioProxy.conference(rr.mSerial);
            } catch (RemoteException | RuntimeException e) {
                handleRadioProxyExceptionForRR(rr, "conference", e);
            }
        }
    }

    @Override
    public void rejectCall(Message result) {
        IRadio radioProxy = getRadioProxy(result);
        if (radioProxy != null) {
            RILRequest rr = obtainRequest(RIL_REQUEST_UDUB, result,
                    mRILDefaultWorkSource);

            if (RILJ_LOGD) riljLog(rr.serialString() + "> " + requestToString(rr.mRequest));

            try {
                radioProxy.rejectCall(rr.mSerial);
            } catch (RemoteException | RuntimeException e) {
                handleRadioProxyExceptionForRR(rr, "rejectCall", e);
            }
        }
    }

    @Override
    public void getLastCallFailCause(Message result) {
        IRadio radioProxy = getRadioProxy(result);
        if (radioProxy != null) {
            RILRequest rr = obtainRequest(RIL_REQUEST_LAST_CALL_FAIL_CAUSE, result,
                    mRILDefaultWorkSource);

            if (RILJ_LOGD) riljLog(rr.serialString() + "> " + requestToString(rr.mRequest));

            try {
                radioProxy.getLastCallFailCause(rr.mSerial);
            } catch (RemoteException | RuntimeException e) {
                handleRadioProxyExceptionForRR(rr, "getLastCallFailCause", e);
            }
        }
    }

    @Override
    public void getSignalStrength(Message result) {
        IRadio radioProxy = getRadioProxy(result);
        if (radioProxy != null) {
            RILRequest rr = obtainRequest(RIL_REQUEST_SIGNAL_STRENGTH, result,
                    mRILDefaultWorkSource);

            if (RILJ_LOGD) riljLog(rr.serialString() + "> " + requestToString(rr.mRequest));

            if (mRadioVersion.greaterOrEqual(RADIO_HAL_VERSION_1_4)) {
                android.hardware.radio.V1_4.IRadio radioProxy14 =
                        (android.hardware.radio.V1_4.IRadio) radioProxy;
                try {
                    radioProxy14.getSignalStrength_1_4(rr.mSerial);
                } catch (RemoteException | RuntimeException e) {
                    handleRadioProxyExceptionForRR(rr, "getSignalStrength_1_4", e);
                }
            } else {
                try {
                    radioProxy.getSignalStrength(rr.mSerial);
                } catch (RemoteException | RuntimeException e) {
                    handleRadioProxyExceptionForRR(rr, "getSignalStrength", e);
                }
            }
        }
    }

    @Override
    public void getVoiceRegistrationState(Message result) {
        IRadio radioProxy = getRadioProxy(result);
        if (radioProxy != null) {
            RILRequest rr = obtainRequest(RIL_REQUEST_VOICE_REGISTRATION_STATE, result,
                    mRILDefaultWorkSource);

            if (RILJ_LOGD) riljLog(rr.serialString() + "> " + requestToString(rr.mRequest));

            try {
                radioProxy.getVoiceRegistrationState(rr.mSerial);
            } catch (RemoteException | RuntimeException e) {
                handleRadioProxyExceptionForRR(rr, "getVoiceRegistrationState", e);
            }
        }
    }

    @Override
    public void getDataRegistrationState(Message result) {
        IRadio radioProxy = getRadioProxy(result);
        if (radioProxy != null) {
            RILRequest rr = obtainRequest(RIL_REQUEST_DATA_REGISTRATION_STATE, result,
                    mRILDefaultWorkSource);

            if (RILJ_LOGD) riljLog(rr.serialString() + "> " + requestToString(rr.mRequest));

            try {
                radioProxy.getDataRegistrationState(rr.mSerial);
            } catch (RemoteException | RuntimeException e) {
                handleRadioProxyExceptionForRR(rr, "getDataRegistrationState", e);
            }
        }
    }

    @Override
    public void getOperator(Message result) {
        IRadio radioProxy = getRadioProxy(result);
        if (radioProxy != null) {
            RILRequest rr = obtainRequest(RIL_REQUEST_OPERATOR, result,
                    mRILDefaultWorkSource);

            if (RILJ_LOGD) riljLog(rr.serialString() + "> " + requestToString(rr.mRequest));

            try {
                radioProxy.getOperator(rr.mSerial);
            } catch (RemoteException | RuntimeException e) {
                handleRadioProxyExceptionForRR(rr, "getOperator", e);
            }
        }
    }

    @UnsupportedAppUsage
    @Override
    public void setRadioPower(boolean on, Message result) {
        IRadio radioProxy = getRadioProxy(result);
        if (radioProxy != null) {
            RILRequest rr = obtainRequest(RIL_REQUEST_RADIO_POWER, result,
                    mRILDefaultWorkSource);

            if (RILJ_LOGD) {
                riljLog(rr.serialString() + "> " + requestToString(rr.mRequest)
                        + " on = " + on);
            }

            try {
                radioProxy.setRadioPower(rr.mSerial, on);
            } catch (RemoteException | RuntimeException e) {
                handleRadioProxyExceptionForRR(rr, "setRadioPower", e);
            }
        }
    }

    @Override
    public void sendDtmf(char c, Message result) {
        IRadio radioProxy = getRadioProxy(result);
        if (radioProxy != null) {
            RILRequest rr = obtainRequest(RIL_REQUEST_DTMF, result,
                    mRILDefaultWorkSource);

            if (RILJ_LOGD) {
                // Do not log function arg for privacy
                riljLog(rr.serialString() + "> " + requestToString(rr.mRequest));
            }

            try {
                radioProxy.sendDtmf(rr.mSerial, c + "");
            } catch (RemoteException | RuntimeException e) {
                handleRadioProxyExceptionForRR(rr, "sendDtmf", e);
            }
        }
    }

    private GsmSmsMessage constructGsmSendSmsRilRequest(String smscPdu, String pdu) {
        GsmSmsMessage msg = new GsmSmsMessage();
        msg.smscPdu = smscPdu == null ? "" : smscPdu;
        msg.pdu = pdu == null ? "" : pdu;
        return msg;
    }

    @Override
    public void sendSMS(String smscPdu, String pdu, Message result) {
        IRadio radioProxy = getRadioProxy(result);
        if (radioProxy != null) {
            RILRequest rr = obtainRequest(RIL_REQUEST_SEND_SMS, result,
                    mRILDefaultWorkSource);

            // Do not log function args for privacy
            if (RILJ_LOGD) riljLog(rr.serialString() + "> " + requestToString(rr.mRequest));

            GsmSmsMessage msg = constructGsmSendSmsRilRequest(smscPdu, pdu);

            try {
                radioProxy.sendSms(rr.mSerial, msg);
                mMetrics.writeRilSendSms(mPhoneId, rr.mSerial, SmsSession.Event.Tech.SMS_GSM,
                        SmsSession.Event.Format.SMS_FORMAT_3GPP);
            } catch (RemoteException | RuntimeException e) {
                handleRadioProxyExceptionForRR(rr, "sendSMS", e);
            }
        }
    }

    @Override
    public void sendSMSExpectMore(String smscPdu, String pdu, Message result) {
        IRadio radioProxy = getRadioProxy(result);
        if (radioProxy != null) {
            RILRequest rr = obtainRequest(RIL_REQUEST_SEND_SMS_EXPECT_MORE, result,
                    mRILDefaultWorkSource);

            // Do not log function arg for privacy
            if (RILJ_LOGD) riljLog(rr.serialString() + "> " + requestToString(rr.mRequest));

            GsmSmsMessage msg = constructGsmSendSmsRilRequest(smscPdu, pdu);

            try {
                radioProxy.sendSMSExpectMore(rr.mSerial, msg);
                mMetrics.writeRilSendSms(mPhoneId, rr.mSerial, SmsSession.Event.Tech.SMS_GSM,
                        SmsSession.Event.Format.SMS_FORMAT_3GPP);
            } catch (RemoteException | RuntimeException e) {
                handleRadioProxyExceptionForRR(rr, "sendSMSExpectMore", e);
            }
        }
    }

    /**
     * Convert MVNO type string into MvnoType defined in types.hal.
     * @param mvnoType MVNO type
     * @return MVNO type in integer
     */
    private static int convertToHalMvnoType(String mvnoType) {
        switch (mvnoType) {
            case "imsi" : return MvnoType.IMSI;
            case "gid" : return MvnoType.GID;
            case "spn" : return MvnoType.SPN;
            default: return MvnoType.NONE;
        }
    }

    /**
     * Convert to DataProfileInfo defined in radio/1.0/types.hal
     * @param dp Data profile
     * @return A converted data profile
     */
    private static android.hardware.radio.V1_0.DataProfileInfo convertToHalDataProfile10(
            DataProfile dp) {
        android.hardware.radio.V1_0.DataProfileInfo dpi =
                new android.hardware.radio.V1_0.DataProfileInfo();

        dpi.profileId = dp.getProfileId();
        dpi.apn = dp.getApn();
        dpi.protocol = ApnSetting.getProtocolStringFromInt(dp.getProtocolType());
        dpi.roamingProtocol = ApnSetting.getProtocolStringFromInt(dp.getRoamingProtocolType());
<<<<<<< HEAD
        dpi.authType = dp.getAuthType();
        dpi.user = dp.getUserName();
        dpi.password = dp.getPassword();
        dpi.type = dp.getType();
        dpi.maxConnsTime = dp.getMaxConnectionsTime();
        dpi.maxConns = dp.getMaxConnections();
        dpi.waitTime = dp.getWaitTime();
        dpi.enabled = dp.isEnabled();
        dpi.supportedApnTypesBitmap = dp.getSupportedApnTypesBitmask();
        // Shift by 1 bit due to the discrepancy between
        // android.hardware.radio.V1_0.RadioAccessFamily and the bitmask version of
        // ServiceState.RIL_RADIO_TECHNOLOGY_XXXX.
        dpi.bearerBitmap = ServiceState.convertNetworkTypeBitmaskToBearerBitmask(
                dp.getBearerBitmask()) << 1;
        dpi.mtu = dp.getMtu();
        dpi.mvnoType = MvnoType.NONE;
        dpi.mvnoMatchData = "";

        return dpi;
    }

    /**
     * Convert to DataProfileInfo defined in radio/1.4/types.hal
     * @param dp Data profile
     * @return A converted data profile
     */
    private static android.hardware.radio.V1_4.DataProfileInfo convertToHalDataProfile14(
            DataProfile dp) {
        android.hardware.radio.V1_4.DataProfileInfo dpi =
                new android.hardware.radio.V1_4.DataProfileInfo();

        dpi.apn = dp.getApn();
        dpi.protocol = dp.getProtocolType();
        dpi.roamingProtocol = dp.getRoamingProtocolType();
=======
>>>>>>> 38680c42
        dpi.authType = dp.getAuthType();
        dpi.user = dp.getUserName();
        dpi.password = dp.getPassword();
        dpi.type = dp.getType();
        dpi.maxConnsTime = dp.getMaxConnectionsTime();
        dpi.maxConns = dp.getMaxConnections();
        dpi.waitTime = dp.getWaitTime();
        dpi.enabled = dp.isEnabled();
        dpi.supportedApnTypesBitmap = dp.getSupportedApnTypesBitmask();
        // Shift by 1 bit due to the discrepancy between
        // android.hardware.radio.V1_0.RadioAccessFamily and the bitmask version of
        // ServiceState.RIL_RADIO_TECHNOLOGY_XXXX.
        dpi.bearerBitmap = ServiceState.convertNetworkTypeBitmaskToBearerBitmask(
                dp.getBearerBitmask()) << 1;
        dpi.mtu = dp.getMtu();
<<<<<<< HEAD
=======
        dpi.mvnoType = MvnoType.NONE;
        dpi.mvnoMatchData = "";

        return dpi;
    }

    /**
     * Convert to DataProfileInfo defined in radio/1.4/types.hal
     * @param dp Data profile
     * @return A converted data profile
     */
    private static android.hardware.radio.V1_4.DataProfileInfo convertToHalDataProfile14(
            DataProfile dp) {
        android.hardware.radio.V1_4.DataProfileInfo dpi =
                new android.hardware.radio.V1_4.DataProfileInfo();

        dpi.apn = dp.getApn();
        dpi.protocol = dp.getProtocolType();
        dpi.roamingProtocol = dp.getRoamingProtocolType();
        dpi.authType = dp.getAuthType();
        dpi.user = dp.getUserName();
        dpi.password = dp.getPassword();
        dpi.type = dp.getType();
        dpi.maxConnsTime = dp.getMaxConnectionsTime();
        dpi.maxConns = dp.getMaxConnections();
        dpi.waitTime = dp.getWaitTime();
        dpi.enabled = dp.isEnabled();
        dpi.supportedApnTypesBitmap = dp.getSupportedApnTypesBitmask();
        // Shift by 1 bit due to the discrepancy between
        // android.hardware.radio.V1_0.RadioAccessFamily and the bitmask version of
        // ServiceState.RIL_RADIO_TECHNOLOGY_XXXX.
        dpi.bearerBitmap = ServiceState.convertNetworkTypeBitmaskToBearerBitmask(
                dp.getBearerBitmask()) << 1;
        dpi.mtu = dp.getMtu();
>>>>>>> 38680c42
        dpi.persistent = dp.isPersistent();
        dpi.preferred = dp.isPreferred();

        // profile id is only meaningful when it's persistent on the modem.
        dpi.profileId = (dpi.persistent) ? dp.getProfileId() : DataProfileId.INVALID;

        return dpi;
    }

    /**
     * Convert NV reset type into ResetNvType defined in types.hal.
     * @param resetType NV reset type.
     * @return Converted reset type in integer or -1 if param is invalid.
     */
    private static int convertToHalResetNvType(int resetType) {
        /**
         * resetType values
         * 1 - reload all NV items
         * 2 - erase NV reset (SCRTN)
         * 3 - factory reset (RTN)
         */
        switch (resetType) {
            case 1: return ResetNvType.RELOAD;
            case 2: return ResetNvType.ERASE;
            case 3: return ResetNvType.FACTORY_RESET;
        }
        return -1;
    }

    @Override
    public void setupDataCall(int accessNetworkType, DataProfile dataProfile, boolean isRoaming,
                              boolean allowRoaming, int reason, LinkProperties linkProperties,
                              Message result) {

        IRadio radioProxy = getRadioProxy(result);

        if (radioProxy != null) {

            RILRequest rr = obtainRequest(RIL_REQUEST_SETUP_DATA_CALL, result,
                    mRILDefaultWorkSource);

            ArrayList<String> addresses = new ArrayList<>();
            ArrayList<String> dnses = new ArrayList<>();
            if (linkProperties != null) {
                for (InetAddress address : linkProperties.getAddresses()) {
                    addresses.add(address.getHostAddress());
                }
                for (InetAddress dns : linkProperties.getDnsServers()) {
                    dnses.add(dns.getHostAddress());
                }
            }

            try {
                if (mRadioVersion.greaterOrEqual(RADIO_HAL_VERSION_1_4)) {
                    // IRadio V1.4
                    android.hardware.radio.V1_4.IRadio radioProxy14 =
                            (android.hardware.radio.V1_4.IRadio) radioProxy;

                    // Convert to HAL data profile
                    android.hardware.radio.V1_4.DataProfileInfo dpi =
                            convertToHalDataProfile14(dataProfile);

                    if (RILJ_LOGD) {
                        riljLog(rr.serialString() + "> " + requestToString(rr.mRequest)
                                + ",accessNetworkType="
                                + AccessNetworkType.toString(accessNetworkType) + ",isRoaming="
                                + isRoaming + ",allowRoaming=" + allowRoaming + "," + dataProfile
                                + ",addresses=" + addresses + ",dnses=" + dnses);
                    }
<<<<<<< HEAD

                    radioProxy14.setupDataCall_1_4(rr.mSerial, accessNetworkType, dpi, allowRoaming,
                            reason, addresses, dnses);
                } else if (mRadioVersion.greaterOrEqual(RADIO_HAL_VERSION_1_2)) {
                    // IRadio V1.2 and IRadio V1.3
                    android.hardware.radio.V1_2.IRadio radioProxy12 =
                            (android.hardware.radio.V1_2.IRadio) radioProxy;

                    // Convert to HAL data profile
                    android.hardware.radio.V1_0.DataProfileInfo dpi =
                            convertToHalDataProfile10(dataProfile);

                    if (RILJ_LOGD) {
                        riljLog(rr.serialString() + "> " + requestToString(rr.mRequest)
                                + ",accessNetworkType="
                                + AccessNetworkType.toString(accessNetworkType) + ",isRoaming="
                                + isRoaming + ",allowRoaming=" + allowRoaming + ","
                                + dataProfile + ",addresses=" + addresses + ",dnses=" + dnses);
                    }

                    radioProxy12.setupDataCall_1_2(rr.mSerial, accessNetworkType, dpi,
                            dataProfile.isPersistent(), allowRoaming, isRoaming, reason,
                            addresses, dnses);
                } else {
                    // IRadio V1.0 and IRadio V1.1

=======

                    radioProxy14.setupDataCall_1_4(rr.mSerial, accessNetworkType, dpi, allowRoaming,
                            reason, addresses, dnses);
                } else if (mRadioVersion.greaterOrEqual(RADIO_HAL_VERSION_1_2)) {
                    // IRadio V1.2 and IRadio V1.3
                    android.hardware.radio.V1_2.IRadio radioProxy12 =
                            (android.hardware.radio.V1_2.IRadio) radioProxy;

                    // Convert to HAL data profile
                    android.hardware.radio.V1_0.DataProfileInfo dpi =
                            convertToHalDataProfile10(dataProfile);

                    if (RILJ_LOGD) {
                        riljLog(rr.serialString() + "> " + requestToString(rr.mRequest)
                                + ",accessNetworkType="
                                + AccessNetworkType.toString(accessNetworkType) + ",isRoaming="
                                + isRoaming + ",allowRoaming=" + allowRoaming + ","
                                + dataProfile + ",addresses=" + addresses + ",dnses=" + dnses);
                    }

                    radioProxy12.setupDataCall_1_2(rr.mSerial, accessNetworkType, dpi,
                            dataProfile.isPersistent(), allowRoaming, isRoaming, reason,
                            addresses, dnses);
                } else {
                    // IRadio V1.0 and IRadio V1.1

>>>>>>> 38680c42
                    // Convert to HAL data profile
                    android.hardware.radio.V1_0.DataProfileInfo dpi =
                            convertToHalDataProfile10(dataProfile);

                    // Getting data RAT here is just a workaround to support the older 1.0
                    // vendor RIL. The new data service interface passes access network type
                    // instead of RAT for setup data request. It is impossible to convert access
                    // network type back to RAT here, so we directly get the data RAT from
                    // phone.
                    int dataRat = ServiceState.RIL_RADIO_TECHNOLOGY_UNKNOWN;
                    Phone phone = PhoneFactory.getPhone(mPhoneId);
                    if (phone != null) {
                        ServiceState ss = phone.getServiceState();
                        if (ss != null) {
                            dataRat = ss.getRilDataRadioTechnology();
                        }
                    }
                    if (RILJ_LOGD) {
                        riljLog(rr.serialString() + "> " + requestToString(rr.mRequest)
                                + ",dataRat=" + dataRat + ",isRoaming=" + isRoaming
                                + ",allowRoaming=" + allowRoaming + "," + dataProfile);
                    }

                    radioProxy.setupDataCall(rr.mSerial, dataRat, dpi,
                            dataProfile.isPersistent(), allowRoaming, isRoaming);
                }
            } catch (RemoteException | RuntimeException e) {
                handleRadioProxyExceptionForRR(rr, "setupDataCall", e);
            }
        }
    }

    @Override
    public void iccIO(int command, int fileId, String path, int p1, int p2, int p3,
                      String data, String pin2, Message result) {
        iccIOForApp(command, fileId, path, p1, p2, p3, data, pin2, null, result);
    }

    @Override
    public void iccIOForApp(int command, int fileId, String path, int p1, int p2, int p3,
                 String data, String pin2, String aid, Message result) {
        IRadio radioProxy = getRadioProxy(result);
        if (radioProxy != null) {
            RILRequest rr = obtainRequest(RIL_REQUEST_SIM_IO, result,
                    mRILDefaultWorkSource);

            if (RILJ_LOGD) {
                if (Build.IS_DEBUGGABLE) {
                    riljLog(rr.serialString() + "> iccIO: "
                            + requestToString(rr.mRequest) + " command = 0x"
                            + Integer.toHexString(command) + " fileId = 0x"
                            + Integer.toHexString(fileId) + " path = " + path + " p1 = "
                            + p1 + " p2 = " + p2 + " p3 = " + " data = " + data
                            + " aid = " + aid);
                } else {
                    riljLog(rr.serialString() + "> iccIO: " + requestToString(rr.mRequest));
                }
            }

            IccIo iccIo = new IccIo();
            iccIo.command = command;
            iccIo.fileId = fileId;
            iccIo.path = convertNullToEmptyString(path);
            iccIo.p1 = p1;
            iccIo.p2 = p2;
            iccIo.p3 = p3;
            iccIo.data = convertNullToEmptyString(data);
            iccIo.pin2 = convertNullToEmptyString(pin2);
            iccIo.aid = convertNullToEmptyString(aid);

            try {
                radioProxy.iccIOForApp(rr.mSerial, iccIo);
            } catch (RemoteException | RuntimeException e) {
                handleRadioProxyExceptionForRR(rr, "iccIOForApp", e);
            }
        }
    }

    @Override
    public void sendUSSD(String ussd, Message result) {
        IRadio radioProxy = getRadioProxy(result);
        if (radioProxy != null) {
            RILRequest rr = obtainRequest(RIL_REQUEST_SEND_USSD, result,
                    mRILDefaultWorkSource);

            if (RILJ_LOGD) {
                String logUssd = "*******";
                if (RILJ_LOGV) logUssd = ussd;
                riljLog(rr.serialString() + "> " + requestToString(rr.mRequest)
                        + " ussd = " + logUssd);
            }

            try {
                radioProxy.sendUssd(rr.mSerial, convertNullToEmptyString(ussd));
            } catch (RemoteException | RuntimeException e) {
                handleRadioProxyExceptionForRR(rr, "sendUSSD", e);
            }
        }
    }

    @Override
    public void cancelPendingUssd(Message result) {
        IRadio radioProxy = getRadioProxy(result);
        if (radioProxy != null) {
            RILRequest rr = obtainRequest(RIL_REQUEST_CANCEL_USSD, result,
                    mRILDefaultWorkSource);

            if (RILJ_LOGD) {
                riljLog(rr.serialString()
                        + "> " + requestToString(rr.mRequest));
            }

            try {
                radioProxy.cancelPendingUssd(rr.mSerial);
            } catch (RemoteException | RuntimeException e) {
                handleRadioProxyExceptionForRR(rr, "cancelPendingUssd", e);
            }
        }
    }

    @Override
    public void getCLIR(Message result) {
        IRadio radioProxy = getRadioProxy(result);
        if (radioProxy != null) {
            RILRequest rr = obtainRequest(RIL_REQUEST_GET_CLIR, result,
                    mRILDefaultWorkSource);

            if (RILJ_LOGD) riljLog(rr.serialString() + "> " + requestToString(rr.mRequest));

            try {
                radioProxy.getClir(rr.mSerial);
            } catch (RemoteException | RuntimeException e) {
                handleRadioProxyExceptionForRR(rr, "getCLIR", e);
            }
        }
    }

    @Override
    public void setCLIR(int clirMode, Message result) {
        IRadio radioProxy = getRadioProxy(result);
        if (radioProxy != null) {
            RILRequest rr = obtainRequest(RIL_REQUEST_SET_CLIR, result, mRILDefaultWorkSource);

            if (RILJ_LOGD) {
                riljLog(rr.serialString() + "> " + requestToString(rr.mRequest)
                        + " clirMode = " + clirMode);
            }

            try {
                radioProxy.setClir(rr.mSerial, clirMode);
            } catch (RemoteException | RuntimeException e) {
                handleRadioProxyExceptionForRR(rr, "setCLIR", e);
            }
        }
    }

    @Override
    public void queryCallForwardStatus(int cfReason, int serviceClass,
                           String number, Message result) {
        IRadio radioProxy = getRadioProxy(result);
        if (radioProxy != null) {
            RILRequest rr = obtainRequest(RIL_REQUEST_QUERY_CALL_FORWARD_STATUS, result,
                    mRILDefaultWorkSource);

            if (RILJ_LOGD) {
                riljLog(rr.serialString() + "> " + requestToString(rr.mRequest)
                        + " cfreason = " + cfReason + " serviceClass = " + serviceClass);
            }

            android.hardware.radio.V1_0.CallForwardInfo cfInfo =
                    new android.hardware.radio.V1_0.CallForwardInfo();
            cfInfo.reason = cfReason;
            cfInfo.serviceClass = serviceClass;
            cfInfo.toa = PhoneNumberUtils.toaFromString(number);
            cfInfo.number = convertNullToEmptyString(number);
            cfInfo.timeSeconds = 0;

            try {
                radioProxy.getCallForwardStatus(rr.mSerial, cfInfo);
            } catch (RemoteException | RuntimeException e) {
                handleRadioProxyExceptionForRR(rr, "queryCallForwardStatus", e);
            }
        }
    }

    @Override
    public void setCallForward(int action, int cfReason, int serviceClass,
                   String number, int timeSeconds, Message result) {
        IRadio radioProxy = getRadioProxy(result);
        if (radioProxy != null) {
            RILRequest rr = obtainRequest(RIL_REQUEST_SET_CALL_FORWARD, result,
                    mRILDefaultWorkSource);

            if (RILJ_LOGD) {
                riljLog(rr.serialString() + "> " + requestToString(rr.mRequest)
                        + " action = " + action + " cfReason = " + cfReason + " serviceClass = "
                        + serviceClass + " timeSeconds = " + timeSeconds);
            }

            android.hardware.radio.V1_0.CallForwardInfo cfInfo =
                    new android.hardware.radio.V1_0.CallForwardInfo();
            cfInfo.status = action;
            cfInfo.reason = cfReason;
            cfInfo.serviceClass = serviceClass;
            cfInfo.toa = PhoneNumberUtils.toaFromString(number);
            cfInfo.number = convertNullToEmptyString(number);
            cfInfo.timeSeconds = timeSeconds;

            try {
                radioProxy.setCallForward(rr.mSerial, cfInfo);
            } catch (RemoteException | RuntimeException e) {
                handleRadioProxyExceptionForRR(rr, "setCallForward", e);

            }
        }
    }

    @Override
    public void queryCallWaiting(int serviceClass, Message result) {
        IRadio radioProxy = getRadioProxy(result);
        if (radioProxy != null) {
            RILRequest rr = obtainRequest(RIL_REQUEST_QUERY_CALL_WAITING, result,
                    mRILDefaultWorkSource);

            if (RILJ_LOGD) {
                riljLog(rr.serialString() + "> " + requestToString(rr.mRequest)
                        + " serviceClass = " + serviceClass);
            }

            try {
                radioProxy.getCallWaiting(rr.mSerial, serviceClass);
            } catch (RemoteException | RuntimeException e) {
                handleRadioProxyExceptionForRR(rr, "queryCallWaiting", e);
            }
        }
    }

    @Override
    public void setCallWaiting(boolean enable, int serviceClass, Message result) {
        IRadio radioProxy = getRadioProxy(result);
        if (radioProxy != null) {
            RILRequest rr = obtainRequest(RIL_REQUEST_SET_CALL_WAITING, result,
                    mRILDefaultWorkSource);

            if (RILJ_LOGD) {
                riljLog(rr.serialString() + "> " + requestToString(rr.mRequest)
                        + " enable = " + enable + " serviceClass = " + serviceClass);
            }

            try {
                radioProxy.setCallWaiting(rr.mSerial, enable, serviceClass);
            } catch (RemoteException | RuntimeException e) {
                handleRadioProxyExceptionForRR(rr, "setCallWaiting", e);
            }
        }
    }

    @Override
    public void acknowledgeLastIncomingGsmSms(boolean success, int cause, Message result) {
        IRadio radioProxy = getRadioProxy(result);
        if (radioProxy != null) {
            RILRequest rr = obtainRequest(RIL_REQUEST_SMS_ACKNOWLEDGE, result,
                    mRILDefaultWorkSource);

            if (RILJ_LOGD) {
                riljLog(rr.serialString() + "> " + requestToString(rr.mRequest)
                        + " success = " + success + " cause = " + cause);
            }

            try {
                radioProxy.acknowledgeLastIncomingGsmSms(rr.mSerial, success, cause);
            } catch (RemoteException | RuntimeException e) {
                handleRadioProxyExceptionForRR(rr, "acknowledgeLastIncomingGsmSms", e);
            }
        }
    }

    @Override
    public void acceptCall(Message result) {
        IRadio radioProxy = getRadioProxy(result);
        if (radioProxy != null) {
            RILRequest rr = obtainRequest(RIL_REQUEST_ANSWER, result,
                    mRILDefaultWorkSource);

            if (RILJ_LOGD) {
                riljLog(rr.serialString() + "> " + requestToString(rr.mRequest));
            }

            try {
                radioProxy.acceptCall(rr.mSerial);
                mMetrics.writeRilAnswer(mPhoneId, rr.mSerial);
            } catch (RemoteException | RuntimeException e) {
                handleRadioProxyExceptionForRR(rr, "acceptCall", e);
            }
        }
    }

    @Override
    public void deactivateDataCall(int cid, int reason, Message result) {
        IRadio radioProxy = getRadioProxy(result);
        if (radioProxy != null) {
            RILRequest rr = obtainRequest(RIL_REQUEST_DEACTIVATE_DATA_CALL, result,
                    mRILDefaultWorkSource);

            if (RILJ_LOGD) {
                riljLog(rr.serialString() + "> "
                        + requestToString(rr.mRequest) + " cid = " + cid + " reason = " + reason);
            }

            try {
                if (mRadioVersion.greaterOrEqual(RADIO_HAL_VERSION_1_2)) {
                    android.hardware.radio.V1_2.IRadio radioProxy12 =
                            (android.hardware.radio.V1_2.IRadio) radioProxy;

                    radioProxy12.deactivateDataCall_1_2(rr.mSerial, cid, reason);
                } else {
                    radioProxy.deactivateDataCall(rr.mSerial, cid,
                            (reason == DataService.REQUEST_REASON_SHUTDOWN));
                }
                mMetrics.writeRilDeactivateDataCall(mPhoneId, rr.mSerial, cid, reason);
            } catch (RemoteException | RuntimeException e) {
                handleRadioProxyExceptionForRR(rr, "deactivateDataCall", e);
            }
        }
    }

    @Override
    public void queryFacilityLock(String facility, String password, int serviceClass,
                                  Message result) {
        queryFacilityLockForApp(facility, password, serviceClass, null, result);
    }

    @Override
    public void queryFacilityLockForApp(String facility, String password, int serviceClass,
                                        String appId, Message result) {
        IRadio radioProxy = getRadioProxy(result);
        if (radioProxy != null) {
            RILRequest rr = obtainRequest(RIL_REQUEST_QUERY_FACILITY_LOCK, result,
                    mRILDefaultWorkSource);

            if (RILJ_LOGD) {
                riljLog(rr.serialString() + "> " + requestToString(rr.mRequest)
                        + " facility = " + facility + " serviceClass = " + serviceClass
                        + " appId = " + appId);
            }

            try {
                radioProxy.getFacilityLockForApp(rr.mSerial,
                        convertNullToEmptyString(facility),
                        convertNullToEmptyString(password),
                        serviceClass,
                        convertNullToEmptyString(appId));
            } catch (RemoteException | RuntimeException e) {
                handleRadioProxyExceptionForRR(rr, "getFacilityLockForApp", e);
            }
        }
    }

    @Override
    public void setFacilityLock(String facility, boolean lockState, String password,
                                int serviceClass, Message result) {
        setFacilityLockForApp(facility, lockState, password, serviceClass, null, result);
    }

    @Override
    public void setFacilityLockForApp(String facility, boolean lockState, String password,
                                      int serviceClass, String appId, Message result) {
        IRadio radioProxy = getRadioProxy(result);
        if (radioProxy != null) {
            RILRequest rr = obtainRequest(RIL_REQUEST_SET_FACILITY_LOCK, result,
                    mRILDefaultWorkSource);

            if (RILJ_LOGD) {
                riljLog(rr.serialString() + "> " + requestToString(rr.mRequest)
                        + " facility = " + facility + " lockstate = " + lockState
                        + " serviceClass = " + serviceClass + " appId = " + appId);
            }

            try {
                radioProxy.setFacilityLockForApp(rr.mSerial,
                        convertNullToEmptyString(facility),
                        lockState,
                        convertNullToEmptyString(password),
                        serviceClass,
                        convertNullToEmptyString(appId));
            } catch (RemoteException | RuntimeException e) {
                handleRadioProxyExceptionForRR(rr, "setFacilityLockForApp", e);
            }
        }
    }

    @Override
    public void changeBarringPassword(String facility, String oldPwd, String newPwd,
                                      Message result) {
        IRadio radioProxy = getRadioProxy(result);
        if (radioProxy != null) {
            RILRequest rr = obtainRequest(RIL_REQUEST_CHANGE_BARRING_PASSWORD, result,
                    mRILDefaultWorkSource);

            // Do not log all function args for privacy
            if (RILJ_LOGD) {
                riljLog(rr.serialString() + "> " + requestToString(rr.mRequest)
                        + "facility = " + facility);
            }

            try {
                radioProxy.setBarringPassword(rr.mSerial,
                        convertNullToEmptyString(facility),
                        convertNullToEmptyString(oldPwd),
                        convertNullToEmptyString(newPwd));
            } catch (RemoteException | RuntimeException e) {
                handleRadioProxyExceptionForRR(rr, "changeBarringPassword", e);
            }
        }
    }

    @Override
    public void getNetworkSelectionMode(Message result) {
        IRadio radioProxy = getRadioProxy(result);
        if (radioProxy != null) {
            RILRequest rr = obtainRequest(RIL_REQUEST_QUERY_NETWORK_SELECTION_MODE, result,
                    mRILDefaultWorkSource);

            if (RILJ_LOGD) riljLog(rr.serialString() + "> " + requestToString(rr.mRequest));

            try {
                radioProxy.getNetworkSelectionMode(rr.mSerial);
            } catch (RemoteException | RuntimeException e) {
                handleRadioProxyExceptionForRR(rr, "getNetworkSelectionMode", e);
            }
        }
    }

    @Override
    public void setNetworkSelectionModeAutomatic(Message result) {
        IRadio radioProxy = getRadioProxy(result);
        if (radioProxy != null) {
            RILRequest rr = obtainRequest(RIL_REQUEST_SET_NETWORK_SELECTION_AUTOMATIC, result,
                    mRILDefaultWorkSource);

            if (RILJ_LOGD) riljLog(rr.serialString() + "> " + requestToString(rr.mRequest));

            try {
                radioProxy.setNetworkSelectionModeAutomatic(rr.mSerial);
            } catch (RemoteException | RuntimeException e) {
                handleRadioProxyExceptionForRR(rr, "setNetworkSelectionModeAutomatic", e);
            }
        }
    }

    @Override
    public void setNetworkSelectionModeManual(String operatorNumeric, Message result) {
        IRadio radioProxy = getRadioProxy(result);
        if (radioProxy != null) {
            RILRequest rr = obtainRequest(RIL_REQUEST_SET_NETWORK_SELECTION_MANUAL, result,
                    mRILDefaultWorkSource);

            if (RILJ_LOGD) {
                riljLog(rr.serialString() + "> " + requestToString(rr.mRequest)
                        + " operatorNumeric = " + operatorNumeric);
            }

            try {
                radioProxy.setNetworkSelectionModeManual(rr.mSerial,
                        convertNullToEmptyString(operatorNumeric));
            } catch (RemoteException | RuntimeException e) {
                handleRadioProxyExceptionForRR(rr, "setNetworkSelectionModeManual", e);
            }
        }
    }

    @Override
    public void getAvailableNetworks(Message result) {
        IRadio radioProxy = getRadioProxy(result);
        if (radioProxy != null) {
            RILRequest rr = obtainRequest(RIL_REQUEST_QUERY_AVAILABLE_NETWORKS, result,
                    mRILDefaultWorkSource);

            if (RILJ_LOGD) riljLog(rr.serialString() + "> " + requestToString(rr.mRequest));

            try {
                radioProxy.getAvailableNetworks(rr.mSerial);
            } catch (RemoteException | RuntimeException e) {
                handleRadioProxyExceptionForRR(rr, "getAvailableNetworks", e);
            }
        }
    }

    private android.hardware.radio.V1_1.RadioAccessSpecifier convertRadioAccessSpecifierToRadioHAL(
            RadioAccessSpecifier ras) {
        android.hardware.radio.V1_1.RadioAccessSpecifier rasInHalFormat =
                new android.hardware.radio.V1_1.RadioAccessSpecifier();
        rasInHalFormat.radioAccessNetwork = ras.getRadioAccessNetwork();
        List<Integer> bands = null;
        switch (ras.getRadioAccessNetwork()) {
            case AccessNetworkType.GERAN:
                bands = rasInHalFormat.geranBands;
                break;
            case AccessNetworkType.UTRAN:
                bands = rasInHalFormat.utranBands;
                break;
            case AccessNetworkType.EUTRAN:
                bands = rasInHalFormat.eutranBands;
                break;
            default:
                Log.wtf(RILJ_LOG_TAG, "radioAccessNetwork " + ras.getRadioAccessNetwork()
                        + " not supported!");
                return null;
        }

        if (ras.getBands() != null) {
            for (int band : ras.getBands()) {
                bands.add(band);
            }
        }
        if (ras.getChannels() != null) {
            for (int channel : ras.getChannels()) {
                rasInHalFormat.channels.add(channel);
            }
        }

        return rasInHalFormat;
    }

    @Override
    public void startNetworkScan(NetworkScanRequest nsr, Message result) {
        IRadio radioProxy = getRadioProxy(result);
        if (radioProxy != null) {
            if (mRadioVersion.greaterOrEqual(RADIO_HAL_VERSION_1_2)) {

                android.hardware.radio.V1_2.NetworkScanRequest request =
                        new android.hardware.radio.V1_2.NetworkScanRequest();
                request.type = nsr.getScanType();
                request.interval = nsr.getSearchPeriodicity();
                request.maxSearchTime = nsr.getMaxSearchTime();
                request.incrementalResultsPeriodicity = nsr.getIncrementalResultsPeriodicity();
                request.incrementalResults = nsr.getIncrementalResults();

                for (RadioAccessSpecifier ras : nsr.getSpecifiers()) {

                    android.hardware.radio.V1_1.RadioAccessSpecifier rasInHalFormat =
                            convertRadioAccessSpecifierToRadioHAL(ras);
                    if (rasInHalFormat == null) {
                        return;
                    }

                    request.specifiers.add(rasInHalFormat);
                }

                request.mccMncs.addAll(nsr.getPlmns());
                RILRequest rr = obtainRequest(RIL_REQUEST_START_NETWORK_SCAN, result,
                        mRILDefaultWorkSource);

                if (RILJ_LOGD) {
                    riljLog(rr.serialString() + "> " + requestToString(rr.mRequest));
                }

                try {
                    if (mRadioVersion.greaterOrEqual(RADIO_HAL_VERSION_1_4)) {
                        android.hardware.radio.V1_4.IRadio radioProxy14 =
                                (android.hardware.radio.V1_4.IRadio) radioProxy;
                        radioProxy14.startNetworkScan_1_4(rr.mSerial, request);
                    } else {
                        android.hardware.radio.V1_2.IRadio radioProxy12 =
                                (android.hardware.radio.V1_2.IRadio) radioProxy;
                        radioProxy12.startNetworkScan_1_2(rr.mSerial, request);
                    }
                } catch (RemoteException | RuntimeException e) {
                    handleRadioProxyExceptionForRR(rr, "startNetworkScan", e);
                }
            } else if (mRadioVersion.greaterOrEqual(RADIO_HAL_VERSION_1_1)) {
                android.hardware.radio.V1_1.IRadio radioProxy11 =
                        (android.hardware.radio.V1_1.IRadio) radioProxy;

                android.hardware.radio.V1_1.NetworkScanRequest request =
                        new android.hardware.radio.V1_1.NetworkScanRequest();
                request.type = nsr.getScanType();
                request.interval = nsr.getSearchPeriodicity();
                for (RadioAccessSpecifier ras : nsr.getSpecifiers()) {
                    android.hardware.radio.V1_1.RadioAccessSpecifier rasInHalFormat =
                            convertRadioAccessSpecifierToRadioHAL(ras);
                    if (rasInHalFormat == null) {
                        return;
                    }

                    request.specifiers.add(rasInHalFormat);
                }

                RILRequest rr = obtainRequest(RIL_REQUEST_START_NETWORK_SCAN, result,
                        mRILDefaultWorkSource);

                if (RILJ_LOGD) {
                    riljLog(rr.serialString() + "> " + requestToString(rr.mRequest));
                }

                try {
                    radioProxy11.startNetworkScan(rr.mSerial, request);
                } catch (RemoteException | RuntimeException e) {
                    handleRadioProxyExceptionForRR(rr, "startNetworkScan", e);
                }
            } else if (result != null) {
                AsyncResult.forMessage(result, null,
                        CommandException.fromRilErrno(REQUEST_NOT_SUPPORTED));
                result.sendToTarget();
            }
        }
    }

    @Override
    public void stopNetworkScan(Message result) {
        IRadio radioProxy = getRadioProxy(result);
        if (radioProxy != null) {
            if (mRadioVersion.greaterOrEqual(RADIO_HAL_VERSION_1_1)) {
                android.hardware.radio.V1_1.IRadio radioProxy11 =
                        (android.hardware.radio.V1_1.IRadio) radioProxy;

                RILRequest rr = obtainRequest(RIL_REQUEST_STOP_NETWORK_SCAN, result,
                        mRILDefaultWorkSource);

                if (RILJ_LOGD) {
                    riljLog(rr.serialString() + "> " + requestToString(rr.mRequest));
                }

                try {
                    radioProxy11.stopNetworkScan(rr.mSerial);
                } catch (RemoteException | RuntimeException e) {
                    handleRadioProxyExceptionForRR(rr, "stopNetworkScan", e);
                }
            } else if (result != null) {
                AsyncResult.forMessage(result, null,
                        CommandException.fromRilErrno(REQUEST_NOT_SUPPORTED));
                result.sendToTarget();
            }
        }
    }

    @Override
    public void startDtmf(char c, Message result) {
        IRadio radioProxy = getRadioProxy(result);
        if (radioProxy != null) {
            RILRequest rr = obtainRequest(RIL_REQUEST_DTMF_START, result,
                    mRILDefaultWorkSource);

            // Do not log function arg for privacy
            if (RILJ_LOGD) riljLog(rr.serialString() + "> " + requestToString(rr.mRequest));

            try {
                radioProxy.startDtmf(rr.mSerial, c + "");
            } catch (RemoteException | RuntimeException e) {
                handleRadioProxyExceptionForRR(rr, "startDtmf", e);
            }
        }
    }

    @Override
    public void stopDtmf(Message result) {
        IRadio radioProxy = getRadioProxy(result);
        if (radioProxy != null) {
            RILRequest rr = obtainRequest(RIL_REQUEST_DTMF_STOP, result,
                    mRILDefaultWorkSource);

            if (RILJ_LOGD) riljLog(rr.serialString() + "> " + requestToString(rr.mRequest));

            try {
                radioProxy.stopDtmf(rr.mSerial);
            } catch (RemoteException | RuntimeException e) {
                handleRadioProxyExceptionForRR(rr, "stopDtmf", e);
            }
        }
    }

    @Override
    public void separateConnection(int gsmIndex, Message result) {
        IRadio radioProxy = getRadioProxy(result);
        if (radioProxy != null) {
            RILRequest rr = obtainRequest(RIL_REQUEST_SEPARATE_CONNECTION, result,
                    mRILDefaultWorkSource);

            if (RILJ_LOGD) {
                riljLog(rr.serialString() + "> " + requestToString(rr.mRequest)
                        + " gsmIndex = " + gsmIndex);
            }

            try {
                radioProxy.separateConnection(rr.mSerial, gsmIndex);
            } catch (RemoteException | RuntimeException e) {
                handleRadioProxyExceptionForRR(rr, "separateConnection", e);
            }
        }
    }

    @Override
    public void getBasebandVersion(Message result) {
        IRadio radioProxy = getRadioProxy(result);
        if (radioProxy != null) {
            RILRequest rr = obtainRequest(RIL_REQUEST_BASEBAND_VERSION, result,
                    mRILDefaultWorkSource);

            if (RILJ_LOGD) riljLog(rr.serialString() + "> " + requestToString(rr.mRequest));

            try {
                radioProxy.getBasebandVersion(rr.mSerial);
            } catch (RemoteException | RuntimeException e) {
                handleRadioProxyExceptionForRR(rr, "getBasebandVersion", e);
            }
        }
    }

    @Override
    public void setMute(boolean enableMute, Message result) {
        IRadio radioProxy = getRadioProxy(result);
        if (radioProxy != null) {
            RILRequest rr = obtainRequest(RIL_REQUEST_SET_MUTE, result,
                    mRILDefaultWorkSource);

            if (RILJ_LOGD) {
                riljLog(rr.serialString() + "> " + requestToString(rr.mRequest)
                        + " enableMute = " + enableMute);
            }

            try {
                radioProxy.setMute(rr.mSerial, enableMute);
            } catch (RemoteException | RuntimeException e) {
                handleRadioProxyExceptionForRR(rr, "setMute", e);
            }
        }
    }

    @Override
    public void getMute(Message result) {
        IRadio radioProxy = getRadioProxy(result);
        if (radioProxy != null) {
            RILRequest rr = obtainRequest(RIL_REQUEST_GET_MUTE, result,
                    mRILDefaultWorkSource);

            if (RILJ_LOGD) riljLog(rr.serialString() + "> " + requestToString(rr.mRequest));

            try {
                radioProxy.getMute(rr.mSerial);
            } catch (RemoteException | RuntimeException e) {
                handleRadioProxyExceptionForRR(rr, "getMute", e);
            }
        }
    }

    @Override
    public void queryCLIP(Message result) {
        IRadio radioProxy = getRadioProxy(result);
        if (radioProxy != null) {
            RILRequest rr = obtainRequest(RIL_REQUEST_QUERY_CLIP, result,
                    mRILDefaultWorkSource);

            if (RILJ_LOGD) riljLog(rr.serialString() + "> " + requestToString(rr.mRequest));

            try {
                radioProxy.getClip(rr.mSerial);
            } catch (RemoteException | RuntimeException e) {
                handleRadioProxyExceptionForRR(rr, "queryCLIP", e);
            }
        }
    }

    /**
     * @deprecated
     */
    @Override
    @Deprecated
    public void getPDPContextList(Message result) {
        getDataCallList(result);
    }

    @Override
    public void getDataCallList(Message result) {
        IRadio radioProxy = getRadioProxy(result);
        if (radioProxy != null) {
            RILRequest rr = obtainRequest(RIL_REQUEST_DATA_CALL_LIST, result,
                    mRILDefaultWorkSource);

            if (RILJ_LOGD) riljLog(rr.serialString() + "> " + requestToString(rr.mRequest));

            try {
                radioProxy.getDataCallList(rr.mSerial);
            } catch (RemoteException | RuntimeException e) {
                handleRadioProxyExceptionForRR(rr, "getDataCallList", e);
            }
        }
    }

    @UnsupportedAppUsage
    @Override
    public void invokeOemRilRequestRaw(byte[] data, Message response) {
        IOemHook oemHookProxy = getOemHookProxy(response);
        if (oemHookProxy != null) {
            RILRequest rr = obtainRequest(RIL_REQUEST_OEM_HOOK_RAW, response,
                    mRILDefaultWorkSource);

            if (RILJ_LOGD) {
                riljLog(rr.serialString() + "> " + requestToString(rr.mRequest)
                        + "[" + IccUtils.bytesToHexString(data) + "]");
            }

            try {
                oemHookProxy.sendRequestRaw(rr.mSerial, primitiveArrayToArrayList(data));
            } catch (RemoteException | RuntimeException e) {
                handleRadioProxyExceptionForRR(rr, "invokeOemRilRequestRaw", e);
            }
        } else {
            // OEM Hook service is disabled for P and later devices.
            // Deprecated OEM Hook APIs will perform dummy before being removed.
            if (RILJ_LOGD) riljLog("Radio Oem Hook Service is disabled for P and later devices. ");
        }
    }

    @Override
    public void invokeOemRilRequestStrings(String[] strings, Message result) {
        IOemHook oemHookProxy = getOemHookProxy(result);
        if (oemHookProxy != null) {
            RILRequest rr = obtainRequest(RIL_REQUEST_OEM_HOOK_STRINGS, result,
                    mRILDefaultWorkSource);

            String logStr = "";
            for (int i = 0; i < strings.length; i++) {
                logStr = logStr + strings[i] + " ";
            }
            if (RILJ_LOGD) {
                riljLog(rr.serialString() + "> " + requestToString(rr.mRequest) + " strings = "
                        + logStr);
            }

            try {
                oemHookProxy.sendRequestStrings(rr.mSerial,
                        new ArrayList<String>(Arrays.asList(strings)));
            } catch (RemoteException | RuntimeException e) {
                handleRadioProxyExceptionForRR(rr, "invokeOemRilRequestStrings", e);
            }
        } else {
            // OEM Hook service is disabled for P and later devices.
            // Deprecated OEM Hook APIs will perform dummy before being removed.
            if (RILJ_LOGD) riljLog("Radio Oem Hook Service is disabled for P and later devices. ");
        }
    }

    @Override
    public void setSuppServiceNotifications(boolean enable, Message result) {
        IRadio radioProxy = getRadioProxy(result);
        if (radioProxy != null) {
            RILRequest rr = obtainRequest(RIL_REQUEST_SET_SUPP_SVC_NOTIFICATION, result,
                    mRILDefaultWorkSource);

            if (RILJ_LOGD) {
                riljLog(rr.serialString() + "> " + requestToString(rr.mRequest) + " enable = "
                        + enable);
            }

            try {
                radioProxy.setSuppServiceNotifications(rr.mSerial, enable);
            } catch (RemoteException | RuntimeException e) {
                handleRadioProxyExceptionForRR(rr, "setSuppServiceNotifications", e);
            }
        }
    }

    @Override
    public void writeSmsToSim(int status, String smsc, String pdu, Message result) {
        status = translateStatus(status);
        IRadio radioProxy = getRadioProxy(result);
        if (radioProxy != null) {
            RILRequest rr = obtainRequest(RIL_REQUEST_WRITE_SMS_TO_SIM, result,
                    mRILDefaultWorkSource);

            if (RILJ_LOGV) {
                riljLog(rr.serialString() + "> "
                        + requestToString(rr.mRequest)
                        + " " + status);
            }

            SmsWriteArgs args = new SmsWriteArgs();
            args.status = status;
            args.smsc = convertNullToEmptyString(smsc);
            args.pdu = convertNullToEmptyString(pdu);

            try {
                radioProxy.writeSmsToSim(rr.mSerial, args);
            } catch (RemoteException | RuntimeException e) {
                handleRadioProxyExceptionForRR(rr, "writeSmsToSim", e);
            }
        }
    }

    @Override
    public void deleteSmsOnSim(int index, Message result) {
        IRadio radioProxy = getRadioProxy(result);
        if (radioProxy != null) {
            RILRequest rr = obtainRequest(RIL_REQUEST_DELETE_SMS_ON_SIM, result,
                    mRILDefaultWorkSource);

            if (RILJ_LOGV) {
                riljLog(rr.serialString() + "> "
                        + requestToString(rr.mRequest) + " index = " + index);
            }

            try {
                radioProxy.deleteSmsOnSim(rr.mSerial, index);
            } catch (RemoteException | RuntimeException e) {
                handleRadioProxyExceptionForRR(rr, "deleteSmsOnSim", e);
            }
        }
    }

    @Override
    public void setBandMode(int bandMode, Message result) {
        IRadio radioProxy = getRadioProxy(result);
        if (radioProxy != null) {
            RILRequest rr = obtainRequest(RIL_REQUEST_SET_BAND_MODE, result,
                    mRILDefaultWorkSource);

            if (RILJ_LOGD) {
                riljLog(rr.serialString() + "> " + requestToString(rr.mRequest)
                        + " bandMode = " + bandMode);
            }

            try {
                radioProxy.setBandMode(rr.mSerial, bandMode);
            } catch (RemoteException | RuntimeException e) {
                handleRadioProxyExceptionForRR(rr, "setBandMode", e);
            }
        }
    }

    @Override
    public void queryAvailableBandMode(Message result) {
        IRadio radioProxy = getRadioProxy(result);
        if (radioProxy != null) {
            RILRequest rr = obtainRequest(RIL_REQUEST_QUERY_AVAILABLE_BAND_MODE, result,
                    mRILDefaultWorkSource);

            if (RILJ_LOGD) riljLog(rr.serialString() + "> " + requestToString(rr.mRequest));

            try {
                radioProxy.getAvailableBandModes(rr.mSerial);
            } catch (RemoteException | RuntimeException e) {
                handleRadioProxyExceptionForRR(rr, "queryAvailableBandMode", e);
            }
        }
    }

    @Override
    public void sendEnvelope(String contents, Message result) {
        IRadio radioProxy = getRadioProxy(result);
        if (radioProxy != null) {
            RILRequest rr = obtainRequest(RIL_REQUEST_STK_SEND_ENVELOPE_COMMAND, result,
                    mRILDefaultWorkSource);

            if (RILJ_LOGD) {
                riljLog(rr.serialString() + "> " + requestToString(rr.mRequest) + " contents = "
                        + contents);
            }

            try {
                radioProxy.sendEnvelope(rr.mSerial, convertNullToEmptyString(contents));
            } catch (RemoteException | RuntimeException e) {
                handleRadioProxyExceptionForRR(rr, "sendEnvelope", e);
            }
        }
    }

    @Override
    public void sendTerminalResponse(String contents, Message result) {
        IRadio radioProxy = getRadioProxy(result);
        if (radioProxy != null) {
            RILRequest rr = obtainRequest(RIL_REQUEST_STK_SEND_TERMINAL_RESPONSE, result,
                    mRILDefaultWorkSource);

            if (RILJ_LOGD) {
                riljLog(rr.serialString() + "> " + requestToString(rr.mRequest) + " contents = "
                        + (Build.IS_DEBUGGABLE ? contents : censoredTerminalResponse(contents)));
            }

            try {
                radioProxy.sendTerminalResponseToSim(rr.mSerial,
                        convertNullToEmptyString(contents));
            } catch (RemoteException | RuntimeException e) {
                handleRadioProxyExceptionForRR(rr, "sendTerminalResponse", e);
            }
        }
    }

    private String censoredTerminalResponse(String terminalResponse) {
        try {
            byte[] bytes = IccUtils.hexStringToBytes(terminalResponse);
            if (bytes != null) {
                List<ComprehensionTlv> ctlvs = ComprehensionTlv.decodeMany(bytes, 0);
                int from = 0;
                for (ComprehensionTlv ctlv : ctlvs) {
                    // Find text strings which might be personal information input by user,
                    // then replace it with "********".
                    if (ComprehensionTlvTag.TEXT_STRING.value() == ctlv.getTag()) {
                        byte[] target = Arrays.copyOfRange(ctlv.getRawValue(), from,
                                ctlv.getValueIndex() + ctlv.getLength());
                        terminalResponse = terminalResponse.toLowerCase().replace(
                                IccUtils.bytesToHexString(target).toLowerCase(), "********");
                    }
                    // The text string tag and the length field should also be hidden.
                    from = ctlv.getValueIndex() + ctlv.getLength();
                }
            }
        } catch (Exception e) {
            Rlog.e(RILJ_LOG_TAG, "Could not censor the terminal response: " + e);
            terminalResponse = null;
        }

        return terminalResponse;
    }

    @Override
    public void sendEnvelopeWithStatus(String contents, Message result) {
        IRadio radioProxy = getRadioProxy(result);
        if (radioProxy != null) {
            RILRequest rr = obtainRequest(RIL_REQUEST_STK_SEND_ENVELOPE_WITH_STATUS, result,
                    mRILDefaultWorkSource);

            if (RILJ_LOGD) {
                riljLog(rr.serialString() + "> " + requestToString(rr.mRequest) + " contents = "
                        + contents);
            }

            try {
                radioProxy.sendEnvelopeWithStatus(rr.mSerial, convertNullToEmptyString(contents));
            } catch (RemoteException | RuntimeException e) {
                handleRadioProxyExceptionForRR(rr, "sendEnvelopeWithStatus", e);
            }
        }
    }

    @Override
    public void explicitCallTransfer(Message result) {
        IRadio radioProxy = getRadioProxy(result);
        if (radioProxy != null) {
            RILRequest rr = obtainRequest(RIL_REQUEST_EXPLICIT_CALL_TRANSFER, result,
                    mRILDefaultWorkSource);

            if (RILJ_LOGD) riljLog(rr.serialString() + "> " + requestToString(rr.mRequest));

            try {
                radioProxy.explicitCallTransfer(rr.mSerial);
            } catch (RemoteException | RuntimeException e) {
                handleRadioProxyExceptionForRR(rr, "explicitCallTransfer", e);
            }
        }
    }

    @Override
    public void setPreferredNetworkType(@PrefNetworkMode int networkType , Message result) {
        IRadio radioProxy = getRadioProxy(result);
        if (radioProxy != null) {
            RILRequest rr = obtainRequest(RIL_REQUEST_SET_PREFERRED_NETWORK_TYPE, result,
                    mRILDefaultWorkSource);

            if (RILJ_LOGD) {
                riljLog(rr.serialString() + "> " + requestToString(rr.mRequest)
                        + " networkType = " + networkType);
            }
            mPreferredNetworkType = networkType;
            mMetrics.writeSetPreferredNetworkType(mPhoneId, networkType);

            if (mRadioVersion.lessOrEqual(RADIO_HAL_VERSION_1_3)) {
                try {
                    radioProxy.setPreferredNetworkType(rr.mSerial, networkType);
                } catch (RemoteException | RuntimeException e) {
                    handleRadioProxyExceptionForRR(rr, "setPreferredNetworkType", e);
                }
            } else if (mRadioVersion.equals(RADIO_HAL_VERSION_1_4)) {
                android.hardware.radio.V1_4.IRadio radioProxy14 =
                        (android.hardware.radio.V1_4.IRadio) radioProxy;
                try {
                    radioProxy14.setPreferredNetworkTypeBitmap(
                            rr.mSerial, convertToHalRadioAccessFamily(
                                    RadioAccessFamily.getRafFromNetworkType(networkType)));
                } catch (RemoteException | RuntimeException e) {
                    handleRadioProxyExceptionForRR(rr, "setPreferredNetworkTypeBitmap", e);
                }
            }
        }
    }

    /**
     * convert RAF from {@link android.hardware.radio.V1_0.RadioAccessFamily} to
     * {@link TelephonyManager.NetworkTypeBitMask}, the bitmask represented by
     * {@link TelephonyManager.NetworkType}.
     *
     * @param raf {@link android.hardware.radio.V1_0.RadioAccessFamily}
     * @return {@link TelephonyManager.NetworkTypeBitMask}
     */
    @TelephonyManager.NetworkTypeBitMask
    public static int convertToNetworkTypeBitMask(int raf) {
        int networkTypeRaf = 0;

        if ((raf & android.hardware.radio.V1_0.RadioAccessFamily.GSM) != 0) {
            networkTypeRaf |= TelephonyManager.NETWORK_TYPE_BITMASK_GSM;
        }
        if ((raf & android.hardware.radio.V1_0.RadioAccessFamily.GPRS) != 0) {
            networkTypeRaf |= TelephonyManager.NETWORK_TYPE_BITMASK_GPRS;
        }
        if ((raf & android.hardware.radio.V1_0.RadioAccessFamily.EDGE) != 0) {
            networkTypeRaf |= TelephonyManager.NETWORK_TYPE_BITMASK_EDGE;
        }
        // convert both IS95A/IS95B to CDMA as network mode doesn't support CDMA
        if ((raf & android.hardware.radio.V1_0.RadioAccessFamily.IS95A) != 0) {
            networkTypeRaf |= TelephonyManager.NETWORK_TYPE_BITMASK_CDMA;
        }
        if ((raf & android.hardware.radio.V1_0.RadioAccessFamily.IS95B) != 0) {
            networkTypeRaf |= TelephonyManager.NETWORK_TYPE_BITMASK_CDMA;
        }
        if ((raf & android.hardware.radio.V1_0.RadioAccessFamily.ONE_X_RTT) != 0) {
            networkTypeRaf |= TelephonyManager.NETWORK_TYPE_BITMASK_1xRTT;
        }
        if ((raf & android.hardware.radio.V1_0.RadioAccessFamily.EVDO_0) != 0) {
            networkTypeRaf |= TelephonyManager.NETWORK_TYPE_BITMASK_EVDO_0;
        }
        if ((raf & android.hardware.radio.V1_0.RadioAccessFamily.EVDO_A) != 0) {
            networkTypeRaf |= TelephonyManager.NETWORK_TYPE_BITMASK_EVDO_A;
        }
        if ((raf & android.hardware.radio.V1_0.RadioAccessFamily.EVDO_B) != 0) {
            networkTypeRaf |= TelephonyManager.NETWORK_TYPE_BITMASK_EVDO_B;
        }
        if ((raf & android.hardware.radio.V1_0.RadioAccessFamily.EHRPD) != 0) {
            networkTypeRaf |= TelephonyManager.NETWORK_TYPE_BITMASK_EHRPD;
        }
        if ((raf & android.hardware.radio.V1_0.RadioAccessFamily.HSUPA) != 0) {
            networkTypeRaf |= TelephonyManager.NETWORK_TYPE_BITMASK_HSUPA;
        }
        if ((raf & android.hardware.radio.V1_0.RadioAccessFamily.HSDPA) != 0) {
            networkTypeRaf |= TelephonyManager.NETWORK_TYPE_BITMASK_HSDPA;
        }
        if ((raf & android.hardware.radio.V1_0.RadioAccessFamily.HSPA) != 0) {
            networkTypeRaf |= TelephonyManager.NETWORK_TYPE_BITMASK_HSPA;
        }
        if ((raf & android.hardware.radio.V1_0.RadioAccessFamily.HSPAP) != 0) {
            networkTypeRaf |= TelephonyManager.NETWORK_TYPE_BITMASK_HSPAP;
        }
        if ((raf & android.hardware.radio.V1_0.RadioAccessFamily.UMTS) != 0) {
            networkTypeRaf |= TelephonyManager.NETWORK_TYPE_BITMASK_UMTS;
        }
        if ((raf & android.hardware.radio.V1_0.RadioAccessFamily.TD_SCDMA) != 0) {
            networkTypeRaf |= TelephonyManager.NETWORK_TYPE_BITMASK_TD_SCDMA;
        }
        if ((raf & android.hardware.radio.V1_0.RadioAccessFamily.LTE) != 0) {
            networkTypeRaf |= TelephonyManager.NETWORK_TYPE_BITMASK_LTE;
        }
        if ((raf & android.hardware.radio.V1_0.RadioAccessFamily.LTE_CA) != 0) {
            networkTypeRaf |= TelephonyManager.NETWORK_TYPE_BITMASK_LTE_CA;
        }
        if ((raf & android.hardware.radio.V1_4.RadioAccessFamily.NR) != 0) {
            networkTypeRaf |= TelephonyManager.NETWORK_TYPE_BITMASK_NR;
        }
        // TODO: need hal definition
        if ((raf & (1 << ServiceState.RIL_RADIO_TECHNOLOGY_IWLAN)) != 0) {
            networkTypeRaf |= TelephonyManager.NETWORK_TYPE_BITMASK_IWLAN;
        }
        return (networkTypeRaf == 0) ? TelephonyManager.NETWORK_TYPE_UNKNOWN : networkTypeRaf;
    }

    // convert to android.hardware.radio.V1_0.RadioAccessFamily
    private static int convertToHalRadioAccessFamily(
            @TelephonyManager.NetworkTypeBitMask int networkTypeBitmask) {
        int raf = 0;

        if ((networkTypeBitmask & TelephonyManager.NETWORK_TYPE_BITMASK_GSM) != 0) {
            raf |= android.hardware.radio.V1_0.RadioAccessFamily.GSM;
        }
        if ((networkTypeBitmask & TelephonyManager.NETWORK_TYPE_BITMASK_GPRS) != 0) {
            raf |= android.hardware.radio.V1_0.RadioAccessFamily.GPRS;
        }
        if ((networkTypeBitmask & TelephonyManager.NETWORK_TYPE_BITMASK_EDGE) != 0) {
            raf |= android.hardware.radio.V1_0.RadioAccessFamily.EDGE;
        }
        // convert CDMA to IS95A, consistent with ServiceState.networkTypeToRilRadioTechnology
        if ((networkTypeBitmask & TelephonyManager.NETWORK_TYPE_BITMASK_CDMA) != 0) {
            raf |= android.hardware.radio.V1_0.RadioAccessFamily.IS95A;
        }
        if ((networkTypeBitmask & TelephonyManager.NETWORK_TYPE_BITMASK_1xRTT) != 0) {
            raf |= android.hardware.radio.V1_0.RadioAccessFamily.ONE_X_RTT;
        }
        if ((networkTypeBitmask & TelephonyManager.NETWORK_TYPE_BITMASK_EVDO_0) != 0) {
            raf |= android.hardware.radio.V1_0.RadioAccessFamily.EVDO_0;
        }
        if ((networkTypeBitmask & TelephonyManager.NETWORK_TYPE_BITMASK_EVDO_A) != 0) {
            raf |= android.hardware.radio.V1_0.RadioAccessFamily.EVDO_A;
        }
        if ((networkTypeBitmask & TelephonyManager.NETWORK_TYPE_BITMASK_EVDO_B) != 0) {
            raf |= android.hardware.radio.V1_0.RadioAccessFamily.EVDO_B;
        }
        if ((networkTypeBitmask & TelephonyManager.NETWORK_TYPE_BITMASK_EHRPD) != 0) {
            raf |= android.hardware.radio.V1_0.RadioAccessFamily.EHRPD;
        }
        if ((networkTypeBitmask & TelephonyManager.NETWORK_TYPE_BITMASK_HSUPA) != 0) {
            raf |= android.hardware.radio.V1_0.RadioAccessFamily.HSUPA;
        }
        if ((networkTypeBitmask & TelephonyManager.NETWORK_TYPE_BITMASK_HSDPA) != 0) {
            raf |= android.hardware.radio.V1_0.RadioAccessFamily.HSDPA;
        }
        if ((networkTypeBitmask & TelephonyManager.NETWORK_TYPE_BITMASK_HSPA) != 0) {
            raf |= android.hardware.radio.V1_0.RadioAccessFamily.HSPA;
        }
        if ((networkTypeBitmask & TelephonyManager.NETWORK_TYPE_BITMASK_HSPAP) != 0) {
            raf |= android.hardware.radio.V1_0.RadioAccessFamily.HSPAP;
        }
        if ((networkTypeBitmask & TelephonyManager.NETWORK_TYPE_BITMASK_UMTS) != 0) {
            raf |= android.hardware.radio.V1_0.RadioAccessFamily.UMTS;
        }
        if ((networkTypeBitmask & TelephonyManager.NETWORK_TYPE_BITMASK_TD_SCDMA) != 0) {
            raf |= android.hardware.radio.V1_0.RadioAccessFamily.TD_SCDMA;
        }
        if ((networkTypeBitmask & TelephonyManager.NETWORK_TYPE_BITMASK_LTE) != 0) {
            raf |= android.hardware.radio.V1_0.RadioAccessFamily.LTE;
        }
        if ((networkTypeBitmask & TelephonyManager.NETWORK_TYPE_BITMASK_LTE_CA) != 0) {
            raf |= android.hardware.radio.V1_0.RadioAccessFamily.LTE_CA;
        }
        if ((networkTypeBitmask & TelephonyManager.NETWORK_TYPE_BITMASK_NR) != 0) {
            raf |= android.hardware.radio.V1_4.RadioAccessFamily.NR;
        }
        // TODO: need hal definition for IWLAN
        return (raf == 0) ? android.hardware.radio.V1_4.RadioAccessFamily.UNKNOWN : raf;
    }

    @Override
    public void getPreferredNetworkType(Message result) {
        IRadio radioProxy = getRadioProxy(result);
        if (radioProxy != null) {
            RILRequest rr = obtainRequest(RIL_REQUEST_GET_PREFERRED_NETWORK_TYPE, result,
                    mRILDefaultWorkSource);
            if (RILJ_LOGD) riljLog(rr.serialString() + "> " + requestToString(rr.mRequest));
            if (mRadioVersion.lessOrEqual(RADIO_HAL_VERSION_1_3)) {
                try {
                    radioProxy.getPreferredNetworkType(rr.mSerial);
                } catch (RemoteException | RuntimeException e) {
                    handleRadioProxyExceptionForRR(rr, "getPreferredNetworkType", e);
                }
            } else if (mRadioVersion.equals(RADIO_HAL_VERSION_1_4)) {
                android.hardware.radio.V1_4.IRadio radioProxy14 =
                        (android.hardware.radio.V1_4.IRadio) radioProxy;
                try {
                    radioProxy14.getPreferredNetworkTypeBitmap(rr.mSerial);
                } catch (RemoteException | RuntimeException e) {
                    handleRadioProxyExceptionForRR(rr, "getPreferredNetworkTypeBitmap", e);
                }
            }
        }
    }

    @Override
    public void setLocationUpdates(boolean enable, Message result) {
        IRadio radioProxy = getRadioProxy(result);
        if (radioProxy != null) {
            RILRequest rr = obtainRequest(RIL_REQUEST_SET_LOCATION_UPDATES, result,
                    mRILDefaultWorkSource);

            if (RILJ_LOGD) {
                riljLog(rr.serialString() + "> "
                        + requestToString(rr.mRequest) + " enable = " + enable);
            }

            try {
                radioProxy.setLocationUpdates(rr.mSerial, enable);
            } catch (RemoteException | RuntimeException e) {
                handleRadioProxyExceptionForRR(rr, "setLocationUpdates", e);
            }
        }
    }

    @Override
    public void setCdmaSubscriptionSource(int cdmaSubscription , Message result) {
        IRadio radioProxy = getRadioProxy(result);
        if (radioProxy != null) {
            RILRequest rr = obtainRequest(RIL_REQUEST_CDMA_SET_SUBSCRIPTION_SOURCE, result,
                    mRILDefaultWorkSource);

            if (RILJ_LOGD) {
                riljLog(rr.serialString() + "> " + requestToString(rr.mRequest)
                        + " cdmaSubscription = " + cdmaSubscription);
            }

            try {
                radioProxy.setCdmaSubscriptionSource(rr.mSerial, cdmaSubscription);
            } catch (RemoteException | RuntimeException e) {
                handleRadioProxyExceptionForRR(rr, "setCdmaSubscriptionSource", e);
            }
        }
    }

    @Override
    public void queryCdmaRoamingPreference(Message result) {
        IRadio radioProxy = getRadioProxy(result);
        if (radioProxy != null) {
            RILRequest rr = obtainRequest(RIL_REQUEST_CDMA_QUERY_ROAMING_PREFERENCE, result,
                    mRILDefaultWorkSource);

            if (RILJ_LOGD) riljLog(rr.serialString() + "> " + requestToString(rr.mRequest));

            try {
                radioProxy.getCdmaRoamingPreference(rr.mSerial);
            } catch (RemoteException | RuntimeException e) {
                handleRadioProxyExceptionForRR(rr, "queryCdmaRoamingPreference", e);
            }
        }
    }

    @Override
    public void setCdmaRoamingPreference(int cdmaRoamingType, Message result) {
        IRadio radioProxy = getRadioProxy(result);
        if (radioProxy != null) {
            RILRequest rr = obtainRequest(RIL_REQUEST_CDMA_SET_ROAMING_PREFERENCE, result,
                    mRILDefaultWorkSource);

            if (RILJ_LOGD) {
                riljLog(rr.serialString() + "> " + requestToString(rr.mRequest)
                        + " cdmaRoamingType = " + cdmaRoamingType);
            }

            try {
                radioProxy.setCdmaRoamingPreference(rr.mSerial, cdmaRoamingType);
            } catch (RemoteException | RuntimeException e) {
                handleRadioProxyExceptionForRR(rr, "setCdmaRoamingPreference", e);
            }
        }
    }

    @Override
    public void queryTTYMode(Message result) {
        IRadio radioProxy = getRadioProxy(result);
        if (radioProxy != null) {
            RILRequest rr = obtainRequest(RIL_REQUEST_QUERY_TTY_MODE, result,
                    mRILDefaultWorkSource);

            if (RILJ_LOGD) riljLog(rr.serialString() + "> " + requestToString(rr.mRequest));

            try {
                radioProxy.getTTYMode(rr.mSerial);
            } catch (RemoteException | RuntimeException e) {
                handleRadioProxyExceptionForRR(rr, "queryTTYMode", e);
            }
        }
    }

    @Override
    public void setTTYMode(int ttyMode, Message result) {
        IRadio radioProxy = getRadioProxy(result);
        if (radioProxy != null) {
            RILRequest rr = obtainRequest(RIL_REQUEST_SET_TTY_MODE, result,
                    mRILDefaultWorkSource);

            if (RILJ_LOGD) {
                riljLog(rr.serialString() + "> " + requestToString(rr.mRequest)
                        + " ttyMode = " + ttyMode);
            }

            try {
                radioProxy.setTTYMode(rr.mSerial, ttyMode);
            } catch (RemoteException | RuntimeException e) {
                handleRadioProxyExceptionForRR(rr, "setTTYMode", e);
            }
        }
    }

    @Override
    public void setPreferredVoicePrivacy(boolean enable, Message result) {
        IRadio radioProxy = getRadioProxy(result);
        if (radioProxy != null) {
            RILRequest rr = obtainRequest(RIL_REQUEST_CDMA_SET_PREFERRED_VOICE_PRIVACY_MODE, result,
                    mRILDefaultWorkSource);

            if (RILJ_LOGD) {
                riljLog(rr.serialString() + "> " + requestToString(rr.mRequest)
                        + " enable = " + enable);
            }

            try {
                radioProxy.setPreferredVoicePrivacy(rr.mSerial, enable);
            } catch (RemoteException | RuntimeException e) {
                handleRadioProxyExceptionForRR(rr, "setPreferredVoicePrivacy", e);
            }
        }
    }

    @Override
    public void getPreferredVoicePrivacy(Message result) {
        IRadio radioProxy = getRadioProxy(result);
        if (radioProxy != null) {
            RILRequest rr = obtainRequest(RIL_REQUEST_CDMA_QUERY_PREFERRED_VOICE_PRIVACY_MODE,
                    result, mRILDefaultWorkSource);

            if (RILJ_LOGD) riljLog(rr.serialString() + "> " + requestToString(rr.mRequest));

            try {
                radioProxy.getPreferredVoicePrivacy(rr.mSerial);
            } catch (RemoteException | RuntimeException e) {
                handleRadioProxyExceptionForRR(rr, "getPreferredVoicePrivacy", e);
            }
        }
    }

    @Override
    public void sendCDMAFeatureCode(String featureCode, Message result) {
        IRadio radioProxy = getRadioProxy(result);
        if (radioProxy != null) {
            RILRequest rr = obtainRequest(RIL_REQUEST_CDMA_FLASH, result,
                    mRILDefaultWorkSource);

            if (RILJ_LOGD) {
                riljLog(rr.serialString() + "> " + requestToString(rr.mRequest)
                        + " featureCode = " + featureCode);
            }

            try {
                radioProxy.sendCDMAFeatureCode(rr.mSerial, convertNullToEmptyString(featureCode));
            } catch (RemoteException | RuntimeException e) {
                handleRadioProxyExceptionForRR(rr, "sendCDMAFeatureCode", e);
            }
        }
    }

    @Override
    public void sendBurstDtmf(String dtmfString, int on, int off, Message result) {
        IRadio radioProxy = getRadioProxy(result);
        if (radioProxy != null) {
            RILRequest rr = obtainRequest(RIL_REQUEST_CDMA_BURST_DTMF, result,
                    mRILDefaultWorkSource);

            if (RILJ_LOGD) {
                riljLog(rr.serialString() + "> " + requestToString(rr.mRequest)
                        + " dtmfString = " + dtmfString + " on = " + on + " off = " + off);
            }

            try {
                radioProxy.sendBurstDtmf(rr.mSerial, convertNullToEmptyString(dtmfString), on, off);
            } catch (RemoteException | RuntimeException e) {
                handleRadioProxyExceptionForRR(rr, "sendBurstDtmf", e);
            }
        }
    }

    protected void constructCdmaSendSmsRilRequest(CdmaSmsMessage msg, byte[] pdu) {
        int addrNbrOfDigits;
        int subaddrNbrOfDigits;
        int bearerDataLength;
        ByteArrayInputStream bais = new ByteArrayInputStream(pdu);
        DataInputStream dis = new DataInputStream(bais);

        try {
            msg.teleserviceId = dis.readInt(); // teleServiceId
            msg.isServicePresent = (byte) dis.readInt() == 1 ? true : false; // servicePresent
            msg.serviceCategory = dis.readInt(); // serviceCategory
            msg.address.digitMode = dis.read();  // address digit mode
            msg.address.numberMode = dis.read(); // address number mode
            msg.address.numberType = dis.read(); // address number type
            msg.address.numberPlan = dis.read(); // address number plan
            addrNbrOfDigits = (byte) dis.read();
            for (int i = 0; i < addrNbrOfDigits; i++) {
                msg.address.digits.add(dis.readByte()); // address_orig_bytes[i]
            }
            msg.subAddress.subaddressType = dis.read(); //subaddressType
            msg.subAddress.odd = (byte) dis.read() == 1 ? true : false; //subaddr odd
            subaddrNbrOfDigits = (byte) dis.read();
            for (int i = 0; i < subaddrNbrOfDigits; i++) {
                msg.subAddress.digits.add(dis.readByte()); //subaddr_orig_bytes[i]
            }

            bearerDataLength = dis.read();
            for (int i = 0; i < bearerDataLength; i++) {
                msg.bearerData.add(dis.readByte()); //bearerData[i]
            }
        } catch (IOException ex) {
            if (RILJ_LOGD) {
                riljLog("sendSmsCdma: conversion from input stream to object failed: "
                        + ex);
            }
        }
    }

    @Override
    public void sendCdmaSms(byte[] pdu, Message result, boolean expectMore) {
        sendCdmaSms(pdu, result);
    }

    @Override
    public void sendCdmaSms(byte[] pdu, Message result) {
        IRadio radioProxy = getRadioProxy(result);
        if (radioProxy != null) {
            RILRequest rr = obtainRequest(RIL_REQUEST_CDMA_SEND_SMS, result,
                    mRILDefaultWorkSource);

            // Do not log function arg for privacy
            if (RILJ_LOGD) riljLog(rr.serialString() + "> " + requestToString(rr.mRequest));

            CdmaSmsMessage msg = new CdmaSmsMessage();
            constructCdmaSendSmsRilRequest(msg, pdu);

            try {
                radioProxy.sendCdmaSms(rr.mSerial, msg);
                mMetrics.writeRilSendSms(mPhoneId, rr.mSerial, SmsSession.Event.Tech.SMS_CDMA,
                        SmsSession.Event.Format.SMS_FORMAT_3GPP2);
            } catch (RemoteException | RuntimeException e) {
                handleRadioProxyExceptionForRR(rr, "sendCdmaSms", e);
            }
        }
    }

    @Override
    public void acknowledgeLastIncomingCdmaSms(boolean success, int cause, Message result) {
        IRadio radioProxy = getRadioProxy(result);
        if (radioProxy != null) {
            RILRequest rr = obtainRequest(RIL_REQUEST_CDMA_SMS_ACKNOWLEDGE, result,
                    mRILDefaultWorkSource);

            if (RILJ_LOGD) {
                riljLog(rr.serialString() + "> " + requestToString(rr.mRequest)
                        + " success = " + success + " cause = " + cause);
            }

            CdmaSmsAck msg = new CdmaSmsAck();
            msg.errorClass = success ? 0 : 1;
            msg.smsCauseCode = cause;

            try {
                radioProxy.acknowledgeLastIncomingCdmaSms(rr.mSerial, msg);
            } catch (RemoteException | RuntimeException e) {
                handleRadioProxyExceptionForRR(rr, "acknowledgeLastIncomingCdmaSms", e);
            }
        }
    }

    @Override
    public void getGsmBroadcastConfig(Message result) {
        IRadio radioProxy = getRadioProxy(result);
        if (radioProxy != null) {
            RILRequest rr = obtainRequest(RIL_REQUEST_GSM_GET_BROADCAST_CONFIG, result,
                    mRILDefaultWorkSource);

            if (RILJ_LOGD) riljLog(rr.serialString() + "> " + requestToString(rr.mRequest));

            try {
                radioProxy.getGsmBroadcastConfig(rr.mSerial);
            } catch (RemoteException | RuntimeException e) {
                handleRadioProxyExceptionForRR(rr, "getGsmBroadcastConfig", e);
            }
        }
    }

    @Override
    public void setGsmBroadcastConfig(SmsBroadcastConfigInfo[] config, Message result) {
        IRadio radioProxy = getRadioProxy(result);
        if (radioProxy != null) {
            RILRequest rr = obtainRequest(RIL_REQUEST_GSM_SET_BROADCAST_CONFIG, result,
                    mRILDefaultWorkSource);

            if (RILJ_LOGD) {
                riljLog(rr.serialString() + "> " + requestToString(rr.mRequest)
                        + " with " + config.length + " configs : ");
                for (int i = 0; i < config.length; i++) {
                    riljLog(config[i].toString());
                }
            }

            ArrayList<GsmBroadcastSmsConfigInfo> configs = new ArrayList<>();

            int numOfConfig = config.length;
            GsmBroadcastSmsConfigInfo info;

            for (int i = 0; i < numOfConfig; i++) {
                info = new GsmBroadcastSmsConfigInfo();
                info.fromServiceId = config[i].getFromServiceId();
                info.toServiceId = config[i].getToServiceId();
                info.fromCodeScheme = config[i].getFromCodeScheme();
                info.toCodeScheme = config[i].getToCodeScheme();
                info.selected = config[i].isSelected();
                configs.add(info);
            }

            try {
                radioProxy.setGsmBroadcastConfig(rr.mSerial, configs);
            } catch (RemoteException | RuntimeException e) {
                handleRadioProxyExceptionForRR(rr, "setGsmBroadcastConfig", e);
            }
        }
    }

    @Override
    public void setGsmBroadcastActivation(boolean activate, Message result) {
        IRadio radioProxy = getRadioProxy(result);
        if (radioProxy != null) {
            RILRequest rr = obtainRequest(RIL_REQUEST_GSM_BROADCAST_ACTIVATION, result,
                    mRILDefaultWorkSource);

            if (RILJ_LOGD) {
                riljLog(rr.serialString() + "> " + requestToString(rr.mRequest)
                        + " activate = " + activate);
            }

            try {
                radioProxy.setGsmBroadcastActivation(rr.mSerial, activate);
            } catch (RemoteException | RuntimeException e) {
                handleRadioProxyExceptionForRR(rr, "setGsmBroadcastActivation", e);
            }
        }
    }

    @Override
    public void getCdmaBroadcastConfig(Message result) {
        IRadio radioProxy = getRadioProxy(result);
        if (radioProxy != null) {
            RILRequest rr = obtainRequest(RIL_REQUEST_CDMA_GET_BROADCAST_CONFIG, result,
                    mRILDefaultWorkSource);

            if (RILJ_LOGD) riljLog(rr.serialString() + "> " + requestToString(rr.mRequest));

            try {
                radioProxy.getCdmaBroadcastConfig(rr.mSerial);
            } catch (RemoteException | RuntimeException e) {
                handleRadioProxyExceptionForRR(rr, "getCdmaBroadcastConfig", e);
            }
        }
    }

    @Override
    public void setCdmaBroadcastConfig(CdmaSmsBroadcastConfigInfo[] configs, Message result) {
        IRadio radioProxy = getRadioProxy(result);
        if (radioProxy != null) {
            RILRequest rr = obtainRequest(RIL_REQUEST_CDMA_SET_BROADCAST_CONFIG, result,
                    mRILDefaultWorkSource);

            ArrayList<CdmaBroadcastSmsConfigInfo> halConfigs = new ArrayList<>();

            for (CdmaSmsBroadcastConfigInfo config: configs) {
                for (int i = config.getFromServiceCategory();
                        i <= config.getToServiceCategory();
                        i++) {
                    CdmaBroadcastSmsConfigInfo info = new CdmaBroadcastSmsConfigInfo();
                    info.serviceCategory = i;
                    info.language = config.getLanguage();
                    info.selected = config.isSelected();
                    halConfigs.add(info);
                }
            }

            if (RILJ_LOGD) {
                riljLog(rr.serialString() + "> " + requestToString(rr.mRequest)
                        + " with " + halConfigs.size() + " configs : ");
                for (CdmaBroadcastSmsConfigInfo config : halConfigs) {
                    riljLog(config.toString());
                }
            }

            try {
                radioProxy.setCdmaBroadcastConfig(rr.mSerial, halConfigs);
            } catch (RemoteException | RuntimeException e) {
                handleRadioProxyExceptionForRR(rr, "setCdmaBroadcastConfig", e);
            }
        }
    }

    @Override
    public void setCdmaBroadcastActivation(boolean activate, Message result) {
        IRadio radioProxy = getRadioProxy(result);
        if (radioProxy != null) {
            RILRequest rr = obtainRequest(RIL_REQUEST_CDMA_BROADCAST_ACTIVATION, result,
                    mRILDefaultWorkSource);

            if (RILJ_LOGD) {
                riljLog(rr.serialString() + "> " + requestToString(rr.mRequest)
                        + " activate = " + activate);
            }

            try {
                radioProxy.setCdmaBroadcastActivation(rr.mSerial, activate);
            } catch (RemoteException | RuntimeException e) {
                handleRadioProxyExceptionForRR(rr, "setCdmaBroadcastActivation", e);
            }
        }
    }

    @Override
    public void getCDMASubscription(Message result) {
        IRadio radioProxy = getRadioProxy(result);
        if (radioProxy != null) {
            RILRequest rr = obtainRequest(RIL_REQUEST_CDMA_SUBSCRIPTION, result,
                    mRILDefaultWorkSource);

            if (RILJ_LOGD) riljLog(rr.serialString() + "> " + requestToString(rr.mRequest));

            try {
                radioProxy.getCDMASubscription(rr.mSerial);
            } catch (RemoteException | RuntimeException e) {
                handleRadioProxyExceptionForRR(rr, "getCDMASubscription", e);
            }
        }
    }

    @Override
    public void writeSmsToRuim(int status, byte[] pdu, Message result) {
        status = translateStatus(status);
        IRadio radioProxy = getRadioProxy(result);
        if (radioProxy != null) {
            RILRequest rr = obtainRequest(RIL_REQUEST_CDMA_WRITE_SMS_TO_RUIM, result,
                    mRILDefaultWorkSource);

            if (RILJ_LOGV) {
                riljLog(rr.serialString() + "> "
                        + requestToString(rr.mRequest)
                        + " status = " + status);
            }

            CdmaSmsWriteArgs args = new CdmaSmsWriteArgs();
            args.status = status;
<<<<<<< HEAD
            constructCdmaSendSmsRilRequest(args.message, IccUtils.hexStringToBytes(pdu));
=======
            constructCdmaSendSmsRilRequest(args.message, pdu);
>>>>>>> 38680c42

            try {
                radioProxy.writeSmsToRuim(rr.mSerial, args);
            } catch (RemoteException | RuntimeException e) {
                handleRadioProxyExceptionForRR(rr, "writeSmsToRuim", e);
            }
        }
    }

    @Override
    public void deleteSmsOnRuim(int index, Message result) {
        IRadio radioProxy = getRadioProxy(result);
        if (radioProxy != null) {
            RILRequest rr = obtainRequest(RIL_REQUEST_CDMA_DELETE_SMS_ON_RUIM, result,
                    mRILDefaultWorkSource);

            if (RILJ_LOGV) {
                riljLog(rr.serialString() + "> "
                        + requestToString(rr.mRequest)
                        + " index = " + index);
            }

            try {
                radioProxy.deleteSmsOnRuim(rr.mSerial, index);
            } catch (RemoteException | RuntimeException e) {
                handleRadioProxyExceptionForRR(rr, "deleteSmsOnRuim", e);
            }
        }
    }

    @Override
    public void getDeviceIdentity(Message result) {
        IRadio radioProxy = getRadioProxy(result);
        if (radioProxy != null) {
            RILRequest rr = obtainRequest(RIL_REQUEST_DEVICE_IDENTITY, result,
                    mRILDefaultWorkSource);

            if (RILJ_LOGD) riljLog(rr.serialString() + "> " + requestToString(rr.mRequest));

            try {
                radioProxy.getDeviceIdentity(rr.mSerial);
            } catch (RemoteException | RuntimeException e) {
                handleRadioProxyExceptionForRR(rr, "getDeviceIdentity", e);
            }
        }
    }

    @Override
    public void exitEmergencyCallbackMode(Message result) {
        IRadio radioProxy = getRadioProxy(result);
        if (radioProxy != null) {
            RILRequest rr = obtainRequest(RIL_REQUEST_EXIT_EMERGENCY_CALLBACK_MODE, result,
                    mRILDefaultWorkSource);

            if (RILJ_LOGD) riljLog(rr.serialString() + "> " + requestToString(rr.mRequest));

            try {
                radioProxy.exitEmergencyCallbackMode(rr.mSerial);
            } catch (RemoteException | RuntimeException e) {
                handleRadioProxyExceptionForRR(rr, "exitEmergencyCallbackMode", e);
            }
        }
    }

    @Override
    public void getSmscAddress(Message result) {
        IRadio radioProxy = getRadioProxy(result);
        if (radioProxy != null) {
            RILRequest rr = obtainRequest(RIL_REQUEST_GET_SMSC_ADDRESS, result,
                    mRILDefaultWorkSource);

            if (RILJ_LOGD) riljLog(rr.serialString() + "> " + requestToString(rr.mRequest));

            try {
                radioProxy.getSmscAddress(rr.mSerial);
            } catch (RemoteException | RuntimeException e) {
                handleRadioProxyExceptionForRR(rr, "getSmscAddress", e);
            }
        }
    }

    @Override
    public void setSmscAddress(String address, Message result) {
        IRadio radioProxy = getRadioProxy(result);
        if (radioProxy != null) {
            RILRequest rr = obtainRequest(RIL_REQUEST_SET_SMSC_ADDRESS, result,
                    mRILDefaultWorkSource);

            if (RILJ_LOGD) {
                riljLog(rr.serialString() + "> " + requestToString(rr.mRequest)
                        + " address = " + address);
            }

            try {
                radioProxy.setSmscAddress(rr.mSerial, convertNullToEmptyString(address));
            } catch (RemoteException | RuntimeException e) {
                handleRadioProxyExceptionForRR(rr, "setSmscAddress", e);
            }
        }
    }

    @Override
    public void reportSmsMemoryStatus(boolean available, Message result) {
        IRadio radioProxy = getRadioProxy(result);
        if (radioProxy != null) {
            RILRequest rr = obtainRequest(RIL_REQUEST_REPORT_SMS_MEMORY_STATUS, result,
                    mRILDefaultWorkSource);

            if (RILJ_LOGD) {
                riljLog(rr.serialString() + "> "
                        + requestToString(rr.mRequest) + " available = " + available);
            }

            try {
                radioProxy.reportSmsMemoryStatus(rr.mSerial, available);
            } catch (RemoteException | RuntimeException e) {
                handleRadioProxyExceptionForRR(rr, "reportSmsMemoryStatus", e);
            }
        }
    }

    @Override
    public void reportStkServiceIsRunning(Message result) {
        IRadio radioProxy = getRadioProxy(result);
        if (radioProxy != null) {
            RILRequest rr = obtainRequest(RIL_REQUEST_REPORT_STK_SERVICE_IS_RUNNING, result,
                    mRILDefaultWorkSource);

            if (RILJ_LOGD) riljLog(rr.serialString() + "> " + requestToString(rr.mRequest));

            try {
                radioProxy.reportStkServiceIsRunning(rr.mSerial);
            } catch (RemoteException | RuntimeException e) {
                handleRadioProxyExceptionForRR(rr, "reportStkServiceIsRunning", e);
            }
        }
    }

    @Override
    public void getCdmaSubscriptionSource(Message result) {
        IRadio radioProxy = getRadioProxy(result);
        if (radioProxy != null) {
            RILRequest rr = obtainRequest(RIL_REQUEST_CDMA_GET_SUBSCRIPTION_SOURCE, result,
                    mRILDefaultWorkSource);

            if (RILJ_LOGD) riljLog(rr.serialString() + "> " + requestToString(rr.mRequest));

            try {
                radioProxy.getCdmaSubscriptionSource(rr.mSerial);
            } catch (RemoteException | RuntimeException e) {
                handleRadioProxyExceptionForRR(rr, "getCdmaSubscriptionSource", e);
            }
        }
    }

    @Override
    public void acknowledgeIncomingGsmSmsWithPdu(boolean success, String ackPdu, Message result) {
        IRadio radioProxy = getRadioProxy(result);
        if (radioProxy != null) {
            RILRequest rr = obtainRequest(RIL_REQUEST_ACKNOWLEDGE_INCOMING_GSM_SMS_WITH_PDU, result,
                    mRILDefaultWorkSource);

            if (RILJ_LOGD) {
                riljLog(rr.serialString() + "> " + requestToString(rr.mRequest)
                        + " success = " + success);
            }

            try {
                radioProxy.acknowledgeIncomingGsmSmsWithPdu(rr.mSerial, success,
                        convertNullToEmptyString(ackPdu));
            } catch (RemoteException | RuntimeException e) {
                handleRadioProxyExceptionForRR(rr, "acknowledgeIncomingGsmSmsWithPdu", e);
            }
        }
    }

    @Override
    public void getVoiceRadioTechnology(Message result) {
        IRadio radioProxy = getRadioProxy(result);
        if (radioProxy != null) {
            RILRequest rr = obtainRequest(RIL_REQUEST_VOICE_RADIO_TECH, result,
                    mRILDefaultWorkSource);

            if (RILJ_LOGD) riljLog(rr.serialString() + "> " + requestToString(rr.mRequest));

            try {
                radioProxy.getVoiceRadioTechnology(rr.mSerial);
            } catch (RemoteException | RuntimeException e) {
                handleRadioProxyExceptionForRR(rr, "getVoiceRadioTechnology", e);
            }
        }
    }

    @Override
    public void getCellInfoList(Message result, WorkSource workSource) {
        workSource = getDeafultWorkSourceIfInvalid(workSource);
        IRadio radioProxy = getRadioProxy(result);
        if (radioProxy != null) {
            RILRequest rr = obtainRequest(RIL_REQUEST_GET_CELL_INFO_LIST, result,
                    workSource);

            if (RILJ_LOGD) {
                riljLog(rr.serialString() + "> " + requestToString(rr.mRequest));
            }

            try {
                radioProxy.getCellInfoList(rr.mSerial);
            } catch (RemoteException | RuntimeException e) {
                handleRadioProxyExceptionForRR(rr, "getCellInfoList", e);
            }
        }
    }

    @Override
    public void setCellInfoListRate(int rateInMillis, Message result, WorkSource workSource) {
        workSource = getDeafultWorkSourceIfInvalid(workSource);
        IRadio radioProxy = getRadioProxy(result);
        if (radioProxy != null) {
            RILRequest rr = obtainRequest(RIL_REQUEST_SET_UNSOL_CELL_INFO_LIST_RATE, result,
                    workSource);

            if (RILJ_LOGD) {
                riljLog(rr.serialString() + "> " + requestToString(rr.mRequest)
                        + " rateInMillis = " + rateInMillis);
            }

            try {
                radioProxy.setCellInfoListRate(rr.mSerial, rateInMillis);
            } catch (RemoteException | RuntimeException e) {
                handleRadioProxyExceptionForRR(rr, "setCellInfoListRate", e);
            }
        }
    }

    @Override
    public void setInitialAttachApn(DataProfile dataProfile, boolean isRoaming, Message result) {

        IRadio radioProxy = getRadioProxy(result);
        if (radioProxy != null) {
            RILRequest rr = obtainRequest(RIL_REQUEST_SET_INITIAL_ATTACH_APN, result,
                    mRILDefaultWorkSource);

            if (RILJ_LOGD) {
                riljLog(rr.serialString() + "> " + requestToString(rr.mRequest) + dataProfile);
            }

            try {
                if (mRadioVersion.greaterOrEqual(RADIO_HAL_VERSION_1_4)) {
                    // v1.4
                    android.hardware.radio.V1_4.IRadio radioProxy14 =
                            (android.hardware.radio.V1_4.IRadio) radioProxy;
                    radioProxy14.setInitialAttachApn_1_4(rr.mSerial,
                            convertToHalDataProfile14(dataProfile));
                } else {
                    // v1.3, v1.2, v1.1, and v1.0
                    radioProxy.setInitialAttachApn(rr.mSerial,
                            convertToHalDataProfile10(dataProfile), dataProfile.isPersistent(),
                            isRoaming);
                }
            } catch (RemoteException | RuntimeException e) {
                handleRadioProxyExceptionForRR(rr, "setInitialAttachApn", e);
            }
        }
    }

    @Override
    public void getImsRegistrationState(Message result) {
        IRadio radioProxy = getRadioProxy(result);
        if (radioProxy != null) {
            RILRequest rr = obtainRequest(RIL_REQUEST_IMS_REGISTRATION_STATE, result,
                    mRILDefaultWorkSource);

            if (RILJ_LOGD) {
                riljLog(rr.serialString() + "> " + requestToString(rr.mRequest));
            }

            try {
                radioProxy.getImsRegistrationState(rr.mSerial);
            } catch (RemoteException | RuntimeException e) {
                handleRadioProxyExceptionForRR(rr, "getImsRegistrationState", e);
            }
        }
    }

    @Override
    public void sendImsGsmSms(String smscPdu, String pdu, int retry, int messageRef,
                   Message result) {
        IRadio radioProxy = getRadioProxy(result);
        if (radioProxy != null) {
            RILRequest rr = obtainRequest(RIL_REQUEST_IMS_SEND_SMS, result,
                    mRILDefaultWorkSource);

            // Do not log function args for privacy
            if (RILJ_LOGD) riljLog(rr.serialString() + "> " + requestToString(rr.mRequest));

            ImsSmsMessage msg = new ImsSmsMessage();
            msg.tech = RILConstants.GSM_PHONE;
            msg.retry = (byte) retry >= 1 ? true : false;
            msg.messageRef = messageRef;

            GsmSmsMessage gsmMsg = constructGsmSendSmsRilRequest(smscPdu, pdu);
            msg.gsmMessage.add(gsmMsg);
            try {
                radioProxy.sendImsSms(rr.mSerial, msg);
                mMetrics.writeRilSendSms(mPhoneId, rr.mSerial, SmsSession.Event.Tech.SMS_IMS,
                        SmsSession.Event.Format.SMS_FORMAT_3GPP);
            } catch (RemoteException | RuntimeException e) {
                handleRadioProxyExceptionForRR(rr, "sendImsGsmSms", e);
            }
        }
    }

    @Override
    public void sendImsCdmaSms(byte[] pdu, int retry, int messageRef, Message result) {
        IRadio radioProxy = getRadioProxy(result);
        if (radioProxy != null) {
            RILRequest rr = obtainRequest(RIL_REQUEST_IMS_SEND_SMS, result,
                    mRILDefaultWorkSource);

            // Do not log function args for privacy
            if (RILJ_LOGD) riljLog(rr.serialString() + "> " + requestToString(rr.mRequest));

            ImsSmsMessage msg = new ImsSmsMessage();
            msg.tech = RILConstants.CDMA_PHONE;
            msg.retry = (byte) retry >= 1 ? true : false;
            msg.messageRef = messageRef;

            CdmaSmsMessage cdmaMsg = new CdmaSmsMessage();
            constructCdmaSendSmsRilRequest(cdmaMsg, pdu);
            msg.cdmaMessage.add(cdmaMsg);

            try {
                radioProxy.sendImsSms(rr.mSerial, msg);
                mMetrics.writeRilSendSms(mPhoneId, rr.mSerial, SmsSession.Event.Tech.SMS_IMS,
                        SmsSession.Event.Format.SMS_FORMAT_3GPP2);
            } catch (RemoteException | RuntimeException e) {
                handleRadioProxyExceptionForRR(rr, "sendImsCdmaSms", e);
            }
        }
    }

    private SimApdu createSimApdu(int channel, int cla, int instruction, int p1, int p2, int p3,
                                  String data) {
        SimApdu msg = new SimApdu();
        msg.sessionId = channel;
        msg.cla = cla;
        msg.instruction = instruction;
        msg.p1 = p1;
        msg.p2 = p2;
        msg.p3 = p3;
        msg.data = convertNullToEmptyString(data);
        return msg;
    }

    @Override
    public void iccTransmitApduBasicChannel(int cla, int instruction, int p1, int p2,
                                            int p3, String data, Message result) {
        IRadio radioProxy = getRadioProxy(result);
        if (radioProxy != null) {
            RILRequest rr = obtainRequest(RIL_REQUEST_SIM_TRANSMIT_APDU_BASIC, result,
                    mRILDefaultWorkSource);

            if (RILJ_LOGD) {
                if (Build.IS_DEBUGGABLE) {
                    riljLog(rr.serialString() + "> " + requestToString(rr.mRequest)
                            + String.format(" cla = 0x%02X ins = 0x%02X", cla, instruction)
                            + String.format(" p1 = 0x%02X p2 = 0x%02X p3 = 0x%02X", p1, p2, p3)
                            + " data = " + data);
                } else {
                    riljLog(rr.serialString() + "> " + requestToString(rr.mRequest));
                }
            }

            SimApdu msg = createSimApdu(0, cla, instruction, p1, p2, p3, data);
            try {
                radioProxy.iccTransmitApduBasicChannel(rr.mSerial, msg);
            } catch (RemoteException | RuntimeException e) {
                handleRadioProxyExceptionForRR(rr, "iccTransmitApduBasicChannel", e);
            }
        }
    }

    @Override
    public void iccOpenLogicalChannel(String aid, int p2, Message result) {
        IRadio radioProxy = getRadioProxy(result);
        if (radioProxy != null) {
            RILRequest rr = obtainRequest(RIL_REQUEST_SIM_OPEN_CHANNEL, result,
                    mRILDefaultWorkSource);

            if (RILJ_LOGD) {
                if (Build.IS_DEBUGGABLE) {
                    riljLog(rr.serialString() + "> " + requestToString(rr.mRequest) + " aid = " + aid
                            + " p2 = " + p2);
                } else {
                    riljLog(rr.serialString() + "> " + requestToString(rr.mRequest));
                }
            }

            try {
                radioProxy.iccOpenLogicalChannel(rr.mSerial, convertNullToEmptyString(aid), p2);
            } catch (RemoteException | RuntimeException e) {
                handleRadioProxyExceptionForRR(rr, "iccOpenLogicalChannel", e);
            }
        }
    }

    @Override
    public void iccCloseLogicalChannel(int channel, Message result) {
        IRadio radioProxy = getRadioProxy(result);
        if (radioProxy != null) {
            RILRequest rr = obtainRequest(RIL_REQUEST_SIM_CLOSE_CHANNEL, result,
                    mRILDefaultWorkSource);

            if (RILJ_LOGD) {
                riljLog(rr.serialString() + "> " + requestToString(rr.mRequest) + " channel = "
                        + channel);
            }

            try {
                radioProxy.iccCloseLogicalChannel(rr.mSerial, channel);
            } catch (RemoteException | RuntimeException e) {
                handleRadioProxyExceptionForRR(rr, "iccCloseLogicalChannel", e);
            }
        }
    }

    @Override
    public void iccTransmitApduLogicalChannel(int channel, int cla, int instruction,
                                              int p1, int p2, int p3, String data,
                                              Message result) {
        if (channel <= 0) {
            throw new RuntimeException(
                    "Invalid channel in iccTransmitApduLogicalChannel: " + channel);
        }

        IRadio radioProxy = getRadioProxy(result);
        if (radioProxy != null) {
            RILRequest rr = obtainRequest(RIL_REQUEST_SIM_TRANSMIT_APDU_CHANNEL, result,
                    mRILDefaultWorkSource);

            if (RILJ_LOGD) {
                if (Build.IS_DEBUGGABLE) {
                    riljLog(rr.serialString() + "> " + requestToString(rr.mRequest)
                            + String.format(" channel = %d", channel)
                            + String.format(" cla = 0x%02X ins = 0x%02X", cla, instruction)
                            + String.format(" p1 = 0x%02X p2 = 0x%02X p3 = 0x%02X", p1, p2, p3)
                            + " data = " + data);
                } else {
                    riljLog(rr.serialString() + "> " + requestToString(rr.mRequest));
                }
            }

            SimApdu msg = createSimApdu(channel, cla, instruction, p1, p2, p3, data);

            try {
                radioProxy.iccTransmitApduLogicalChannel(rr.mSerial, msg);
            } catch (RemoteException | RuntimeException e) {
                handleRadioProxyExceptionForRR(rr, "iccTransmitApduLogicalChannel", e);
            }
        }
    }

    @Override
    public void nvReadItem(int itemID, Message result, WorkSource workSource) {
        workSource = getDeafultWorkSourceIfInvalid(workSource);
        IRadio radioProxy = getRadioProxy(result);
        if (radioProxy != null) {
            RILRequest rr = obtainRequest(RIL_REQUEST_NV_READ_ITEM, result,
                    workSource);

            if (RILJ_LOGD) {
                riljLog(rr.serialString() + "> " + requestToString(rr.mRequest)
                        + " itemId = " + itemID);
            }

            try {
                radioProxy.nvReadItem(rr.mSerial, itemID);
            } catch (RemoteException | RuntimeException e) {
                handleRadioProxyExceptionForRR(rr, "nvReadItem", e);
            }
        }
    }

    @Override
    public void nvWriteItem(int itemId, String itemValue, Message result, WorkSource workSource) {
        workSource = getDeafultWorkSourceIfInvalid(workSource);
        IRadio radioProxy = getRadioProxy(result);
        if (radioProxy != null) {
            RILRequest rr = obtainRequest(RIL_REQUEST_NV_WRITE_ITEM, result,
                    workSource);

            if (RILJ_LOGD) {
                riljLog(rr.serialString() + "> " + requestToString(rr.mRequest)
                        + " itemId = " + itemId + " itemValue = " + itemValue);
            }

            NvWriteItem item = new NvWriteItem();
            item.itemId = itemId;
            item.value = convertNullToEmptyString(itemValue);

            try {
                radioProxy.nvWriteItem(rr.mSerial, item);
            } catch (RemoteException | RuntimeException e) {
                handleRadioProxyExceptionForRR(rr, "nvWriteItem", e);
            }
        }
    }

    @Override
    public void nvWriteCdmaPrl(byte[] preferredRoamingList, Message result) {
        IRadio radioProxy = getRadioProxy(result);
        if (radioProxy != null) {
            RILRequest rr = obtainRequest(RIL_REQUEST_NV_WRITE_CDMA_PRL, result,
                    mRILDefaultWorkSource);

            if (RILJ_LOGD) {
                riljLog(rr.serialString() + "> " + requestToString(rr.mRequest)
                        + " PreferredRoamingList = 0x"
                        + IccUtils.bytesToHexString(preferredRoamingList));
            }

            ArrayList<Byte> arrList = new ArrayList<>();
            for (int i = 0; i < preferredRoamingList.length; i++) {
                arrList.add(preferredRoamingList[i]);
            }

            try {
                radioProxy.nvWriteCdmaPrl(rr.mSerial, arrList);
            } catch (RemoteException | RuntimeException e) {
                handleRadioProxyExceptionForRR(rr, "nvWriteCdmaPrl", e);
            }
        }
    }

    @Override
    public void nvResetConfig(int resetType, Message result) {
        IRadio radioProxy = getRadioProxy(result);
        if (radioProxy != null) {
            RILRequest rr = obtainRequest(RIL_REQUEST_NV_RESET_CONFIG, result,
                    mRILDefaultWorkSource);

            if (RILJ_LOGD) {
                riljLog(rr.serialString() + "> " + requestToString(rr.mRequest)
                        + " resetType = " + resetType);
            }

            try {
                radioProxy.nvResetConfig(rr.mSerial, convertToHalResetNvType(resetType));
            } catch (RemoteException | RuntimeException e) {
                handleRadioProxyExceptionForRR(rr, "nvResetConfig", e);
            }
        }
    }

    @Override
    public void setUiccSubscription(int slotId, int appIndex, int subId,
                                    int subStatus, Message result) {
        IRadio radioProxy = getRadioProxy(result);
        if (radioProxy != null) {
            RILRequest rr = obtainRequest(RIL_REQUEST_SET_UICC_SUBSCRIPTION, result,
                    mRILDefaultWorkSource);

            if (RILJ_LOGD) {
                riljLog(rr.serialString() + "> " + requestToString(rr.mRequest)
                        + " slot = " + slotId + " appIndex = " + appIndex
                        + " subId = " + subId + " subStatus = " + subStatus);
            }

            SelectUiccSub info = new SelectUiccSub();
            info.slot = slotId;
            info.appIndex = appIndex;
            info.subType = subId;
            info.actStatus = subStatus;

            try {
                radioProxy.setUiccSubscription(rr.mSerial, info);
            } catch (RemoteException | RuntimeException e) {
                handleRadioProxyExceptionForRR(rr, "setUiccSubscription", e);
            }
        }
    }

    @Override
    public void setDataAllowed(boolean allowed, Message result) {
        IRadio radioProxy = getRadioProxy(result);
        if (radioProxy != null) {
            RILRequest rr = obtainRequest(RIL_REQUEST_ALLOW_DATA, result,
                    mRILDefaultWorkSource);

            if (RILJ_LOGD) {
                riljLog(rr.serialString() + "> " + requestToString(rr.mRequest)
                        + " allowed = " + allowed);
            }

            try {
                radioProxy.setDataAllowed(rr.mSerial, allowed);
            } catch (RemoteException | RuntimeException e) {
                handleRadioProxyExceptionForRR(rr, "setDataAllowed", e);
            }
        }
    }

    @Override
    public void getHardwareConfig(Message result) {
        IRadio radioProxy = getRadioProxy(result);
        if (radioProxy != null) {
            RILRequest rr = obtainRequest(RIL_REQUEST_GET_HARDWARE_CONFIG, result,
                    mRILDefaultWorkSource);

            // Do not log function args for privacy
            if (RILJ_LOGD) riljLog(rr.serialString() + "> " + requestToString(rr.mRequest));

            try {
                radioProxy.getHardwareConfig(rr.mSerial);
            } catch (RemoteException | RuntimeException e) {
                handleRadioProxyExceptionForRR(rr, "getHardwareConfig", e);
            }
        }
    }

    @Override
    public void requestIccSimAuthentication(int authContext, String data, String aid,
                                            Message result) {
        IRadio radioProxy = getRadioProxy(result);
        if (radioProxy != null) {
            RILRequest rr = obtainRequest(RIL_REQUEST_SIM_AUTHENTICATION, result,
                    mRILDefaultWorkSource);

            // Do not log function args for privacy
            if (RILJ_LOGD) riljLog(rr.serialString() + "> " + requestToString(rr.mRequest));

            try {
                radioProxy.requestIccSimAuthentication(rr.mSerial,
                        authContext,
                        convertNullToEmptyString(data),
                        convertNullToEmptyString(aid));
            } catch (RemoteException | RuntimeException e) {
                handleRadioProxyExceptionForRR(rr, "requestIccSimAuthentication", e);
            }
        }
    }

    @Override
    public void setDataProfile(DataProfile[] dps, boolean isRoaming, Message result) {

        IRadio radioProxy = getRadioProxy(result);
        if (radioProxy != null) {

            RILRequest rr = null;
            try {
                if (mRadioVersion.greaterOrEqual(RADIO_HAL_VERSION_1_4)) {
                    // V1.4
                    android.hardware.radio.V1_4.IRadio radioProxy14 =
                            (android.hardware.radio.V1_4.IRadio) radioProxy;

                    rr = obtainRequest(RIL_REQUEST_SET_DATA_PROFILE, result,
                            mRILDefaultWorkSource);

                    ArrayList<android.hardware.radio.V1_4.DataProfileInfo> dpis = new ArrayList<>();
                    for (DataProfile dp : dps) {
                        dpis.add(convertToHalDataProfile14(dp));
                    }

                    if (RILJ_LOGD) {
                        riljLog(rr.serialString() + "> " + requestToString(rr.mRequest)
                                + " with data profiles : ");
                        for (DataProfile profile : dps) {
                            riljLog(profile.toString());
                        }
                    }

                    radioProxy14.setDataProfile_1_4(rr.mSerial, dpis);
                } else {
                    // V1.0, 1.1, 1,2 and 1.3
                    ArrayList<android.hardware.radio.V1_0.DataProfileInfo> dpis = new ArrayList<>();
                    for (DataProfile dp : dps) {
                        // For v1.0 to v1.2, we only send data profiles that has the persistent
                        // (a.k.a modem cognitive) bit set to true.
                        if (dp.isPersistent()) {
                            dpis.add(convertToHalDataProfile10(dp));
                        }
                    }

                    if (!dpis.isEmpty()) {
                        rr = obtainRequest(RIL_REQUEST_SET_DATA_PROFILE, result,
                                mRILDefaultWorkSource);

                        if (RILJ_LOGD) {
                            riljLog(rr.serialString() + "> " + requestToString(rr.mRequest)
                                    + " with data profiles : ");
                            for (DataProfile profile : dps) {
                                riljLog(profile.toString());
                            }
                        }

                        radioProxy.setDataProfile(rr.mSerial, dpis, isRoaming);
                    }
                }
            } catch (RemoteException | RuntimeException e) {
                handleRadioProxyExceptionForRR(rr, "setDataProfile", e);
            }
        }
    }

    @Override
    public void requestShutdown(Message result) {
        IRadio radioProxy = getRadioProxy(result);
        if (radioProxy != null) {
            RILRequest rr = obtainRequest(RIL_REQUEST_SHUTDOWN, result,
                    mRILDefaultWorkSource);

            if (RILJ_LOGD) {
                riljLog(rr.serialString() + "> " + requestToString(rr.mRequest));
            }

            try {
                radioProxy.requestShutdown(rr.mSerial);
            } catch (RemoteException | RuntimeException e) {
                handleRadioProxyExceptionForRR(rr, "requestShutdown", e);
            }
        }
    }

    @Override
    public void getRadioCapability(Message response) {
        IRadio radioProxy = getRadioProxy(response);
        if (radioProxy != null) {
            RILRequest rr = obtainRequest(RIL_REQUEST_GET_RADIO_CAPABILITY, response,
                    mRILDefaultWorkSource);

            if (RILJ_LOGD) {
                riljLog(rr.serialString() + "> " + requestToString(rr.mRequest));
            }

            try {
                radioProxy.getRadioCapability(rr.mSerial);
            } catch (RemoteException | RuntimeException e) {
                handleRadioProxyExceptionForRR(rr, "getRadioCapability", e);
            }
        }
    }

    @Override
    public void setRadioCapability(RadioCapability rc, Message response) {
        IRadio radioProxy = getRadioProxy(response);
        if (radioProxy != null) {
            RILRequest rr = obtainRequest(RIL_REQUEST_SET_RADIO_CAPABILITY, response,
                    mRILDefaultWorkSource);

            if (RILJ_LOGD) {
                riljLog(rr.serialString() + "> " + requestToString(rr.mRequest)
                        + " RadioCapability = " + rc.toString());
            }

            android.hardware.radio.V1_0.RadioCapability halRc =
                    new android.hardware.radio.V1_0.RadioCapability();

            halRc.session = rc.getSession();
            halRc.phase = rc.getPhase();
            halRc.raf = rc.getRadioAccessFamily();
            halRc.logicalModemUuid = convertNullToEmptyString(rc.getLogicalModemUuid());
            halRc.status = rc.getStatus();

            try {
                radioProxy.setRadioCapability(rr.mSerial, halRc);
            } catch (Exception e) {
                handleRadioProxyExceptionForRR(rr, "setRadioCapability", e);
            }
        }
    }

    @Override
    public void startLceService(int reportIntervalMs, boolean pullMode, Message result) {
        IRadio radioProxy = getRadioProxy(result);

        if (mRadioVersion.greaterOrEqual(RADIO_HAL_VERSION_1_2)) {
            // We have a 1.2 or later radio, so the LCE 1.0 LCE service control path is unused.
            // Instead the LCE functionality is always-on and provides unsolicited indications.
            return;
        }

        if (radioProxy != null) {
            RILRequest rr = obtainRequest(RIL_REQUEST_START_LCE, result,
                    mRILDefaultWorkSource);

            if (RILJ_LOGD) {
                riljLog(rr.serialString() + "> " + requestToString(rr.mRequest)
                        + " reportIntervalMs = " + reportIntervalMs + " pullMode = " + pullMode);
            }

            try {
                radioProxy.startLceService(rr.mSerial, reportIntervalMs, pullMode);
            } catch (RemoteException | RuntimeException e) {
                handleRadioProxyExceptionForRR(rr, "startLceService", e);
            }
        }
    }

    @Override
    public void stopLceService(Message result) {
        IRadio radioProxy = getRadioProxy(result);
        if (mRadioVersion.greaterOrEqual(RADIO_HAL_VERSION_1_2)) {
            // We have a 1.2 or later radio, so the LCE 1.0 LCE service control is unused.
            // Instead the LCE functionality is always-on and provides unsolicited indications.
            return;
        }

        if (radioProxy != null) {
            RILRequest rr = obtainRequest(RIL_REQUEST_STOP_LCE, result,
                    mRILDefaultWorkSource);

            if (RILJ_LOGD) {
                riljLog(rr.serialString() + "> " + requestToString(rr.mRequest));
            }

            try {
                radioProxy.stopLceService(rr.mSerial);
            } catch (RemoteException | RuntimeException e) {
                handleRadioProxyExceptionForRR(rr, "stopLceService", e);
            }
        }
    }

    /**
     * This will only be called if the LCE service is started in PULL mode, which is
     * only enabled when using Radio HAL versions 1.1 and earlier.
     *
     * It is still possible for vendors to override this behavior and use the 1.1 version
     * of LCE; however, this is strongly discouraged and this functionality will be removed
     * when HAL 1.x support is dropped.
     *
     * @deprecated HAL 1.2 and later use an always-on LCE that relies on indications.
     */
    @Deprecated
    @Override
    public void pullLceData(Message response) {
        IRadio radioProxy = getRadioProxy(response);
        if (radioProxy != null) {
            RILRequest rr = obtainRequest(RIL_REQUEST_PULL_LCEDATA, response,
                    mRILDefaultWorkSource);

            if (RILJ_LOGD) {
                riljLog(rr.serialString() + "> " + requestToString(rr.mRequest));
            }

            try {
                radioProxy.pullLceData(rr.mSerial);
            } catch (RemoteException | RuntimeException e) {
                handleRadioProxyExceptionForRR(rr, "pullLceData", e);
            }
        }
    }

    @Override
    public void getModemActivityInfo(Message result, WorkSource workSource) {
        workSource = getDeafultWorkSourceIfInvalid(workSource);
        IRadio radioProxy = getRadioProxy(result);
        if (radioProxy != null) {
            RILRequest rr = obtainRequest(RIL_REQUEST_GET_ACTIVITY_INFO, result,
                    workSource);

            if (RILJ_LOGD) {
                riljLog(rr.serialString() + "> " + requestToString(rr.mRequest));
            }

            try {
                radioProxy.getModemActivityInfo(rr.mSerial);

                Message msg = mRilHandler.obtainMessage(EVENT_BLOCKING_RESPONSE_TIMEOUT);
                msg.obj = null;
                msg.arg1 = rr.mSerial;
                mRilHandler.sendMessageDelayed(msg, DEFAULT_BLOCKING_MESSAGE_RESPONSE_TIMEOUT_MS);
            } catch (RemoteException | RuntimeException e) {
                handleRadioProxyExceptionForRR(rr, "getModemActivityInfo", e);
            }
        }


    }

    /**
     * Convert a list of CarrierIdentifier into a list of Carrier defined in 1.0/types.hal.
     * @param carriers List of CarrierIdentifier
     * @return List of converted objects
     */
    @VisibleForTesting
    public static ArrayList<Carrier> createCarrierRestrictionList(
            List<CarrierIdentifier> carriers) {
        ArrayList<Carrier> result = new ArrayList<>();
        for (CarrierIdentifier ci : carriers) {
            Carrier c = new Carrier();
            c.mcc = convertNullToEmptyString(ci.getMcc());
            c.mnc = convertNullToEmptyString(ci.getMnc());
            int matchType = CarrierIdentifier.MatchType.ALL;
            String matchData = null;
            if (!TextUtils.isEmpty(ci.getSpn())) {
                matchType = CarrierIdentifier.MatchType.SPN;
                matchData = ci.getSpn();
            } else if (!TextUtils.isEmpty(ci.getImsi())) {
                matchType = CarrierIdentifier.MatchType.IMSI_PREFIX;
                matchData = ci.getImsi();
            } else if (!TextUtils.isEmpty(ci.getGid1())) {
                matchType = CarrierIdentifier.MatchType.GID1;
                matchData = ci.getGid1();
            } else if (!TextUtils.isEmpty(ci.getGid2())) {
                matchType = CarrierIdentifier.MatchType.GID2;
                matchData = ci.getGid2();
            }
            c.matchType = matchType;
            c.matchData = convertNullToEmptyString(matchData);
            result.add(c);
        }
        return result;
    }

    @Override
    public void setAllowedCarriers(CarrierRestrictionRules carrierRestrictionRules,
            Message result, WorkSource workSource) {
        riljLog("RIL.java - setAllowedCarriers");

        checkNotNull(carrierRestrictionRules, "Carrier restriction cannot be null.");
        workSource = getDeafultWorkSourceIfInvalid(workSource);

        IRadio radioProxy = getRadioProxy(result);
        if (radioProxy == null) {
            return;
        }

        RILRequest rr = obtainRequest(RIL_REQUEST_SET_ALLOWED_CARRIERS, result, workSource);

        if (RILJ_LOGD) {
            riljLog(rr.serialString() + "> " + requestToString(rr.mRequest) + " params: "
                    + carrierRestrictionRules);
        }

        // Extract multisim policy
        int policy = SimLockMultiSimPolicy.NO_MULTISIM_POLICY;
        switch (carrierRestrictionRules.getMultiSimPolicy()) {
            case CarrierRestrictionRules.MULTISIM_POLICY_ONE_VALID_SIM_MUST_BE_PRESENT:
                policy = SimLockMultiSimPolicy.ONE_VALID_SIM_MUST_BE_PRESENT;
                break;
        }

        if (mRadioVersion.greaterOrEqual(RADIO_HAL_VERSION_1_4)) {
            riljLog("RIL.java - Using IRadio 1.4 or greater");

            android.hardware.radio.V1_4.IRadio radioProxy14 =
                    (android.hardware.radio.V1_4.IRadio) radioProxy;

            // Prepare structure with allowed list, excluded list and priority
            CarrierRestrictionsWithPriority carrierRestrictions =
                    new CarrierRestrictionsWithPriority();
            carrierRestrictions.allowedCarriers =
                    createCarrierRestrictionList(carrierRestrictionRules.getAllowedCarriers());
            carrierRestrictions.excludedCarriers =
                    createCarrierRestrictionList(carrierRestrictionRules.getExcludedCarriers());
            carrierRestrictions.allowedCarriersPrioritized =
                    (carrierRestrictionRules.getDefaultCarrierRestriction()
                        == CarrierRestrictionRules.CARRIER_RESTRICTION_DEFAULT_NOT_ALLOWED);

            try {
                radioProxy14.setAllowedCarriers_1_4(rr.mSerial, carrierRestrictions, policy);
            } catch (RemoteException | RuntimeException e) {
                handleRadioProxyExceptionForRR(rr, "setAllowedCarriers_1_4", e);
            }
        } else {
            boolean isAllCarriersAllowed = carrierRestrictionRules.isAllCarriersAllowed();

            boolean supported = (isAllCarriersAllowed
                    || (carrierRestrictionRules.getExcludedCarriers().isEmpty()
                        && (carrierRestrictionRules.getDefaultCarrierRestriction()
                            == CarrierRestrictionRules.CARRIER_RESTRICTION_DEFAULT_NOT_ALLOWED)));
            supported = supported && (policy == SimLockMultiSimPolicy.NO_MULTISIM_POLICY);

            if (!supported) {
                // Feature is not supported by IRadio interface
                riljLoge("setAllowedCarriers does not support excluded list on IRadio version"
                        + " less than 1.4");
                if (result != null) {
                    AsyncResult.forMessage(result, null,
                            CommandException.fromRilErrno(REQUEST_NOT_SUPPORTED));
                    result.sendToTarget();
                }
                return;
            }
            riljLog("RIL.java - Using IRadio 1.3 or lower");

            // Prepare structure with allowed list
            CarrierRestrictions carrierRestrictions = new CarrierRestrictions();
            carrierRestrictions.allowedCarriers =
                    createCarrierRestrictionList(carrierRestrictionRules.getAllowedCarriers());

            try {
                radioProxy.setAllowedCarriers(rr.mSerial, isAllCarriersAllowed,
                        carrierRestrictions);
            } catch (RemoteException | RuntimeException e) {
                handleRadioProxyExceptionForRR(rr, "setAllowedCarriers", e);
            }
        }
    }

    @Override
    public void getAllowedCarriers(Message result, WorkSource workSource) {
        workSource = getDeafultWorkSourceIfInvalid(workSource);

        IRadio radioProxy = getRadioProxy(result);
        if (radioProxy == null) {
            return;
        }

        RILRequest rr = obtainRequest(RIL_REQUEST_GET_ALLOWED_CARRIERS, result,
                workSource);

        if (RILJ_LOGD) {
            riljLog(rr.serialString() + "> " + requestToString(rr.mRequest));
        }

        if (mRadioVersion.greaterOrEqual(RADIO_HAL_VERSION_1_4)) {
            riljLog("RIL.java - Using IRadio 1.4 or greater");

            android.hardware.radio.V1_4.IRadio radioProxy14 =
                    (android.hardware.radio.V1_4.IRadio) radioProxy;

            try {
                radioProxy14.getAllowedCarriers_1_4(rr.mSerial);
            } catch (RemoteException | RuntimeException e) {
                handleRadioProxyExceptionForRR(rr, "getAllowedCarriers_1_4", e);
            }
        } else {
            riljLog("RIL.java - Using IRadio 1.3 or lower");

            try {
                radioProxy.getAllowedCarriers(rr.mSerial);
            } catch (RemoteException | RuntimeException e) {
                handleRadioProxyExceptionForRR(rr, "getAllowedCarriers", e);
            }
        }
    }

    @Override
    public void sendDeviceState(int stateType, boolean state,
                                Message result) {
        IRadio radioProxy = getRadioProxy(result);
        if (radioProxy != null) {
            RILRequest rr = obtainRequest(RIL_REQUEST_SEND_DEVICE_STATE, result,
                    mRILDefaultWorkSource);

            if (RILJ_LOGD) {
                riljLog(rr.serialString() + "> " + requestToString(rr.mRequest) + " "
                        + stateType + ":" + state);
            }

            try {
                radioProxy.sendDeviceState(rr.mSerial, stateType, state);
            } catch (RemoteException | RuntimeException e) {
                handleRadioProxyExceptionForRR(rr, "sendDeviceState", e);
            }
        }
    }

    @Override
    public void setUnsolResponseFilter(int filter, Message result) {
        IRadio radioProxy = getRadioProxy(result);
        if (radioProxy != null) {
            RILRequest rr = obtainRequest(RIL_REQUEST_SET_UNSOLICITED_RESPONSE_FILTER, result,
                    mRILDefaultWorkSource);

            if (RILJ_LOGD) {
                riljLog(rr.serialString() + "> " + requestToString(rr.mRequest) + " " + filter);
            }

            if (mRadioVersion.greaterOrEqual(RADIO_HAL_VERSION_1_2)) {
                try {
                    android.hardware.radio.V1_2.IRadio radioProxy12 =
                            (android.hardware.radio.V1_2.IRadio) radioProxy;

                    radioProxy12.setIndicationFilter_1_2(rr.mSerial, filter);
                } catch (RemoteException | RuntimeException e) {
                    handleRadioProxyExceptionForRR(rr, "setIndicationFilter_1_2", e);
                }
            } else {
                try {
                    int filter10 = filter & IndicationFilter.ALL;
                    radioProxy.setIndicationFilter(rr.mSerial, filter10);
                } catch (RemoteException | RuntimeException e) {
                    handleRadioProxyExceptionForRR(rr, "setIndicationFilter", e);
                }
            }
        }
    }

    @Override
    public void setSignalStrengthReportingCriteria(int hysteresisMs, int hysteresisDb,
            int[] thresholdsDbm, int ran, Message result) {
        IRadio radioProxy = getRadioProxy(result);
        if (radioProxy != null) {
            if (mRadioVersion.less(RADIO_HAL_VERSION_1_2)) {
                riljLoge("setSignalStrengthReportingCriteria ignored on IRadio version less "
                        + "than 1.2");
                return;
            }

            RILRequest rr = obtainRequest(RIL_REQUEST_SET_SIGNAL_STRENGTH_REPORTING_CRITERIA,
                    result, mRILDefaultWorkSource);

            if (RILJ_LOGD) {
                riljLog(rr.serialString() + "> " + requestToString(rr.mRequest));
            }

            try {
                android.hardware.radio.V1_2.IRadio radioProxy12 =
                        (android.hardware.radio.V1_2.IRadio) radioProxy;
                radioProxy12.setSignalStrengthReportingCriteria(rr.mSerial, hysteresisMs,
                        hysteresisDb, primitiveArrayToArrayList(thresholdsDbm),
                        convertRanToHalRan(ran));
            } catch (RemoteException | RuntimeException e) {
                handleRadioProxyExceptionForRR(rr, "setSignalStrengthReportingCriteria", e);
            }
        }
    }

    @Override
    public void setLinkCapacityReportingCriteria(int hysteresisMs, int hysteresisDlKbps,
            int hysteresisUlKbps, int[] thresholdsDlKbps, int[] thresholdsUlKbps, int ran,
            Message result) {
        IRadio radioProxy = getRadioProxy(result);
        if (radioProxy != null) {
            if (mRadioVersion.less(RADIO_HAL_VERSION_1_2)) {
                riljLoge("setLinkCapacityReportingCriteria ignored on IRadio version less "
                        + "than 1.2");
                return;
            }

            RILRequest rr = obtainRequest(RIL_REQUEST_SET_LINK_CAPACITY_REPORTING_CRITERIA,
                    result, mRILDefaultWorkSource);

            if (RILJ_LOGD) {
                riljLog(rr.serialString() + "> " + requestToString(rr.mRequest));
            }

            try {
                android.hardware.radio.V1_2.IRadio radioProxy12 =
                        (android.hardware.radio.V1_2.IRadio) radioProxy;
                radioProxy12.setLinkCapacityReportingCriteria(rr.mSerial, hysteresisMs,
                        hysteresisDlKbps, hysteresisUlKbps,
                        primitiveArrayToArrayList(thresholdsDlKbps),
                        primitiveArrayToArrayList(thresholdsUlKbps), convertRanToHalRan(ran));
            } catch (RemoteException | RuntimeException e) {
                handleRadioProxyExceptionForRR(rr, "setLinkCapacityReportingCriteria", e);
            }
        }
    }

    private static int convertRanToHalRan(int radioAccessNetwork) {
        switch (radioAccessNetwork) {
            case AccessNetworkType.GERAN:
                return AccessNetwork.GERAN;
            case AccessNetworkType.UTRAN:
                return AccessNetwork.UTRAN;
            case AccessNetworkType.EUTRAN:
                return AccessNetwork.EUTRAN;
            case AccessNetworkType.CDMA2000:
                return AccessNetwork.CDMA2000;
            case AccessNetworkType.IWLAN:
                return AccessNetwork.IWLAN;
            case AccessNetworkType.UNKNOWN:
            default:
                return 0;
        }
    }

    @Override
    public void setSimCardPower(int state, Message result, WorkSource workSource) {
        workSource = getDeafultWorkSourceIfInvalid(workSource);
        IRadio radioProxy = getRadioProxy(result);
        if (radioProxy != null) {
            RILRequest rr = obtainRequest(RIL_REQUEST_SET_SIM_CARD_POWER, result,
                    workSource);

            if (RILJ_LOGD) {
                riljLog(rr.serialString() + "> " + requestToString(rr.mRequest) + " " + state);
            }

            if (mRadioVersion.greaterOrEqual(RADIO_HAL_VERSION_1_1)) {
                try {
                    android.hardware.radio.V1_1.IRadio radioProxy11 =
                            (android.hardware.radio.V1_1.IRadio) radioProxy;
                    radioProxy11.setSimCardPower_1_1(rr.mSerial, state);
                } catch (RemoteException | RuntimeException e) {
                    handleRadioProxyExceptionForRR(rr, "setSimCardPower", e);
                }
            } else {
                try {
                    switch (state) {
                        case TelephonyManager.CARD_POWER_DOWN: {
                            radioProxy.setSimCardPower(rr.mSerial, false);
                            break;
                        }
                        case TelephonyManager.CARD_POWER_UP: {
                            radioProxy.setSimCardPower(rr.mSerial, true);
                            break;
                        }
                        default: {
                            if (result != null) {
                                AsyncResult.forMessage(result, null,
                                        CommandException.fromRilErrno(REQUEST_NOT_SUPPORTED));
                                result.sendToTarget();
                            }
                        }
                    }
                } catch (RemoteException | RuntimeException e) {
                    handleRadioProxyExceptionForRR(rr, "setSimCardPower", e);
                }
            }
        }
    }

    @Override
    public void setCarrierInfoForImsiEncryption(ImsiEncryptionInfo imsiEncryptionInfo,
                                                Message result) {
        checkNotNull(imsiEncryptionInfo, "ImsiEncryptionInfo cannot be null.");
        IRadio radioProxy = getRadioProxy(result);
        if (radioProxy != null) {
            if (mRadioVersion.greaterOrEqual(RADIO_HAL_VERSION_1_1)) {
                android.hardware.radio.V1_1.IRadio radioProxy11 =
                        (android.hardware.radio.V1_1.IRadio ) radioProxy;

                RILRequest rr = obtainRequest(RIL_REQUEST_SET_CARRIER_INFO_IMSI_ENCRYPTION, result,
                        mRILDefaultWorkSource);
                if (RILJ_LOGD) riljLog(rr.serialString() + "> " + requestToString(rr.mRequest));

                try {
                    android.hardware.radio.V1_1.ImsiEncryptionInfo halImsiInfo =
                            new android.hardware.radio.V1_1.ImsiEncryptionInfo();
                    halImsiInfo.mnc = imsiEncryptionInfo.getMnc();
                    halImsiInfo.mcc = imsiEncryptionInfo.getMcc();
                    halImsiInfo.keyIdentifier = imsiEncryptionInfo.getKeyIdentifier();
                    if (imsiEncryptionInfo.getExpirationTime() != null) {
                        halImsiInfo.expirationTime =
                                imsiEncryptionInfo.getExpirationTime().getTime();
                    }
                    for (byte b : imsiEncryptionInfo.getPublicKey().getEncoded()) {
                        halImsiInfo.carrierKey.add(new Byte(b));
                    }

                    radioProxy11.setCarrierInfoForImsiEncryption(
                            rr.mSerial, halImsiInfo);
                } catch (RemoteException | RuntimeException e) {
                    handleRadioProxyExceptionForRR(rr, "setCarrierInfoForImsiEncryption", e);
                }
            } else if (result != null) {
                AsyncResult.forMessage(result, null,
                        CommandException.fromRilErrno(REQUEST_NOT_SUPPORTED));
                result.sendToTarget();
            }
        }
    }

    @Override
    public void startNattKeepalive(
            int contextId, KeepalivePacketData packetData, int intervalMillis, Message result) {
        checkNotNull(packetData, "KeepaliveRequest cannot be null.");
        IRadio radioProxy = getRadioProxy(result);
        if (radioProxy == null) {
            riljLoge("Radio Proxy object is null!");
            return;
        }

        if (mRadioVersion.less(RADIO_HAL_VERSION_1_1)) {
            if (result != null) {
                AsyncResult.forMessage(result, null,
                        CommandException.fromRilErrno(REQUEST_NOT_SUPPORTED));
                result.sendToTarget();
            }
            return;
        }

        android.hardware.radio.V1_1.IRadio radioProxy11 =
                (android.hardware.radio.V1_1.IRadio) radioProxy;

        RILRequest rr = obtainRequest(
                RIL_REQUEST_START_KEEPALIVE, result, mRILDefaultWorkSource);

        if (RILJ_LOGD) riljLog(rr.serialString() + "> " + requestToString(rr.mRequest));

        try {
            android.hardware.radio.V1_1.KeepaliveRequest req =
                    new android.hardware.radio.V1_1.KeepaliveRequest();

            req.cid = contextId;

            if (packetData.dstAddress instanceof Inet4Address) {
                req.type = android.hardware.radio.V1_1.KeepaliveType.NATT_IPV4;
            } else if (packetData.dstAddress instanceof Inet6Address) {
                req.type = android.hardware.radio.V1_1.KeepaliveType.NATT_IPV6;
            } else {
                AsyncResult.forMessage(result, null,
                        CommandException.fromRilErrno(INVALID_ARGUMENTS));
                result.sendToTarget();
                return;
            }

            appendPrimitiveArrayToArrayList(
                    packetData.srcAddress.getAddress(), req.sourceAddress);
            req.sourcePort = packetData.srcPort;
            appendPrimitiveArrayToArrayList(
                    packetData.dstAddress.getAddress(), req.destinationAddress);
            req.destinationPort = packetData.dstPort;
            req.maxKeepaliveIntervalMillis = intervalMillis;

            radioProxy11.startKeepalive(rr.mSerial, req);
        } catch (RemoteException | RuntimeException e) {
            handleRadioProxyExceptionForRR(rr, "startNattKeepalive", e);
        }
    }

    @Override
    public void stopNattKeepalive(int sessionHandle, Message result) {
        IRadio radioProxy = getRadioProxy(result);
        if (radioProxy == null) {
            Rlog.e(RIL.RILJ_LOG_TAG, "Radio Proxy object is null!");
            return;
        }

        if (mRadioVersion.less(RADIO_HAL_VERSION_1_1)) {
            if (result != null) {
                AsyncResult.forMessage(result, null,
                        CommandException.fromRilErrno(REQUEST_NOT_SUPPORTED));
                result.sendToTarget();
            }
            return;
        }

        android.hardware.radio.V1_1.IRadio radioProxy11 =
                (android.hardware.radio.V1_1.IRadio) radioProxy;

        RILRequest rr = obtainRequest(
                RIL_REQUEST_STOP_KEEPALIVE, result, mRILDefaultWorkSource);

        if (RILJ_LOGD) riljLog(rr.serialString() + "> " + requestToString(rr.mRequest));

        try {
            radioProxy11.stopKeepalive(rr.mSerial, sessionHandle);
        } catch (RemoteException | RuntimeException e) {
            handleRadioProxyExceptionForRR(rr, "stopNattKeepalive", e);
        }
    }

    @Override
    public void getIMEI(Message result) {
        throw new RuntimeException("getIMEI not expected to be called");
    }

    @Override
    public void getIMEISV(Message result) {
        throw new RuntimeException("getIMEISV not expected to be called");
    }

    /**
     * @deprecated
     */
    @Deprecated
    @Override
    public void getLastPdpFailCause(Message result) {
        throw new RuntimeException("getLastPdpFailCause not expected to be called");
    }

    /**
     * The preferred new alternative to getLastPdpFailCause
     */
    @Override
    public void getLastDataCallFailCause(Message result) {
        throw new RuntimeException("getLastDataCallFailCause not expected to be called");
    }

    /**
     *  Translates EF_SMS status bits to a status value compatible with
     *  SMS AT commands.  See TS 27.005 3.1.
     */
    private int translateStatus(int status) {
        switch(status & 0x7) {
            case SmsManager.STATUS_ON_ICC_READ:
                return 1;
            case SmsManager.STATUS_ON_ICC_UNREAD:
                return 0;
            case SmsManager.STATUS_ON_ICC_SENT:
                return 3;
            case SmsManager.STATUS_ON_ICC_UNSENT:
                return 2;
        }

        // Default to READ.
        return 1;
    }

    @Override
    public void resetRadio(Message result) {
        throw new RuntimeException("resetRadio not expected to be called");
    }

    /**
     * {@inheritDoc}
     */
    @Override
    public void handleCallSetupRequestFromSim(boolean accept, Message result) {
        IRadio radioProxy = getRadioProxy(result);
        if (radioProxy != null) {
            RILRequest rr = obtainRequest(RIL_REQUEST_STK_HANDLE_CALL_SETUP_REQUESTED_FROM_SIM,
                    result, mRILDefaultWorkSource);

            if (RILJ_LOGD) {
                riljLog(rr.serialString() + "> " + requestToString(rr.mRequest));
            }

            try {
                radioProxy.handleStkCallSetupRequestFromSim(rr.mSerial, accept);
            } catch (RemoteException | RuntimeException e) {
                handleRadioProxyExceptionForRR(rr, "getAllowedCarriers", e);
            }
        }
    }

    //***** Private Methods

    /**
     * This is a helper function to be called when a RadioIndication callback is called.
     * It takes care of acquiring wakelock and sending ack if needed.
     * @param indicationType RadioIndicationType received
     */
    void processIndication(int indicationType) {
        if (indicationType == RadioIndicationType.UNSOLICITED_ACK_EXP) {
            sendAck();
            if (RILJ_LOGD) riljLog("Unsol response received; Sending ack to ril.cpp");
        } else {
            // ack is not expected to be sent back. Nothing is required to be done here.
        }
    }

    void processRequestAck(int serial) {
        RILRequest rr;
        synchronized (mRequestList) {
            rr = mRequestList.get(serial);
        }
        if (rr == null) {
            Rlog.w(RIL.RILJ_LOG_TAG, "processRequestAck: Unexpected solicited ack response! "
                    + "serial: " + serial);
        } else {
            decrementWakeLock(rr);
            if (RIL.RILJ_LOGD) {
                riljLog(rr.serialString() + " Ack < " + RIL.requestToString(rr.mRequest));
            }
        }
    }

    /**
     * This is a helper function to be called when a RadioResponse callback is called.
     * It takes care of acks, wakelocks, and finds and returns RILRequest corresponding to the
     * response if one is found.
     * @param responseInfo RadioResponseInfo received in response callback
     * @return RILRequest corresponding to the response
     */
    @VisibleForTesting
    public RILRequest processResponse(RadioResponseInfo responseInfo) {
        int serial = responseInfo.serial;
        int error = responseInfo.error;
        int type = responseInfo.type;

        RILRequest rr = null;

        if (type == RadioResponseType.SOLICITED_ACK) {
            synchronized (mRequestList) {
                rr = mRequestList.get(serial);
            }
            if (rr == null) {
                Rlog.w(RILJ_LOG_TAG, "Unexpected solicited ack response! sn: " + serial);
            } else {
                decrementWakeLock(rr);
                if (mRadioBugDetector != null) {
                    mRadioBugDetector.detectRadioBug(rr.mRequest, error);
                }
                if (RILJ_LOGD) {
                    riljLog(rr.serialString() + " Ack < " + requestToString(rr.mRequest));
                }
            }
            return rr;
        }

        rr = findAndRemoveRequestFromList(serial);
        if (rr == null) {
            Rlog.e(RIL.RILJ_LOG_TAG, "processResponse: Unexpected response! serial: " + serial
                    + " error: " + error);
            return null;
        }

        // Time logging for RIL command and storing it in TelephonyHistogram.
        addToRilHistogram(rr);
        if (mRadioBugDetector != null) {
            mRadioBugDetector.detectRadioBug(rr.mRequest, error);
        }
        if (type == RadioResponseType.SOLICITED_ACK_EXP) {
            sendAck();
            if (RIL.RILJ_LOGD) {
                riljLog("Response received for " + rr.serialString() + " "
                        + RIL.requestToString(rr.mRequest) + " Sending ack to ril.cpp");
            }
        } else {
            // ack sent for SOLICITED_ACK_EXP above; nothing to do for SOLICITED response
        }

        // Here and below fake RIL_UNSOL_RESPONSE_SIM_STATUS_CHANGED, see b/7255789.
        // This is needed otherwise we don't automatically transition to the main lock
        // screen when the pin or puk is entered incorrectly.
        switch (rr.mRequest) {
            case RIL_REQUEST_ENTER_SIM_PUK:
            case RIL_REQUEST_ENTER_SIM_PUK2:
                if (mIccStatusChangedRegistrants != null) {
                    if (RILJ_LOGD) {
                        riljLog("ON enter sim puk fakeSimStatusChanged: reg count="
                                + mIccStatusChangedRegistrants.size());
                    }
                    mIccStatusChangedRegistrants.notifyRegistrants();
                }
                break;
            case RIL_REQUEST_SHUTDOWN:
                setRadioState(TelephonyManager.RADIO_POWER_UNAVAILABLE,
                        false /* forceNotifyRegistrants */);
                break;
        }

        if (error != RadioError.NONE) {
            switch (rr.mRequest) {
                case RIL_REQUEST_ENTER_SIM_PIN:
                case RIL_REQUEST_ENTER_SIM_PIN2:
                case RIL_REQUEST_CHANGE_SIM_PIN:
                case RIL_REQUEST_CHANGE_SIM_PIN2:
                case RIL_REQUEST_SET_FACILITY_LOCK:
                    if (mIccStatusChangedRegistrants != null) {
                        if (RILJ_LOGD) {
                            riljLog("ON some errors fakeSimStatusChanged: reg count="
                                    + mIccStatusChangedRegistrants.size());
                        }
                        mIccStatusChangedRegistrants.notifyRegistrants();
                    }
                    break;

            }
        } else {
            switch (rr.mRequest) {
                case RIL_REQUEST_HANGUP_FOREGROUND_RESUME_BACKGROUND:
                if (mTestingEmergencyCall.getAndSet(false)) {
                    if (mEmergencyCallbackModeRegistrant != null) {
                        riljLog("testing emergency call, notify ECM Registrants");
                        mEmergencyCallbackModeRegistrant.notifyRegistrant();
                    }
                }
            }
        }
        return rr;
    }

    protected Message getMessageFromRequest(Object request) {
        RILRequest rr = (RILRequest)request;
        Message result = null;
        if (rr != null) {
                result = rr.mResult;
        }
        return result;
    }

    /**
     * This is a helper function to be called at the end of all RadioResponse callbacks.
     * It takes care of sending error response, logging, decrementing wakelock if needed, and
     * releases the request from memory pool.
     * @param rr RILRequest for which response callback was called
     * @param responseInfo RadioResponseInfo received in the callback
     * @param ret object to be returned to request sender
     */
    @VisibleForTesting
    public void processResponseDone(RILRequest rr, RadioResponseInfo responseInfo, Object ret) {
        if (responseInfo.error == 0) {
            if (RILJ_LOGD) {
                riljLog(rr.serialString() + "< " + requestToString(rr.mRequest)
                        + " " + retToString(rr.mRequest, ret));
            }
        } else {
            if (RILJ_LOGD) {
                riljLog(rr.serialString() + "< " + requestToString(rr.mRequest)
                        + " error " + responseInfo.error);
            }
            rr.onError(responseInfo.error, ret);
        }
        mMetrics.writeOnRilSolicitedResponse(mPhoneId, rr.mSerial, responseInfo.error,
                rr.mRequest, ret);
        if (rr != null) {
            if (responseInfo.type == RadioResponseType.SOLICITED) {
                decrementWakeLock(rr);
            }
            rr.release();
        }
    }

    protected void processResponseDone(Object request, RadioResponseInfo responseInfo, Object ret) {
        RILRequest rr = (RILRequest)request;
        processResponseDone(rr, responseInfo, ret);
    }

    /**
     * Function to send ack and acquire related wakelock
     */
    private void sendAck() {
        // TODO: Remove rr and clean up acquireWakelock for response and ack
        RILRequest rr = RILRequest.obtain(RIL_RESPONSE_ACKNOWLEDGEMENT, null,
                mRILDefaultWorkSource);
        acquireWakeLock(rr, RIL.FOR_ACK_WAKELOCK);
        IRadio radioProxy = getRadioProxy(null);
        if (radioProxy != null) {
            try {
                radioProxy.responseAcknowledgement();
            } catch (RemoteException | RuntimeException e) {
                handleRadioProxyExceptionForRR(rr, "sendAck", e);
                riljLoge("sendAck: " + e);
            }
        } else {
            Rlog.e(RILJ_LOG_TAG, "Error trying to send ack, radioProxy = null");
        }
        rr.release();
    }

    private WorkSource getDeafultWorkSourceIfInvalid(WorkSource workSource) {
        if (workSource == null) {
            workSource = mRILDefaultWorkSource;
        }

        return workSource;
    }


    /**
     * Holds a PARTIAL_WAKE_LOCK whenever
     * a) There is outstanding RIL request sent to RIL deamon and no replied
     * b) There is a request pending to be sent out.
     *
     * There is a WAKE_LOCK_TIMEOUT to release the lock, though it shouldn't
     * happen often.
     */
    @UnsupportedAppUsage
    private void acquireWakeLock(RILRequest rr, int wakeLockType) {
        synchronized (rr) {
            if (rr.mWakeLockType != INVALID_WAKELOCK) {
                Rlog.d(RILJ_LOG_TAG, "Failed to aquire wakelock for " + rr.serialString());
                return;
            }

            switch(wakeLockType) {
                case FOR_WAKELOCK:
                    synchronized (mWakeLock) {
                        mWakeLock.acquire();
                        mWakeLockCount++;
                        mWlSequenceNum++;

                        String clientId = rr.getWorkSourceClientId();
                        if (!mClientWakelockTracker.isClientActive(clientId)) {
                            mActiveWakelockWorkSource.add(rr.mWorkSource);
                            mWakeLock.setWorkSource(mActiveWakelockWorkSource);
                        }

                        mClientWakelockTracker.startTracking(rr.mClientId,
                                rr.mRequest, rr.mSerial, mWakeLockCount);

                        Message msg = mRilHandler.obtainMessage(EVENT_WAKE_LOCK_TIMEOUT);
                        msg.arg1 = mWlSequenceNum;
                        mRilHandler.sendMessageDelayed(msg, mWakeLockTimeout);
                    }
                    break;
                case FOR_ACK_WAKELOCK:
                    synchronized (mAckWakeLock) {
                        mAckWakeLock.acquire();
                        mAckWlSequenceNum++;

                        Message msg = mRilHandler.obtainMessage(EVENT_ACK_WAKE_LOCK_TIMEOUT);
                        msg.arg1 = mAckWlSequenceNum;
                        mRilHandler.sendMessageDelayed(msg, mAckWakeLockTimeout);
                    }
                    break;
                default: //WTF
                    Rlog.w(RILJ_LOG_TAG, "Acquiring Invalid Wakelock type " + wakeLockType);
                    return;
            }
            rr.mWakeLockType = wakeLockType;
        }
    }

    /** Returns the wake lock of the given type. */
    @VisibleForTesting
    public WakeLock getWakeLock(int wakeLockType) {
        return wakeLockType == FOR_WAKELOCK ? mWakeLock : mAckWakeLock;
    }

    /** Returns the {@link RilHandler} instance. */
    @VisibleForTesting
    public RilHandler getRilHandler() {
        return mRilHandler;
    }

    /** Returns the Ril request list. */
    @VisibleForTesting
    public SparseArray<RILRequest> getRilRequestList() {
        return mRequestList;
    }

    @UnsupportedAppUsage
    private void decrementWakeLock(RILRequest rr) {
        synchronized (rr) {
            switch(rr.mWakeLockType) {
                case FOR_WAKELOCK:
                    synchronized (mWakeLock) {
                        mClientWakelockTracker.stopTracking(rr.mClientId,
                                rr.mRequest, rr.mSerial,
                                (mWakeLockCount > 1) ? mWakeLockCount - 1 : 0);
                        String clientId = rr.getWorkSourceClientId();
                        if (!mClientWakelockTracker.isClientActive(clientId)) {
                            mActiveWakelockWorkSource.remove(rr.mWorkSource);
                            mWakeLock.setWorkSource(mActiveWakelockWorkSource);
                        }

                        if (mWakeLockCount > 1) {
                            mWakeLockCount--;
                        } else {
                            mWakeLockCount = 0;
                            mWakeLock.release();
                        }
                    }
                    break;
                case FOR_ACK_WAKELOCK:
                    //We do not decrement the ACK wakelock
                    break;
                case INVALID_WAKELOCK:
                    break;
                default:
                    Rlog.w(RILJ_LOG_TAG, "Decrementing Invalid Wakelock type " + rr.mWakeLockType);
            }
            rr.mWakeLockType = INVALID_WAKELOCK;
        }
    }

    @UnsupportedAppUsage
    private boolean clearWakeLock(int wakeLockType) {
        if (wakeLockType == FOR_WAKELOCK) {
            synchronized (mWakeLock) {
                if (mWakeLockCount == 0 && !mWakeLock.isHeld()) return false;
                Rlog.d(RILJ_LOG_TAG, "NOTE: mWakeLockCount is " + mWakeLockCount
                        + "at time of clearing");
                mWakeLockCount = 0;
                mWakeLock.release();
                mClientWakelockTracker.stopTrackingAll();
                mActiveWakelockWorkSource = new WorkSource();
                return true;
            }
        } else {
            synchronized (mAckWakeLock) {
                if (!mAckWakeLock.isHeld()) return false;
                mAckWakeLock.release();
                return true;
            }
        }
    }

    /**
     * Release each request in mRequestList then clear the list
     * @param error is the RIL_Errno sent back
     * @param loggable true means to print all requests in mRequestList
     */
    @UnsupportedAppUsage
    private void clearRequestList(int error, boolean loggable) {
        RILRequest rr;
        synchronized (mRequestList) {
            int count = mRequestList.size();
            if (RILJ_LOGD && loggable) {
                Rlog.d(RILJ_LOG_TAG, "clearRequestList " + " mWakeLockCount="
                        + mWakeLockCount + " mRequestList=" + count);
            }

            for (int i = 0; i < count; i++) {
                rr = mRequestList.valueAt(i);
                if (RILJ_LOGD && loggable) {
                    Rlog.d(RILJ_LOG_TAG, i + ": [" + rr.mSerial + "] "
                            + requestToString(rr.mRequest));
                }
                rr.onError(error, null);
                decrementWakeLock(rr);
                rr.release();
            }
            mRequestList.clear();
        }
    }

    @UnsupportedAppUsage
    private RILRequest findAndRemoveRequestFromList(int serial) {
        RILRequest rr = null;
        synchronized (mRequestList) {
            rr = mRequestList.get(serial);
            if (rr != null) {
                mRequestList.remove(serial);
            }
        }

        return rr;
    }

    private void addToRilHistogram(RILRequest rr) {
        long endTime = SystemClock.elapsedRealtime();
        int totalTime = (int) (endTime - rr.mStartTimeMs);

        synchronized (mRilTimeHistograms) {
            TelephonyHistogram entry = mRilTimeHistograms.get(rr.mRequest);
            if (entry == null) {
                // We would have total #RIL_HISTOGRAM_BUCKET_COUNT range buckets for RIL commands
                entry = new TelephonyHistogram(TelephonyHistogram.TELEPHONY_CATEGORY_RIL,
                        rr.mRequest, RIL_HISTOGRAM_BUCKET_COUNT);
                mRilTimeHistograms.put(rr.mRequest, entry);
            }
            entry.addTimeTaken(totalTime);
        }
    }

    @UnsupportedAppUsage
    RadioCapability makeStaticRadioCapability() {
        // default to UNKNOWN so we fail fast.
        int raf = RadioAccessFamily.RAF_UNKNOWN;

        String rafString = mContext.getResources().getString(
                com.android.internal.R.string.config_radio_access_family);
        if (!TextUtils.isEmpty(rafString)) {
            raf = RadioAccessFamily.rafTypeFromString(rafString);
        }
        RadioCapability rc = new RadioCapability(mPhoneId.intValue(), 0, 0, raf,
                "", RadioCapability.RC_STATUS_SUCCESS);
        if (RILJ_LOGD) riljLog("Faking RIL_REQUEST_GET_RADIO_CAPABILITY response using " + raf);
        return rc;
    }

    @UnsupportedAppUsage
    static String retToString(int req, Object ret) {
        if (ret == null) return "";
        switch (req) {
            // Don't log these return values, for privacy's sake.
            case RIL_REQUEST_GET_IMSI:
            case RIL_REQUEST_GET_IMEI:
            case RIL_REQUEST_GET_IMEISV:
            case RIL_REQUEST_SIM_OPEN_CHANNEL:
            case RIL_REQUEST_SIM_TRANSMIT_APDU_CHANNEL:

                if (!RILJ_LOGV) {
                    // If not versbose logging just return and don't display IMSI and IMEI, IMEISV
                    return "";
                }
        }

        StringBuilder sb;
        String s;
        int length;
        if (ret instanceof int[]) {
            int[] intArray = (int[]) ret;
            length = intArray.length;
            sb = new StringBuilder("{");
            if (length > 0) {
                int i = 0;
                sb.append(intArray[i++]);
                while (i < length) {
                    sb.append(", ").append(intArray[i++]);
                }
            }
            sb.append("}");
            s = sb.toString();
        } else if (ret instanceof String[]) {
            String[] strings = (String[]) ret;
            length = strings.length;
            sb = new StringBuilder("{");
            if (length > 0) {
                int i = 0;
                // position 0 is IMEI in RIL_REQUEST_DEVICE_IDENTITY
                if (req == RIL_REQUEST_DEVICE_IDENTITY) {
                    sb.append(Rlog.pii(RILJ_LOG_TAG, strings[i++]));
                } else {
                    sb.append(strings[i++]);
                }
                while (i < length) {
                    sb.append(", ").append(strings[i++]);
                }
            }
            sb.append("}");
            s = sb.toString();
        } else if (req == RIL_REQUEST_GET_CURRENT_CALLS) {
            ArrayList<DriverCall> calls = (ArrayList<DriverCall>) ret;
            sb = new StringBuilder("{");
            for (DriverCall dc : calls) {
                sb.append("[").append(dc).append("] ");
            }
            sb.append("}");
            s = sb.toString();
        } else if (req == RIL_REQUEST_GET_NEIGHBORING_CELL_IDS) {
            ArrayList<NeighboringCellInfo> cells = (ArrayList<NeighboringCellInfo>) ret;
            sb = new StringBuilder("{");
            for (NeighboringCellInfo cell : cells) {
                sb.append("[").append(cell).append("] ");
            }
            sb.append("}");
            s = sb.toString();
        } else if (req == RIL_REQUEST_QUERY_CALL_FORWARD_STATUS) {
            CallForwardInfo[] cinfo = (CallForwardInfo[]) ret;
            length = cinfo.length;
            sb = new StringBuilder("{");
            for (int i = 0; i < length; i++) {
                sb.append("[").append(cinfo[i]).append("] ");
            }
            sb.append("}");
            s = sb.toString();
        } else if (req == RIL_REQUEST_GET_HARDWARE_CONFIG) {
            ArrayList<HardwareConfig> hwcfgs = (ArrayList<HardwareConfig>) ret;
            sb = new StringBuilder(" ");
            for (HardwareConfig hwcfg : hwcfgs) {
                sb.append("[").append(hwcfg).append("] ");
            }
            s = sb.toString();
        } else {
            s = ret.toString();
        }
        return s;
    }

    void writeMetricsCallRing(char[] response) {
        mMetrics.writeRilCallRing(mPhoneId, response);
    }

    void writeMetricsSrvcc(int state) {
        mMetrics.writeRilSrvcc(mPhoneId, state);
    }

    void writeMetricsModemRestartEvent(String reason) {
        mMetrics.writeModemRestartEvent(mPhoneId, reason);
    }

    /**
     * Notify all registrants that the ril has connected or disconnected.
     *
     * @param rilVer is the version of the ril or -1 if disconnected.
     */
    @UnsupportedAppUsage
    void notifyRegistrantsRilConnectionChanged(int rilVer) {
        mRilVersion = rilVer;
        if (mRilConnectedRegistrants != null) {
            mRilConnectedRegistrants.notifyRegistrants(
                    new AsyncResult(null, new Integer(rilVer), null));
        }
    }

    @UnsupportedAppUsage
    void
    notifyRegistrantsCdmaInfoRec(CdmaInformationRecords infoRec) {
        int response = RIL_UNSOL_CDMA_INFO_REC;
        if (infoRec.record instanceof CdmaInformationRecords.CdmaDisplayInfoRec) {
            if (mDisplayInfoRegistrants != null) {
                if (RILJ_LOGD) unsljLogRet(response, infoRec.record);
                mDisplayInfoRegistrants.notifyRegistrants(
                        new AsyncResult(null, infoRec.record, null));
            }
        } else if (infoRec.record instanceof CdmaInformationRecords.CdmaSignalInfoRec) {
            if (mSignalInfoRegistrants != null) {
                if (RILJ_LOGD) unsljLogRet(response, infoRec.record);
                mSignalInfoRegistrants.notifyRegistrants(
                        new AsyncResult(null, infoRec.record, null));
            }
        } else if (infoRec.record instanceof CdmaInformationRecords.CdmaNumberInfoRec) {
            if (mNumberInfoRegistrants != null) {
                if (RILJ_LOGD) unsljLogRet(response, infoRec.record);
                mNumberInfoRegistrants.notifyRegistrants(
                        new AsyncResult(null, infoRec.record, null));
            }
        } else if (infoRec.record instanceof CdmaInformationRecords.CdmaRedirectingNumberInfoRec) {
            if (mRedirNumInfoRegistrants != null) {
                if (RILJ_LOGD) unsljLogRet(response, infoRec.record);
                mRedirNumInfoRegistrants.notifyRegistrants(
                        new AsyncResult(null, infoRec.record, null));
            }
        } else if (infoRec.record instanceof CdmaInformationRecords.CdmaLineControlInfoRec) {
            if (mLineControlInfoRegistrants != null) {
                if (RILJ_LOGD) unsljLogRet(response, infoRec.record);
                mLineControlInfoRegistrants.notifyRegistrants(
                        new AsyncResult(null, infoRec.record, null));
            }
        } else if (infoRec.record instanceof CdmaInformationRecords.CdmaT53ClirInfoRec) {
            if (mT53ClirInfoRegistrants != null) {
                if (RILJ_LOGD) unsljLogRet(response, infoRec.record);
                mT53ClirInfoRegistrants.notifyRegistrants(
                        new AsyncResult(null, infoRec.record, null));
            }
        } else if (infoRec.record instanceof CdmaInformationRecords.CdmaT53AudioControlInfoRec) {
            if (mT53AudCntrlInfoRegistrants != null) {
                if (RILJ_LOGD) {
                    unsljLogRet(response, infoRec.record);
                }
                mT53AudCntrlInfoRegistrants.notifyRegistrants(
                        new AsyncResult(null, infoRec.record, null));
            }
        }
    }

    @UnsupportedAppUsage
    static String requestToString(int request) {
        switch(request) {
            case RIL_REQUEST_GET_SIM_STATUS:
                return "GET_SIM_STATUS";
            case RIL_REQUEST_ENTER_SIM_PIN:
                return "ENTER_SIM_PIN";
            case RIL_REQUEST_ENTER_SIM_PUK:
                return "ENTER_SIM_PUK";
            case RIL_REQUEST_ENTER_SIM_PIN2:
                return "ENTER_SIM_PIN2";
            case RIL_REQUEST_ENTER_SIM_PUK2:
                return "ENTER_SIM_PUK2";
            case RIL_REQUEST_CHANGE_SIM_PIN:
                return "CHANGE_SIM_PIN";
            case RIL_REQUEST_CHANGE_SIM_PIN2:
                return "CHANGE_SIM_PIN2";
            case RIL_REQUEST_ENTER_NETWORK_DEPERSONALIZATION:
                return "ENTER_NETWORK_DEPERSONALIZATION";
            case RIL_REQUEST_GET_CURRENT_CALLS:
                return "GET_CURRENT_CALLS";
            case RIL_REQUEST_DIAL:
                return "DIAL";
            case RIL_REQUEST_EMERGENCY_DIAL:
                return "EMERGENCY_DIAL";
            case RIL_REQUEST_GET_IMSI:
                return "GET_IMSI";
            case RIL_REQUEST_HANGUP:
                return "HANGUP";
            case RIL_REQUEST_HANGUP_WAITING_OR_BACKGROUND:
                return "HANGUP_WAITING_OR_BACKGROUND";
            case RIL_REQUEST_HANGUP_FOREGROUND_RESUME_BACKGROUND:
                return "HANGUP_FOREGROUND_RESUME_BACKGROUND";
            case RIL_REQUEST_SWITCH_WAITING_OR_HOLDING_AND_ACTIVE:
                return "REQUEST_SWITCH_WAITING_OR_HOLDING_AND_ACTIVE";
            case RIL_REQUEST_CONFERENCE:
                return "CONFERENCE";
            case RIL_REQUEST_UDUB:
                return "UDUB";
            case RIL_REQUEST_LAST_CALL_FAIL_CAUSE:
                return "LAST_CALL_FAIL_CAUSE";
            case RIL_REQUEST_SIGNAL_STRENGTH:
                return "SIGNAL_STRENGTH";
            case RIL_REQUEST_VOICE_REGISTRATION_STATE:
                return "VOICE_REGISTRATION_STATE";
            case RIL_REQUEST_DATA_REGISTRATION_STATE:
                return "DATA_REGISTRATION_STATE";
            case RIL_REQUEST_OPERATOR:
                return "OPERATOR";
            case RIL_REQUEST_RADIO_POWER:
                return "RADIO_POWER";
            case RIL_REQUEST_DTMF:
                return "DTMF";
            case RIL_REQUEST_SEND_SMS:
                return "SEND_SMS";
            case RIL_REQUEST_SEND_SMS_EXPECT_MORE:
                return "SEND_SMS_EXPECT_MORE";
            case RIL_REQUEST_SETUP_DATA_CALL:
                return "SETUP_DATA_CALL";
            case RIL_REQUEST_SIM_IO:
                return "SIM_IO";
            case RIL_REQUEST_SEND_USSD:
                return "SEND_USSD";
            case RIL_REQUEST_CANCEL_USSD:
                return "CANCEL_USSD";
            case RIL_REQUEST_GET_CLIR:
                return "GET_CLIR";
            case RIL_REQUEST_SET_CLIR:
                return "SET_CLIR";
            case RIL_REQUEST_QUERY_CALL_FORWARD_STATUS:
                return "QUERY_CALL_FORWARD_STATUS";
            case RIL_REQUEST_SET_CALL_FORWARD:
                return "SET_CALL_FORWARD";
            case RIL_REQUEST_QUERY_CALL_WAITING:
                return "QUERY_CALL_WAITING";
            case RIL_REQUEST_SET_CALL_WAITING:
                return "SET_CALL_WAITING";
            case RIL_REQUEST_SMS_ACKNOWLEDGE:
                return "SMS_ACKNOWLEDGE";
            case RIL_REQUEST_GET_IMEI:
                return "GET_IMEI";
            case RIL_REQUEST_GET_IMEISV:
                return "GET_IMEISV";
            case RIL_REQUEST_ANSWER:
                return "ANSWER";
            case RIL_REQUEST_DEACTIVATE_DATA_CALL:
                return "DEACTIVATE_DATA_CALL";
            case RIL_REQUEST_QUERY_FACILITY_LOCK:
                return "QUERY_FACILITY_LOCK";
            case RIL_REQUEST_SET_FACILITY_LOCK:
                return "SET_FACILITY_LOCK";
            case RIL_REQUEST_CHANGE_BARRING_PASSWORD:
                return "CHANGE_BARRING_PASSWORD";
            case RIL_REQUEST_QUERY_NETWORK_SELECTION_MODE:
                return "QUERY_NETWORK_SELECTION_MODE";
            case RIL_REQUEST_SET_NETWORK_SELECTION_AUTOMATIC:
                return "SET_NETWORK_SELECTION_AUTOMATIC";
            case RIL_REQUEST_SET_NETWORK_SELECTION_MANUAL:
                return "SET_NETWORK_SELECTION_MANUAL";
            case RIL_REQUEST_QUERY_AVAILABLE_NETWORKS :
                return "QUERY_AVAILABLE_NETWORKS ";
            case RIL_REQUEST_DTMF_START:
                return "DTMF_START";
            case RIL_REQUEST_DTMF_STOP:
                return "DTMF_STOP";
            case RIL_REQUEST_BASEBAND_VERSION:
                return "BASEBAND_VERSION";
            case RIL_REQUEST_SEPARATE_CONNECTION:
                return "SEPARATE_CONNECTION";
            case RIL_REQUEST_SET_MUTE:
                return "SET_MUTE";
            case RIL_REQUEST_GET_MUTE:
                return "GET_MUTE";
            case RIL_REQUEST_QUERY_CLIP:
                return "QUERY_CLIP";
            case RIL_REQUEST_LAST_DATA_CALL_FAIL_CAUSE:
                return "LAST_DATA_CALL_FAIL_CAUSE";
            case RIL_REQUEST_DATA_CALL_LIST:
                return "DATA_CALL_LIST";
            case RIL_REQUEST_RESET_RADIO:
                return "RESET_RADIO";
            case RIL_REQUEST_OEM_HOOK_RAW:
                return "OEM_HOOK_RAW";
            case RIL_REQUEST_OEM_HOOK_STRINGS:
                return "OEM_HOOK_STRINGS";
            case RIL_REQUEST_SCREEN_STATE:
                return "SCREEN_STATE";
            case RIL_REQUEST_SET_SUPP_SVC_NOTIFICATION:
                return "SET_SUPP_SVC_NOTIFICATION";
            case RIL_REQUEST_WRITE_SMS_TO_SIM:
                return "WRITE_SMS_TO_SIM";
            case RIL_REQUEST_DELETE_SMS_ON_SIM:
                return "DELETE_SMS_ON_SIM";
            case RIL_REQUEST_SET_BAND_MODE:
                return "SET_BAND_MODE";
            case RIL_REQUEST_QUERY_AVAILABLE_BAND_MODE:
                return "QUERY_AVAILABLE_BAND_MODE";
            case RIL_REQUEST_STK_GET_PROFILE:
                return "REQUEST_STK_GET_PROFILE";
            case RIL_REQUEST_STK_SET_PROFILE:
                return "REQUEST_STK_SET_PROFILE";
            case RIL_REQUEST_STK_SEND_ENVELOPE_COMMAND:
                return "REQUEST_STK_SEND_ENVELOPE_COMMAND";
            case RIL_REQUEST_STK_SEND_TERMINAL_RESPONSE:
                return "REQUEST_STK_SEND_TERMINAL_RESPONSE";
            case RIL_REQUEST_STK_HANDLE_CALL_SETUP_REQUESTED_FROM_SIM:
                return "REQUEST_STK_HANDLE_CALL_SETUP_REQUESTED_FROM_SIM";
            case RIL_REQUEST_EXPLICIT_CALL_TRANSFER: return "REQUEST_EXPLICIT_CALL_TRANSFER";
            case RIL_REQUEST_SET_PREFERRED_NETWORK_TYPE:
                return "REQUEST_SET_PREFERRED_NETWORK_TYPE";
            case RIL_REQUEST_GET_PREFERRED_NETWORK_TYPE:
                return "REQUEST_GET_PREFERRED_NETWORK_TYPE";
            case RIL_REQUEST_GET_NEIGHBORING_CELL_IDS:
                return "REQUEST_GET_NEIGHBORING_CELL_IDS";
            case RIL_REQUEST_SET_LOCATION_UPDATES:
                return "REQUEST_SET_LOCATION_UPDATES";
            case RIL_REQUEST_CDMA_SET_SUBSCRIPTION_SOURCE:
                return "RIL_REQUEST_CDMA_SET_SUBSCRIPTION_SOURCE";
            case RIL_REQUEST_CDMA_SET_ROAMING_PREFERENCE:
                return "RIL_REQUEST_CDMA_SET_ROAMING_PREFERENCE";
            case RIL_REQUEST_CDMA_QUERY_ROAMING_PREFERENCE:
                return "RIL_REQUEST_CDMA_QUERY_ROAMING_PREFERENCE";
            case RIL_REQUEST_SET_TTY_MODE:
                return "RIL_REQUEST_SET_TTY_MODE";
            case RIL_REQUEST_QUERY_TTY_MODE:
                return "RIL_REQUEST_QUERY_TTY_MODE";
            case RIL_REQUEST_CDMA_SET_PREFERRED_VOICE_PRIVACY_MODE:
                return "RIL_REQUEST_CDMA_SET_PREFERRED_VOICE_PRIVACY_MODE";
            case RIL_REQUEST_CDMA_QUERY_PREFERRED_VOICE_PRIVACY_MODE:
                return "RIL_REQUEST_CDMA_QUERY_PREFERRED_VOICE_PRIVACY_MODE";
            case RIL_REQUEST_CDMA_FLASH:
                return "RIL_REQUEST_CDMA_FLASH";
            case RIL_REQUEST_CDMA_BURST_DTMF:
                return "RIL_REQUEST_CDMA_BURST_DTMF";
            case RIL_REQUEST_CDMA_SEND_SMS:
                return "RIL_REQUEST_CDMA_SEND_SMS";
            case RIL_REQUEST_CDMA_SMS_ACKNOWLEDGE:
                return "RIL_REQUEST_CDMA_SMS_ACKNOWLEDGE";
            case RIL_REQUEST_GSM_GET_BROADCAST_CONFIG:
                return "RIL_REQUEST_GSM_GET_BROADCAST_CONFIG";
            case RIL_REQUEST_GSM_SET_BROADCAST_CONFIG:
                return "RIL_REQUEST_GSM_SET_BROADCAST_CONFIG";
            case RIL_REQUEST_CDMA_GET_BROADCAST_CONFIG:
                return "RIL_REQUEST_CDMA_GET_BROADCAST_CONFIG";
            case RIL_REQUEST_CDMA_SET_BROADCAST_CONFIG:
                return "RIL_REQUEST_CDMA_SET_BROADCAST_CONFIG";
            case RIL_REQUEST_GSM_BROADCAST_ACTIVATION:
                return "RIL_REQUEST_GSM_BROADCAST_ACTIVATION";
            case RIL_REQUEST_CDMA_VALIDATE_AND_WRITE_AKEY:
                return "RIL_REQUEST_CDMA_VALIDATE_AND_WRITE_AKEY";
            case RIL_REQUEST_CDMA_BROADCAST_ACTIVATION:
                return "RIL_REQUEST_CDMA_BROADCAST_ACTIVATION";
            case RIL_REQUEST_CDMA_SUBSCRIPTION:
                return "RIL_REQUEST_CDMA_SUBSCRIPTION";
            case RIL_REQUEST_CDMA_WRITE_SMS_TO_RUIM:
                return "RIL_REQUEST_CDMA_WRITE_SMS_TO_RUIM";
            case RIL_REQUEST_CDMA_DELETE_SMS_ON_RUIM:
                return "RIL_REQUEST_CDMA_DELETE_SMS_ON_RUIM";
            case RIL_REQUEST_DEVICE_IDENTITY:
                return "RIL_REQUEST_DEVICE_IDENTITY";
            case RIL_REQUEST_GET_SMSC_ADDRESS:
                return "RIL_REQUEST_GET_SMSC_ADDRESS";
            case RIL_REQUEST_SET_SMSC_ADDRESS:
                return "RIL_REQUEST_SET_SMSC_ADDRESS";
            case RIL_REQUEST_EXIT_EMERGENCY_CALLBACK_MODE:
                return "REQUEST_EXIT_EMERGENCY_CALLBACK_MODE";
            case RIL_REQUEST_REPORT_SMS_MEMORY_STATUS:
                return "RIL_REQUEST_REPORT_SMS_MEMORY_STATUS";
            case RIL_REQUEST_REPORT_STK_SERVICE_IS_RUNNING:
                return "RIL_REQUEST_REPORT_STK_SERVICE_IS_RUNNING";
            case RIL_REQUEST_CDMA_GET_SUBSCRIPTION_SOURCE:
                return "RIL_REQUEST_CDMA_GET_SUBSCRIPTION_SOURCE";
            case RIL_REQUEST_ISIM_AUTHENTICATION:
                return "RIL_REQUEST_ISIM_AUTHENTICATION";
            case RIL_REQUEST_ACKNOWLEDGE_INCOMING_GSM_SMS_WITH_PDU:
                return "RIL_REQUEST_ACKNOWLEDGE_INCOMING_GSM_SMS_WITH_PDU";
            case RIL_REQUEST_STK_SEND_ENVELOPE_WITH_STATUS:
                return "RIL_REQUEST_STK_SEND_ENVELOPE_WITH_STATUS";
            case RIL_REQUEST_VOICE_RADIO_TECH:
                return "RIL_REQUEST_VOICE_RADIO_TECH";
            case RIL_REQUEST_GET_CELL_INFO_LIST:
                return "RIL_REQUEST_GET_CELL_INFO_LIST";
            case RIL_REQUEST_SET_UNSOL_CELL_INFO_LIST_RATE:
                return "RIL_REQUEST_SET_CELL_INFO_LIST_RATE";
            case RIL_REQUEST_SET_INITIAL_ATTACH_APN:
                return "RIL_REQUEST_SET_INITIAL_ATTACH_APN";
            case RIL_REQUEST_SET_DATA_PROFILE:
                return "RIL_REQUEST_SET_DATA_PROFILE";
            case RIL_REQUEST_IMS_REGISTRATION_STATE:
                return "RIL_REQUEST_IMS_REGISTRATION_STATE";
            case RIL_REQUEST_IMS_SEND_SMS:
                return "RIL_REQUEST_IMS_SEND_SMS";
            case RIL_REQUEST_SIM_TRANSMIT_APDU_BASIC:
                return "RIL_REQUEST_SIM_TRANSMIT_APDU_BASIC";
            case RIL_REQUEST_SIM_OPEN_CHANNEL:
                return "RIL_REQUEST_SIM_OPEN_CHANNEL";
            case RIL_REQUEST_SIM_CLOSE_CHANNEL:
                return "RIL_REQUEST_SIM_CLOSE_CHANNEL";
            case RIL_REQUEST_SIM_TRANSMIT_APDU_CHANNEL:
                return "RIL_REQUEST_SIM_TRANSMIT_APDU_CHANNEL";
            case RIL_REQUEST_NV_READ_ITEM:
                return "RIL_REQUEST_NV_READ_ITEM";
            case RIL_REQUEST_NV_WRITE_ITEM:
                return "RIL_REQUEST_NV_WRITE_ITEM";
            case RIL_REQUEST_NV_WRITE_CDMA_PRL:
                return "RIL_REQUEST_NV_WRITE_CDMA_PRL";
            case RIL_REQUEST_NV_RESET_CONFIG:
                return "RIL_REQUEST_NV_RESET_CONFIG";
            case RIL_REQUEST_SET_UICC_SUBSCRIPTION:
                return "RIL_REQUEST_SET_UICC_SUBSCRIPTION";
            case RIL_REQUEST_ALLOW_DATA:
                return "RIL_REQUEST_ALLOW_DATA";
            case RIL_REQUEST_GET_HARDWARE_CONFIG:
                return "GET_HARDWARE_CONFIG";
            case RIL_REQUEST_SIM_AUTHENTICATION:
                return "RIL_REQUEST_SIM_AUTHENTICATION";
            case RIL_REQUEST_SHUTDOWN:
                return "RIL_REQUEST_SHUTDOWN";
            case RIL_REQUEST_SET_RADIO_CAPABILITY:
                return "RIL_REQUEST_SET_RADIO_CAPABILITY";
            case RIL_REQUEST_GET_RADIO_CAPABILITY:
                return "RIL_REQUEST_GET_RADIO_CAPABILITY";
            case RIL_REQUEST_START_LCE:
                return "RIL_REQUEST_START_LCE";
            case RIL_REQUEST_STOP_LCE:
                return "RIL_REQUEST_STOP_LCE";
            case RIL_REQUEST_PULL_LCEDATA:
                return "RIL_REQUEST_PULL_LCEDATA";
            case RIL_REQUEST_GET_ACTIVITY_INFO:
                return "RIL_REQUEST_GET_ACTIVITY_INFO";
            case RIL_REQUEST_SET_ALLOWED_CARRIERS:
                return "RIL_REQUEST_SET_ALLOWED_CARRIERS";
            case RIL_REQUEST_GET_ALLOWED_CARRIERS:
                return "RIL_REQUEST_GET_ALLOWED_CARRIERS";
            case RIL_REQUEST_SET_SIM_CARD_POWER:
                return "RIL_REQUEST_SET_SIM_CARD_POWER";
            case RIL_REQUEST_SEND_DEVICE_STATE:
                return "RIL_REQUEST_SEND_DEVICE_STATE";
            case RIL_REQUEST_SET_UNSOLICITED_RESPONSE_FILTER:
                return "RIL_REQUEST_SET_UNSOLICITED_RESPONSE_FILTER";
            case RIL_RESPONSE_ACKNOWLEDGEMENT:
                return "RIL_RESPONSE_ACKNOWLEDGEMENT";
            case RIL_REQUEST_SET_CARRIER_INFO_IMSI_ENCRYPTION:
                return "RIL_REQUEST_SET_CARRIER_INFO_IMSI_ENCRYPTION";
            case RIL_REQUEST_START_NETWORK_SCAN:
                return "RIL_REQUEST_START_NETWORK_SCAN";
            case RIL_REQUEST_STOP_NETWORK_SCAN:
                return "RIL_REQUEST_STOP_NETWORK_SCAN";
            case RIL_REQUEST_GET_SLOT_STATUS:
                return "RIL_REQUEST_GET_SLOT_STATUS";
            case RIL_REQUEST_SET_LOGICAL_TO_PHYSICAL_SLOT_MAPPING:
                return "RIL_REQUEST_SET_LOGICAL_TO_PHYSICAL_SLOT_MAPPING";
            case RIL_REQUEST_START_KEEPALIVE:
                return "RIL_REQUEST_START_KEEPALIVE";
            case RIL_REQUEST_STOP_KEEPALIVE:
                return "RIL_REQUEST_STOP_KEEPALIVE";
            case RIL_REQUEST_SET_SIGNAL_STRENGTH_REPORTING_CRITERIA:
                return "RIL_REQUEST_SET_SIGNAL_STRENGTH_REPORTING_CRITERIA";
            case RIL_REQUEST_SET_LINK_CAPACITY_REPORTING_CRITERIA:
                return "RIL_REQUEST_SET_LINK_CAPACITY_REPORTING_CRITERIA";
            case RIL_REQUEST_ENABLE_MODEM:
                return "RIL_REQUEST_ENABLE_MODEM";
            case RIL_REQUEST_GET_MODEM_STATUS:
                return "RIL_REQUEST_GET_MODEM_STATUS";
            default: return "<unknown request>";
        }
    }

    @UnsupportedAppUsage
    static String responseToString(int request) {
        switch(request) {
            case RIL_UNSOL_RESPONSE_RADIO_STATE_CHANGED:
                return "UNSOL_RESPONSE_RADIO_STATE_CHANGED";
            case RIL_UNSOL_RESPONSE_CALL_STATE_CHANGED:
                return "UNSOL_RESPONSE_CALL_STATE_CHANGED";
            case RIL_UNSOL_RESPONSE_NETWORK_STATE_CHANGED:
                return "UNSOL_RESPONSE_NETWORK_STATE_CHANGED";
            case RIL_UNSOL_RESPONSE_NEW_SMS:
                return "UNSOL_RESPONSE_NEW_SMS";
            case RIL_UNSOL_RESPONSE_NEW_SMS_STATUS_REPORT:
                return "UNSOL_RESPONSE_NEW_SMS_STATUS_REPORT";
            case RIL_UNSOL_RESPONSE_NEW_SMS_ON_SIM:
                return "UNSOL_RESPONSE_NEW_SMS_ON_SIM";
            case RIL_UNSOL_ON_USSD:
                return "UNSOL_ON_USSD";
            case RIL_UNSOL_ON_USSD_REQUEST:
                return "UNSOL_ON_USSD_REQUEST";
            case RIL_UNSOL_NITZ_TIME_RECEIVED:
                return "UNSOL_NITZ_TIME_RECEIVED";
            case RIL_UNSOL_SIGNAL_STRENGTH:
                return "UNSOL_SIGNAL_STRENGTH";
            case RIL_UNSOL_DATA_CALL_LIST_CHANGED:
                return "UNSOL_DATA_CALL_LIST_CHANGED";
            case RIL_UNSOL_SUPP_SVC_NOTIFICATION:
                return "UNSOL_SUPP_SVC_NOTIFICATION";
            case RIL_UNSOL_STK_SESSION_END:
                return "UNSOL_STK_SESSION_END";
            case RIL_UNSOL_STK_PROACTIVE_COMMAND:
                return "UNSOL_STK_PROACTIVE_COMMAND";
            case RIL_UNSOL_STK_EVENT_NOTIFY:
                return "UNSOL_STK_EVENT_NOTIFY";
            case RIL_UNSOL_STK_CALL_SETUP:
                return "UNSOL_STK_CALL_SETUP";
            case RIL_UNSOL_SIM_SMS_STORAGE_FULL:
                return "UNSOL_SIM_SMS_STORAGE_FULL";
            case RIL_UNSOL_SIM_REFRESH:
                return "UNSOL_SIM_REFRESH";
            case RIL_UNSOL_CALL_RING:
                return "UNSOL_CALL_RING";
            case RIL_UNSOL_RESPONSE_SIM_STATUS_CHANGED:
                return "UNSOL_RESPONSE_SIM_STATUS_CHANGED";
            case RIL_UNSOL_RESPONSE_CDMA_NEW_SMS:
                return "UNSOL_RESPONSE_CDMA_NEW_SMS";
            case RIL_UNSOL_RESPONSE_NEW_BROADCAST_SMS:
                return "UNSOL_RESPONSE_NEW_BROADCAST_SMS";
            case RIL_UNSOL_CDMA_RUIM_SMS_STORAGE_FULL:
                return "UNSOL_CDMA_RUIM_SMS_STORAGE_FULL";
            case RIL_UNSOL_RESTRICTED_STATE_CHANGED:
                return "UNSOL_RESTRICTED_STATE_CHANGED";
            case RIL_UNSOL_ENTER_EMERGENCY_CALLBACK_MODE:
                return "UNSOL_ENTER_EMERGENCY_CALLBACK_MODE";
            case RIL_UNSOL_CDMA_CALL_WAITING:
                return "UNSOL_CDMA_CALL_WAITING";
            case RIL_UNSOL_CDMA_OTA_PROVISION_STATUS:
                return "UNSOL_CDMA_OTA_PROVISION_STATUS";
            case RIL_UNSOL_CDMA_INFO_REC:
                return "UNSOL_CDMA_INFO_REC";
            case RIL_UNSOL_OEM_HOOK_RAW:
                return "UNSOL_OEM_HOOK_RAW";
            case RIL_UNSOL_RINGBACK_TONE:
                return "UNSOL_RINGBACK_TONE";
            case RIL_UNSOL_RESEND_INCALL_MUTE:
                return "UNSOL_RESEND_INCALL_MUTE";
            case RIL_UNSOL_CDMA_SUBSCRIPTION_SOURCE_CHANGED:
                return "CDMA_SUBSCRIPTION_SOURCE_CHANGED";
            case RIL_UNSOl_CDMA_PRL_CHANGED:
                return "UNSOL_CDMA_PRL_CHANGED";
            case RIL_UNSOL_EXIT_EMERGENCY_CALLBACK_MODE:
                return "UNSOL_EXIT_EMERGENCY_CALLBACK_MODE";
            case RIL_UNSOL_RIL_CONNECTED:
                return "UNSOL_RIL_CONNECTED";
            case RIL_UNSOL_VOICE_RADIO_TECH_CHANGED:
                return "UNSOL_VOICE_RADIO_TECH_CHANGED";
            case RIL_UNSOL_CELL_INFO_LIST:
                return "UNSOL_CELL_INFO_LIST";
            case RIL_UNSOL_RESPONSE_IMS_NETWORK_STATE_CHANGED:
                return "UNSOL_RESPONSE_IMS_NETWORK_STATE_CHANGED";
            case RIL_UNSOL_UICC_SUBSCRIPTION_STATUS_CHANGED:
                return "RIL_UNSOL_UICC_SUBSCRIPTION_STATUS_CHANGED";
            case RIL_UNSOL_SRVCC_STATE_NOTIFY:
                return "UNSOL_SRVCC_STATE_NOTIFY";
            case RIL_UNSOL_HARDWARE_CONFIG_CHANGED:
                return "RIL_UNSOL_HARDWARE_CONFIG_CHANGED";
            case RIL_UNSOL_RADIO_CAPABILITY:
                return "RIL_UNSOL_RADIO_CAPABILITY";
            case RIL_UNSOL_ON_SS:
                return "UNSOL_ON_SS";
            case RIL_UNSOL_STK_CC_ALPHA_NOTIFY:
                return "UNSOL_STK_CC_ALPHA_NOTIFY";
            case RIL_UNSOL_LCEDATA_RECV:
                return "UNSOL_LCE_INFO_RECV";
            case RIL_UNSOL_PCO_DATA:
                return "UNSOL_PCO_DATA";
            case RIL_UNSOL_MODEM_RESTART:
                return "UNSOL_MODEM_RESTART";
            case RIL_UNSOL_CARRIER_INFO_IMSI_ENCRYPTION:
                return "RIL_UNSOL_CARRIER_INFO_IMSI_ENCRYPTION";
            case RIL_UNSOL_NETWORK_SCAN_RESULT:
                return "RIL_UNSOL_NETWORK_SCAN_RESULT";
            case RIL_UNSOL_ICC_SLOT_STATUS:
                return "RIL_UNSOL_ICC_SLOT_STATUS";
            case RIL_UNSOL_KEEPALIVE_STATUS:
                return "RIL_UNSOL_KEEPALIVE_STATUS";
            case RIL_UNSOL_PHYSICAL_CHANNEL_CONFIG:
                return "RIL_UNSOL_PHYSICAL_CHANNEL_CONFIG";
            case RIL_UNSOL_EMERGENCY_NUMBER_LIST:
                return "RIL_UNSOL_EMERGENCY_NUMBER_LIST";
            default:
                return "<unknown response>";
        }
    }

    @UnsupportedAppUsage
    void riljLog(String msg) {
        Rlog.d(RILJ_LOG_TAG, msg + (" [PHONE" + mPhoneId + "]"));
    }

    void riljLoge(String msg) {
        Rlog.e(RILJ_LOG_TAG, msg + (" [PHONE" + mPhoneId + "]"));
    }

    void riljLoge(String msg, Exception e) {
        Rlog.e(RILJ_LOG_TAG, msg + (" [PHONE" + mPhoneId + "]"), e);
    }

    void riljLogv(String msg) {
        Rlog.v(RILJ_LOG_TAG, msg + (" [PHONE" + mPhoneId + "]"));
    }

    @UnsupportedAppUsage
    void unsljLog(int response) {
        riljLog("[UNSL]< " + responseToString(response));
    }

    @UnsupportedAppUsage
    void unsljLogMore(int response, String more) {
        riljLog("[UNSL]< " + responseToString(response) + " " + more);
    }

    @UnsupportedAppUsage
    void unsljLogRet(int response, Object ret) {
        riljLog("[UNSL]< " + responseToString(response) + " " + retToString(response, ret));
    }

    @UnsupportedAppUsage
    void unsljLogvRet(int response, Object ret) {
        riljLogv("[UNSL]< " + responseToString(response) + " " + retToString(response, ret));
    }

    @Override
    public void setPhoneType(int phoneType) { // Called by GsmCdmaPhone
        if (RILJ_LOGD) riljLog("setPhoneType=" + phoneType + " old value=" + mPhoneType);
        mPhoneType = phoneType;
    }

    /* (non-Javadoc)
     * @see com.android.internal.telephony.BaseCommands#testingEmergencyCall()
     */
    @Override
    public void testingEmergencyCall() {
        if (RILJ_LOGD) riljLog("testingEmergencyCall");
        mTestingEmergencyCall.set(true);
    }

    public void dump(FileDescriptor fd, PrintWriter pw, String[] args) {
        pw.println("RIL: " + this);
        pw.println(" mWakeLock=" + mWakeLock);
        pw.println(" mWakeLockTimeout=" + mWakeLockTimeout);
        synchronized (mRequestList) {
            synchronized (mWakeLock) {
                pw.println(" mWakeLockCount=" + mWakeLockCount);
            }
            int count = mRequestList.size();
            pw.println(" mRequestList count=" + count);
            for (int i = 0; i < count; i++) {
                RILRequest rr = mRequestList.valueAt(i);
                pw.println("  [" + rr.mSerial + "] " + requestToString(rr.mRequest));
            }
        }
        pw.println(" mLastNITZTimeInfo=" + Arrays.toString(mLastNITZTimeInfo));
        pw.println(" mTestingEmergencyCall=" + mTestingEmergencyCall.get());
        mClientWakelockTracker.dumpClientRequestTracker(pw);
    }

    public List<ClientRequestStats> getClientRequestStats() {
        return mClientWakelockTracker.getClientRequestStats();
    }

    /** Append the data to the end of an ArrayList */
    public static void appendPrimitiveArrayToArrayList(byte[] src, ArrayList<Byte> dst) {
        for (byte b : src) {
            dst.add(b);
        }
    }

    public static ArrayList<Byte> primitiveArrayToArrayList(byte[] arr) {
        ArrayList<Byte> arrayList = new ArrayList<>(arr.length);
        for (byte b : arr) {
            arrayList.add(b);
        }
        return arrayList;
    }

    /** Convert a primitive int array to an ArrayList<Integer>. */
    public static ArrayList<Integer> primitiveArrayToArrayList(int[] arr) {
        ArrayList<Integer> arrayList = new ArrayList<>(arr.length);
        for (int i : arr) {
            arrayList.add(i);
        }
        return arrayList;
    }

    /** Convert an ArrayList of Bytes to an exactly-sized primitive array */
    public static byte[] arrayListToPrimitiveArray(ArrayList<Byte> bytes) {
        byte[] ret = new byte[bytes.size()];
        for (int i = 0; i < ret.length; i++) {
            ret[i] = bytes.get(i);
        }
        return ret;
    }

    static ArrayList<HardwareConfig> convertHalHwConfigList(
            ArrayList<android.hardware.radio.V1_0.HardwareConfig> hwListRil,
            RIL ril) {
        int num;
        ArrayList<HardwareConfig> response;
        HardwareConfig hw;

        num = hwListRil.size();
        response = new ArrayList<HardwareConfig>(num);

        if (RILJ_LOGV) {
            ril.riljLog("convertHalHwConfigList: num=" + num);
        }
        for (android.hardware.radio.V1_0.HardwareConfig hwRil : hwListRil) {
            int type = hwRil.type;
            switch(type) {
                case HardwareConfig.DEV_HARDWARE_TYPE_MODEM: {
                    hw = new HardwareConfig(type);
                    HardwareConfigModem hwModem = hwRil.modem.get(0);
                    hw.assignModem(hwRil.uuid, hwRil.state, hwModem.rilModel, hwModem.rat,
                            hwModem.maxVoice, hwModem.maxData, hwModem.maxStandby);
                    break;
                }
                case HardwareConfig.DEV_HARDWARE_TYPE_SIM: {
                    hw = new HardwareConfig(type);
                    hw.assignSim(hwRil.uuid, hwRil.state, hwRil.sim.get(0).modemUuid);
                    break;
                }
                default: {
                    throw new RuntimeException(
                            "RIL_REQUEST_GET_HARDWARE_CONFIG invalid hardward type:" + type);
                }
            }

            response.add(hw);
        }

        return response;
    }

    static RadioCapability convertHalRadioCapability(
            android.hardware.radio.V1_0.RadioCapability rcRil, RIL ril) {
        int session = rcRil.session;
        int phase = rcRil.phase;
        // convert to public bitmask {@link TelephonyManager.NetworkTypeBitMask}
        int rat = convertToNetworkTypeBitMask(rcRil.raf);
        String logicModemUuid = rcRil.logicalModemUuid;
        int status = rcRil.status;

        ril.riljLog("convertHalRadioCapability: session=" + session +
                ", phase=" + phase +
                ", rat=" + rat +
                ", logicModemUuid=" + logicModemUuid +
                ", status=" + status + ", rcRil.raf=" + rcRil.raf);
        RadioCapability rc = new RadioCapability(
                ril.mPhoneId, session, phase, rat, logicModemUuid, status);
        return rc;
    }

    static LinkCapacityEstimate convertHalLceData(LceDataInfo halData, RIL ril) {
        final LinkCapacityEstimate lce = new LinkCapacityEstimate(
                halData.lastHopCapacityKbps,
                Byte.toUnsignedInt(halData.confidenceLevel),
                halData.lceSuspended ? LinkCapacityEstimate.STATUS_SUSPENDED
                        : LinkCapacityEstimate.STATUS_ACTIVE);

        ril.riljLog("LCE capacity information received:" + lce);
        return lce;
    }

    static LinkCapacityEstimate convertHalLceData(
            android.hardware.radio.V1_2.LinkCapacityEstimate halData, RIL ril) {
        final LinkCapacityEstimate lce = new LinkCapacityEstimate(
                halData.downlinkCapacityKbps,
                halData.uplinkCapacityKbps);
        ril.riljLog("LCE capacity information received:" + lce);
        return lce;
    }

    /**
     * Convert CellInfo defined in 1.0/types.hal to CellInfo type.
     * @param records List of CellInfo defined in 1.0/types.hal
     * @return List of converted CellInfo object
     */
    @VisibleForTesting
    public static ArrayList<CellInfo> convertHalCellInfoList(
            ArrayList<android.hardware.radio.V1_0.CellInfo> records) {
        ArrayList<CellInfo> response = new ArrayList<CellInfo>(records.size());

        final long nanotime = SystemClock.elapsedRealtimeNanos();
        for (android.hardware.radio.V1_0.CellInfo record : records) {
            record.timeStamp = nanotime;
            response.add(CellInfo.create(record));
        }

        return response;
    }

    /**
     * Convert CellInfo defined in 1.2/types.hal to CellInfo type.
     * @param records List of CellInfo defined in 1.2/types.hal
     * @return List of converted CellInfo object
     */
    @VisibleForTesting
    public static ArrayList<CellInfo> convertHalCellInfoList_1_2(
            ArrayList<android.hardware.radio.V1_2.CellInfo> records) {
        ArrayList<CellInfo> response = new ArrayList<CellInfo>(records.size());

        final long nanotime = SystemClock.elapsedRealtimeNanos();
        for (android.hardware.radio.V1_2.CellInfo record : records) {
            record.timeStamp = nanotime;
            response.add(CellInfo.create(record));
        }
        return response;
    }

    /**
<<<<<<< HEAD
     * Convert CellInfo defined in 1.4/types.hal to CellInfo type.
     * @param records List of CellInfo defined in 1.4/types.hal.
     * @return List of converted CellInfo object.
     */
    @VisibleForTesting
    public static ArrayList<CellInfo> convertHalCellInfoList_1_4(
            ArrayList<android.hardware.radio.V1_4.CellInfo> records) {
        ArrayList<CellInfo> response = new ArrayList<CellInfo>(records.size());

=======
     * Fixup for SignalStrength 1.0 to Assume GSM to WCDMA when
     * The current RAT type is one of the UMTS RATs.
     * @param signalStrength the initial signal strength
     * @return a new SignalStrength if RAT is UMTS or existing SignalStrength
     */
    public SignalStrength fixupSignalStrength10(SignalStrength signalStrength) {
        List<CellSignalStrengthGsm> gsmList = signalStrength.getCellSignalStrengths(
                CellSignalStrengthGsm.class);
        // If GSM is not the primary type, then bail out; no fixup needed.
        if (gsmList.isEmpty() || !gsmList.get(0).isValid()) {
            return signalStrength;
        }

        CellSignalStrengthGsm gsmStrength = gsmList.get(0);

        // Use the voice RAT which is a guarantee in GSM and UMTS
        int voiceRat = ServiceState.RIL_RADIO_TECHNOLOGY_UNKNOWN;
        Phone phone = PhoneFactory.getPhone(mPhoneId);
        if (phone != null) {
            ServiceState ss = phone.getServiceState();
            if (ss != null) {
                voiceRat = ss.getRilVoiceRadioTechnology();
            }
        }
        switch (voiceRat) {
            case ServiceState.RIL_RADIO_TECHNOLOGY_UMTS: /* fallthrough */
            case ServiceState.RIL_RADIO_TECHNOLOGY_HSDPA: /* fallthrough */
            case ServiceState.RIL_RADIO_TECHNOLOGY_HSUPA: /* fallthrough */
            case ServiceState.RIL_RADIO_TECHNOLOGY_HSPA: /* fallthrough */
            case ServiceState.RIL_RADIO_TECHNOLOGY_HSPAP: /* fallthrough */
                break;
            default:
                // If we are not currently on WCDMA/HSPA, then we don't need to do a fixup.
                return signalStrength;
        }

        // The service state reports WCDMA, and the SignalStrength is reported for GSM, so at this
        // point we take an educated guess that the GSM SignalStrength report is actually for
        // WCDMA. Also, if we are in WCDMA/GSM we can safely assume that there are no other valid
        // signal strength reports (no SRLTE, which is the only supported case in HAL 1.0).
        // Thus, we just construct a new SignalStrength and migrate RSSI and BER from the
        // GSM report to the WCDMA report, leaving everything else empty.
        return new SignalStrength(
                new CellSignalStrengthCdma(), new CellSignalStrengthGsm(),
                new CellSignalStrengthWcdma(gsmStrength.getRssi(),
                        gsmStrength.getBitErrorRate(),
                        CellInfo.UNAVAILABLE, CellInfo.UNAVAILABLE),
                new CellSignalStrengthTdscdma(), new CellSignalStrengthLte(),
                new CellSignalStrengthNr());
    }

    /**
     * Convert CellInfo defined in 1.4/types.hal to CellInfo type.
     * @param records List of CellInfo defined in 1.4/types.hal.
     * @return List of converted CellInfo object.
     */
    @VisibleForTesting
    public static ArrayList<CellInfo> convertHalCellInfoList_1_4(
            ArrayList<android.hardware.radio.V1_4.CellInfo> records) {
        ArrayList<CellInfo> response = new ArrayList<CellInfo>(records.size());

>>>>>>> 38680c42
        final long nanotime = SystemClock.elapsedRealtimeNanos();
        for (android.hardware.radio.V1_4.CellInfo record : records) {
            response.add(CellInfo.create(record, nanotime));
        }
        return response;
    }

    /**
     * Convert SetupDataCallResult defined in 1.0 or 1.4/types.hal into DataCallResponse
     * @param dcResult setup data call result
     * @return converted DataCallResponse object
     */
    @VisibleForTesting
    public static DataCallResponse convertDataCallResult(Object dcResult) {
        if (dcResult == null) return null;

        int cause, suggestedRetryTime, cid, active, mtu;
        String ifname;
        int protocolType;
        String[] addresses = null;
        String[] dnses = null;
        String[] gateways = null;
        String[] pcscfs = null;
        if (dcResult instanceof android.hardware.radio.V1_0.SetupDataCallResult) {
            final android.hardware.radio.V1_0.SetupDataCallResult result =
                    (android.hardware.radio.V1_0.SetupDataCallResult) dcResult;
            cause = result.status;
            suggestedRetryTime = result.suggestedRetryTime;
            cid = result.cid;
            active = result.active;
            protocolType = ApnSetting.getProtocolIntFromString(result.type);
            ifname = result.ifname;
            if (!TextUtils.isEmpty(result.addresses)) {
                addresses = result.addresses.split("\\s+");
            }
            if (!TextUtils.isEmpty(result.dnses)) {
                dnses = result.dnses.split("\\s+");
            }
            if (!TextUtils.isEmpty(result.gateways)) {
                gateways = result.gateways.split("\\s+");
            }
            if (!TextUtils.isEmpty(result.pcscf)) {
                pcscfs = result.pcscf.split("\\s+");
            }
            mtu = result.mtu;
        } else if (dcResult instanceof android.hardware.radio.V1_4.SetupDataCallResult) {
            final android.hardware.radio.V1_4.SetupDataCallResult result =
                    (android.hardware.radio.V1_4.SetupDataCallResult) dcResult;
            cause = result.cause;
            suggestedRetryTime = result.suggestedRetryTime;
            cid = result.cid;
            active = result.active;
            protocolType = result.type;
            ifname = result.ifname;
            addresses = result.addresses.stream().toArray(String[]::new);
            dnses = result.dnses.stream().toArray(String[]::new);
            gateways = result.gateways.stream().toArray(String[]::new);
            pcscfs = result.pcscf.stream().toArray(String[]::new);
            mtu = result.mtu;
        } else {
            Rlog.e(RILJ_LOG_TAG, "Unsupported SetupDataCallResult " + dcResult);
            return null;
        }

        // Process address
        List<LinkAddress> laList = new ArrayList<>();
        if (addresses != null) {
            for (String address : addresses) {
                address = address.trim();
                if (address.isEmpty()) continue;

                try {
                    LinkAddress la;
                    // Check if the address contains prefix length. If yes, LinkAddress
                    // can parse that.
                    if (address.split("/").length == 2) {
                        la = new LinkAddress(address);
                    } else {
                        InetAddress ia = NetworkUtils.numericToInetAddress(address);
                        la = new LinkAddress(ia, (ia instanceof Inet4Address) ? 32 : 128);
                    }

                    laList.add(la);
                } catch (IllegalArgumentException e) {
                    Rlog.e(RILJ_LOG_TAG, "Unknown address: " + address, e);
                }
            }
        }

        // Process dns
        List<InetAddress> dnsList = new ArrayList<>();
        if (dnses != null) {
            for (String dns : dnses) {
                dns = dns.trim();
                InetAddress ia;
                try {
                    ia = NetworkUtils.numericToInetAddress(dns);
                    dnsList.add(ia);
                } catch (IllegalArgumentException e) {
                    Rlog.e(RILJ_LOG_TAG, "Unknown dns: " + dns, e);
                }
            }
        }

        // Process gateway
        List<InetAddress> gatewayList = new ArrayList<>();
        if (gateways != null) {
            for (String gateway : gateways) {
                gateway = gateway.trim();
                InetAddress ia;
                try {
                    ia = NetworkUtils.numericToInetAddress(gateway);
                    gatewayList.add(ia);
                } catch (IllegalArgumentException e) {
                    Rlog.e(RILJ_LOG_TAG, "Unknown gateway: " + gateway, e);
                }
            }
        }

        // Process gateway
        List<InetAddress> pcscfList = new ArrayList<>();
        if (pcscfs != null) {
            for (String pcscf : pcscfs) {
                pcscf = pcscf.trim();
                InetAddress ia;
                try {
                    ia = NetworkUtils.numericToInetAddress(pcscf);
                    pcscfList.add(ia);
                } catch (IllegalArgumentException e) {
                    Rlog.e(RILJ_LOG_TAG, "Unknown pcscf: " + pcscf, e);
                }
            }
        }

        return new DataCallResponse(cause, suggestedRetryTime, cid, active, protocolType, ifname,
                laList, dnsList, gatewayList, pcscfList, mtu);
    }

    /**
     * Convert SetupDataCallResult defined in 1.0 or 1.4/types.hal into DataCallResponse
     * @param dataCallResultList List of SetupDataCallResult defined in 1.0 or 1.4/types.hal
     * @return List of converted DataCallResponse object
     */
    @VisibleForTesting
    public static ArrayList<DataCallResponse> convertDataCallResultList(
            List<? extends Object> dataCallResultList) {
        ArrayList<DataCallResponse> response =
                new ArrayList<DataCallResponse>(dataCallResultList.size());

        for (Object obj : dataCallResultList) {
            response.add(convertDataCallResult(obj));
        }
        return response;
    }

    /**
     * Get the HAL version.
     *
     * @return the current HalVersion
     */
    public HalVersion getHalVersion() {
        return mRadioVersion;
    }
}<|MERGE_RESOLUTION|>--- conflicted
+++ resolved
@@ -73,15 +73,12 @@
 import android.telephony.AccessNetworkConstants.AccessNetworkType;
 import android.telephony.CarrierRestrictionRules;
 import android.telephony.CellInfo;
-<<<<<<< HEAD
-=======
 import android.telephony.CellSignalStrengthCdma;
 import android.telephony.CellSignalStrengthGsm;
 import android.telephony.CellSignalStrengthLte;
 import android.telephony.CellSignalStrengthNr;
 import android.telephony.CellSignalStrengthTdscdma;
 import android.telephony.CellSignalStrengthWcdma;
->>>>>>> 38680c42
 import android.telephony.ClientRequestStats;
 import android.telephony.ImsiEncryptionInfo;
 import android.telephony.ModemActivityInfo;
@@ -92,6 +89,7 @@
 import android.telephony.RadioAccessSpecifier;
 import android.telephony.Rlog;
 import android.telephony.ServiceState;
+import android.telephony.SignalStrength;
 import android.telephony.SmsManager;
 import android.telephony.TelephonyHistogram;
 import android.telephony.TelephonyManager;
@@ -231,11 +229,7 @@
     private WorkSource mActiveWakelockWorkSource;
 
     /** Telephony metrics instance for logging metrics event */
-<<<<<<< HEAD
     protected TelephonyMetrics mMetrics = TelephonyMetrics.getInstance();
-=======
-    private TelephonyMetrics mMetrics = TelephonyMetrics.getInstance();
->>>>>>> 38680c42
     /** Radio bug detector instance */
     private RadioBugDetector mRadioBugDetector = null;
 
@@ -628,11 +622,7 @@
         return Settings.Global.getInt(
                 mContext.getContentResolver(),
                 Settings.Global.ENABLE_RADIO_BUG_DETECTION,
-<<<<<<< HEAD
-                0) != 0;
-=======
                 1) != 0;
->>>>>>> 38680c42
     }
 
     @Override
@@ -922,7 +912,6 @@
                      boolean hasKnownUserIntentEmergency, int clirMode, Message result) {
         dial(address, isEmergencyCall, emergencyNumberInfo, hasKnownUserIntentEmergency,
                 clirMode, null, result);
-<<<<<<< HEAD
     }
 
     @Override
@@ -989,74 +978,6 @@
     }
 
     @Override
-=======
-    }
-
-    @Override
-    public void enableModem(boolean enable, Message result) {
-        IRadio radioProxy = getRadioProxy(result);
-        if (mRadioVersion.less(RADIO_HAL_VERSION_1_3)) {
-            if (RILJ_LOGV) riljLog("enableModem: not supported.");
-            if (result != null) {
-                AsyncResult.forMessage(result, null,
-                        CommandException.fromRilErrno(REQUEST_NOT_SUPPORTED));
-                result.sendToTarget();
-            }
-            return;
-        }
-
-        android.hardware.radio.V1_3.IRadio radioProxy13 =
-                (android.hardware.radio.V1_3.IRadio) radioProxy;
-        if (radioProxy13 != null) {
-            RILRequest rr = obtainRequest(RIL_REQUEST_ENABLE_MODEM, result,
-                    mRILDefaultWorkSource);
-
-            if (RILJ_LOGD) {
-                riljLog(rr.serialString() + "> " + requestToString(rr.mRequest) + " enable = "
-                        + enable);
-            }
-
-            try {
-                radioProxy13.enableModem(rr.mSerial, enable);
-            } catch (RemoteException | RuntimeException e) {
-                handleRadioProxyExceptionForRR(rr, "enableModem", e);
-            }
-        }
-    }
-
-    @Override
-    public void getModemStatus(Message result) {
-        IRadio radioProxy = getRadioProxy(result);
-        if (mRadioVersion.less(RADIO_HAL_VERSION_1_3)) {
-            if (RILJ_LOGV) riljLog("getModemStatus: not supported.");
-            if (result != null) {
-                AsyncResult.forMessage(result, null,
-                        CommandException.fromRilErrno(REQUEST_NOT_SUPPORTED));
-                result.sendToTarget();
-            }
-            return;
-        }
-
-        android.hardware.radio.V1_3.IRadio radioProxy13 =
-                (android.hardware.radio.V1_3.IRadio) radioProxy;
-        if (radioProxy13 != null) {
-            RILRequest rr = obtainRequest(RIL_REQUEST_GET_MODEM_STATUS, result,
-                    mRILDefaultWorkSource);
-
-            if (RILJ_LOGD) {
-                riljLog(rr.serialString() + "> " + requestToString(rr.mRequest));
-            }
-
-            try {
-                radioProxy13.getModemStackStatus(rr.mSerial);
-            } catch (RemoteException | RuntimeException e) {
-                handleRadioProxyExceptionForRR(rr, "getModemStatus", e);
-            }
-        }
-    }
-
-    @Override
->>>>>>> 38680c42
     public void dial(String address, boolean isEmergencyCall, EmergencyNumber emergencyNumberInfo,
                      boolean hasKnownUserIntentEmergency, int clirMode, UUSInfo uusInfo,
                      Message result) {
@@ -1483,7 +1404,6 @@
         dpi.apn = dp.getApn();
         dpi.protocol = ApnSetting.getProtocolStringFromInt(dp.getProtocolType());
         dpi.roamingProtocol = ApnSetting.getProtocolStringFromInt(dp.getRoamingProtocolType());
-<<<<<<< HEAD
         dpi.authType = dp.getAuthType();
         dpi.user = dp.getUserName();
         dpi.password = dp.getPassword();
@@ -1499,44 +1419,6 @@
         dpi.bearerBitmap = ServiceState.convertNetworkTypeBitmaskToBearerBitmask(
                 dp.getBearerBitmask()) << 1;
         dpi.mtu = dp.getMtu();
-        dpi.mvnoType = MvnoType.NONE;
-        dpi.mvnoMatchData = "";
-
-        return dpi;
-    }
-
-    /**
-     * Convert to DataProfileInfo defined in radio/1.4/types.hal
-     * @param dp Data profile
-     * @return A converted data profile
-     */
-    private static android.hardware.radio.V1_4.DataProfileInfo convertToHalDataProfile14(
-            DataProfile dp) {
-        android.hardware.radio.V1_4.DataProfileInfo dpi =
-                new android.hardware.radio.V1_4.DataProfileInfo();
-
-        dpi.apn = dp.getApn();
-        dpi.protocol = dp.getProtocolType();
-        dpi.roamingProtocol = dp.getRoamingProtocolType();
-=======
->>>>>>> 38680c42
-        dpi.authType = dp.getAuthType();
-        dpi.user = dp.getUserName();
-        dpi.password = dp.getPassword();
-        dpi.type = dp.getType();
-        dpi.maxConnsTime = dp.getMaxConnectionsTime();
-        dpi.maxConns = dp.getMaxConnections();
-        dpi.waitTime = dp.getWaitTime();
-        dpi.enabled = dp.isEnabled();
-        dpi.supportedApnTypesBitmap = dp.getSupportedApnTypesBitmask();
-        // Shift by 1 bit due to the discrepancy between
-        // android.hardware.radio.V1_0.RadioAccessFamily and the bitmask version of
-        // ServiceState.RIL_RADIO_TECHNOLOGY_XXXX.
-        dpi.bearerBitmap = ServiceState.convertNetworkTypeBitmaskToBearerBitmask(
-                dp.getBearerBitmask()) << 1;
-        dpi.mtu = dp.getMtu();
-<<<<<<< HEAD
-=======
         dpi.mvnoType = MvnoType.NONE;
         dpi.mvnoMatchData = "";
 
@@ -1571,7 +1453,6 @@
         dpi.bearerBitmap = ServiceState.convertNetworkTypeBitmaskToBearerBitmask(
                 dp.getBearerBitmask()) << 1;
         dpi.mtu = dp.getMtu();
->>>>>>> 38680c42
         dpi.persistent = dp.isPersistent();
         dpi.preferred = dp.isPreferred();
 
@@ -1641,7 +1522,6 @@
                                 + isRoaming + ",allowRoaming=" + allowRoaming + "," + dataProfile
                                 + ",addresses=" + addresses + ",dnses=" + dnses);
                     }
-<<<<<<< HEAD
 
                     radioProxy14.setupDataCall_1_4(rr.mSerial, accessNetworkType, dpi, allowRoaming,
                             reason, addresses, dnses);
@@ -1668,34 +1548,6 @@
                 } else {
                     // IRadio V1.0 and IRadio V1.1
 
-=======
-
-                    radioProxy14.setupDataCall_1_4(rr.mSerial, accessNetworkType, dpi, allowRoaming,
-                            reason, addresses, dnses);
-                } else if (mRadioVersion.greaterOrEqual(RADIO_HAL_VERSION_1_2)) {
-                    // IRadio V1.2 and IRadio V1.3
-                    android.hardware.radio.V1_2.IRadio radioProxy12 =
-                            (android.hardware.radio.V1_2.IRadio) radioProxy;
-
-                    // Convert to HAL data profile
-                    android.hardware.radio.V1_0.DataProfileInfo dpi =
-                            convertToHalDataProfile10(dataProfile);
-
-                    if (RILJ_LOGD) {
-                        riljLog(rr.serialString() + "> " + requestToString(rr.mRequest)
-                                + ",accessNetworkType="
-                                + AccessNetworkType.toString(accessNetworkType) + ",isRoaming="
-                                + isRoaming + ",allowRoaming=" + allowRoaming + ","
-                                + dataProfile + ",addresses=" + addresses + ",dnses=" + dnses);
-                    }
-
-                    radioProxy12.setupDataCall_1_2(rr.mSerial, accessNetworkType, dpi,
-                            dataProfile.isPersistent(), allowRoaming, isRoaming, reason,
-                            addresses, dnses);
-                } else {
-                    // IRadio V1.0 and IRadio V1.1
-
->>>>>>> 38680c42
                     // Convert to HAL data profile
                     android.hardware.radio.V1_0.DataProfileInfo dpi =
                             convertToHalDataProfile10(dataProfile);
@@ -3410,11 +3262,7 @@
 
             CdmaSmsWriteArgs args = new CdmaSmsWriteArgs();
             args.status = status;
-<<<<<<< HEAD
-            constructCdmaSendSmsRilRequest(args.message, IccUtils.hexStringToBytes(pdu));
-=======
             constructCdmaSendSmsRilRequest(args.message, pdu);
->>>>>>> 38680c42
 
             try {
                 radioProxy.writeSmsToRuim(rr.mSerial, args);
@@ -6070,17 +5918,6 @@
     }
 
     /**
-<<<<<<< HEAD
-     * Convert CellInfo defined in 1.4/types.hal to CellInfo type.
-     * @param records List of CellInfo defined in 1.4/types.hal.
-     * @return List of converted CellInfo object.
-     */
-    @VisibleForTesting
-    public static ArrayList<CellInfo> convertHalCellInfoList_1_4(
-            ArrayList<android.hardware.radio.V1_4.CellInfo> records) {
-        ArrayList<CellInfo> response = new ArrayList<CellInfo>(records.size());
-
-=======
      * Fixup for SignalStrength 1.0 to Assume GSM to WCDMA when
      * The current RAT type is one of the UMTS RATs.
      * @param signalStrength the initial signal strength
@@ -6142,7 +5979,6 @@
             ArrayList<android.hardware.radio.V1_4.CellInfo> records) {
         ArrayList<CellInfo> response = new ArrayList<CellInfo>(records.size());
 
->>>>>>> 38680c42
         final long nanotime = SystemClock.elapsedRealtimeNanos();
         for (android.hardware.radio.V1_4.CellInfo record : records) {
             response.add(CellInfo.create(record, nanotime));
