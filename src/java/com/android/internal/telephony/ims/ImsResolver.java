--- conflicted
+++ resolved
@@ -51,10 +51,6 @@
 import android.util.Log;
 import android.util.SparseArray;
 
-<<<<<<< HEAD
-import com.android.ims.FeatureConnector;
-=======
->>>>>>> 982e14d9
 import com.android.ims.ImsFeatureBinderRepository;
 import com.android.ims.ImsFeatureContainer;
 import com.android.ims.internal.IImsServiceFeatureCallback;
@@ -717,24 +713,6 @@
      */
     public void listenForFeature(int slotId, int feature, IImsServiceFeatureCallback callback) {
         mRepo.registerForConnectionUpdates(slotId, feature, callback, mRunnableExecutor);
-<<<<<<< HEAD
-    }
-
-    /**
-     * Do not set up a persistent callback, but rather call back once depending on if the feature
-     * requested exists.
-     */
-    public void callBackIfExists(int slotId, int feature, IImsServiceFeatureCallback callback) {
-        ImsFeatureContainer c = mRepo.getIfExists(slotId, feature).orElse(null);
-        try {
-            if (c != null) {
-                callback.imsFeatureCreated(c);
-            } else {
-                callback.imsFeatureRemoved(FeatureConnector.UNAVAILABLE_REASON_DISCONNECTED);
-            }
-        } catch (RemoteException ignore) { } //remote is dead.
-=======
->>>>>>> 982e14d9
     }
 
     /**
