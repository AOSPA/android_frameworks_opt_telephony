--- conflicted
+++ resolved
@@ -372,11 +372,6 @@
         } else {
             ((android.hardware.radio.V1_6.IRadio) mRadioProxy).setAllowedNetworkTypesBitmap(
                     serial, RILUtils.convertToHalRadioAccessFamily(networkTypeBitmask));
-<<<<<<< HEAD
-        } else if (mHalVersion.greaterOrEqual(RIL.RADIO_HAL_VERSION_1_4)) {
-            ((android.hardware.radio.V1_4.IRadio) mRadioProxy).setPreferredNetworkTypeBitmap(
-                    serial, RILUtils.convertToHalRadioAccessFamily(networkTypeBitmask));
-=======
         }
     }
 
@@ -392,7 +387,6 @@
         if (mHalVersion.greaterOrEqual(RIL.RADIO_HAL_VERSION_1_4)) {
             ((android.hardware.radio.V1_4.IRadio) mRadioProxy).setPreferredNetworkTypeBitmap(serial,
                     RILUtils.convertToHalRadioAccessFamily(networkTypesBitmask));
->>>>>>> f27f3583
         } else {
             mRadioProxy.setPreferredNetworkType(serial, networkTypesBitmask);
         }
