--- conflicted
+++ resolved
@@ -38,13 +38,10 @@
 import android.os.UserManager;
 import android.preference.PreferenceManager;
 import android.provider.Settings;
-<<<<<<< HEAD
 import android.provider.Settings.SettingNotFoundException;
-=======
 import android.service.euicc.EuiccProfileInfo;
 import android.service.euicc.EuiccService;
 import android.service.euicc.GetEuiccProfileInfoListResult;
->>>>>>> 01c63eb1
 import android.telephony.CarrierConfigManager;
 import android.telephony.Rlog;
 import android.telephony.SubscriptionInfo;
@@ -337,13 +334,8 @@
                 handleSimLoaded(msg.arg1);
                 break;
 
-<<<<<<< HEAD
-            case EVENT_SIM_ABSENT:
-                handleSimAbsentOrError(msg.arg1, IccCardConstants.INTENT_VALUE_ICC_ABSENT);
-=======
             case EVENT_SIM_ABSENT_OR_NOT_READY:
                 handleSimAbsentOrNotReady(msg.arg1, (String) msg.obj);
->>>>>>> 01c63eb1
                 break;
 
             case EVENT_SIM_LOCKED:
@@ -377,15 +369,11 @@
         }
     }
 
-<<<<<<< HEAD
-    protected static class QueryIccIdUserObj {
-=======
     void requestEmbeddedSubscriptionInfoListRefresh(@Nullable Runnable callback) {
         sendMessage(obtainMessage(EVENT_REFRESH_EMBEDDED_SUBSCRIPTIONS, callback));
     }
 
     private static class QueryIccIdUserObj {
->>>>>>> 01c63eb1
         public String reason;
         public int slotId;
 
@@ -422,13 +410,8 @@
         }
     }
 
-<<<<<<< HEAD
-    protected void handleSimLoaded(int slotId) {
-        logd("handleSimStateLoadedInternal: slotId: " + slotId);
-=======
     private void handleSimLoaded(int slotId) {
         logd("handleSimLoaded: slotId: " + slotId);
->>>>>>> 01c63eb1
 
         // The SIM should be loaded at this state, but it is possible in cases such as SIM being
         // removed or a refresh RESET that the IccRecords could be null. The right behavior is to
@@ -439,13 +422,8 @@
             logd("handleSimLoaded: IccRecords null");
             return;
         }
-<<<<<<< HEAD
         if (records.getFullIccId() == null) {
             logd("onRecieve: IccID null");
-=======
-        if (records.getIccId() == null) {
-            logd("handleSimLoaded: IccID null");
->>>>>>> 01c63eb1
             return;
         }
         mIccId[slotId] = records.getFullIccId();
@@ -554,11 +532,18 @@
         mCarrierServiceBindHelper.updateForPhoneId(slotId, simState);
     }
 
-<<<<<<< HEAD
     protected void handleSimAbsentOrError(int slotId, String simState) {
-=======
-    private void handleSimAbsentOrNotReady(int slotId, String simState) {
->>>>>>> 01c63eb1
+        if (mIccId[slotId] != null && !mIccId[slotId].equals(ICCID_STRING_FOR_NO_SIM)) {
+            logd("SIM" + (slotId + 1) + " hot plug out or error.");
+        }
+        mIccId[slotId] = ICCID_STRING_FOR_NO_SIM;
+        if (isAllIccIdQueryDone()) {
+            updateSubscriptionInfoByIccId();
+        }
+        updateCarrierServices(slotId, simState);
+    }
+
+    protected void handleSimAbsentOrNotReady(int slotId, String simState) {
         if (mIccId[slotId] != null && !mIccId[slotId].equals(ICCID_STRING_FOR_NO_SIM)) {
             logd("SIM" + (slotId + 1) + " hot plug out or error.");
         }
