--- conflicted
+++ resolved
@@ -108,25 +108,16 @@
     @UnsupportedAppUsage
     private static Context mContext = null;
     @UnsupportedAppUsage
-<<<<<<< HEAD
     protected static String mIccId[] = new String[PROJECT_SIM_NUM];
     private static int[] sSimCardState = new int[PROJECT_SIM_NUM];
     private static int[] sSimApplicationState = new int[PROJECT_SIM_NUM];
     private boolean[] mIsRecordLoaded = new boolean[PROJECT_SIM_NUM];
-=======
-    private static String mIccId[] = new String[PROJECT_SIM_NUM];
-    private static int[] sSimCardState = new int[PROJECT_SIM_NUM];
-    private static int[] sSimApplicationState = new int[PROJECT_SIM_NUM];
->>>>>>> 38680c42
     private static boolean sIsSubInfoInitialized = false;
     private SubscriptionManager mSubscriptionManager = null;
     private EuiccManager mEuiccManager;
     @UnsupportedAppUsage
     private IPackageManager mPackageManager;
-<<<<<<< HEAD
-=======
     private IPermissionManager mPermissionManager;
->>>>>>> 38680c42
     private Handler mBackgroundHandler;
 
     // The current foreground user ID.
@@ -158,12 +149,8 @@
 
     @VisibleForTesting public SubscriptionInfoUpdater(
             Looper looper, Context context, Phone[] phone,
-<<<<<<< HEAD
-            CommandsInterface[] ci, IPackageManager packageMgr) {
-=======
             CommandsInterface[] ci, IPackageManager packageMgr,
             IPermissionManager permissionMgr) {
->>>>>>> 38680c42
         logd("Constructor invoked");
         mBackgroundHandler = new Handler(looper);
 
@@ -248,11 +235,7 @@
     }
 
     @UnsupportedAppUsage
-<<<<<<< HEAD
     protected boolean isAllIccIdQueryDone() {
-=======
-    private boolean isAllIccIdQueryDone() {
->>>>>>> 38680c42
         for (int i = 0; i < PROJECT_SIM_NUM; i++) {
             UiccSlot slot = UiccController.getInstance().getUiccSlotForPhone(i);
             int slotId = UiccController.getInstance().getSlotIdFromPhoneId(i);
@@ -454,11 +437,7 @@
         broadcastSimApplicationStateChanged(slotId, TelephonyManager.SIM_STATE_NOT_READY);
     }
 
-<<<<<<< HEAD
     protected void handleSimLoaded(int slotId) {
-=======
-    private void handleSimLoaded(int slotId) {
->>>>>>> 38680c42
         logd("handleSimLoaded: slotId: " + slotId);
 
         // The SIM should be loaded at this state, but it is possible in cases such as SIM being
@@ -573,7 +552,7 @@
 
                 // Update set of enabled carrier apps now that the privilege rules may have changed.
                 CarrierAppUtils.disableCarrierAppsUntilPrivileged(mContext.getOpPackageName(),
-                        mPackageManager, TelephonyManager.getDefault(),
+                        mPackageManager, mPermissionManager, TelephonyManager.getDefault(),
                         mContext.getContentResolver(), mCurrentlyActiveUserId);
 
                 if (mIsRecordLoaded[slotId] == true) {
@@ -620,11 +599,7 @@
         }
     }
 
-<<<<<<< HEAD
     protected void handleSimAbsent(int slotId, int absentAndInactive) {
-=======
-    private void handleSimAbsent(int slotId, int absentAndInactive) {
->>>>>>> 38680c42
         if (mIccId[slotId] != null && !mIccId[slotId].equals(ICCID_STRING_FOR_NO_SIM)) {
             logd("SIM" + (slotId + 1) + " hot plug out, absentAndInactive=" + absentAndInactive);
         }
@@ -655,11 +630,7 @@
         updateCarrierServices(slotId, IccCardConstants.INTENT_VALUE_ICC_CARD_IO_ERROR);
     }
 
-<<<<<<< HEAD
     synchronized protected void updateSubscriptionInfoByIccId(int slotIndex,
-=======
-    private synchronized void updateSubscriptionInfoByIccId(int slotIndex,
->>>>>>> 38680c42
             boolean updateEmbeddedSubs) {
         logd("updateSubscriptionInfoByIccId:+ Start");
         if (!SubscriptionManager.isValidSlotIndex(slotIndex)) {
@@ -1027,8 +998,6 @@
             cv.put(SubscriptionManager.IS_OPPORTUNISTIC, isOpportunistic ? "1" : "0");
         }
 
-<<<<<<< HEAD
-=======
         String[] certs = config.getStringArray(
             CarrierConfigManager.KEY_CARRIER_CERTIFICATE_STRING_ARRAY);
         if (certs != null) {
@@ -1046,7 +1015,6 @@
                     UiccAccessRule.encodeRules(carrierConfigAccessRules));
         }
 
->>>>>>> 38680c42
         String groupUuidString =
                 config.getString(CarrierConfigManager.KEY_SUBSCRIPTION_GROUP_UUID_STRING, "");
         ParcelUuid groupUuid = null;
