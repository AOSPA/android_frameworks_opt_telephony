--- conflicted
+++ resolved
@@ -494,14 +494,10 @@
         if (isAllIccIdQueryDone()) {
             updateSubscriptionInfoByIccId();
         }
-<<<<<<< HEAD
-        updateCarrierServices(slotId, simState);
-=======
         updateCarrierServices(slotId, IccCardConstants.INTENT_VALUE_ICC_ABSENT);
         broadcastSimStateChanged(slotId, IccCardConstants.INTENT_VALUE_ICC_ABSENT, null);
         broadcastSimCardStateChanged(slotId, TelephonyManager.SIM_STATE_ABSENT);
         broadcastSimApplicationStateChanged(slotId, TelephonyManager.SIM_STATE_NOT_READY);
->>>>>>> 2950e2e8
     }
 
     private void handleSimError(int slotId) {
