--- conflicted
+++ resolved
@@ -66,8 +66,6 @@
 
 import java.io.FileDescriptor;
 import java.io.PrintWriter;
-import java.security.MessageDigest;
-import java.security.NoSuchAlgorithmException;
 import java.util.ArrayList;
 import java.util.List;
 
@@ -987,26 +985,6 @@
                     UiccAccessRule.encodeRules(carrierConfigAccessRules));
         }
 
-<<<<<<< HEAD
-        String[] certs = config.getStringArray(
-            CarrierConfigManager.KEY_CARRIER_CERTIFICATE_STRING_ARRAY);
-        if (certs != null) {
-            UiccAccessRule[] carrierConfigAccessRules = new UiccAccessRule[certs.length];
-            try {
-                for (int i = 0; i < certs.length; i++) {
-                    carrierConfigAccessRules[i] = new UiccAccessRule(
-                        MessageDigest.getInstance("SHA-256").digest(certs[i].getBytes()), null, 0);
-                }
-            } catch (NoSuchAlgorithmException e) {
-                throw new RuntimeException("for setCarrierConfigAccessRules, SHA-256 must exist",
-                    e);
-            }
-            cv.put(SubscriptionManager.ACCESS_RULES_FROM_CARRIER_CONFIGS,
-                    UiccAccessRule.encodeRules(carrierConfigAccessRules));
-        }
-
-        String groupUuidString =
-=======
         if (!isCarrierServicePackage(phoneId, configPackageName)) {
             loge("Cannot manage subId=" + currentSubId + ", carrierPackage=" + configPackageName);
         } else {
@@ -1018,7 +996,6 @@
             }
 
             String groupUuidString =
->>>>>>> 462e7fbc
                 config.getString(CarrierConfigManager.KEY_SUBSCRIPTION_GROUP_UUID_STRING, "");
             if (!TextUtils.isEmpty(groupUuidString)) {
                 try {
