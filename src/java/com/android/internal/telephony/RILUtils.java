/*
 * Copyright (C) 2021 The Android Open Source Project
 *
 * Licensed under the Apache License, Version 2.0 (the "License");
 * you may not use this file except in compliance with the License.
 * You may obtain a copy of the License at
 *
 *      http://www.apache.org/licenses/LICENSE-2.0
 *
 * Unless required by applicable law or agreed to in writing, software
 * distributed under the License is distributed on an "AS IS" BASIS,
 * WITHOUT WARRANTIES OR CONDITIONS OF ANY KIND, either express or implied.
 * See the License for the specific language governing permissions and
 * limitations under the License.
 */

package com.android.internal.telephony;

import static android.telephony.TelephonyManager.CAPABILITY_NR_DUAL_CONNECTIVITY_CONFIGURATION_AVAILABLE;
import static android.telephony.TelephonyManager.CAPABILITY_PHYSICAL_CHANNEL_CONFIG_1_6_SUPPORTED;
import static android.telephony.TelephonyManager.CAPABILITY_SECONDARY_LINK_BANDWIDTH_VISIBLE;
import static android.telephony.TelephonyManager.CAPABILITY_SIM_PHONEBOOK_IN_MODEM;
import static android.telephony.TelephonyManager.CAPABILITY_SLICING_CONFIG_SUPPORTED;
import static android.telephony.TelephonyManager.CAPABILITY_THERMAL_MITIGATION_DATA_THROTTLING;
import static android.telephony.TelephonyManager.CAPABILITY_USES_ALLOWED_NETWORK_TYPES_BITMASK;

import static com.android.internal.telephony.RILConstants.RIL_REQUEST_ACKNOWLEDGE_INCOMING_GSM_SMS_WITH_PDU;
import static com.android.internal.telephony.RILConstants.RIL_REQUEST_ALLOCATE_PDU_SESSION_ID;
import static com.android.internal.telephony.RILConstants.RIL_REQUEST_ALLOW_DATA;
import static com.android.internal.telephony.RILConstants.RIL_REQUEST_ANSWER;
import static com.android.internal.telephony.RILConstants.RIL_REQUEST_BASEBAND_VERSION;
import static com.android.internal.telephony.RILConstants.RIL_REQUEST_CANCEL_HANDOVER;
import static com.android.internal.telephony.RILConstants.RIL_REQUEST_CANCEL_USSD;
import static com.android.internal.telephony.RILConstants.RIL_REQUEST_CDMA_BROADCAST_ACTIVATION;
import static com.android.internal.telephony.RILConstants.RIL_REQUEST_CDMA_BURST_DTMF;
import static com.android.internal.telephony.RILConstants.RIL_REQUEST_CDMA_DELETE_SMS_ON_RUIM;
import static com.android.internal.telephony.RILConstants.RIL_REQUEST_CDMA_FLASH;
import static com.android.internal.telephony.RILConstants.RIL_REQUEST_CDMA_GET_BROADCAST_CONFIG;
import static com.android.internal.telephony.RILConstants.RIL_REQUEST_CDMA_GET_SUBSCRIPTION_SOURCE;
import static com.android.internal.telephony.RILConstants.RIL_REQUEST_CDMA_QUERY_PREFERRED_VOICE_PRIVACY_MODE;
import static com.android.internal.telephony.RILConstants.RIL_REQUEST_CDMA_QUERY_ROAMING_PREFERENCE;
import static com.android.internal.telephony.RILConstants.RIL_REQUEST_CDMA_SEND_SMS;
import static com.android.internal.telephony.RILConstants.RIL_REQUEST_CDMA_SEND_SMS_EXPECT_MORE;
import static com.android.internal.telephony.RILConstants.RIL_REQUEST_CDMA_SET_BROADCAST_CONFIG;
import static com.android.internal.telephony.RILConstants.RIL_REQUEST_CDMA_SET_PREFERRED_VOICE_PRIVACY_MODE;
import static com.android.internal.telephony.RILConstants.RIL_REQUEST_CDMA_SET_ROAMING_PREFERENCE;
import static com.android.internal.telephony.RILConstants.RIL_REQUEST_CDMA_SET_SUBSCRIPTION_SOURCE;
import static com.android.internal.telephony.RILConstants.RIL_REQUEST_CDMA_SMS_ACKNOWLEDGE;
import static com.android.internal.telephony.RILConstants.RIL_REQUEST_CDMA_SUBSCRIPTION;
import static com.android.internal.telephony.RILConstants.RIL_REQUEST_CDMA_VALIDATE_AND_WRITE_AKEY;
import static com.android.internal.telephony.RILConstants.RIL_REQUEST_CDMA_WRITE_SMS_TO_RUIM;
import static com.android.internal.telephony.RILConstants.RIL_REQUEST_CHANGE_BARRING_PASSWORD;
import static com.android.internal.telephony.RILConstants.RIL_REQUEST_CHANGE_SIM_PIN;
import static com.android.internal.telephony.RILConstants.RIL_REQUEST_CHANGE_SIM_PIN2;
import static com.android.internal.telephony.RILConstants.RIL_REQUEST_CONFERENCE;
import static com.android.internal.telephony.RILConstants.RIL_REQUEST_DATA_CALL_LIST;
import static com.android.internal.telephony.RILConstants.RIL_REQUEST_DATA_REGISTRATION_STATE;
import static com.android.internal.telephony.RILConstants.RIL_REQUEST_DEACTIVATE_DATA_CALL;
import static com.android.internal.telephony.RILConstants.RIL_REQUEST_DELETE_SMS_ON_SIM;
import static com.android.internal.telephony.RILConstants.RIL_REQUEST_DEVICE_IDENTITY;
import static com.android.internal.telephony.RILConstants.RIL_REQUEST_DIAL;
import static com.android.internal.telephony.RILConstants.RIL_REQUEST_DTMF;
import static com.android.internal.telephony.RILConstants.RIL_REQUEST_DTMF_START;
import static com.android.internal.telephony.RILConstants.RIL_REQUEST_DTMF_STOP;
import static com.android.internal.telephony.RILConstants.RIL_REQUEST_EMERGENCY_DIAL;
import static com.android.internal.telephony.RILConstants.RIL_REQUEST_ENABLE_MODEM;
import static com.android.internal.telephony.RILConstants.RIL_REQUEST_ENABLE_NR_DUAL_CONNECTIVITY;
import static com.android.internal.telephony.RILConstants.RIL_REQUEST_ENABLE_UICC_APPLICATIONS;
import static com.android.internal.telephony.RILConstants.RIL_REQUEST_ENABLE_VONR;
import static com.android.internal.telephony.RILConstants.RIL_REQUEST_ENTER_NETWORK_DEPERSONALIZATION;
import static com.android.internal.telephony.RILConstants.RIL_REQUEST_ENTER_SIM_DEPERSONALIZATION;
import static com.android.internal.telephony.RILConstants.RIL_REQUEST_ENTER_SIM_PIN;
import static com.android.internal.telephony.RILConstants.RIL_REQUEST_ENTER_SIM_PIN2;
import static com.android.internal.telephony.RILConstants.RIL_REQUEST_ENTER_SIM_PUK;
import static com.android.internal.telephony.RILConstants.RIL_REQUEST_ENTER_SIM_PUK2;
import static com.android.internal.telephony.RILConstants.RIL_REQUEST_EXIT_EMERGENCY_CALLBACK_MODE;
import static com.android.internal.telephony.RILConstants.RIL_REQUEST_EXPLICIT_CALL_TRANSFER;
import static com.android.internal.telephony.RILConstants.RIL_REQUEST_GET_ACTIVITY_INFO;
import static com.android.internal.telephony.RILConstants.RIL_REQUEST_GET_ALLOWED_CARRIERS;
import static com.android.internal.telephony.RILConstants.RIL_REQUEST_GET_ALLOWED_NETWORK_TYPES_BITMAP;
import static com.android.internal.telephony.RILConstants.RIL_REQUEST_GET_BARRING_INFO;
import static com.android.internal.telephony.RILConstants.RIL_REQUEST_GET_CELL_INFO_LIST;
import static com.android.internal.telephony.RILConstants.RIL_REQUEST_GET_CLIR;
import static com.android.internal.telephony.RILConstants.RIL_REQUEST_GET_CURRENT_CALLS;
import static com.android.internal.telephony.RILConstants.RIL_REQUEST_GET_DC_RT_INFO;
import static com.android.internal.telephony.RILConstants.RIL_REQUEST_GET_HAL_DEVICE_CAPABILITIES;
import static com.android.internal.telephony.RILConstants.RIL_REQUEST_GET_HARDWARE_CONFIG;
import static com.android.internal.telephony.RILConstants.RIL_REQUEST_GET_IMEI;
import static com.android.internal.telephony.RILConstants.RIL_REQUEST_GET_IMEISV;
import static com.android.internal.telephony.RILConstants.RIL_REQUEST_GET_IMSI;
import static com.android.internal.telephony.RILConstants.RIL_REQUEST_GET_MODEM_STATUS;
import static com.android.internal.telephony.RILConstants.RIL_REQUEST_GET_MUTE;
import static com.android.internal.telephony.RILConstants.RIL_REQUEST_GET_NEIGHBORING_CELL_IDS;
import static com.android.internal.telephony.RILConstants.RIL_REQUEST_GET_PHONE_CAPABILITY;
import static com.android.internal.telephony.RILConstants.RIL_REQUEST_GET_PREFERRED_NETWORK_TYPE;
import static com.android.internal.telephony.RILConstants.RIL_REQUEST_GET_RADIO_CAPABILITY;
import static com.android.internal.telephony.RILConstants.RIL_REQUEST_GET_SIM_PHONEBOOK_CAPACITY;
import static com.android.internal.telephony.RILConstants.RIL_REQUEST_GET_SIM_PHONEBOOK_RECORDS;
import static com.android.internal.telephony.RILConstants.RIL_REQUEST_GET_SIM_STATUS;
import static com.android.internal.telephony.RILConstants.RIL_REQUEST_GET_SLICING_CONFIG;
import static com.android.internal.telephony.RILConstants.RIL_REQUEST_GET_SLOT_STATUS;
import static com.android.internal.telephony.RILConstants.RIL_REQUEST_GET_SMSC_ADDRESS;
import static com.android.internal.telephony.RILConstants.RIL_REQUEST_GET_SYSTEM_SELECTION_CHANNELS;
import static com.android.internal.telephony.RILConstants.RIL_REQUEST_GET_UICC_APPLICATIONS_ENABLEMENT;
import static com.android.internal.telephony.RILConstants.RIL_REQUEST_GET_USAGE_SETTING;
import static com.android.internal.telephony.RILConstants.RIL_REQUEST_GSM_BROADCAST_ACTIVATION;
import static com.android.internal.telephony.RILConstants.RIL_REQUEST_GSM_GET_BROADCAST_CONFIG;
import static com.android.internal.telephony.RILConstants.RIL_REQUEST_GSM_SET_BROADCAST_CONFIG;
import static com.android.internal.telephony.RILConstants.RIL_REQUEST_HANGUP;
import static com.android.internal.telephony.RILConstants.RIL_REQUEST_HANGUP_FOREGROUND_RESUME_BACKGROUND;
import static com.android.internal.telephony.RILConstants.RIL_REQUEST_HANGUP_WAITING_OR_BACKGROUND;
import static com.android.internal.telephony.RILConstants.RIL_REQUEST_IMS_REGISTRATION_STATE;
import static com.android.internal.telephony.RILConstants.RIL_REQUEST_IMS_SEND_SMS;
import static com.android.internal.telephony.RILConstants.RIL_REQUEST_ISIM_AUTHENTICATION;
import static com.android.internal.telephony.RILConstants.RIL_REQUEST_IS_NR_DUAL_CONNECTIVITY_ENABLED;
import static com.android.internal.telephony.RILConstants.RIL_REQUEST_IS_VONR_ENABLED;
import static com.android.internal.telephony.RILConstants.RIL_REQUEST_LAST_CALL_FAIL_CAUSE;
import static com.android.internal.telephony.RILConstants.RIL_REQUEST_LAST_DATA_CALL_FAIL_CAUSE;
import static com.android.internal.telephony.RILConstants.RIL_REQUEST_NV_READ_ITEM;
import static com.android.internal.telephony.RILConstants.RIL_REQUEST_NV_RESET_CONFIG;
import static com.android.internal.telephony.RILConstants.RIL_REQUEST_NV_WRITE_CDMA_PRL;
import static com.android.internal.telephony.RILConstants.RIL_REQUEST_NV_WRITE_ITEM;
import static com.android.internal.telephony.RILConstants.RIL_REQUEST_OEM_HOOK_RAW;
import static com.android.internal.telephony.RILConstants.RIL_REQUEST_OEM_HOOK_STRINGS;
import static com.android.internal.telephony.RILConstants.RIL_REQUEST_OPERATOR;
import static com.android.internal.telephony.RILConstants.RIL_REQUEST_PULL_LCEDATA;
import static com.android.internal.telephony.RILConstants.RIL_REQUEST_QUERY_AVAILABLE_BAND_MODE;
import static com.android.internal.telephony.RILConstants.RIL_REQUEST_QUERY_AVAILABLE_NETWORKS;
import static com.android.internal.telephony.RILConstants.RIL_REQUEST_QUERY_CALL_FORWARD_STATUS;
import static com.android.internal.telephony.RILConstants.RIL_REQUEST_QUERY_CALL_WAITING;
import static com.android.internal.telephony.RILConstants.RIL_REQUEST_QUERY_CLIP;
import static com.android.internal.telephony.RILConstants.RIL_REQUEST_QUERY_FACILITY_LOCK;
import static com.android.internal.telephony.RILConstants.RIL_REQUEST_QUERY_NETWORK_SELECTION_MODE;
import static com.android.internal.telephony.RILConstants.RIL_REQUEST_QUERY_TTY_MODE;
import static com.android.internal.telephony.RILConstants.RIL_REQUEST_RADIO_POWER;
import static com.android.internal.telephony.RILConstants.RIL_REQUEST_RELEASE_PDU_SESSION_ID;
import static com.android.internal.telephony.RILConstants.RIL_REQUEST_REPORT_SMS_MEMORY_STATUS;
import static com.android.internal.telephony.RILConstants.RIL_REQUEST_REPORT_STK_SERVICE_IS_RUNNING;
import static com.android.internal.telephony.RILConstants.RIL_REQUEST_RESET_RADIO;
import static com.android.internal.telephony.RILConstants.RIL_REQUEST_SCREEN_STATE;
import static com.android.internal.telephony.RILConstants.RIL_REQUEST_SEND_DEVICE_STATE;
import static com.android.internal.telephony.RILConstants.RIL_REQUEST_SEND_SMS;
import static com.android.internal.telephony.RILConstants.RIL_REQUEST_SEND_SMS_EXPECT_MORE;
import static com.android.internal.telephony.RILConstants.RIL_REQUEST_SEND_USSD;
import static com.android.internal.telephony.RILConstants.RIL_REQUEST_SEPARATE_CONNECTION;
import static com.android.internal.telephony.RILConstants.RIL_REQUEST_SETUP_DATA_CALL;
import static com.android.internal.telephony.RILConstants.RIL_REQUEST_SET_ALLOWED_CARRIERS;
import static com.android.internal.telephony.RILConstants.RIL_REQUEST_SET_ALLOWED_NETWORK_TYPES_BITMAP;
import static com.android.internal.telephony.RILConstants.RIL_REQUEST_SET_BAND_MODE;
import static com.android.internal.telephony.RILConstants.RIL_REQUEST_SET_CALL_FORWARD;
import static com.android.internal.telephony.RILConstants.RIL_REQUEST_SET_CALL_WAITING;
import static com.android.internal.telephony.RILConstants.RIL_REQUEST_SET_CARRIER_INFO_IMSI_ENCRYPTION;
import static com.android.internal.telephony.RILConstants.RIL_REQUEST_SET_CLIR;
import static com.android.internal.telephony.RILConstants.RIL_REQUEST_SET_DATA_PROFILE;
import static com.android.internal.telephony.RILConstants.RIL_REQUEST_SET_DATA_THROTTLING;
import static com.android.internal.telephony.RILConstants.RIL_REQUEST_SET_DC_RT_INFO_RATE;
import static com.android.internal.telephony.RILConstants.RIL_REQUEST_SET_FACILITY_LOCK;
import static com.android.internal.telephony.RILConstants.RIL_REQUEST_SET_INITIAL_ATTACH_APN;
import static com.android.internal.telephony.RILConstants.RIL_REQUEST_SET_LINK_CAPACITY_REPORTING_CRITERIA;
import static com.android.internal.telephony.RILConstants.RIL_REQUEST_SET_LOCATION_UPDATES;
import static com.android.internal.telephony.RILConstants.RIL_REQUEST_SET_LOGICAL_TO_PHYSICAL_SLOT_MAPPING;
import static com.android.internal.telephony.RILConstants.RIL_REQUEST_SET_MUTE;
import static com.android.internal.telephony.RILConstants.RIL_REQUEST_SET_NETWORK_SELECTION_AUTOMATIC;
import static com.android.internal.telephony.RILConstants.RIL_REQUEST_SET_NETWORK_SELECTION_MANUAL;
import static com.android.internal.telephony.RILConstants.RIL_REQUEST_SET_PREFERRED_DATA_MODEM;
import static com.android.internal.telephony.RILConstants.RIL_REQUEST_SET_PREFERRED_NETWORK_TYPE;
import static com.android.internal.telephony.RILConstants.RIL_REQUEST_SET_RADIO_CAPABILITY;
import static com.android.internal.telephony.RILConstants.RIL_REQUEST_SET_SIGNAL_STRENGTH_REPORTING_CRITERIA;
import static com.android.internal.telephony.RILConstants.RIL_REQUEST_SET_SIM_CARD_POWER;
import static com.android.internal.telephony.RILConstants.RIL_REQUEST_SET_SMSC_ADDRESS;
import static com.android.internal.telephony.RILConstants.RIL_REQUEST_SET_SUPP_SVC_NOTIFICATION;
import static com.android.internal.telephony.RILConstants.RIL_REQUEST_SET_SYSTEM_SELECTION_CHANNELS;
import static com.android.internal.telephony.RILConstants.RIL_REQUEST_SET_TTY_MODE;
import static com.android.internal.telephony.RILConstants.RIL_REQUEST_SET_UICC_SUBSCRIPTION;
import static com.android.internal.telephony.RILConstants.RIL_REQUEST_SET_UNSOLICITED_RESPONSE_FILTER;
import static com.android.internal.telephony.RILConstants.RIL_REQUEST_SET_UNSOL_CELL_INFO_LIST_RATE;
import static com.android.internal.telephony.RILConstants.RIL_REQUEST_SET_USAGE_SETTING;
import static com.android.internal.telephony.RILConstants.RIL_REQUEST_SHUTDOWN;
import static com.android.internal.telephony.RILConstants.RIL_REQUEST_SIGNAL_STRENGTH;
import static com.android.internal.telephony.RILConstants.RIL_REQUEST_SIM_AUTHENTICATION;
import static com.android.internal.telephony.RILConstants.RIL_REQUEST_SIM_CLOSE_CHANNEL;
import static com.android.internal.telephony.RILConstants.RIL_REQUEST_SIM_IO;
import static com.android.internal.telephony.RILConstants.RIL_REQUEST_SIM_OPEN_CHANNEL;
import static com.android.internal.telephony.RILConstants.RIL_REQUEST_SIM_TRANSMIT_APDU_BASIC;
import static com.android.internal.telephony.RILConstants.RIL_REQUEST_SIM_TRANSMIT_APDU_CHANNEL;
import static com.android.internal.telephony.RILConstants.RIL_REQUEST_SMS_ACKNOWLEDGE;
import static com.android.internal.telephony.RILConstants.RIL_REQUEST_START_HANDOVER;
import static com.android.internal.telephony.RILConstants.RIL_REQUEST_START_KEEPALIVE;
import static com.android.internal.telephony.RILConstants.RIL_REQUEST_START_LCE;
import static com.android.internal.telephony.RILConstants.RIL_REQUEST_START_NETWORK_SCAN;
import static com.android.internal.telephony.RILConstants.RIL_REQUEST_STK_GET_PROFILE;
import static com.android.internal.telephony.RILConstants.RIL_REQUEST_STK_HANDLE_CALL_SETUP_REQUESTED_FROM_SIM;
import static com.android.internal.telephony.RILConstants.RIL_REQUEST_STK_SEND_ENVELOPE_COMMAND;
import static com.android.internal.telephony.RILConstants.RIL_REQUEST_STK_SEND_ENVELOPE_WITH_STATUS;
import static com.android.internal.telephony.RILConstants.RIL_REQUEST_STK_SEND_TERMINAL_RESPONSE;
import static com.android.internal.telephony.RILConstants.RIL_REQUEST_STK_SET_PROFILE;
import static com.android.internal.telephony.RILConstants.RIL_REQUEST_STOP_KEEPALIVE;
import static com.android.internal.telephony.RILConstants.RIL_REQUEST_STOP_LCE;
import static com.android.internal.telephony.RILConstants.RIL_REQUEST_STOP_NETWORK_SCAN;
import static com.android.internal.telephony.RILConstants.RIL_REQUEST_SWITCH_DUAL_SIM_CONFIG;
import static com.android.internal.telephony.RILConstants.RIL_REQUEST_SWITCH_WAITING_OR_HOLDING_AND_ACTIVE;
import static com.android.internal.telephony.RILConstants.RIL_REQUEST_UDUB;
import static com.android.internal.telephony.RILConstants.RIL_REQUEST_UPDATE_SIM_PHONEBOOK_RECORD;
import static com.android.internal.telephony.RILConstants.RIL_REQUEST_VOICE_RADIO_TECH;
import static com.android.internal.telephony.RILConstants.RIL_REQUEST_VOICE_REGISTRATION_STATE;
import static com.android.internal.telephony.RILConstants.RIL_REQUEST_WRITE_SMS_TO_SIM;
import static com.android.internal.telephony.RILConstants.RIL_UNSOL_BARRING_INFO_CHANGED;
import static com.android.internal.telephony.RILConstants.RIL_UNSOL_CALL_RING;
import static com.android.internal.telephony.RILConstants.RIL_UNSOL_CARRIER_INFO_IMSI_ENCRYPTION;
import static com.android.internal.telephony.RILConstants.RIL_UNSOL_CDMA_CALL_WAITING;
import static com.android.internal.telephony.RILConstants.RIL_UNSOL_CDMA_INFO_REC;
import static com.android.internal.telephony.RILConstants.RIL_UNSOL_CDMA_OTA_PROVISION_STATUS;
import static com.android.internal.telephony.RILConstants.RIL_UNSOL_CDMA_PRL_CHANGED;
import static com.android.internal.telephony.RILConstants.RIL_UNSOL_CDMA_RUIM_SMS_STORAGE_FULL;
import static com.android.internal.telephony.RILConstants.RIL_UNSOL_CDMA_SUBSCRIPTION_SOURCE_CHANGED;
import static com.android.internal.telephony.RILConstants.RIL_UNSOL_CELL_INFO_LIST;
import static com.android.internal.telephony.RILConstants.RIL_UNSOL_DATA_CALL_LIST_CHANGED;
import static com.android.internal.telephony.RILConstants.RIL_UNSOL_DC_RT_INFO_CHANGED;
import static com.android.internal.telephony.RILConstants.RIL_UNSOL_EMERGENCY_NUMBER_LIST;
import static com.android.internal.telephony.RILConstants.RIL_UNSOL_ENTER_EMERGENCY_CALLBACK_MODE;
import static com.android.internal.telephony.RILConstants.RIL_UNSOL_EXIT_EMERGENCY_CALLBACK_MODE;
import static com.android.internal.telephony.RILConstants.RIL_UNSOL_HARDWARE_CONFIG_CHANGED;
import static com.android.internal.telephony.RILConstants.RIL_UNSOL_ICC_SLOT_STATUS;
import static com.android.internal.telephony.RILConstants.RIL_UNSOL_KEEPALIVE_STATUS;
import static com.android.internal.telephony.RILConstants.RIL_UNSOL_LCEDATA_RECV;
import static com.android.internal.telephony.RILConstants.RIL_UNSOL_MODEM_RESTART;
import static com.android.internal.telephony.RILConstants.RIL_UNSOL_NETWORK_SCAN_RESULT;
import static com.android.internal.telephony.RILConstants.RIL_UNSOL_NITZ_TIME_RECEIVED;
import static com.android.internal.telephony.RILConstants.RIL_UNSOL_OEM_HOOK_RAW;
import static com.android.internal.telephony.RILConstants.RIL_UNSOL_ON_SS;
import static com.android.internal.telephony.RILConstants.RIL_UNSOL_ON_USSD;
import static com.android.internal.telephony.RILConstants.RIL_UNSOL_ON_USSD_REQUEST;
import static com.android.internal.telephony.RILConstants.RIL_UNSOL_PCO_DATA;
import static com.android.internal.telephony.RILConstants.RIL_UNSOL_PHYSICAL_CHANNEL_CONFIG;
import static com.android.internal.telephony.RILConstants.RIL_UNSOL_RADIO_CAPABILITY;
import static com.android.internal.telephony.RILConstants.RIL_UNSOL_REGISTRATION_FAILED;
import static com.android.internal.telephony.RILConstants.RIL_UNSOL_RESEND_INCALL_MUTE;
import static com.android.internal.telephony.RILConstants.RIL_UNSOL_RESPONSE_CALL_STATE_CHANGED;
import static com.android.internal.telephony.RILConstants.RIL_UNSOL_RESPONSE_CDMA_NEW_SMS;
import static com.android.internal.telephony.RILConstants.RIL_UNSOL_RESPONSE_IMS_NETWORK_STATE_CHANGED;
import static com.android.internal.telephony.RILConstants.RIL_UNSOL_RESPONSE_NETWORK_STATE_CHANGED;
import static com.android.internal.telephony.RILConstants.RIL_UNSOL_RESPONSE_NEW_BROADCAST_SMS;
import static com.android.internal.telephony.RILConstants.RIL_UNSOL_RESPONSE_NEW_SMS;
import static com.android.internal.telephony.RILConstants.RIL_UNSOL_RESPONSE_NEW_SMS_ON_SIM;
import static com.android.internal.telephony.RILConstants.RIL_UNSOL_RESPONSE_NEW_SMS_STATUS_REPORT;
import static com.android.internal.telephony.RILConstants.RIL_UNSOL_RESPONSE_RADIO_STATE_CHANGED;
import static com.android.internal.telephony.RILConstants.RIL_UNSOL_RESPONSE_SIM_PHONEBOOK_CHANGED;
import static com.android.internal.telephony.RILConstants.RIL_UNSOL_RESPONSE_SIM_PHONEBOOK_RECORDS_RECEIVED;
import static com.android.internal.telephony.RILConstants.RIL_UNSOL_RESPONSE_SIM_STATUS_CHANGED;
import static com.android.internal.telephony.RILConstants.RIL_UNSOL_RESTRICTED_STATE_CHANGED;
import static com.android.internal.telephony.RILConstants.RIL_UNSOL_RIL_CONNECTED;
import static com.android.internal.telephony.RILConstants.RIL_UNSOL_RINGBACK_TONE;
import static com.android.internal.telephony.RILConstants.RIL_UNSOL_SIGNAL_STRENGTH;
import static com.android.internal.telephony.RILConstants.RIL_UNSOL_SIM_REFRESH;
import static com.android.internal.telephony.RILConstants.RIL_UNSOL_SIM_SMS_STORAGE_FULL;
import static com.android.internal.telephony.RILConstants.RIL_UNSOL_SRVCC_STATE_NOTIFY;
import static com.android.internal.telephony.RILConstants.RIL_UNSOL_STK_CALL_SETUP;
import static com.android.internal.telephony.RILConstants.RIL_UNSOL_STK_CC_ALPHA_NOTIFY;
import static com.android.internal.telephony.RILConstants.RIL_UNSOL_STK_EVENT_NOTIFY;
import static com.android.internal.telephony.RILConstants.RIL_UNSOL_STK_PROACTIVE_COMMAND;
import static com.android.internal.telephony.RILConstants.RIL_UNSOL_STK_SESSION_END;
import static com.android.internal.telephony.RILConstants.RIL_UNSOL_SUPP_SVC_NOTIFICATION;
import static com.android.internal.telephony.RILConstants.RIL_UNSOL_UICC_APPLICATIONS_ENABLEMENT_CHANGED;
import static com.android.internal.telephony.RILConstants.RIL_UNSOL_UICC_SUBSCRIPTION_STATUS_CHANGED;
import static com.android.internal.telephony.RILConstants.RIL_UNSOL_UNTHROTTLE_APN;
import static com.android.internal.telephony.RILConstants.RIL_UNSOL_VOICE_RADIO_TECH_CHANGED;
import static com.android.internal.telephony.RILConstants.RIL_REQUEST_GET_ENHANCED_RADIO_CAPABILITY;

import android.annotation.Nullable;
import android.net.InetAddresses;
import android.net.LinkAddress;
import android.net.LinkProperties;
import android.os.SystemClock;
import android.service.carrier.CarrierIdentifier;
import android.telephony.AccessNetworkConstants;
import android.telephony.Annotation;
import android.telephony.BarringInfo;
import android.telephony.CarrierRestrictionRules;
import android.telephony.CellConfigLte;
import android.telephony.CellIdentity;
import android.telephony.CellIdentityCdma;
import android.telephony.CellIdentityGsm;
import android.telephony.CellIdentityLte;
import android.telephony.CellIdentityNr;
import android.telephony.CellIdentityTdscdma;
import android.telephony.CellIdentityWcdma;
import android.telephony.CellInfo;
import android.telephony.CellInfoCdma;
import android.telephony.CellInfoGsm;
import android.telephony.CellInfoLte;
import android.telephony.CellInfoNr;
import android.telephony.CellInfoTdscdma;
import android.telephony.CellInfoWcdma;
import android.telephony.CellSignalStrength;
import android.telephony.CellSignalStrengthCdma;
import android.telephony.CellSignalStrengthGsm;
import android.telephony.CellSignalStrengthLte;
import android.telephony.CellSignalStrengthNr;
import android.telephony.CellSignalStrengthTdscdma;
import android.telephony.CellSignalStrengthWcdma;
import android.telephony.ClosedSubscriberGroupInfo;
import android.telephony.LinkCapacityEstimate;
import android.telephony.ModemInfo;
import android.telephony.PhoneCapability;
import android.telephony.PhoneNumberUtils;
import android.telephony.PhysicalChannelConfig;
import android.telephony.RadioAccessSpecifier;
import android.telephony.ServiceState;
import android.telephony.SignalStrength;
import android.telephony.SignalThresholdInfo;
import android.telephony.SmsManager;
import android.telephony.TelephonyManager;
import android.telephony.UiccSlotMapping;
import android.telephony.data.ApnSetting;
import android.telephony.data.DataCallResponse;
import android.telephony.data.DataProfile;
import android.telephony.data.EpsQos;
import android.telephony.data.NetworkSliceInfo;
import android.telephony.data.NetworkSlicingConfig;
import android.telephony.data.NrQos;
import android.telephony.data.Qos;
import android.telephony.data.QosBearerFilter;
import android.telephony.data.QosBearerSession;
import android.telephony.data.RouteSelectionDescriptor;
import android.telephony.data.TrafficDescriptor;
import android.telephony.data.UrspRule;
import android.text.TextUtils;
import android.util.ArraySet;
import android.util.SparseArray;

import com.android.internal.annotations.VisibleForTesting;
import com.android.internal.telephony.cat.ComprehensionTlv;
import com.android.internal.telephony.cat.ComprehensionTlvTag;
import com.android.internal.telephony.cdma.SmsMessage;
import com.android.internal.telephony.cdma.sms.CdmaSmsAddress;
import com.android.internal.telephony.cdma.sms.CdmaSmsSubaddress;
import com.android.internal.telephony.cdma.sms.SmsEnvelope;
import com.android.internal.telephony.data.KeepaliveStatus;
import com.android.internal.telephony.data.KeepaliveStatus.KeepaliveStatusCode;
import com.android.internal.telephony.uicc.AdnCapacity;
import com.android.internal.telephony.uicc.IccCardApplicationStatus;
import com.android.internal.telephony.uicc.IccCardStatus;
import com.android.internal.telephony.uicc.IccSimPortInfo;
import com.android.internal.telephony.uicc.IccSlotPortMapping;
import com.android.internal.telephony.uicc.IccSlotStatus;
import com.android.internal.telephony.uicc.IccUtils;
import com.android.internal.telephony.uicc.SimPhonebookRecord;
import com.android.telephony.Rlog;

import java.io.ByteArrayInputStream;
import java.io.DataInputStream;
import java.io.IOException;
import java.net.Inet4Address;
import java.net.InetAddress;
import java.util.ArrayList;
import java.util.Arrays;
import java.util.Collections;
import java.util.HashSet;
import java.util.List;
import java.util.Objects;
import java.util.Set;
import java.util.stream.Collectors;

/**
 * Utils class for HAL <-> RIL conversions
 */
public class RILUtils {
    private static final String TAG = "RILUtils";

    // The number of required config values for broadcast SMS stored in RIL_CdmaBroadcastServiceInfo
    public static final int CDMA_BSI_NO_OF_INTS_STRUCT = 3;
    // The number of service categories for broadcast SMS
    public static final int CDMA_BROADCAST_SMS_NO_OF_SERVICE_CATEGORIES = 31;

    // Radio power failure UUIDs
    public static final String RADIO_POWER_FAILURE_BUGREPORT_UUID =
            "316f3801-fa21-4954-a42f-0041eada3b31";
    public static final String RADIO_POWER_FAILURE_RF_HARDWARE_ISSUE_UUID =
            "316f3801-fa21-4954-a42f-0041eada3b32";
    public static final String RADIO_POWER_FAILURE_NO_RF_CALIBRATION_UUID =
            "316f3801-fa21-4954-a42f-0041eada3b33";

    /**
     * Convert to PersoSubstate defined in radio/1.5/types.hal
     * @param persoType PersoSubState type
     * @return The converted PersoSubstate
     */
    public static int convertToHalPersoType(
            IccCardApplicationStatus.PersoSubState persoType) {
        switch (persoType) {
            case PERSOSUBSTATE_IN_PROGRESS:
                return android.hardware.radio.V1_5.PersoSubstate.IN_PROGRESS;
            case  PERSOSUBSTATE_READY:
                return android.hardware.radio.V1_5.PersoSubstate.READY;
            case PERSOSUBSTATE_SIM_NETWORK:
                return android.hardware.radio.V1_5.PersoSubstate.SIM_NETWORK;
            case PERSOSUBSTATE_SIM_NETWORK_SUBSET:
                return android.hardware.radio.V1_5.PersoSubstate.SIM_NETWORK_SUBSET;
            case PERSOSUBSTATE_SIM_CORPORATE:
                return android.hardware.radio.V1_5.PersoSubstate.SIM_CORPORATE;
            case PERSOSUBSTATE_SIM_SERVICE_PROVIDER:
                return android.hardware.radio.V1_5.PersoSubstate.SIM_SERVICE_PROVIDER;
            case PERSOSUBSTATE_SIM_SIM:
                return android.hardware.radio.V1_5.PersoSubstate.SIM_SIM;
            case PERSOSUBSTATE_SIM_NETWORK_PUK:
                return android.hardware.radio.V1_5.PersoSubstate.SIM_NETWORK_PUK;
            case PERSOSUBSTATE_SIM_NETWORK_SUBSET_PUK:
                return android.hardware.radio.V1_5.PersoSubstate.SIM_NETWORK_SUBSET_PUK;
            case PERSOSUBSTATE_SIM_CORPORATE_PUK:
                return android.hardware.radio.V1_5.PersoSubstate.SIM_CORPORATE_PUK;
            case PERSOSUBSTATE_SIM_SERVICE_PROVIDER_PUK:
                return android.hardware.radio.V1_5.PersoSubstate.SIM_SERVICE_PROVIDER_PUK;
            case PERSOSUBSTATE_SIM_SIM_PUK:
                return android.hardware.radio.V1_5.PersoSubstate.SIM_SIM_PUK;
            case PERSOSUBSTATE_RUIM_NETWORK1:
                return android.hardware.radio.V1_5.PersoSubstate.RUIM_NETWORK1;
            case PERSOSUBSTATE_RUIM_NETWORK2:
                return android.hardware.radio.V1_5.PersoSubstate.RUIM_NETWORK2;
            case PERSOSUBSTATE_RUIM_HRPD:
                return android.hardware.radio.V1_5.PersoSubstate.RUIM_HRPD;
            case PERSOSUBSTATE_RUIM_CORPORATE:
                return android.hardware.radio.V1_5.PersoSubstate.RUIM_CORPORATE;
            case PERSOSUBSTATE_RUIM_SERVICE_PROVIDER:
                return android.hardware.radio.V1_5.PersoSubstate.RUIM_SERVICE_PROVIDER;
            case PERSOSUBSTATE_RUIM_RUIM:
                return android.hardware.radio.V1_5.PersoSubstate.RUIM_RUIM;
            case PERSOSUBSTATE_RUIM_NETWORK1_PUK:
                return android.hardware.radio.V1_5.PersoSubstate.RUIM_NETWORK1_PUK;
            case PERSOSUBSTATE_RUIM_NETWORK2_PUK:
                return android.hardware.radio.V1_5.PersoSubstate.RUIM_NETWORK2_PUK;
            case PERSOSUBSTATE_RUIM_HRPD_PUK:
                return android.hardware.radio.V1_5.PersoSubstate.RUIM_HRPD_PUK;
            case PERSOSUBSTATE_RUIM_CORPORATE_PUK:
                return android.hardware.radio.V1_5.PersoSubstate.RUIM_CORPORATE_PUK;
            case PERSOSUBSTATE_RUIM_SERVICE_PROVIDER_PUK:
                return android.hardware.radio.V1_5.PersoSubstate.RUIM_SERVICE_PROVIDER_PUK;
            case PERSOSUBSTATE_RUIM_RUIM_PUK:
                return android.hardware.radio.V1_5.PersoSubstate.RUIM_RUIM_PUK;
            case PERSOSUBSTATE_SIM_SPN:
                return android.hardware.radio.V1_5.PersoSubstate.SIM_SPN;
            case PERSOSUBSTATE_SIM_SPN_PUK:
                return android.hardware.radio.V1_5.PersoSubstate.SIM_SPN_PUK;
            case PERSOSUBSTATE_SIM_SP_EHPLMN:
                return android.hardware.radio.V1_5.PersoSubstate.SIM_SP_EHPLMN;
            case PERSOSUBSTATE_SIM_SP_EHPLMN_PUK:
                return android.hardware.radio.V1_5.PersoSubstate.SIM_SP_EHPLMN_PUK;
            case PERSOSUBSTATE_SIM_ICCID:
                return android.hardware.radio.V1_5.PersoSubstate.SIM_ICCID;
            case PERSOSUBSTATE_SIM_ICCID_PUK:
                return android.hardware.radio.V1_5.PersoSubstate.SIM_ICCID_PUK;
            case PERSOSUBSTATE_SIM_IMPI:
                return android.hardware.radio.V1_5.PersoSubstate.SIM_IMPI;
            case PERSOSUBSTATE_SIM_IMPI_PUK:
                return android.hardware.radio.V1_5.PersoSubstate.SIM_IMPI_PUK;
            case PERSOSUBSTATE_SIM_NS_SP:
                return android.hardware.radio.V1_5.PersoSubstate.SIM_NS_SP;
            case PERSOSUBSTATE_SIM_NS_SP_PUK:
                return android.hardware.radio.V1_5.PersoSubstate.SIM_NS_SP_PUK;
            default:
                return android.hardware.radio.V1_5.PersoSubstate.UNKNOWN;
        }
    }

    /**
     * Convert to PersoSubstate.aidl
     * @param persoType PersoSubState type
     * @return The converted PersoSubstate
     */
    public static int convertToHalPersoTypeAidl(
            IccCardApplicationStatus.PersoSubState persoType) {
        switch (persoType) {
            case PERSOSUBSTATE_IN_PROGRESS:
                return android.hardware.radio.sim.PersoSubstate.IN_PROGRESS;
            case  PERSOSUBSTATE_READY:
                return android.hardware.radio.sim.PersoSubstate.READY;
            case PERSOSUBSTATE_SIM_NETWORK:
                return android.hardware.radio.sim.PersoSubstate.SIM_NETWORK;
            case PERSOSUBSTATE_SIM_NETWORK_SUBSET:
                return android.hardware.radio.sim.PersoSubstate.SIM_NETWORK_SUBSET;
            case PERSOSUBSTATE_SIM_CORPORATE:
                return android.hardware.radio.sim.PersoSubstate.SIM_CORPORATE;
            case PERSOSUBSTATE_SIM_SERVICE_PROVIDER:
                return android.hardware.radio.sim.PersoSubstate.SIM_SERVICE_PROVIDER;
            case PERSOSUBSTATE_SIM_SIM:
                return android.hardware.radio.sim.PersoSubstate.SIM_SIM;
            case PERSOSUBSTATE_SIM_NETWORK_PUK:
                return android.hardware.radio.sim.PersoSubstate.SIM_NETWORK_PUK;
            case PERSOSUBSTATE_SIM_NETWORK_SUBSET_PUK:
                return android.hardware.radio.sim.PersoSubstate.SIM_NETWORK_SUBSET_PUK;
            case PERSOSUBSTATE_SIM_CORPORATE_PUK:
                return android.hardware.radio.sim.PersoSubstate.SIM_CORPORATE_PUK;
            case PERSOSUBSTATE_SIM_SERVICE_PROVIDER_PUK:
                return android.hardware.radio.sim.PersoSubstate.SIM_SERVICE_PROVIDER_PUK;
            case PERSOSUBSTATE_SIM_SIM_PUK:
                return android.hardware.radio.sim.PersoSubstate.SIM_SIM_PUK;
            case PERSOSUBSTATE_RUIM_NETWORK1:
                return android.hardware.radio.sim.PersoSubstate.RUIM_NETWORK1;
            case PERSOSUBSTATE_RUIM_NETWORK2:
                return android.hardware.radio.sim.PersoSubstate.RUIM_NETWORK2;
            case PERSOSUBSTATE_RUIM_HRPD:
                return android.hardware.radio.sim.PersoSubstate.RUIM_HRPD;
            case PERSOSUBSTATE_RUIM_CORPORATE:
                return android.hardware.radio.sim.PersoSubstate.RUIM_CORPORATE;
            case PERSOSUBSTATE_RUIM_SERVICE_PROVIDER:
                return android.hardware.radio.sim.PersoSubstate.RUIM_SERVICE_PROVIDER;
            case PERSOSUBSTATE_RUIM_RUIM:
                return android.hardware.radio.sim.PersoSubstate.RUIM_RUIM;
            case PERSOSUBSTATE_RUIM_NETWORK1_PUK:
                return android.hardware.radio.sim.PersoSubstate.RUIM_NETWORK1_PUK;
            case PERSOSUBSTATE_RUIM_NETWORK2_PUK:
                return android.hardware.radio.sim.PersoSubstate.RUIM_NETWORK2_PUK;
            case PERSOSUBSTATE_RUIM_HRPD_PUK:
                return android.hardware.radio.sim.PersoSubstate.RUIM_HRPD_PUK;
            case PERSOSUBSTATE_RUIM_CORPORATE_PUK:
                return android.hardware.radio.sim.PersoSubstate.RUIM_CORPORATE_PUK;
            case PERSOSUBSTATE_RUIM_SERVICE_PROVIDER_PUK:
                return android.hardware.radio.sim.PersoSubstate.RUIM_SERVICE_PROVIDER_PUK;
            case PERSOSUBSTATE_RUIM_RUIM_PUK:
                return android.hardware.radio.sim.PersoSubstate.RUIM_RUIM_PUK;
            case PERSOSUBSTATE_SIM_SPN:
                return android.hardware.radio.sim.PersoSubstate.SIM_SPN;
            case PERSOSUBSTATE_SIM_SPN_PUK:
                return android.hardware.radio.sim.PersoSubstate.SIM_SPN_PUK;
            case PERSOSUBSTATE_SIM_SP_EHPLMN:
                return android.hardware.radio.sim.PersoSubstate.SIM_SP_EHPLMN;
            case PERSOSUBSTATE_SIM_SP_EHPLMN_PUK:
                return android.hardware.radio.sim.PersoSubstate.SIM_SP_EHPLMN_PUK;
            case PERSOSUBSTATE_SIM_ICCID:
                return android.hardware.radio.sim.PersoSubstate.SIM_ICCID;
            case PERSOSUBSTATE_SIM_ICCID_PUK:
                return android.hardware.radio.sim.PersoSubstate.SIM_ICCID_PUK;
            case PERSOSUBSTATE_SIM_IMPI:
                return android.hardware.radio.sim.PersoSubstate.SIM_IMPI;
            case PERSOSUBSTATE_SIM_IMPI_PUK:
                return android.hardware.radio.sim.PersoSubstate.SIM_IMPI_PUK;
            case PERSOSUBSTATE_SIM_NS_SP:
                return android.hardware.radio.sim.PersoSubstate.SIM_NS_SP;
            case PERSOSUBSTATE_SIM_NS_SP_PUK:
                return android.hardware.radio.sim.PersoSubstate.SIM_NS_SP_PUK;
            default:
                return android.hardware.radio.sim.PersoSubstate.UNKNOWN;
        }
    }

    /**
     * Convert to GsmSmsMessage defined in radio/1.0/types.hal
     * @param smscPdu SMSC address
     * @param pdu SMS in PDU format
     * @return A converted GsmSmsMessage
     */
    public static android.hardware.radio.V1_0.GsmSmsMessage convertToHalGsmSmsMessage(
            String smscPdu, String pdu) {
        android.hardware.radio.V1_0.GsmSmsMessage msg =
                new android.hardware.radio.V1_0.GsmSmsMessage();
        msg.smscPdu = smscPdu == null ? "" : smscPdu;
        msg.pdu = pdu == null ? "" : pdu;
        return msg;
    }

    /**
     * Convert to GsmSmsMessage.aidl
     * @param smscPdu SMSC address
     * @param pdu SMS in PDU format
     * @return A converted GsmSmsMessage
     */
    public static android.hardware.radio.messaging.GsmSmsMessage convertToHalGsmSmsMessageAidl(
            String smscPdu, String pdu) {
        android.hardware.radio.messaging.GsmSmsMessage msg =
                new android.hardware.radio.messaging.GsmSmsMessage();
        msg.smscPdu = convertNullToEmptyString(smscPdu);
        msg.pdu = convertNullToEmptyString(pdu);
        return msg;
    }

    /**
     * Convert to CdmaSmsMessage defined in radio/1.0/types.hal
     * @param pdu SMS in PDU format
     * @return A converted CdmaSmsMessage
     */
    public static android.hardware.radio.V1_0.CdmaSmsMessage convertToHalCdmaSmsMessage(
            byte[] pdu) {
        android.hardware.radio.V1_0.CdmaSmsMessage msg =
                new android.hardware.radio.V1_0.CdmaSmsMessage();
        int addrNbrOfDigits;
        int subaddrNbrOfDigits;
        int bearerDataLength;
        ByteArrayInputStream bais = new ByteArrayInputStream(pdu);
        DataInputStream dis = new DataInputStream(bais);

        try {
            msg.teleserviceId = dis.readInt(); // teleServiceId
            msg.isServicePresent = (byte) dis.readInt() == 1; // servicePresent
            msg.serviceCategory = dis.readInt(); // serviceCategory
            msg.address.digitMode = dis.read();  // address digit mode
            msg.address.numberMode = dis.read(); // address number mode
            msg.address.numberType = dis.read(); // address number type
            msg.address.numberPlan = dis.read(); // address number plan
            addrNbrOfDigits = (byte) dis.read();
            for (int i = 0; i < addrNbrOfDigits; i++) {
                msg.address.digits.add(dis.readByte()); // address_orig_bytes[i]
            }
            msg.subAddress.subaddressType = dis.read(); //subaddressType
            msg.subAddress.odd = (byte) dis.read() == 1; //subaddr odd
            subaddrNbrOfDigits = (byte) dis.read();
            for (int i = 0; i < subaddrNbrOfDigits; i++) {
                msg.subAddress.digits.add(dis.readByte()); //subaddr_orig_bytes[i]
            }

            bearerDataLength = dis.read();
            for (int i = 0; i < bearerDataLength; i++) {
                msg.bearerData.add(dis.readByte()); //bearerData[i]
            }
        } catch (IOException ex) {
        }
        return msg;
    }

    /**
     * Convert to CdmaSmsMessage.aidl
     * @param pdu SMS in PDU format
     * @return The converted CdmaSmsMessage
     */
    public static android.hardware.radio.messaging.CdmaSmsMessage convertToHalCdmaSmsMessageAidl(
            byte[] pdu) {
        android.hardware.radio.messaging.CdmaSmsMessage msg =
                new android.hardware.radio.messaging.CdmaSmsMessage();
        int addrNbrOfDigits;
        int subaddrNbrOfDigits;
        int bearerDataLength;
        ByteArrayInputStream bais = new ByteArrayInputStream(pdu);
        DataInputStream dis = new DataInputStream(bais);

        try {
            msg.teleserviceId = dis.readInt(); // teleServiceId
            msg.isServicePresent = (byte) dis.readInt() == 1; // servicePresent
            msg.serviceCategory = dis.readInt(); // serviceCategory
            msg.address.digitMode = dis.read();  // address digit mode
            msg.address.isNumberModeDataNetwork =
                    dis.read() == CdmaSmsAddress.NUMBER_MODE_DATA_NETWORK; // address number mode
            msg.address.numberType = dis.read(); // address number type
            msg.address.numberPlan = dis.read(); // address number plan
            addrNbrOfDigits = (byte) dis.read();
            byte[] digits = new byte[addrNbrOfDigits];
            for (int i = 0; i < addrNbrOfDigits; i++) {
                digits[i] = dis.readByte(); // address_orig_bytes[i]
            }
            msg.address.digits = digits;
            msg.subAddress.subaddressType = dis.read(); //subaddressType
            msg.subAddress.odd = (byte) dis.read() == 1; //subaddr odd
            subaddrNbrOfDigits = (byte) dis.read();
            digits = new byte[subaddrNbrOfDigits];
            for (int i = 0; i < subaddrNbrOfDigits; i++) {
                digits[i] = dis.readByte(); //subaddr_orig_bytes[i]
            }
            msg.subAddress.digits = digits;

            bearerDataLength = dis.read();
            byte[] bearerData = new byte[bearerDataLength];
            for (int i = 0; i < bearerDataLength; i++) {
                bearerData[i] = dis.readByte(); //bearerData[i]
            }
            msg.bearerData = bearerData;
        } catch (IOException ex) {
        }
        return msg;
    }

    /**
     * Convert CdmaSmsMessage defined in radio/1.0/types.hal to SmsMessage
     * Note only primitive fields are set
     * @param cdmaSmsMessage CdmaSmsMessage defined in radio/1.0/types.hal
     * @return A converted SmsMessage
     */
    public static SmsMessage convertHalCdmaSmsMessage(
            android.hardware.radio.V1_0.CdmaSmsMessage cdmaSmsMessage) {
        // Note: Parcel.readByte actually reads one Int and masks to byte
        SmsEnvelope env = new SmsEnvelope();
        CdmaSmsAddress addr = new CdmaSmsAddress();
        CdmaSmsSubaddress subaddr = new CdmaSmsSubaddress();
        byte[] data;
        byte count;
        int countInt;
        int addressDigitMode;

        //currently not supported by the modem-lib: env.mMessageType
        env.teleService = cdmaSmsMessage.teleserviceId;

        if (cdmaSmsMessage.isServicePresent) {
            env.messageType = SmsEnvelope.MESSAGE_TYPE_BROADCAST;
        } else {
            if (SmsEnvelope.TELESERVICE_NOT_SET == env.teleService) {
                // assume type ACK
                env.messageType = SmsEnvelope.MESSAGE_TYPE_ACKNOWLEDGE;
            } else {
                env.messageType = SmsEnvelope.MESSAGE_TYPE_POINT_TO_POINT;
            }
        }
        env.serviceCategory = cdmaSmsMessage.serviceCategory;

        // address
        addressDigitMode = cdmaSmsMessage.address.digitMode;
        addr.digitMode = (byte) (0xFF & addressDigitMode);
        addr.numberMode = (byte) (0xFF & cdmaSmsMessage.address.numberMode);
        addr.ton = cdmaSmsMessage.address.numberType;
        addr.numberPlan = (byte) (0xFF & cdmaSmsMessage.address.numberPlan);
        count = (byte) cdmaSmsMessage.address.digits.size();
        addr.numberOfDigits = count;
        data = new byte[count];
        for (int index = 0; index < count; index++) {
            data[index] = cdmaSmsMessage.address.digits.get(index);

            // convert the value if it is 4-bit DTMF to 8 bit
            if (addressDigitMode == CdmaSmsAddress.DIGIT_MODE_4BIT_DTMF) {
                data[index] = SmsMessage.convertDtmfToAscii(data[index]);
            }
        }

        addr.origBytes = data;

        subaddr.type = cdmaSmsMessage.subAddress.subaddressType;
        subaddr.odd = (byte) (cdmaSmsMessage.subAddress.odd ? 1 : 0);
        count = (byte) cdmaSmsMessage.subAddress.digits.size();

        if (count < 0) {
            count = 0;
        }

        // p_cur->sSubAddress.digits[digitCount] :

        data = new byte[count];

        for (int index = 0; index < count; ++index) {
            data[index] = cdmaSmsMessage.subAddress.digits.get(index);
        }

        subaddr.origBytes = data;

        /* currently not supported by the modem-lib:
            env.bearerReply
            env.replySeqNo
            env.errorClass
            env.causeCode
        */

        // bearer data
        countInt = cdmaSmsMessage.bearerData.size();
        if (countInt < 0) {
            countInt = 0;
        }

        data = new byte[countInt];
        for (int index = 0; index < countInt; index++) {
            data[index] = cdmaSmsMessage.bearerData.get(index);
        }
        // BD gets further decoded when accessed in SMSDispatcher
        env.bearerData = data;

        // link the filled objects to the SMS
        env.origAddress = addr;
        env.origSubaddress = subaddr;

        SmsMessage msg = new SmsMessage(addr, env);

        return msg;
    }

    /**
     * Convert CdmaSmsMessage defined in CdmaSmsMessage.aidl to SmsMessage
     * Note only primitive fields are set
     * @param msg CdmaSmsMessage defined in CdmaSmsMessage.aidl
     * @return A converted SmsMessage
     */
    public static SmsMessage convertHalCdmaSmsMessage(
            android.hardware.radio.messaging.CdmaSmsMessage msg) {
        // Note: Parcel.readByte actually reads one Int and masks to byte
        SmsEnvelope env = new SmsEnvelope();
        CdmaSmsAddress addr = new CdmaSmsAddress();
        CdmaSmsSubaddress subaddr = new CdmaSmsSubaddress();

        // address
        int addressDigitMode = msg.address.digitMode;
        addr.digitMode = (byte) (0xFF & addressDigitMode);
        addr.numberMode = (byte) (0xFF & (msg.address.isNumberModeDataNetwork ? 1 : 0));
        addr.ton = msg.address.numberType;
        addr.numberPlan = (byte) (0xFF & msg.address.numberPlan);
        addr.numberOfDigits = msg.address.digits.length;
        byte[] data = new byte[msg.address.digits.length];
        for (int index = 0; index < data.length; index++) {
            data[index] = msg.address.digits[index];
            // convert the value if it is 4-bit DTMF to 8 bit
            if (addressDigitMode == CdmaSmsAddress.DIGIT_MODE_4BIT_DTMF) {
                data[index] = SmsMessage.convertDtmfToAscii(data[index]);
            }
        }
        addr.origBytes = data;

        // subaddress
        subaddr.type = msg.subAddress.subaddressType;
        subaddr.odd = (byte) (msg.subAddress.odd ? 1 : 0);
        subaddr.origBytes = msg.subAddress.digits;

        // envelope
        // currently not supported by the modem-lib: env.bearerReply, env.replySeqNo,
        // env.errorClass, env.causeCode, env.mMessageType
        env.teleService = msg.teleserviceId;
        if (msg.isServicePresent) {
            env.messageType = SmsEnvelope.MESSAGE_TYPE_BROADCAST;
        } else {
            if (SmsEnvelope.TELESERVICE_NOT_SET == env.teleService) {
                // assume type ACK
                env.messageType = SmsEnvelope.MESSAGE_TYPE_ACKNOWLEDGE;
            } else {
                env.messageType = SmsEnvelope.MESSAGE_TYPE_POINT_TO_POINT;
            }
        }
        env.serviceCategory = msg.serviceCategory;

        // bearer data is further decoded when accessed in SmsDispatcher
        env.bearerData = msg.bearerData;

        // link the filled objects to the SMS
        env.origAddress = addr;
        env.origSubaddress = subaddr;

        return new SmsMessage(addr, env);
    }

    /**
     * Convert to DataProfileInfo defined in radio/1.0/types.hal
     * @param dp Data profile
     * @return The converted DataProfileInfo
     */
    public static android.hardware.radio.V1_0.DataProfileInfo convertToHalDataProfile10(
            DataProfile dp) {
        android.hardware.radio.V1_0.DataProfileInfo dpi =
                new android.hardware.radio.V1_0.DataProfileInfo();

        dpi.profileId = dp.getProfileId();
        dpi.apn = dp.getApn();
        dpi.protocol = ApnSetting.getProtocolStringFromInt(dp.getProtocolType());
        dpi.roamingProtocol = ApnSetting.getProtocolStringFromInt(dp.getRoamingProtocolType());
        dpi.authType = dp.getAuthType();
        dpi.user = TextUtils.emptyIfNull(dp.getUserName());
        dpi.password = TextUtils.emptyIfNull(dp.getPassword());
        dpi.type = dp.getType();
        dpi.maxConnsTime = dp.getMaxConnectionsTime();
        dpi.maxConns = dp.getMaxConnections();
        dpi.waitTime = dp.getWaitTime();
        dpi.enabled = dp.isEnabled();
        dpi.supportedApnTypesBitmap = dp.getSupportedApnTypesBitmask();
        // Shift by 1 bit due to the discrepancy between
        // android.hardware.radio.V1_0.RadioAccessFamily and the bitmask version of
        // ServiceState.RIL_RADIO_TECHNOLOGY_XXXX.
        dpi.bearerBitmap = ServiceState.convertNetworkTypeBitmaskToBearerBitmask(
                dp.getBearerBitmask()) << 1;
        dpi.mtu = dp.getMtuV4();
        dpi.mvnoType = android.hardware.radio.V1_0.MvnoType.NONE;
        dpi.mvnoMatchData = "";

        return dpi;
    }

    /**
     * Convert to DataProfileInfo defined in radio/1.4/types.hal
     * @param dp Data profile
     * @return The converted DataProfileInfo
     */
    public static android.hardware.radio.V1_4.DataProfileInfo convertToHalDataProfile14(
            DataProfile dp) {
        android.hardware.radio.V1_4.DataProfileInfo dpi =
                new android.hardware.radio.V1_4.DataProfileInfo();

        dpi.apn = dp.getApn();
        dpi.protocol = dp.getProtocolType();
        dpi.roamingProtocol = dp.getRoamingProtocolType();
        dpi.authType = dp.getAuthType();
        dpi.user = TextUtils.emptyIfNull(dp.getUserName());
        dpi.password = TextUtils.emptyIfNull(dp.getPassword());
        dpi.type = dp.getType();
        dpi.maxConnsTime = dp.getMaxConnectionsTime();
        dpi.maxConns = dp.getMaxConnections();
        dpi.waitTime = dp.getWaitTime();
        dpi.enabled = dp.isEnabled();
        dpi.supportedApnTypesBitmap = dp.getSupportedApnTypesBitmask();
        // Shift by 1 bit due to the discrepancy between
        // android.hardware.radio.V1_0.RadioAccessFamily and the bitmask version of
        // ServiceState.RIL_RADIO_TECHNOLOGY_XXXX.
        dpi.bearerBitmap = ServiceState.convertNetworkTypeBitmaskToBearerBitmask(
                dp.getBearerBitmask()) << 1;
        dpi.mtu = dp.getMtuV4();
        dpi.persistent = dp.isPersistent();
        dpi.preferred = dp.isPreferred();

        // profile id is only meaningful when it's persistent on the modem.
        dpi.profileId = (dpi.persistent) ? dp.getProfileId()
                : android.hardware.radio.V1_0.DataProfileId.INVALID;

        return dpi;
    }

    /**
     * Convert to DataProfileInfo defined in radio/1.5/types.hal
     * @param dp Data profile
     * @return The converted DataProfileInfo
     */
    public static android.hardware.radio.V1_5.DataProfileInfo convertToHalDataProfile15(
            DataProfile dp) {
        android.hardware.radio.V1_5.DataProfileInfo dpi =
                new android.hardware.radio.V1_5.DataProfileInfo();

        dpi.apn = dp.getApn();
        dpi.protocol = dp.getProtocolType();
        dpi.roamingProtocol = dp.getRoamingProtocolType();
        dpi.authType = dp.getAuthType();
        dpi.user = TextUtils.emptyIfNull(dp.getUserName());
        dpi.password = TextUtils.emptyIfNull(dp.getPassword());
        dpi.type = dp.getType();
        dpi.maxConnsTime = dp.getMaxConnectionsTime();
        dpi.maxConns = dp.getMaxConnections();
        dpi.waitTime = dp.getWaitTime();
        dpi.enabled = dp.isEnabled();
        dpi.supportedApnTypesBitmap = dp.getSupportedApnTypesBitmask();
        // Shift by 1 bit due to the discrepancy between
        // android.hardware.radio.V1_0.RadioAccessFamily and the bitmask version of
        // ServiceState.RIL_RADIO_TECHNOLOGY_XXXX.
        dpi.bearerBitmap = ServiceState.convertNetworkTypeBitmaskToBearerBitmask(
                dp.getBearerBitmask()) << 1;
        dpi.mtuV4 = dp.getMtuV4();
        dpi.mtuV6 = dp.getMtuV6();
        dpi.persistent = dp.isPersistent();
        dpi.preferred = dp.isPreferred();

        // profile id is only meaningful when it's persistent on the modem.
        dpi.profileId = (dpi.persistent) ? dp.getProfileId()
                : android.hardware.radio.V1_0.DataProfileId.INVALID;

        return dpi;
    }

    /**
     * Convert to DataProfileInfo.aidl
     * @param dp Data profile
     * @return The converted DataProfileInfo
     */
    public static android.hardware.radio.data.DataProfileInfo convertToHalDataProfile(
            DataProfile dp) {
        android.hardware.radio.data.DataProfileInfo dpi =
                new android.hardware.radio.data.DataProfileInfo();

        dpi.apn = dp.getApn();
        dpi.protocol = dp.getProtocolType();
        dpi.roamingProtocol = dp.getRoamingProtocolType();
        dpi.authType = dp.getAuthType();
        dpi.user = convertNullToEmptyString(dp.getUserName());
        dpi.password = convertNullToEmptyString(dp.getPassword());
        dpi.type = dp.getType();
        dpi.maxConnsTime = dp.getMaxConnectionsTime();
        dpi.maxConns = dp.getMaxConnections();
        dpi.waitTime = dp.getWaitTime();
        dpi.enabled = dp.isEnabled();
        dpi.supportedApnTypesBitmap = dp.getSupportedApnTypesBitmask();
        // Shift by 1 bit due to the discrepancy between RadioAccessFamily.aidl and the bitmask
        // version of ServiceState.RIL_RADIO_TECHNOLOGY_XXXX.
        dpi.bearerBitmap = ServiceState.convertNetworkTypeBitmaskToBearerBitmask(
                dp.getBearerBitmask()) << 1;
        dpi.mtuV4 = dp.getMtuV4();
        dpi.mtuV6 = dp.getMtuV6();
        dpi.persistent = dp.isPersistent();
        dpi.preferred = dp.isPreferred();
        dpi.alwaysOn = dp.getApnSetting().isAlwaysOn();
        dpi.trafficDescriptor = convertToHalTrafficDescriptorAidl(dp.getTrafficDescriptor());

        // profile id is only meaningful when it's persistent on the modem.
        dpi.profileId = (dpi.persistent) ? dp.getProfileId()
                : android.hardware.radio.data.DataProfileInfo.ID_INVALID;

        return dpi;
    }

    /**
     * Convert from DataProfileInfo.aidl to DataProfile
     * @param dpi DataProfileInfo
     * @return The converted DataProfile
     */
    public static DataProfile convertToDataProfile(
            android.hardware.radio.data.DataProfileInfo dpi) {
        ApnSetting apnSetting = new ApnSetting.Builder()
                .setEntryName(dpi.apn)
                .setApnName(dpi.apn)
                .setApnTypeBitmask(dpi.supportedApnTypesBitmap)
                .setAuthType(dpi.authType)
                .setMaxConnsTime(dpi.maxConnsTime)
                .setMaxConns(dpi.maxConns)
                .setWaitTime(dpi.waitTime)
                .setCarrierEnabled(dpi.enabled)
                .setModemCognitive(dpi.persistent)
                .setMtuV4(dpi.mtuV4)
                .setMtuV6(dpi.mtuV6)
                .setNetworkTypeBitmask(ServiceState.convertBearerBitmaskToNetworkTypeBitmask(
                        dpi.bearerBitmap) >> 1)
                .setProfileId(dpi.profileId)
                .setPassword(dpi.password)
                .setProtocol(dpi.protocol)
                .setRoamingProtocol(dpi.roamingProtocol)
                .setUser(dpi.user)
                .setAlwaysOn(dpi.alwaysOn)
                .build();

        TrafficDescriptor td;
        try {
            td = convertHalTrafficDescriptor(dpi.trafficDescriptor);
        } catch (IllegalArgumentException e) {
            loge("convertToDataProfile: Failed to convert traffic descriptor. e=" + e);
            td = null;
        }

        return new DataProfile.Builder()
                .setType(dpi.type)
                .setPreferred(dpi.preferred)
                .setTrafficDescriptor(td)
                .setApnSetting(apnSetting)
                .build();
    }

    /**
     * Convert to OptionalSliceInfo defined in radio/1.6/types.hal
     * @param sliceInfo Slice info
     * @return The converted OptionalSliceInfo
     */
    public static android.hardware.radio.V1_6.OptionalSliceInfo convertToHalSliceInfo(
            @Nullable NetworkSliceInfo sliceInfo) {
        android.hardware.radio.V1_6.OptionalSliceInfo optionalSliceInfo =
                new android.hardware.radio.V1_6.OptionalSliceInfo();
        if (sliceInfo == null) {
            return optionalSliceInfo;
        }

        android.hardware.radio.V1_6.SliceInfo si = new android.hardware.radio.V1_6.SliceInfo();
        si.sst = (byte) sliceInfo.getSliceServiceType();
        si.mappedHplmnSst = (byte) sliceInfo.getMappedHplmnSliceServiceType();
        si.sliceDifferentiator = sliceInfo.getSliceDifferentiator();
        si.mappedHplmnSD = sliceInfo.getMappedHplmnSliceDifferentiator();
        optionalSliceInfo.value(si);
        return optionalSliceInfo;
    }

    /**
     * Convert to SliceInfo.aidl
     * @param sliceInfo Slice info
     * @return The converted SliceInfo
     */
    public static android.hardware.radio.data.SliceInfo convertToHalSliceInfoAidl(
            @Nullable NetworkSliceInfo sliceInfo) {
        if (sliceInfo == null) {
            return null;
        }

        android.hardware.radio.data.SliceInfo si = new android.hardware.radio.data.SliceInfo();
        si.sliceServiceType = (byte) sliceInfo.getSliceServiceType();
        si.mappedHplmnSst = (byte) sliceInfo.getMappedHplmnSliceServiceType();
        si.sliceDifferentiator = sliceInfo.getSliceDifferentiator();
        si.mappedHplmnSd = sliceInfo.getMappedHplmnSliceDifferentiator();
        return si;
    }

    /**
     * Convert to OptionalTrafficDescriptor defined in radio/1.6/types.hal
     * @param trafficDescriptor Traffic descriptor
     * @return The converted OptionalTrafficDescriptor
     */
    public static android.hardware.radio.V1_6.OptionalTrafficDescriptor
            convertToHalTrafficDescriptor(@Nullable TrafficDescriptor trafficDescriptor) {
        android.hardware.radio.V1_6.OptionalTrafficDescriptor optionalTrafficDescriptor =
                new android.hardware.radio.V1_6.OptionalTrafficDescriptor();
        if (trafficDescriptor == null) {
            return optionalTrafficDescriptor;
        }

        android.hardware.radio.V1_6.TrafficDescriptor td =
                new android.hardware.radio.V1_6.TrafficDescriptor();

        android.hardware.radio.V1_6.OptionalDnn optionalDnn =
                new android.hardware.radio.V1_6.OptionalDnn();
        if (trafficDescriptor.getDataNetworkName() != null) {
            optionalDnn.value(trafficDescriptor.getDataNetworkName());
        }
        td.dnn = optionalDnn;

        android.hardware.radio.V1_6.OptionalOsAppId optionalOsAppId =
                new android.hardware.radio.V1_6.OptionalOsAppId();
        if (trafficDescriptor.getOsAppId() != null) {
            android.hardware.radio.V1_6.OsAppId osAppId = new android.hardware.radio.V1_6.OsAppId();
            osAppId.osAppId = primitiveArrayToArrayList(trafficDescriptor.getOsAppId());
            optionalOsAppId.value(osAppId);
        }
        td.osAppId = optionalOsAppId;

        optionalTrafficDescriptor.value(td);
        return optionalTrafficDescriptor;
    }

    /**
     * Convert to TrafficDescriptor.aidl
     * @param trafficDescriptor Traffic descriptor
     * @return The converted TrafficDescriptor
     */
    public static android.hardware.radio.data.TrafficDescriptor
            convertToHalTrafficDescriptorAidl(@Nullable TrafficDescriptor trafficDescriptor) {
        if (trafficDescriptor == null) {
            return null;
        }

        android.hardware.radio.data.TrafficDescriptor td =
                new android.hardware.radio.data.TrafficDescriptor();
        td.dnn = trafficDescriptor.getDataNetworkName();
        if (trafficDescriptor.getOsAppId() == null) {
            td.osAppId = null;
        } else {
            android.hardware.radio.data.OsAppId osAppId = new android.hardware.radio.data.OsAppId();
            osAppId.osAppId = trafficDescriptor.getOsAppId();
            td.osAppId = osAppId;
        }
        return td;
    }

    /**
     * Convert to ResetNvType defined in radio/1.0/types.hal
     * @param resetType NV reset type
     * @return The converted reset type in integer or -1 if param is invalid
     */
    public static int convertToHalResetNvType(int resetType) {
        /**
         * resetType values
         * 1 - reload all NV items
         * 2 - erase NV reset (SCRTN)
         * 3 - factory reset (RTN)
         */
        switch (resetType) {
            case 1: return android.hardware.radio.V1_0.ResetNvType.RELOAD;
            case 2: return android.hardware.radio.V1_0.ResetNvType.ERASE;
            case 3: return android.hardware.radio.V1_0.ResetNvType.FACTORY_RESET;
        }
        return -1;
    }

    /**
     * Convert to ResetNvType.aidl
     * @param resetType NV reset type
     * @return The converted reset type in integer or -1 if param is invalid
     */
    public static int convertToHalResetNvTypeAidl(int resetType) {
        /**
         * resetType values
         * 1 - reload all NV items
         * 2 - erase NV reset (SCRTN)
         * 3 - factory reset (RTN)
         */
        switch (resetType) {
            case 1: return android.hardware.radio.modem.ResetNvType.RELOAD;
            case 2: return android.hardware.radio.modem.ResetNvType.ERASE;
            case 3: return android.hardware.radio.modem.ResetNvType.FACTORY_RESET;
        }
        return -1;
    }

    /**
     * Convert to a list of LinkAddress defined in radio/1.5/types.hal
     * @param linkProperties Link properties
     * @return The converted list of LinkAddresses
     */
    public static ArrayList<android.hardware.radio.V1_5.LinkAddress> convertToHalLinkProperties15(
            LinkProperties linkProperties) {
        ArrayList<android.hardware.radio.V1_5.LinkAddress> addresses15 = new ArrayList<>();
        if (linkProperties != null) {
            for (android.net.LinkAddress la : linkProperties.getAllLinkAddresses()) {
                android.hardware.radio.V1_5.LinkAddress linkAddress =
                        new android.hardware.radio.V1_5.LinkAddress();
                linkAddress.address = la.getAddress().getHostAddress();
                linkAddress.properties = la.getFlags();
                linkAddress.deprecationTime = la.getDeprecationTime();
                linkAddress.expirationTime = la.getExpirationTime();
                addresses15.add(linkAddress);
            }
        }
        return addresses15;
    }

    /**
     * Convert to a list of LinkAddress.aidl
     * @param linkProperties Link properties
     * @return The converted list of LinkAddresses
     */
    public static android.hardware.radio.data.LinkAddress[] convertToHalLinkProperties(
            LinkProperties linkProperties) {
        if (linkProperties == null) {
            return new android.hardware.radio.data.LinkAddress[0];
        }
        android.hardware.radio.data.LinkAddress[] addresses =
                new android.hardware.radio.data.LinkAddress[
                        linkProperties.getAllLinkAddresses().size()];
        for (int i = 0; i < linkProperties.getAllLinkAddresses().size(); i++) {
            LinkAddress la = linkProperties.getAllLinkAddresses().get(i);
            android.hardware.radio.data.LinkAddress linkAddress =
                    new android.hardware.radio.data.LinkAddress();
            linkAddress.address = la.getAddress().getHostAddress();
            linkAddress.addressProperties = la.getFlags();
            linkAddress.deprecationTime = la.getDeprecationTime();
            linkAddress.expirationTime = la.getExpirationTime();
            addresses[i] = linkAddress;
        }
        return addresses;
    }

    /**
     * Convert RadioAccessSpecifier defined in radio/1.5/types.hal to RadioAccessSpecifier
     * @param specifier RadioAccessSpecifier defined in radio/1.5/types.hal
     * @return The converted RadioAccessSpecifier
     */
    public static RadioAccessSpecifier convertHalRadioAccessSpecifier(
            android.hardware.radio.V1_5.RadioAccessSpecifier specifier) {
        if (specifier == null) return null;
        ArrayList<Integer> halBands = new ArrayList<>();
        switch (specifier.bands.getDiscriminator()) {
            case android.hardware.radio.V1_5.RadioAccessSpecifier.Bands.hidl_discriminator
                    .geranBands:
                halBands = specifier.bands.geranBands();
                break;
            case android.hardware.radio.V1_5.RadioAccessSpecifier.Bands.hidl_discriminator
                    .utranBands:
                halBands = specifier.bands.utranBands();
                break;
            case android.hardware.radio.V1_5.RadioAccessSpecifier.Bands.hidl_discriminator
                    .eutranBands:
                halBands = specifier.bands.eutranBands();
                break;
            case android.hardware.radio.V1_5.RadioAccessSpecifier.Bands.hidl_discriminator
                    .ngranBands:
                halBands = specifier.bands.ngranBands();
                break;
        }
        return new RadioAccessSpecifier(convertHalRadioAccessNetworks(specifier.radioAccessNetwork),
                halBands.stream().mapToInt(Integer::intValue).toArray(),
                specifier.channels.stream().mapToInt(Integer::intValue).toArray());
    }

    /**
     * Convert RadioAccessSpecifier defined in RadioAccessSpecifier.aidl to RadioAccessSpecifier
     * @param specifier RadioAccessSpecifier defined in RadioAccessSpecifier.aidl
     * @return The converted RadioAccessSpecifier
     */
    public static RadioAccessSpecifier convertHalRadioAccessSpecifier(
            android.hardware.radio.network.RadioAccessSpecifier specifier) {
        if (specifier == null) return null;
        int[] halBands = null;
        switch (specifier.bands.getTag()) {
            case android.hardware.radio.network.RadioAccessSpecifierBands.geranBands:
                halBands = specifier.bands.getGeranBands();
                break;
            case android.hardware.radio.network.RadioAccessSpecifierBands.utranBands:
                halBands = specifier.bands.getUtranBands();
                break;
            case android.hardware.radio.network.RadioAccessSpecifierBands.eutranBands:
                halBands = specifier.bands.getEutranBands();
                break;
            case android.hardware.radio.network.RadioAccessSpecifierBands.ngranBands:
                halBands = specifier.bands.getNgranBands();
                break;
        }
        return new RadioAccessSpecifier(specifier.accessNetwork, halBands, specifier.channels);
    }

    /**
     * Convert to RadioAccessSpecifier defined in radio/1.1/types.hal
     * @param ras Radio access specifier
     * @return The converted RadioAccessSpecifier
     */
    public static android.hardware.radio.V1_1.RadioAccessSpecifier
            convertToHalRadioAccessSpecifier11(RadioAccessSpecifier ras) {
        android.hardware.radio.V1_1.RadioAccessSpecifier rasInHalFormat =
                new android.hardware.radio.V1_1.RadioAccessSpecifier();
        rasInHalFormat.radioAccessNetwork = ras.getRadioAccessNetwork();
        ArrayList<Integer> bands = new ArrayList<>();
        if (ras.getBands() != null) {
            for (int band : ras.getBands()) {
                bands.add(band);
            }
        }
        switch (ras.getRadioAccessNetwork()) {
            case AccessNetworkConstants.AccessNetworkType.GERAN:
                rasInHalFormat.geranBands = bands;
                break;
            case AccessNetworkConstants.AccessNetworkType.UTRAN:
                rasInHalFormat.utranBands = bands;
                break;
            case AccessNetworkConstants.AccessNetworkType.EUTRAN: // fallthrough
            case AccessNetworkConstants.AccessNetworkType.NGRAN:
                rasInHalFormat.radioAccessNetwork = AccessNetworkConstants.AccessNetworkType.EUTRAN;
                rasInHalFormat.eutranBands = bands;
                break;
            default:
                return null;
        }

        if (ras.getChannels() != null) {
            for (int channel : ras.getChannels()) {
                rasInHalFormat.channels.add(channel);
            }
        }

        return rasInHalFormat;
    }

    /**
     * Convert to RadioAccessSpecifier defined in radio/1.5/types.hal
     * @param ras Radio access specifier
     * @return The converted RadioAccessSpecifier
     */
    public static android.hardware.radio.V1_5.RadioAccessSpecifier
            convertToHalRadioAccessSpecifier15(RadioAccessSpecifier ras) {
        android.hardware.radio.V1_5.RadioAccessSpecifier rasInHalFormat =
                new android.hardware.radio.V1_5.RadioAccessSpecifier();
        android.hardware.radio.V1_5.RadioAccessSpecifier.Bands bandsInHalFormat =
                new android.hardware.radio.V1_5.RadioAccessSpecifier.Bands();
        rasInHalFormat.radioAccessNetwork = convertToHalRadioAccessNetworks(
                ras.getRadioAccessNetwork());
        ArrayList<Integer> bands = new ArrayList<>();
        if (ras.getBands() != null) {
            for (int band : ras.getBands()) {
                bands.add(band);
            }
        }
        switch (ras.getRadioAccessNetwork()) {
            case AccessNetworkConstants.AccessNetworkType.GERAN:
                bandsInHalFormat.geranBands(bands);
                break;
            case AccessNetworkConstants.AccessNetworkType.UTRAN:
                bandsInHalFormat.utranBands(bands);
                break;
            case AccessNetworkConstants.AccessNetworkType.EUTRAN:
                bandsInHalFormat.eutranBands(bands);
                break;
            case AccessNetworkConstants.AccessNetworkType.NGRAN:
                bandsInHalFormat.ngranBands(bands);
                break;
            default:
                return null;
        }
        rasInHalFormat.bands = bandsInHalFormat;

        if (ras.getChannels() != null) {
            for (int channel : ras.getChannels()) {
                rasInHalFormat.channels.add(channel);
            }
        }

        return rasInHalFormat;
    }

    /**
     * Convert to RadioAccessSpecifier.aidl
     * @param ras Radio access specifier
     * @return The converted RadioAccessSpecifier
     */
    public static android.hardware.radio.network.RadioAccessSpecifier
            convertToHalRadioAccessSpecifierAidl(RadioAccessSpecifier ras) {
        android.hardware.radio.network.RadioAccessSpecifier rasInHalFormat =
                new android.hardware.radio.network.RadioAccessSpecifier();
        android.hardware.radio.network.RadioAccessSpecifierBands bandsInHalFormat =
                new android.hardware.radio.network.RadioAccessSpecifierBands();
        rasInHalFormat.accessNetwork = convertToHalAccessNetworkAidl(ras.getRadioAccessNetwork());
        int[] bands = null;
        if (ras.getBands() != null) {
            bands = new int[ras.getBands().length];
            for (int i = 0; i < ras.getBands().length; i++) {
                bands[i] = ras.getBands()[i];
            }
        } else {
            bands = new int[0];
        }
        switch (ras.getRadioAccessNetwork()) {
            case AccessNetworkConstants.AccessNetworkType.GERAN:
                bandsInHalFormat.geranBands(bands);
                break;
            case AccessNetworkConstants.AccessNetworkType.UTRAN:
                bandsInHalFormat.utranBands(bands);
                break;
            case AccessNetworkConstants.AccessNetworkType.EUTRAN:
                bandsInHalFormat.eutranBands(bands);
                break;
            case AccessNetworkConstants.AccessNetworkType.NGRAN:
                bandsInHalFormat.ngranBands(bands);
                break;
            default:
                return null;
        }
        rasInHalFormat.bands = bandsInHalFormat;

        if (ras.getChannels() != null) {
            int[] channels = new int[ras.getChannels().length];
            for (int i = 0; i < ras.getChannels().length; i++) {
                channels[i] = ras.getChannels()[i];
            }
            rasInHalFormat.channels = channels;
        }

        return rasInHalFormat;
    }

    /**
     * Convert to censored terminal response
     * @param terminalResponse Terminal response
     * @return The converted censored terminal response
     */
    public static String convertToCensoredTerminalResponse(String terminalResponse) {
        try {
            byte[] bytes = IccUtils.hexStringToBytes(terminalResponse);
            if (bytes != null) {
                List<ComprehensionTlv> ctlvs = ComprehensionTlv.decodeMany(bytes, 0);
                int from = 0;
                for (ComprehensionTlv ctlv : ctlvs) {
                    // Find text strings which might be personal information input by user,
                    // then replace it with "********".
                    if (ComprehensionTlvTag.TEXT_STRING.value() == ctlv.getTag()) {
                        byte[] target = Arrays.copyOfRange(ctlv.getRawValue(), from,
                                ctlv.getValueIndex() + ctlv.getLength());
                        terminalResponse = terminalResponse.toLowerCase().replace(
                                IccUtils.bytesToHexString(target).toLowerCase(), "********");
                    }
                    // The text string tag and the length field should also be hidden.
                    from = ctlv.getValueIndex() + ctlv.getLength();
                }
            }
        } catch (Exception e) {
            terminalResponse = null;
        }

        return terminalResponse;
    }

    /**
     * Convert to {@link TelephonyManager.NetworkTypeBitMask}, the bitmask represented by
     * {@link android.telephony.Annotation.NetworkType}.
     *
     * @param raf {@link android.hardware.radio.V1_0.RadioAccessFamily}
     * @return {@link TelephonyManager.NetworkTypeBitMask}
     */
    @TelephonyManager.NetworkTypeBitMask
    public static int convertHalNetworkTypeBitMask(int raf) {
        int networkTypeRaf = 0;

        if ((raf & android.hardware.radio.V1_0.RadioAccessFamily.GSM) != 0) {
            networkTypeRaf |= TelephonyManager.NETWORK_TYPE_BITMASK_GSM;
        }
        if ((raf & android.hardware.radio.V1_0.RadioAccessFamily.GPRS) != 0) {
            networkTypeRaf |= TelephonyManager.NETWORK_TYPE_BITMASK_GPRS;
        }
        if ((raf & android.hardware.radio.V1_0.RadioAccessFamily.EDGE) != 0) {
            networkTypeRaf |= TelephonyManager.NETWORK_TYPE_BITMASK_EDGE;
        }
        // convert both IS95A/IS95B to CDMA as network mode doesn't support CDMA
        if ((raf & android.hardware.radio.V1_0.RadioAccessFamily.IS95A) != 0) {
            networkTypeRaf |= TelephonyManager.NETWORK_TYPE_BITMASK_CDMA;
        }
        if ((raf & android.hardware.radio.V1_0.RadioAccessFamily.IS95B) != 0) {
            networkTypeRaf |= TelephonyManager.NETWORK_TYPE_BITMASK_CDMA;
        }
        if ((raf & android.hardware.radio.V1_0.RadioAccessFamily.ONE_X_RTT) != 0) {
            networkTypeRaf |= TelephonyManager.NETWORK_TYPE_BITMASK_1xRTT;
        }
        if ((raf & android.hardware.radio.V1_0.RadioAccessFamily.EVDO_0) != 0) {
            networkTypeRaf |= TelephonyManager.NETWORK_TYPE_BITMASK_EVDO_0;
        }
        if ((raf & android.hardware.radio.V1_0.RadioAccessFamily.EVDO_A) != 0) {
            networkTypeRaf |= TelephonyManager.NETWORK_TYPE_BITMASK_EVDO_A;
        }
        if ((raf & android.hardware.radio.V1_0.RadioAccessFamily.EVDO_B) != 0) {
            networkTypeRaf |= TelephonyManager.NETWORK_TYPE_BITMASK_EVDO_B;
        }
        if ((raf & android.hardware.radio.V1_0.RadioAccessFamily.EHRPD) != 0) {
            networkTypeRaf |= TelephonyManager.NETWORK_TYPE_BITMASK_EHRPD;
        }
        if ((raf & android.hardware.radio.V1_0.RadioAccessFamily.HSUPA) != 0) {
            networkTypeRaf |= TelephonyManager.NETWORK_TYPE_BITMASK_HSUPA;
        }
        if ((raf & android.hardware.radio.V1_0.RadioAccessFamily.HSDPA) != 0) {
            networkTypeRaf |= TelephonyManager.NETWORK_TYPE_BITMASK_HSDPA;
        }
        if ((raf & android.hardware.radio.V1_0.RadioAccessFamily.HSPA) != 0) {
            networkTypeRaf |= TelephonyManager.NETWORK_TYPE_BITMASK_HSPA;
        }
        if ((raf & android.hardware.radio.V1_0.RadioAccessFamily.HSPAP) != 0) {
            networkTypeRaf |= TelephonyManager.NETWORK_TYPE_BITMASK_HSPAP;
        }
        if ((raf & android.hardware.radio.V1_0.RadioAccessFamily.UMTS) != 0) {
            networkTypeRaf |= TelephonyManager.NETWORK_TYPE_BITMASK_UMTS;
        }
        if ((raf & android.hardware.radio.V1_0.RadioAccessFamily.TD_SCDMA) != 0) {
            networkTypeRaf |= TelephonyManager.NETWORK_TYPE_BITMASK_TD_SCDMA;
        }
        if ((raf & android.hardware.radio.V1_0.RadioAccessFamily.LTE) != 0) {
            networkTypeRaf |= TelephonyManager.NETWORK_TYPE_BITMASK_LTE;
        }
        if ((raf & android.hardware.radio.V1_0.RadioAccessFamily.LTE_CA) != 0) {
            networkTypeRaf |= TelephonyManager.NETWORK_TYPE_BITMASK_LTE_CA;
        }
        if ((raf & android.hardware.radio.V1_4.RadioAccessFamily.NR) != 0) {
            networkTypeRaf |= TelephonyManager.NETWORK_TYPE_BITMASK_NR;
        }
        if ((raf & (1 << ServiceState.RIL_RADIO_TECHNOLOGY_IWLAN)) != 0) {
            networkTypeRaf |= TelephonyManager.NETWORK_TYPE_BITMASK_IWLAN;
        }
        return (networkTypeRaf == 0) ? TelephonyManager.NETWORK_TYPE_UNKNOWN : networkTypeRaf;
    }

    /**
     * Convert to RadioAccessFamily defined in radio/1.4/types.hal
     * @param networkTypeBitmask {@link TelephonyManager.NetworkTypeBitMask}, the bitmask
     *        represented by {@link android.telephony.Annotation.NetworkType}
     * @return The converted RadioAccessFamily
     */
    public static int convertToHalRadioAccessFamily(
            @TelephonyManager.NetworkTypeBitMask int networkTypeBitmask) {
        int raf = 0;

        if ((networkTypeBitmask & TelephonyManager.NETWORK_TYPE_BITMASK_GSM) != 0) {
            raf |= android.hardware.radio.V1_0.RadioAccessFamily.GSM;
        }
        if ((networkTypeBitmask & TelephonyManager.NETWORK_TYPE_BITMASK_GPRS) != 0) {
            raf |= android.hardware.radio.V1_0.RadioAccessFamily.GPRS;
        }
        if ((networkTypeBitmask & TelephonyManager.NETWORK_TYPE_BITMASK_EDGE) != 0) {
            raf |= android.hardware.radio.V1_0.RadioAccessFamily.EDGE;
        }
        // convert CDMA to IS95A, consistent with ServiceState.networkTypeToRilRadioTechnology
        if ((networkTypeBitmask & TelephonyManager.NETWORK_TYPE_BITMASK_CDMA) != 0) {
            raf |= android.hardware.radio.V1_0.RadioAccessFamily.IS95A;
        }
        if ((networkTypeBitmask & TelephonyManager.NETWORK_TYPE_BITMASK_1xRTT) != 0) {
            raf |= android.hardware.radio.V1_0.RadioAccessFamily.ONE_X_RTT;
        }
        if ((networkTypeBitmask & TelephonyManager.NETWORK_TYPE_BITMASK_EVDO_0) != 0) {
            raf |= android.hardware.radio.V1_0.RadioAccessFamily.EVDO_0;
        }
        if ((networkTypeBitmask & TelephonyManager.NETWORK_TYPE_BITMASK_EVDO_A) != 0) {
            raf |= android.hardware.radio.V1_0.RadioAccessFamily.EVDO_A;
        }
        if ((networkTypeBitmask & TelephonyManager.NETWORK_TYPE_BITMASK_EVDO_B) != 0) {
            raf |= android.hardware.radio.V1_0.RadioAccessFamily.EVDO_B;
        }
        if ((networkTypeBitmask & TelephonyManager.NETWORK_TYPE_BITMASK_EHRPD) != 0) {
            raf |= android.hardware.radio.V1_0.RadioAccessFamily.EHRPD;
        }
        if ((networkTypeBitmask & TelephonyManager.NETWORK_TYPE_BITMASK_HSUPA) != 0) {
            raf |= android.hardware.radio.V1_0.RadioAccessFamily.HSUPA;
        }
        if ((networkTypeBitmask & TelephonyManager.NETWORK_TYPE_BITMASK_HSDPA) != 0) {
            raf |= android.hardware.radio.V1_0.RadioAccessFamily.HSDPA;
        }
        if ((networkTypeBitmask & TelephonyManager.NETWORK_TYPE_BITMASK_HSPA) != 0) {
            raf |= android.hardware.radio.V1_0.RadioAccessFamily.HSPA;
        }
        if ((networkTypeBitmask & TelephonyManager.NETWORK_TYPE_BITMASK_HSPAP) != 0) {
            raf |= android.hardware.radio.V1_0.RadioAccessFamily.HSPAP;
        }
        if ((networkTypeBitmask & TelephonyManager.NETWORK_TYPE_BITMASK_UMTS) != 0) {
            raf |= android.hardware.radio.V1_0.RadioAccessFamily.UMTS;
        }
        if ((networkTypeBitmask & TelephonyManager.NETWORK_TYPE_BITMASK_TD_SCDMA) != 0) {
            raf |= android.hardware.radio.V1_0.RadioAccessFamily.TD_SCDMA;
        }
        if ((networkTypeBitmask & TelephonyManager.NETWORK_TYPE_BITMASK_IWLAN) != 0) {
            raf |= (1 << android.hardware.radio.V1_4.RadioTechnology.IWLAN);
        }
        if ((networkTypeBitmask & TelephonyManager.NETWORK_TYPE_BITMASK_LTE) != 0) {
            raf |= android.hardware.radio.V1_0.RadioAccessFamily.LTE;
        }
        if ((networkTypeBitmask & TelephonyManager.NETWORK_TYPE_BITMASK_LTE_CA) != 0) {
            raf |= android.hardware.radio.V1_0.RadioAccessFamily.LTE_CA;
        }
        if ((networkTypeBitmask & TelephonyManager.NETWORK_TYPE_BITMASK_NR) != 0) {
            raf |= android.hardware.radio.V1_4.RadioAccessFamily.NR;
        }
        return (raf == 0) ? android.hardware.radio.V1_4.RadioAccessFamily.UNKNOWN : raf;
    }

    /**
     * Convert to RadioAccessFamily.aidl
     * @param networkTypeBitmask {@link TelephonyManager.NetworkTypeBitMask}, the bitmask
     *        represented by {@link android.telephony.Annotation.NetworkType}
     * @return The converted RadioAccessFamily
     */
    public static int convertToHalRadioAccessFamilyAidl(
            @TelephonyManager.NetworkTypeBitMask int networkTypeBitmask) {
        int raf = 0;

        if ((networkTypeBitmask & TelephonyManager.NETWORK_TYPE_BITMASK_GSM) != 0) {
            raf |= android.hardware.radio.RadioAccessFamily.GSM;
        }
        if ((networkTypeBitmask & TelephonyManager.NETWORK_TYPE_BITMASK_GPRS) != 0) {
            raf |= android.hardware.radio.RadioAccessFamily.GPRS;
        }
        if ((networkTypeBitmask & TelephonyManager.NETWORK_TYPE_BITMASK_EDGE) != 0) {
            raf |= android.hardware.radio.RadioAccessFamily.EDGE;
        }
        // convert CDMA to IS95A, consistent with ServiceState.networkTypeToRilRadioTechnology
        if ((networkTypeBitmask & TelephonyManager.NETWORK_TYPE_BITMASK_CDMA) != 0) {
            raf |= android.hardware.radio.RadioAccessFamily.IS95A;
        }
        if ((networkTypeBitmask & TelephonyManager.NETWORK_TYPE_BITMASK_1xRTT) != 0) {
            raf |= android.hardware.radio.RadioAccessFamily.ONE_X_RTT;
        }
        if ((networkTypeBitmask & TelephonyManager.NETWORK_TYPE_BITMASK_EVDO_0) != 0) {
            raf |= android.hardware.radio.RadioAccessFamily.EVDO_0;
        }
        if ((networkTypeBitmask & TelephonyManager.NETWORK_TYPE_BITMASK_EVDO_A) != 0) {
            raf |= android.hardware.radio.RadioAccessFamily.EVDO_A;
        }
        if ((networkTypeBitmask & TelephonyManager.NETWORK_TYPE_BITMASK_EVDO_B) != 0) {
            raf |= android.hardware.radio.RadioAccessFamily.EVDO_B;
        }
        if ((networkTypeBitmask & TelephonyManager.NETWORK_TYPE_BITMASK_EHRPD) != 0) {
            raf |= android.hardware.radio.RadioAccessFamily.EHRPD;
        }
        if ((networkTypeBitmask & TelephonyManager.NETWORK_TYPE_BITMASK_HSUPA) != 0) {
            raf |= android.hardware.radio.RadioAccessFamily.HSUPA;
        }
        if ((networkTypeBitmask & TelephonyManager.NETWORK_TYPE_BITMASK_HSDPA) != 0) {
            raf |= android.hardware.radio.RadioAccessFamily.HSDPA;
        }
        if ((networkTypeBitmask & TelephonyManager.NETWORK_TYPE_BITMASK_HSPA) != 0) {
            raf |= android.hardware.radio.RadioAccessFamily.HSPA;
        }
        if ((networkTypeBitmask & TelephonyManager.NETWORK_TYPE_BITMASK_HSPAP) != 0) {
            raf |= android.hardware.radio.RadioAccessFamily.HSPAP;
        }
        if ((networkTypeBitmask & TelephonyManager.NETWORK_TYPE_BITMASK_UMTS) != 0) {
            raf |= android.hardware.radio.RadioAccessFamily.UMTS;
        }
        if ((networkTypeBitmask & TelephonyManager.NETWORK_TYPE_BITMASK_TD_SCDMA) != 0) {
            raf |= android.hardware.radio.RadioAccessFamily.TD_SCDMA;
        }
        if ((networkTypeBitmask & TelephonyManager.NETWORK_TYPE_BITMASK_IWLAN) != 0) {
            raf |= android.hardware.radio.RadioAccessFamily.IWLAN;
        }
        if ((networkTypeBitmask & TelephonyManager.NETWORK_TYPE_BITMASK_LTE) != 0) {
            raf |= android.hardware.radio.RadioAccessFamily.LTE;
        }
        if ((networkTypeBitmask & TelephonyManager.NETWORK_TYPE_BITMASK_LTE_CA) != 0) {
            raf |= android.hardware.radio.RadioAccessFamily.LTE_CA;
        }
        if ((networkTypeBitmask & TelephonyManager.NETWORK_TYPE_BITMASK_NR) != 0) {
            raf |= android.hardware.radio.RadioAccessFamily.NR;
        }
        return (raf == 0) ? android.hardware.radio.RadioAccessFamily.UNKNOWN : raf;
    }

    /**
     * Convert AccessNetworkType to AccessNetwork defined in radio/1.5/types.hal
     * @param accessNetworkType Access network type
     * @return The converted AccessNetwork
     */
    public static int convertToHalAccessNetwork(int accessNetworkType) {
        switch (accessNetworkType) {
            case AccessNetworkConstants.AccessNetworkType.GERAN:
                return android.hardware.radio.V1_5.AccessNetwork.GERAN;
            case AccessNetworkConstants.AccessNetworkType.UTRAN:
                return android.hardware.radio.V1_5.AccessNetwork.UTRAN;
            case AccessNetworkConstants.AccessNetworkType.EUTRAN:
                return android.hardware.radio.V1_5.AccessNetwork.EUTRAN;
            case AccessNetworkConstants.AccessNetworkType.CDMA2000:
                return android.hardware.radio.V1_5.AccessNetwork.CDMA2000;
            case AccessNetworkConstants.AccessNetworkType.IWLAN:
                return android.hardware.radio.V1_5.AccessNetwork.IWLAN;
            case AccessNetworkConstants.AccessNetworkType.NGRAN:
                return android.hardware.radio.V1_5.AccessNetwork.NGRAN;
            case AccessNetworkConstants.AccessNetworkType.UNKNOWN:
            default:
                return android.hardware.radio.V1_5.AccessNetwork.UNKNOWN;
        }
    }

    /**
     * Convert to AccessNetwork.aidl
     * @param accessNetworkType Access network type
     * @return The converted AccessNetwork
     */
    public static int convertToHalAccessNetworkAidl(int accessNetworkType) {
        switch (accessNetworkType) {
            case AccessNetworkConstants.AccessNetworkType.GERAN:
                return android.hardware.radio.AccessNetwork.GERAN;
            case AccessNetworkConstants.AccessNetworkType.UTRAN:
                return android.hardware.radio.AccessNetwork.UTRAN;
            case AccessNetworkConstants.AccessNetworkType.EUTRAN:
                return android.hardware.radio.AccessNetwork.EUTRAN;
            case AccessNetworkConstants.AccessNetworkType.CDMA2000:
                return android.hardware.radio.AccessNetwork.CDMA2000;
            case AccessNetworkConstants.AccessNetworkType.IWLAN:
                return android.hardware.radio.AccessNetwork.IWLAN;
            case AccessNetworkConstants.AccessNetworkType.NGRAN:
                return android.hardware.radio.AccessNetwork.NGRAN;
            case AccessNetworkConstants.AccessNetworkType.UNKNOWN:
            default:
                return android.hardware.radio.AccessNetwork.UNKNOWN;
        }
    }

    /**
     * Convert to RadioAccessNetwork defined in radio/1.1/types.hal
     * @param accessNetworkType Access network type
     * @return The converted RadioAccessNetwork
     */
    public static int convertToHalRadioAccessNetworks(int accessNetworkType) {
        switch (accessNetworkType) {
            case AccessNetworkConstants.AccessNetworkType.GERAN:
                return android.hardware.radio.V1_1.RadioAccessNetworks.GERAN;
            case AccessNetworkConstants.AccessNetworkType.UTRAN:
                return android.hardware.radio.V1_1.RadioAccessNetworks.UTRAN;
            case AccessNetworkConstants.AccessNetworkType.EUTRAN:
                return android.hardware.radio.V1_1.RadioAccessNetworks.EUTRAN;
            case AccessNetworkConstants.AccessNetworkType.NGRAN:
                return android.hardware.radio.V1_5.RadioAccessNetworks.NGRAN;
            case AccessNetworkConstants.AccessNetworkType.CDMA2000:
                return android.hardware.radio.V1_5.RadioAccessNetworks.CDMA2000;
            case AccessNetworkConstants.AccessNetworkType.UNKNOWN:
            default:
                return android.hardware.radio.V1_5.RadioAccessNetworks.UNKNOWN;
        }
    }

    /**
     * Convert RadioAccessNetworks defined in radio/1.5/types.hal to AccessNetworkType
     * @param ran RadioAccessNetwork defined in radio/1.5/types.hal
     * @return The converted AccessNetworkType
     */
    public static int convertHalRadioAccessNetworks(int ran) {
        switch (ran) {
            case android.hardware.radio.V1_5.RadioAccessNetworks.GERAN:
                return AccessNetworkConstants.AccessNetworkType.GERAN;
            case android.hardware.radio.V1_5.RadioAccessNetworks.UTRAN:
                return AccessNetworkConstants.AccessNetworkType.UTRAN;
            case android.hardware.radio.V1_5.RadioAccessNetworks.EUTRAN:
                return AccessNetworkConstants.AccessNetworkType.EUTRAN;
            case android.hardware.radio.V1_5.RadioAccessNetworks.NGRAN:
                return AccessNetworkConstants.AccessNetworkType.NGRAN;
            case android.hardware.radio.V1_5.RadioAccessNetworks.CDMA2000:
                return AccessNetworkConstants.AccessNetworkType.CDMA2000;
            case android.hardware.radio.V1_5.RadioAccessNetworks.UNKNOWN:
            default:
                return AccessNetworkConstants.AccessNetworkType.UNKNOWN;
        }
    }

    /**
     * Convert to SimApdu defined in radio/1.0/types.hal
     * @param channel channel
     * @param cla cla
     * @param instruction instruction
     * @param p1 p1
     * @param p2 p2
     * @param p3 p3
     * @param data data
     * @return The converted SimApdu
     */
    public static android.hardware.radio.V1_0.SimApdu convertToHalSimApdu(int channel, int cla,
            int instruction, int p1, int p2, int p3, String data) {
        android.hardware.radio.V1_0.SimApdu msg = new android.hardware.radio.V1_0.SimApdu();
        msg.sessionId = channel;
        msg.cla = cla;
        msg.instruction = instruction;
        msg.p1 = p1;
        msg.p2 = p2;
        msg.p3 = p3;
        msg.data = convertNullToEmptyString(data);
        return msg;
    }

    /**
     * Convert to SimApdu.aidl
     * @param channel channel
     * @param cla cla
     * @param instruction instruction
     * @param p1 p1
     * @param p2 p2
     * @param p3 p3
     * @param data data
     * @return The converted SimApdu
     */
    public static android.hardware.radio.sim.SimApdu convertToHalSimApduAidl(int channel, int cla,
            int instruction, int p1, int p2, int p3, String data) {
        android.hardware.radio.sim.SimApdu msg = new android.hardware.radio.sim.SimApdu();
        msg.sessionId = channel;
        msg.cla = cla;
        msg.instruction = instruction;
        msg.p1 = p1;
        msg.p2 = p2;
        msg.p3 = p3;
        msg.data = convertNullToEmptyString(data);
        return msg;
    }

    /**
     * Convert to SimLockMultiSimPolicy defined in radio/1.4/types.hal
     * @param policy Multi SIM policy
     * @return The converted SimLockMultiSimPolicy
     */
    public static int convertToHalSimLockMultiSimPolicy(int policy) {
        switch (policy) {
            case CarrierRestrictionRules.MULTISIM_POLICY_ONE_VALID_SIM_MUST_BE_PRESENT:
                return android.hardware.radio.V1_4.SimLockMultiSimPolicy
                        .ONE_VALID_SIM_MUST_BE_PRESENT;
            case CarrierRestrictionRules.MULTISIM_POLICY_NONE:
                // fallthrough
            default:
                return android.hardware.radio.V1_4.SimLockMultiSimPolicy.NO_MULTISIM_POLICY;

        }
    }

    /**
     * Convert to SimLockMultiSimPolicy.aidl
     * @param policy Multi SIM policy
     * @return The converted SimLockMultiSimPolicy
     */
    public static int convertToHalSimLockMultiSimPolicyAidl(int policy) {
        switch (policy) {
            case CarrierRestrictionRules.MULTISIM_POLICY_ONE_VALID_SIM_MUST_BE_PRESENT:
                return android.hardware.radio.sim.SimLockMultiSimPolicy
                        .ONE_VALID_SIM_MUST_BE_PRESENT;
            case CarrierRestrictionRules.MULTISIM_POLICY_NONE:
                // fallthrough
            default:
                return android.hardware.radio.sim.SimLockMultiSimPolicy.NO_MULTISIM_POLICY;

        }
    }

    /**
     * Convert a list of CarrierIdentifiers into a list of Carriers defined in radio/1.0/types.hal
     * @param carriers List of CarrierIdentifiers
     * @return The converted list of Carriers
     */
    public static ArrayList<android.hardware.radio.V1_0.Carrier> convertToHalCarrierRestrictionList(
            List<CarrierIdentifier> carriers) {
        ArrayList<android.hardware.radio.V1_0.Carrier> result = new ArrayList<>();
        for (CarrierIdentifier ci : carriers) {
            android.hardware.radio.V1_0.Carrier c = new android.hardware.radio.V1_0.Carrier();
            c.mcc = convertNullToEmptyString(ci.getMcc());
            c.mnc = convertNullToEmptyString(ci.getMnc());
            int matchType = CarrierIdentifier.MatchType.ALL;
            String matchData = null;
            if (!TextUtils.isEmpty(ci.getSpn())) {
                matchType = CarrierIdentifier.MatchType.SPN;
                matchData = ci.getSpn();
            } else if (!TextUtils.isEmpty(ci.getImsi())) {
                matchType = CarrierIdentifier.MatchType.IMSI_PREFIX;
                matchData = ci.getImsi();
            } else if (!TextUtils.isEmpty(ci.getGid1())) {
                matchType = CarrierIdentifier.MatchType.GID1;
                matchData = ci.getGid1();
            } else if (!TextUtils.isEmpty(ci.getGid2())) {
                matchType = CarrierIdentifier.MatchType.GID2;
                matchData = ci.getGid2();
            }
            c.matchType = matchType;
            c.matchData = convertNullToEmptyString(matchData);
            result.add(c);
        }
        return result;
    }

    /**
     * Convert a list of CarrierIdentifiers into an array of Carrier.aidl
     * @param carriers List of CarrierIdentifiers
     * @return The converted array of Carriers
     */
    public static android.hardware.radio.sim.Carrier[] convertToHalCarrierRestrictionListAidl(
            List<CarrierIdentifier> carriers) {
        android.hardware.radio.sim.Carrier[] result =
                new android.hardware.radio.sim.Carrier[carriers.size()];
        for (int i = 0; i < carriers.size(); i++) {
            CarrierIdentifier ci = carriers.get(i);
            android.hardware.radio.sim.Carrier carrier = new android.hardware.radio.sim.Carrier();
            carrier.mcc = convertNullToEmptyString(ci.getMcc());
            carrier.mnc = convertNullToEmptyString(ci.getMnc());
            int matchType = CarrierIdentifier.MatchType.ALL;
            String matchData = null;
            if (!TextUtils.isEmpty(ci.getSpn())) {
                matchType = CarrierIdentifier.MatchType.SPN;
                matchData = ci.getSpn();
            } else if (!TextUtils.isEmpty(ci.getImsi())) {
                matchType = CarrierIdentifier.MatchType.IMSI_PREFIX;
                matchData = ci.getImsi();
            } else if (!TextUtils.isEmpty(ci.getGid1())) {
                matchType = CarrierIdentifier.MatchType.GID1;
                matchData = ci.getGid1();
            } else if (!TextUtils.isEmpty(ci.getGid2())) {
                matchType = CarrierIdentifier.MatchType.GID2;
                matchData = ci.getGid2();
            }
            carrier.matchType = matchType;
            carrier.matchData = convertNullToEmptyString(matchData);
            result[i] = carrier;
        }
        return result;
    }

    /**
     * Convert to Dial defined in radio/1.0/types.hal
     * @param address Address
     * @param clirMode CLIR mode
     * @param uusInfo UUS info
     * @return The converted Dial
     */
    public static android.hardware.radio.V1_0.Dial convertToHalDial(String address, int clirMode,
            UUSInfo uusInfo) {
        android.hardware.radio.V1_0.Dial dial = new android.hardware.radio.V1_0.Dial();
        dial.address = convertNullToEmptyString(address);
        dial.clir = clirMode;
        if (uusInfo != null) {
            android.hardware.radio.V1_0.UusInfo info = new android.hardware.radio.V1_0.UusInfo();
            info.uusType = uusInfo.getType();
            info.uusDcs = uusInfo.getDcs();
            info.uusData = new String(uusInfo.getUserData());
            dial.uusInfo.add(info);
        }
        return dial;
    }

    /**
     * Convert to Dial.aidl
     * @param address Address
     * @param clirMode CLIR mode
     * @param uusInfo UUS info
     * @return The converted Dial.aidl
     */
    public static android.hardware.radio.voice.Dial convertToHalDialAidl(String address,
            int clirMode, UUSInfo uusInfo) {
        android.hardware.radio.voice.Dial dial = new android.hardware.radio.voice.Dial();
        dial.address = convertNullToEmptyString(address);
        dial.clir = clirMode;
        if (uusInfo != null) {
            android.hardware.radio.voice.UusInfo info = new android.hardware.radio.voice.UusInfo();
            info.uusType = uusInfo.getType();
            info.uusDcs = uusInfo.getDcs();
            info.uusData = new String(uusInfo.getUserData());
            dial.uusInfo = new android.hardware.radio.voice.UusInfo[] {info};
        } else {
            dial.uusInfo = new android.hardware.radio.voice.UusInfo[0];
        }
        return dial;
    }

    /**
     * Convert to SignalThresholdInfo defined in radio/1.5/types.hal
     * @param signalThresholdInfo Signal threshold info
     * @return The converted SignalThresholdInfo
     */
    public static android.hardware.radio.V1_5.SignalThresholdInfo convertToHalSignalThresholdInfo(
            SignalThresholdInfo signalThresholdInfo) {
        android.hardware.radio.V1_5.SignalThresholdInfo signalThresholdInfoHal =
                new android.hardware.radio.V1_5.SignalThresholdInfo();
        signalThresholdInfoHal.signalMeasurement = signalThresholdInfo.getSignalMeasurementType();
        signalThresholdInfoHal.hysteresisMs = signalThresholdInfo.getHysteresisMs();
        signalThresholdInfoHal.hysteresisDb = signalThresholdInfo.getHysteresisDb();
        signalThresholdInfoHal.thresholds = primitiveArrayToArrayList(
                signalThresholdInfo.getThresholds());
        signalThresholdInfoHal.isEnabled = signalThresholdInfo.isEnabled();
        return signalThresholdInfoHal;
    }

    /**
     * Convert to SignalThresholdInfo.aidl
     * @param signalThresholdInfo Signal threshold info
     * @return The converted SignalThresholdInfo
     */
    public static android.hardware.radio.network.SignalThresholdInfo
            convertToHalSignalThresholdInfoAidl(SignalThresholdInfo signalThresholdInfo) {
        android.hardware.radio.network.SignalThresholdInfo signalThresholdInfoHal =
                new android.hardware.radio.network.SignalThresholdInfo();
        signalThresholdInfoHal.signalMeasurement = signalThresholdInfo.getSignalMeasurementType();
        signalThresholdInfoHal.hysteresisMs = signalThresholdInfo.getHysteresisMs();
        signalThresholdInfoHal.hysteresisDb = signalThresholdInfo.getHysteresisDb();
        signalThresholdInfoHal.thresholds = signalThresholdInfo.getThresholds();
        signalThresholdInfoHal.isEnabled = signalThresholdInfo.isEnabled();
        signalThresholdInfoHal.ran = signalThresholdInfo.getRadioAccessNetworkType();
        return signalThresholdInfoHal;
    }

    /**
     * Convert to SmsWriteArgsStatus defined in radio/1.0/types.hal
     * @param status StatusOnIcc
     * @return The converted SmsWriteArgsStatus defined in radio/1.0/types.hal
     */
    public static int convertToHalSmsWriteArgsStatus(int status) {
        switch (status & 0x7) {
            case SmsManager.STATUS_ON_ICC_READ:
                return android.hardware.radio.V1_0.SmsWriteArgsStatus.REC_READ;
            case SmsManager.STATUS_ON_ICC_UNREAD:
                return android.hardware.radio.V1_0.SmsWriteArgsStatus.REC_UNREAD;
            case SmsManager.STATUS_ON_ICC_SENT:
                return android.hardware.radio.V1_0.SmsWriteArgsStatus.STO_SENT;
            case SmsManager.STATUS_ON_ICC_UNSENT:
                return android.hardware.radio.V1_0.SmsWriteArgsStatus.STO_UNSENT;
            default:
                return android.hardware.radio.V1_0.SmsWriteArgsStatus.REC_READ;
        }
    }

    /**
     * Convert to statuses defined in SmsWriteArgs.aidl
     * @param status StatusOnIcc
     * @return The converted statuses defined in SmsWriteArgs.aidl
     */
    public static int convertToHalSmsWriteArgsStatusAidl(int status) {
        switch (status & 0x7) {
            case SmsManager.STATUS_ON_ICC_READ:
                return android.hardware.radio.messaging.SmsWriteArgs.STATUS_REC_READ;
            case SmsManager.STATUS_ON_ICC_UNREAD:
                return android.hardware.radio.messaging.SmsWriteArgs.STATUS_REC_UNREAD;
            case SmsManager.STATUS_ON_ICC_SENT:
                return android.hardware.radio.messaging.SmsWriteArgs.STATUS_STO_SENT;
            case SmsManager.STATUS_ON_ICC_UNSENT:
                return android.hardware.radio.messaging.SmsWriteArgs.STATUS_STO_UNSENT;
            default:
                return android.hardware.radio.messaging.SmsWriteArgs.STATUS_REC_READ;
        }
    }

    /**
     * Convert a list of HardwareConfig defined in radio/1.0/types.hal to a list of HardwareConfig
     * @param hwListRil List of HardwareConfig defined in radio/1.0/types.hal
     * @return The converted list of HardwareConfig
     */
    public static ArrayList<HardwareConfig> convertHalHardwareConfigList(
            ArrayList<android.hardware.radio.V1_0.HardwareConfig> hwListRil) {
        int num;
        ArrayList<HardwareConfig> response;
        HardwareConfig hw;

        num = hwListRil.size();
        response = new ArrayList<>(num);

        for (android.hardware.radio.V1_0.HardwareConfig hwRil : hwListRil) {
            int type = hwRil.type;
            switch(type) {
                case HardwareConfig.DEV_HARDWARE_TYPE_MODEM: {
                    hw = new HardwareConfig(type);
                    android.hardware.radio.V1_0.HardwareConfigModem hwModem = hwRil.modem.get(0);
                    hw.assignModem(hwRil.uuid, hwRil.state, hwModem.rilModel, hwModem.rat,
                            hwModem.maxVoice, hwModem.maxData, hwModem.maxStandby);
                    break;
                }
                case HardwareConfig.DEV_HARDWARE_TYPE_SIM: {
                    hw = new HardwareConfig(type);
                    hw.assignSim(hwRil.uuid, hwRil.state, hwRil.sim.get(0).modemUuid);
                    break;
                }
                default: {
                    throw new RuntimeException(
                            "RIL_REQUEST_GET_HARDWARE_CONFIG invalid hardware type:" + type);
                }
            }
            response.add(hw);
        }
        return response;
    }

    /**
     * Convert a list of HardwareConfig defined in HardwareConfig.aidl to a list of HardwareConfig
     * @param hwListRil List of HardwareConfig defined in HardwareConfig.aidl
     * @return The converted list of HardwareConfig
     */
    public static ArrayList<HardwareConfig> convertHalHardwareConfigList(
            android.hardware.radio.modem.HardwareConfig[] hwListRil) {
        ArrayList<HardwareConfig> response = new ArrayList<>(hwListRil.length);
        HardwareConfig hw;

        for (android.hardware.radio.modem.HardwareConfig hwRil : hwListRil) {
            int type = hwRil.type;
            switch (type) {
                case HardwareConfig.DEV_HARDWARE_TYPE_MODEM: {
                    hw = new HardwareConfig(type);
                    android.hardware.radio.modem.HardwareConfigModem hwModem = hwRil.modem[0];
                    hw.assignModem(hwRil.uuid, hwRil.state, hwModem.rilModel, hwModem.rat,
                            hwModem.maxVoiceCalls, hwModem.maxDataCalls, hwModem.maxStandby);
                    break;
                }
                case HardwareConfig.DEV_HARDWARE_TYPE_SIM: {
                    hw = new HardwareConfig(type);
                    hw.assignSim(hwRil.uuid, hwRil.state, hwRil.sim[0].modemUuid);
                    break;
                }
                default: {
                    throw new RuntimeException(
                            "RIL_REQUEST_GET_HARDWARE_CONFIG invalid hardware type:" + type);
                }
            }
            response.add(hw);
        }
        return response;
    }

    /**
     * Convert RadioCapability defined in radio/1.0/types.hal to RadioCapability
     * @param rc RadioCapability defined in radio/1.0/types.hal
     * @param ril RIL
     * @return The converted RadioCapability
     */
    public static RadioCapability convertHalRadioCapability(
            android.hardware.radio.V1_0.RadioCapability rc, RIL ril) {
        int session = rc.session;
        int phase = rc.phase;
        int rat = convertHalNetworkTypeBitMask(rc.raf);
        String logicModemUuid = rc.logicalModemUuid;
        int status = rc.status;

        ril.riljLog("convertHalRadioCapability: session=" + session + ", phase=" + phase + ", rat="
                + rat + ", logicModemUuid=" + logicModemUuid + ", status=" + status + ", rcRil.raf="
                + rc.raf);
        return new RadioCapability(ril.mPhoneId, session, phase, rat, logicModemUuid, status);
    }

    /**
     * Convert RadioCapability defined in RadioCapability.aidl to RadioCapability
     * @param rc RadioCapability defined in RadioCapability.aidl
     * @param ril RIL
     * @return The converted RadioCapability
     */
    public static RadioCapability convertHalRadioCapability(
            android.hardware.radio.modem.RadioCapability rc, RIL ril) {
        int session = rc.session;
        int phase = rc.phase;
        int rat = convertHalNetworkTypeBitMask(rc.raf);
        String logicModemUuid = rc.logicalModemUuid;
        int status = rc.status;

        ril.riljLog("convertHalRadioCapability: session=" + session + ", phase=" + phase + ", rat="
                + rat + ", logicModemUuid=" + logicModemUuid + ", status=" + status + ", rcRil.raf="
                + rc.raf);
        return new RadioCapability(ril.mPhoneId, session, phase, rat, logicModemUuid, status);
    }

    /**
     * Convert LceDataInfo defined in radio/1.0/types.hal and LinkCapacityEstimate defined in
     * radio/1.2, 1.6/types.hal to a list of LinkCapacityEstimates
     * @param lceObj LceDataInfo defined in radio/1.0/types.hal or LinkCapacityEstimate defined in
     *        radio/1.2, 1.6/types.hal
     * @return The converted list of LinkCapacityEstimates
     */
    public static List<LinkCapacityEstimate> convertHalLceData(Object lceObj) {
        final List<LinkCapacityEstimate> lceList = new ArrayList<>();
        if (lceObj == null) return lceList;
        if (lceObj instanceof android.hardware.radio.V1_0.LceDataInfo) {
            android.hardware.radio.V1_0.LceDataInfo lce =
                    (android.hardware.radio.V1_0.LceDataInfo) lceObj;
            lceList.add(new LinkCapacityEstimate(LinkCapacityEstimate.LCE_TYPE_COMBINED,
                    lce.lastHopCapacityKbps, LinkCapacityEstimate.INVALID));
        } else if (lceObj instanceof android.hardware.radio.V1_2.LinkCapacityEstimate) {
            android.hardware.radio.V1_2.LinkCapacityEstimate lce =
                    (android.hardware.radio.V1_2.LinkCapacityEstimate) lceObj;
            lceList.add(new LinkCapacityEstimate(LinkCapacityEstimate.LCE_TYPE_COMBINED,
                    lce.downlinkCapacityKbps, lce.uplinkCapacityKbps));
        } else if (lceObj instanceof android.hardware.radio.V1_6.LinkCapacityEstimate) {
            android.hardware.radio.V1_6.LinkCapacityEstimate lce =
                    (android.hardware.radio.V1_6.LinkCapacityEstimate) lceObj;
            int primaryDownlinkCapacityKbps = lce.downlinkCapacityKbps;
            int primaryUplinkCapacityKbps = lce.uplinkCapacityKbps;
            if (primaryDownlinkCapacityKbps != LinkCapacityEstimate.INVALID
                    && lce.secondaryDownlinkCapacityKbps != LinkCapacityEstimate.INVALID) {
                primaryDownlinkCapacityKbps =
                        lce.downlinkCapacityKbps - lce.secondaryDownlinkCapacityKbps;
            }
            if (primaryUplinkCapacityKbps != LinkCapacityEstimate.INVALID
                    && lce.secondaryUplinkCapacityKbps != LinkCapacityEstimate.INVALID) {
                primaryUplinkCapacityKbps =
                        lce.uplinkCapacityKbps - lce.secondaryUplinkCapacityKbps;
            }
            lceList.add(new LinkCapacityEstimate(LinkCapacityEstimate.LCE_TYPE_PRIMARY,
                    primaryDownlinkCapacityKbps, primaryUplinkCapacityKbps));
            lceList.add(new LinkCapacityEstimate(LinkCapacityEstimate.LCE_TYPE_SECONDARY,
                    lce.secondaryDownlinkCapacityKbps, lce.secondaryUplinkCapacityKbps));
        }
        return lceList;
    }

    /**
     * Convert LceDataInfo defined in LceDataInfo.aidl to a list of LinkCapacityEstimates
     * @param lce LceDataInfo defined in LceDataInfo.aidl
     * @return The converted list of LinkCapacityEstimates
     */
    public static List<LinkCapacityEstimate> convertHalLceData(
            android.hardware.radio.network.LceDataInfo lce) {
        final List<LinkCapacityEstimate> lceList = new ArrayList<>();
        lceList.add(new LinkCapacityEstimate(LinkCapacityEstimate.LCE_TYPE_COMBINED,
                lce.lastHopCapacityKbps, LinkCapacityEstimate.INVALID));
        return lceList;
    }

    /**
     * Convert LinkCapacityEstimate defined in LinkCapacityEstimate.aidl to a list of
     * LinkCapacityEstimates
     * @param lce LinkCapacityEstimate defined in LinkCapacityEstimate.aidl
     * @return The converted list of LinkCapacityEstimates
     */
    public static List<LinkCapacityEstimate> convertHalLceData(
            android.hardware.radio.network.LinkCapacityEstimate lce) {
        final List<LinkCapacityEstimate> lceList = new ArrayList<>();
        int primaryDownlinkCapacityKbps = lce.downlinkCapacityKbps;
        int primaryUplinkCapacityKbps = lce.uplinkCapacityKbps;
        if (primaryDownlinkCapacityKbps != LinkCapacityEstimate.INVALID
                && lce.secondaryDownlinkCapacityKbps != LinkCapacityEstimate.INVALID) {
            primaryDownlinkCapacityKbps =
                    lce.downlinkCapacityKbps - lce.secondaryDownlinkCapacityKbps;
        }
        if (primaryUplinkCapacityKbps != LinkCapacityEstimate.INVALID
                && lce.secondaryUplinkCapacityKbps != LinkCapacityEstimate.INVALID) {
            primaryUplinkCapacityKbps =
                    lce.uplinkCapacityKbps - lce.secondaryUplinkCapacityKbps;
        }
        lceList.add(new LinkCapacityEstimate(LinkCapacityEstimate.LCE_TYPE_PRIMARY,
                primaryDownlinkCapacityKbps, primaryUplinkCapacityKbps));
        lceList.add(new LinkCapacityEstimate(LinkCapacityEstimate.LCE_TYPE_SECONDARY,
                lce.secondaryDownlinkCapacityKbps, lce.secondaryUplinkCapacityKbps));
        return lceList;
    }


    /**
     * Convert a list of CellInfo defined in radio/1.0, 1.2, 1.4, 1.5, 1.6/types.hal to a list of
     * CellInfos
     * @param records List of CellInfo defined in radio/1.0, 1.2, 1.4, 1.5, 1.6/types.hal
     * @return The converted list of CellInfos
     */
    public static ArrayList<CellInfo> convertHalCellInfoList(ArrayList<Object> records) {
        ArrayList<CellInfo> response = new ArrayList<>(records.size());
        if (records.isEmpty()) return response;
        final long nanotime = SystemClock.elapsedRealtimeNanos();
        for (Object obj : records) {
            response.add(convertHalCellInfo(obj, nanotime));
        }
        return response;
    }

    /**
     * Convert a list of CellInfo defined in CellInfo.aidl to a list of CellInfos
     * @param records List of CellInfo defined in CellInfo.aidl
     * @return The converted list of CellInfos
     */
    public static ArrayList<CellInfo> convertHalCellInfoList(
            android.hardware.radio.network.CellInfo[] records) {
        ArrayList<CellInfo> response = new ArrayList<>(records.length);
        if (records.length == 0) return response;
        final long nanotime = SystemClock.elapsedRealtimeNanos();
        for (android.hardware.radio.network.CellInfo ci : records) {
            response.add(convertHalCellInfo(ci, nanotime));
        }
        return response;
    }

    /**
     * Convert a CellInfo defined in radio/1.0, 1.2, 1.4, 1.5, 1.6/types.hal to CellInfo
     * @param cellInfo CellInfo defined in radio/1.0, 1.2, 1.4, 1.5, 1.6/types.hal
     * @param nanotime time the CellInfo was created
     * @return The converted CellInfo
     */
    private static CellInfo convertHalCellInfo(Object cellInfo, long nanotime) {
        if (cellInfo == null) return null;
        int type;
        int connectionStatus;
        boolean registered;
        CellIdentityGsm gsmCi = null;
        CellSignalStrengthGsm gsmSs = null;
        CellIdentityCdma cdmaCi = null;
        CellSignalStrengthCdma cdmaSs = null;
        CellIdentityLte lteCi = null;
        CellSignalStrengthLte lteSs = null;
        CellConfigLte lteCc = null;
        CellIdentityWcdma wcdmaCi = null;
        CellSignalStrengthWcdma wcdmaSs = null;
        CellIdentityTdscdma tdscdmaCi = null;
        CellSignalStrengthTdscdma tdscdmaSs = null;
        CellIdentityNr nrCi = null;
        CellSignalStrengthNr nrSs = null;
        if (cellInfo instanceof android.hardware.radio.V1_0.CellInfo) {
            final android.hardware.radio.V1_0.CellInfo record =
                    (android.hardware.radio.V1_0.CellInfo) cellInfo;
            connectionStatus = CellInfo.CONNECTION_UNKNOWN;
            registered = record.registered;
            switch (record.cellInfoType) {
                case android.hardware.radio.V1_0.CellInfoType.GSM:
                    type = CellInfo.TYPE_GSM;
                    android.hardware.radio.V1_0.CellInfoGsm gsm = record.gsm.get(0);
                    gsmCi = convertHalCellIdentityGsm(gsm.cellIdentityGsm);
                    gsmSs = convertHalGsmSignalStrength(gsm.signalStrengthGsm);
                    break;
                case android.hardware.radio.V1_0.CellInfoType.CDMA:
                    type = CellInfo.TYPE_CDMA;
                    android.hardware.radio.V1_0.CellInfoCdma cdma = record.cdma.get(0);
                    cdmaCi = convertHalCellIdentityCdma(cdma.cellIdentityCdma);
                    cdmaSs = convertHalCdmaSignalStrength(
                            cdma.signalStrengthCdma, cdma.signalStrengthEvdo);
                    break;
                case android.hardware.radio.V1_0.CellInfoType.LTE:
                    type = CellInfo.TYPE_LTE;
                    android.hardware.radio.V1_0.CellInfoLte lte = record.lte.get(0);
                    lteCi = convertHalCellIdentityLte(lte.cellIdentityLte);
                    lteSs = convertHalLteSignalStrength(lte.signalStrengthLte);
                    lteCc = new CellConfigLte();
                    break;
                case android.hardware.radio.V1_0.CellInfoType.WCDMA:
                    type = CellInfo.TYPE_WCDMA;
                    android.hardware.radio.V1_0.CellInfoWcdma wcdma = record.wcdma.get(0);
                    wcdmaCi = convertHalCellIdentityWcdma(wcdma.cellIdentityWcdma);
                    wcdmaSs = convertHalWcdmaSignalStrength(wcdma.signalStrengthWcdma);
                    break;
                case android.hardware.radio.V1_0.CellInfoType.TD_SCDMA:
                    type = CellInfo.TYPE_TDSCDMA;
                    android.hardware.radio.V1_0.CellInfoTdscdma tdscdma = record.tdscdma.get(0);
                    tdscdmaCi = convertHalCellIdentityTdscdma(tdscdma.cellIdentityTdscdma);
                    tdscdmaSs = convertHalTdscdmaSignalStrength(tdscdma.signalStrengthTdscdma);
                    break;
                default: return null;
            }
        } else if (cellInfo instanceof android.hardware.radio.V1_2.CellInfo) {
            final android.hardware.radio.V1_2.CellInfo record =
                    (android.hardware.radio.V1_2.CellInfo) cellInfo;
            connectionStatus = record.connectionStatus;
            registered = record.registered;
            switch(record.cellInfoType) {
                case android.hardware.radio.V1_0.CellInfoType.GSM:
                    type = CellInfo.TYPE_GSM;
                    android.hardware.radio.V1_2.CellInfoGsm gsm = record.gsm.get(0);
                    gsmCi = convertHalCellIdentityGsm(gsm.cellIdentityGsm);
                    gsmSs = convertHalGsmSignalStrength(gsm.signalStrengthGsm);
                    break;
                case android.hardware.radio.V1_0.CellInfoType.CDMA:
                    type = CellInfo.TYPE_CDMA;
                    android.hardware.radio.V1_2.CellInfoCdma cdma = record.cdma.get(0);
                    cdmaCi = convertHalCellIdentityCdma(cdma.cellIdentityCdma);
                    cdmaSs = convertHalCdmaSignalStrength(
                            cdma.signalStrengthCdma, cdma.signalStrengthEvdo);
                    break;
                case android.hardware.radio.V1_0.CellInfoType.LTE:
                    type = CellInfo.TYPE_LTE;
                    android.hardware.radio.V1_2.CellInfoLte lte = record.lte.get(0);
                    lteCi = convertHalCellIdentityLte(lte.cellIdentityLte);
                    lteSs = convertHalLteSignalStrength(lte.signalStrengthLte);
                    lteCc = new CellConfigLte();
                    break;
                case android.hardware.radio.V1_0.CellInfoType.WCDMA:
                    type = CellInfo.TYPE_WCDMA;
                    android.hardware.radio.V1_2.CellInfoWcdma wcdma = record.wcdma.get(0);
                    wcdmaCi = convertHalCellIdentityWcdma(wcdma.cellIdentityWcdma);
                    wcdmaSs = convertHalWcdmaSignalStrength(wcdma.signalStrengthWcdma);
                    break;
                case android.hardware.radio.V1_0.CellInfoType.TD_SCDMA:
                    type = CellInfo.TYPE_TDSCDMA;
                    android.hardware.radio.V1_2.CellInfoTdscdma tdscdma = record.tdscdma.get(0);
                    tdscdmaCi = convertHalCellIdentityTdscdma(tdscdma.cellIdentityTdscdma);
                    tdscdmaSs = convertHalTdscdmaSignalStrength(tdscdma.signalStrengthTdscdma);
                    break;
                default: return null;
            }
        } else if (cellInfo instanceof android.hardware.radio.V1_4.CellInfo) {
            final android.hardware.radio.V1_4.CellInfo record =
                    (android.hardware.radio.V1_4.CellInfo) cellInfo;
            connectionStatus = record.connectionStatus;
            registered = record.isRegistered;
            switch (record.info.getDiscriminator()) {
                case android.hardware.radio.V1_4.CellInfo.Info.hidl_discriminator.gsm:
                    type = CellInfo.TYPE_GSM;
                    android.hardware.radio.V1_2.CellInfoGsm gsm = record.info.gsm();
                    gsmCi = convertHalCellIdentityGsm(gsm.cellIdentityGsm);
                    gsmSs = convertHalGsmSignalStrength(gsm.signalStrengthGsm);
                    break;
                case android.hardware.radio.V1_4.CellInfo.Info.hidl_discriminator.cdma:
                    type = CellInfo.TYPE_CDMA;
                    android.hardware.radio.V1_2.CellInfoCdma cdma = record.info.cdma();
                    cdmaCi = convertHalCellIdentityCdma(cdma.cellIdentityCdma);
                    cdmaSs = convertHalCdmaSignalStrength(
                            cdma.signalStrengthCdma, cdma.signalStrengthEvdo);
                    break;
                case android.hardware.radio.V1_4.CellInfo.Info.hidl_discriminator.lte:
                    type = CellInfo.TYPE_LTE;
                    android.hardware.radio.V1_4.CellInfoLte lte = record.info.lte();
                    lteCi = convertHalCellIdentityLte(lte.base.cellIdentityLte);
                    lteSs = convertHalLteSignalStrength(lte.base.signalStrengthLte);
                    lteCc = new CellConfigLte(lte.cellConfig.isEndcAvailable);
                    break;
                case android.hardware.radio.V1_4.CellInfo.Info.hidl_discriminator.wcdma:
                    type = CellInfo.TYPE_WCDMA;
                    android.hardware.radio.V1_2.CellInfoWcdma wcdma = record.info.wcdma();
                    wcdmaCi = convertHalCellIdentityWcdma(wcdma.cellIdentityWcdma);
                    wcdmaSs = convertHalWcdmaSignalStrength(wcdma.signalStrengthWcdma);
                    break;
                case android.hardware.radio.V1_4.CellInfo.Info.hidl_discriminator.tdscdma:
                    type = CellInfo.TYPE_TDSCDMA;
                    android.hardware.radio.V1_2.CellInfoTdscdma tdscdma = record.info.tdscdma();
                    tdscdmaCi = convertHalCellIdentityTdscdma(tdscdma.cellIdentityTdscdma);
                    tdscdmaSs = convertHalTdscdmaSignalStrength(tdscdma.signalStrengthTdscdma);
                    break;
                case android.hardware.radio.V1_4.CellInfo.Info.hidl_discriminator.nr:
                    type = CellInfo.TYPE_NR;
                    android.hardware.radio.V1_4.CellInfoNr nr = record.info.nr();
                    nrCi = convertHalCellIdentityNr(nr.cellidentity);
                    nrSs = convertHalNrSignalStrength(nr.signalStrength);
                    break;
                default: return null;
            }
        } else if (cellInfo instanceof android.hardware.radio.V1_5.CellInfo) {
            final android.hardware.radio.V1_5.CellInfo record =
                    (android.hardware.radio.V1_5.CellInfo) cellInfo;
            connectionStatus = record.connectionStatus;
            registered = record.registered;
            switch (record.ratSpecificInfo.getDiscriminator()) {
                case android.hardware.radio.V1_5.CellInfo
                        .CellInfoRatSpecificInfo.hidl_discriminator.gsm:
                    type = CellInfo.TYPE_GSM;
                    android.hardware.radio.V1_5.CellInfoGsm gsm = record.ratSpecificInfo.gsm();
                    gsmCi = convertHalCellIdentityGsm(gsm.cellIdentityGsm);
                    gsmSs = convertHalGsmSignalStrength(gsm.signalStrengthGsm);
                    break;
                case android.hardware.radio.V1_5.CellInfo
                        .CellInfoRatSpecificInfo.hidl_discriminator.cdma:
                    type = CellInfo.TYPE_CDMA;
                    android.hardware.radio.V1_2.CellInfoCdma cdma = record.ratSpecificInfo.cdma();
                    cdmaCi = convertHalCellIdentityCdma(cdma.cellIdentityCdma);
                    cdmaSs = convertHalCdmaSignalStrength(
                            cdma.signalStrengthCdma, cdma.signalStrengthEvdo);
                    break;
                case android.hardware.radio.V1_5.CellInfo
                        .CellInfoRatSpecificInfo.hidl_discriminator.lte:
                    type = CellInfo.TYPE_LTE;
                    android.hardware.radio.V1_5.CellInfoLte lte = record.ratSpecificInfo.lte();
                    lteCi = convertHalCellIdentityLte(lte.cellIdentityLte);
                    lteSs = convertHalLteSignalStrength(lte.signalStrengthLte);
                    lteCc = new CellConfigLte();
                    break;
                case android.hardware.radio.V1_5.CellInfo
                        .CellInfoRatSpecificInfo.hidl_discriminator.wcdma:
                    type = CellInfo.TYPE_WCDMA;
                    android.hardware.radio.V1_5.CellInfoWcdma wcdma =
                            record.ratSpecificInfo.wcdma();
                    wcdmaCi = convertHalCellIdentityWcdma(wcdma.cellIdentityWcdma);
                    wcdmaSs = convertHalWcdmaSignalStrength(wcdma.signalStrengthWcdma);
                    break;
                case android.hardware.radio.V1_5.CellInfo
                        .CellInfoRatSpecificInfo.hidl_discriminator.tdscdma:
                    type = CellInfo.TYPE_TDSCDMA;
                    android.hardware.radio.V1_5.CellInfoTdscdma tdscdma =
                            record.ratSpecificInfo.tdscdma();
                    tdscdmaCi = convertHalCellIdentityTdscdma(tdscdma.cellIdentityTdscdma);
                    tdscdmaSs = convertHalTdscdmaSignalStrength(tdscdma.signalStrengthTdscdma);
                    break;
                case android.hardware.radio.V1_5.CellInfo
                        .CellInfoRatSpecificInfo.hidl_discriminator.nr:
                    type = CellInfo.TYPE_NR;
                    android.hardware.radio.V1_5.CellInfoNr nr = record.ratSpecificInfo.nr();
                    nrCi = convertHalCellIdentityNr(nr.cellIdentityNr);
                    nrSs = convertHalNrSignalStrength(nr.signalStrengthNr);
                    break;
                default: return null;
            }
        } else if (cellInfo instanceof android.hardware.radio.V1_6.CellInfo) {
            final android.hardware.radio.V1_6.CellInfo record =
                    (android.hardware.radio.V1_6.CellInfo) cellInfo;
            connectionStatus = record.connectionStatus;
            registered = record.registered;
            switch (record.ratSpecificInfo.getDiscriminator()) {
                case android.hardware.radio.V1_6.CellInfo
                        .CellInfoRatSpecificInfo.hidl_discriminator.gsm:
                    type = CellInfo.TYPE_GSM;
                    android.hardware.radio.V1_5.CellInfoGsm gsm = record.ratSpecificInfo.gsm();
                    gsmCi = convertHalCellIdentityGsm(gsm.cellIdentityGsm);
                    gsmSs = convertHalGsmSignalStrength(gsm.signalStrengthGsm);
                    break;
                case android.hardware.radio.V1_6.CellInfo
                        .CellInfoRatSpecificInfo.hidl_discriminator.cdma:
                    type = CellInfo.TYPE_CDMA;
                    android.hardware.radio.V1_2.CellInfoCdma cdma = record.ratSpecificInfo.cdma();
                    cdmaCi = convertHalCellIdentityCdma(cdma.cellIdentityCdma);
                    cdmaSs = convertHalCdmaSignalStrength(
                            cdma.signalStrengthCdma, cdma.signalStrengthEvdo);
                    break;
                case android.hardware.radio.V1_6.CellInfo
                        .CellInfoRatSpecificInfo.hidl_discriminator.lte:
                    type = CellInfo.TYPE_LTE;
                    android.hardware.radio.V1_6.CellInfoLte lte = record.ratSpecificInfo.lte();
                    lteCi = convertHalCellIdentityLte(lte.cellIdentityLte);
                    lteSs = convertHalLteSignalStrength(lte.signalStrengthLte);
                    lteCc = new CellConfigLte();
                    break;
                case android.hardware.radio.V1_6.CellInfo
                        .CellInfoRatSpecificInfo.hidl_discriminator.wcdma:
                    type = CellInfo.TYPE_WCDMA;
                    android.hardware.radio.V1_5.CellInfoWcdma wcdma =
                            record.ratSpecificInfo.wcdma();
                    wcdmaCi = convertHalCellIdentityWcdma(wcdma.cellIdentityWcdma);
                    wcdmaSs = convertHalWcdmaSignalStrength(wcdma.signalStrengthWcdma);
                    break;
                case android.hardware.radio.V1_6.CellInfo
                        .CellInfoRatSpecificInfo.hidl_discriminator.tdscdma:
                    type = CellInfo.TYPE_TDSCDMA;
                    android.hardware.radio.V1_5.CellInfoTdscdma tdscdma =
                            record.ratSpecificInfo.tdscdma();
                    tdscdmaCi = convertHalCellIdentityTdscdma(tdscdma.cellIdentityTdscdma);
                    tdscdmaSs = convertHalTdscdmaSignalStrength(tdscdma.signalStrengthTdscdma);
                    break;
                case android.hardware.radio.V1_6.CellInfo
                        .CellInfoRatSpecificInfo.hidl_discriminator.nr:
                    type = CellInfo.TYPE_NR;
                    android.hardware.radio.V1_6.CellInfoNr nr = record.ratSpecificInfo.nr();
                    nrCi = convertHalCellIdentityNr(nr.cellIdentityNr);
                    nrSs = convertHalNrSignalStrength(nr.signalStrengthNr);
                    break;
                default: return null;
            }
        } else {
            return null;
        }

        switch (type) {
            case CellInfo.TYPE_GSM:
                return new CellInfoGsm(connectionStatus, registered, nanotime, gsmCi, gsmSs);
            case CellInfo.TYPE_CDMA:
                return new CellInfoCdma(connectionStatus, registered, nanotime, cdmaCi, cdmaSs);
            case CellInfo.TYPE_LTE:
                return new CellInfoLte(connectionStatus, registered, nanotime, lteCi, lteSs, lteCc);
            case CellInfo.TYPE_WCDMA:
                return new CellInfoWcdma(connectionStatus, registered, nanotime, wcdmaCi, wcdmaSs);
            case CellInfo.TYPE_TDSCDMA:
                return new CellInfoTdscdma(connectionStatus, registered, nanotime, tdscdmaCi,
                        tdscdmaSs);
            case CellInfo.TYPE_NR:
                return new CellInfoNr(connectionStatus, registered, nanotime, nrCi, nrSs);
            case CellInfo.TYPE_UNKNOWN:
            default:
                return null;
        }
    }

    /**
     * Convert a CellInfo defined in CellInfo.aidl to CellInfo
     * @param cellInfo CellInfo defined in CellInfo.aidl
     * @param nanotime time the CellInfo was created
     * @return The converted CellInfo
     */
    private static CellInfo convertHalCellInfo(android.hardware.radio.network.CellInfo cellInfo,
            long nanotime) {
        if (cellInfo == null) return null;
        int connectionStatus = cellInfo.connectionStatus;
        boolean registered = cellInfo.registered;
        switch (cellInfo.ratSpecificInfo.getTag()) {
            case android.hardware.radio.network.CellInfoRatSpecificInfo.gsm:
                android.hardware.radio.network.CellInfoGsm gsm = cellInfo.ratSpecificInfo.getGsm();
                return new CellInfoGsm(connectionStatus, registered, nanotime,
                        convertHalCellIdentityGsm(gsm.cellIdentityGsm),
                        convertHalGsmSignalStrength(gsm.signalStrengthGsm));
            case android.hardware.radio.network.CellInfoRatSpecificInfo.cdma:
                android.hardware.radio.network.CellInfoCdma cdma =
                        cellInfo.ratSpecificInfo.getCdma();
                return new CellInfoCdma(connectionStatus, registered, nanotime,
                        convertHalCellIdentityCdma(cdma.cellIdentityCdma),
                        convertHalCdmaSignalStrength(cdma.signalStrengthCdma,
                                cdma.signalStrengthEvdo));
            case android.hardware.radio.network.CellInfoRatSpecificInfo.lte:
                android.hardware.radio.network.CellInfoLte lte = cellInfo.ratSpecificInfo.getLte();
                return new CellInfoLte(connectionStatus, registered, nanotime,
                        convertHalCellIdentityLte(lte.cellIdentityLte),
                        convertHalLteSignalStrength(lte.signalStrengthLte), new CellConfigLte());
            case android.hardware.radio.network.CellInfoRatSpecificInfo.wcdma:
                android.hardware.radio.network.CellInfoWcdma wcdma =
                        cellInfo.ratSpecificInfo.getWcdma();
                return new CellInfoWcdma(connectionStatus, registered, nanotime,
                        convertHalCellIdentityWcdma(wcdma.cellIdentityWcdma),
                        convertHalWcdmaSignalStrength(wcdma.signalStrengthWcdma));
            case android.hardware.radio.network.CellInfoRatSpecificInfo.tdscdma:
                android.hardware.radio.network.CellInfoTdscdma tdscdma =
                        cellInfo.ratSpecificInfo.getTdscdma();
                return new CellInfoTdscdma(connectionStatus, registered, nanotime,
                        convertHalCellIdentityTdscdma(tdscdma.cellIdentityTdscdma),
                        convertHalTdscdmaSignalStrength(tdscdma.signalStrengthTdscdma));
            case android.hardware.radio.network.CellInfoRatSpecificInfo.nr:
                android.hardware.radio.network.CellInfoNr nr = cellInfo.ratSpecificInfo.getNr();
                return new CellInfoNr(connectionStatus, registered, nanotime,
                        convertHalCellIdentityNr(nr.cellIdentityNr),
                        convertHalNrSignalStrength(nr.signalStrengthNr));
            default:
                return null;
        }
    }

    /**
     * Convert a CellIdentity defined in radio/1.0, 1.2, 1.5/types.hal to CellIdentity
     * @param halCi CellIdentity defined in radio/1.0, 1.2, 1.5/types.hal
     * @return The converted CellIdentity
     */
    public static CellIdentity convertHalCellIdentity(Object halCi) {
        if (halCi == null) return null;
        if (halCi instanceof android.hardware.radio.V1_0.CellIdentity) {
            android.hardware.radio.V1_0.CellIdentity ci =
                    (android.hardware.radio.V1_0.CellIdentity) halCi;
            switch (ci.cellInfoType) {
                case CellInfo.TYPE_GSM:
                    if (ci.cellIdentityGsm.size() == 1) {
                        return convertHalCellIdentityGsm(ci.cellIdentityGsm.get(0));
                    }
                    break;
                case CellInfo.TYPE_CDMA:
                    if (ci.cellIdentityCdma.size() == 1) {
                        return convertHalCellIdentityCdma(ci.cellIdentityCdma.get(0));
                    }
                    break;
                case CellInfo.TYPE_LTE:
                    if (ci.cellIdentityLte.size() == 1) {
                        return convertHalCellIdentityLte(ci.cellIdentityLte.get(0));
                    }
                    break;
                case CellInfo.TYPE_WCDMA:
                    if (ci.cellIdentityWcdma.size() == 1) {
                        return convertHalCellIdentityWcdma(ci.cellIdentityWcdma.get(0));
                    }
                    break;
                case CellInfo.TYPE_TDSCDMA:
                    if (ci.cellIdentityTdscdma.size() == 1) {
                        return convertHalCellIdentityTdscdma(ci.cellIdentityTdscdma.get(0));
                    }
                    break;
            }
        } else if (halCi instanceof android.hardware.radio.V1_2.CellIdentity) {
            android.hardware.radio.V1_2.CellIdentity ci =
                    (android.hardware.radio.V1_2.CellIdentity) halCi;
            switch (ci.cellInfoType) {
                case CellInfo.TYPE_GSM:
                    if (ci.cellIdentityGsm.size() == 1) {
                        return convertHalCellIdentityGsm(ci.cellIdentityGsm.get(0));
                    }
                    break;
                case CellInfo.TYPE_CDMA:
                    if (ci.cellIdentityCdma.size() == 1) {
                        return convertHalCellIdentityCdma(ci.cellIdentityCdma.get(0));
                    }
                    break;
                case CellInfo.TYPE_LTE:
                    if (ci.cellIdentityLte.size() == 1) {
                        return convertHalCellIdentityLte(ci.cellIdentityLte.get(0));
                    }
                    break;
                case CellInfo.TYPE_WCDMA:
                    if (ci.cellIdentityWcdma.size() == 1) {
                        return convertHalCellIdentityWcdma(ci.cellIdentityWcdma.get(0));
                    }
                    break;
                case CellInfo.TYPE_TDSCDMA:
                    if (ci.cellIdentityTdscdma.size() == 1) {
                        return convertHalCellIdentityTdscdma(ci.cellIdentityTdscdma.get(0));
                    }
                    break;
            }
        } else if (halCi instanceof android.hardware.radio.V1_5.CellIdentity) {
            android.hardware.radio.V1_5.CellIdentity ci =
                    (android.hardware.radio.V1_5.CellIdentity) halCi;
            switch (ci.getDiscriminator()) {
                case android.hardware.radio.V1_5.CellIdentity.hidl_discriminator.gsm:
                    return convertHalCellIdentityGsm(ci.gsm());
                case android.hardware.radio.V1_5.CellIdentity.hidl_discriminator.cdma:
                    return convertHalCellIdentityCdma(ci.cdma());
                case android.hardware.radio.V1_5.CellIdentity.hidl_discriminator.lte:
                    return convertHalCellIdentityLte(ci.lte());
                case android.hardware.radio.V1_5.CellIdentity.hidl_discriminator.wcdma:
                    return convertHalCellIdentityWcdma(ci.wcdma());
                case android.hardware.radio.V1_5.CellIdentity.hidl_discriminator.tdscdma:
                    return convertHalCellIdentityTdscdma(ci.tdscdma());
                case android.hardware.radio.V1_5.CellIdentity.hidl_discriminator.nr:
                    return convertHalCellIdentityNr(ci.nr());
            }
        }
        return null;
    }

    /**
     * Convert a CellIdentity defined in CellIdentity.aidl to CellInfo
     * @param ci CellIdentity defined in CellIdentity.aidl
     * @return The converted CellIdentity
     */
    public static CellIdentity convertHalCellIdentity(
            android.hardware.radio.network.CellIdentity ci) {
        if (ci == null) return null;
        switch (ci.getTag()) {
            case android.hardware.radio.network.CellIdentity.gsm:
                return convertHalCellIdentityGsm(ci.getGsm());
            case android.hardware.radio.network.CellIdentity.cdma:
                return convertHalCellIdentityCdma(ci.getCdma());
            case android.hardware.radio.network.CellIdentity.lte:
                return convertHalCellIdentityLte(ci.getLte());
            case android.hardware.radio.network.CellIdentity.wcdma:
                return convertHalCellIdentityWcdma(ci.getWcdma());
            case android.hardware.radio.network.CellIdentity.tdscdma:
                return convertHalCellIdentityTdscdma(ci.getTdscdma());
            case android.hardware.radio.network.CellIdentity.nr:
                return convertHalCellIdentityNr(ci.getNr());
            default: return null;
        }
    }

    /**
     * Convert a CellIdentityGsm defined in radio/1.0, 1.2, 1.5/types.hal to CellIdentityGsm
     * @param gsm CellIdentityGsm defined in radio/1.0, 1.2, 1.5/types.hal
     * @return The converted CellIdentityGsm
     */
    public static CellIdentityGsm convertHalCellIdentityGsm(Object gsm) {
        if (gsm == null) return null;
        if (gsm instanceof android.hardware.radio.V1_0.CellIdentityGsm) {
            android.hardware.radio.V1_0.CellIdentityGsm ci =
                    (android.hardware.radio.V1_0.CellIdentityGsm) gsm;
            return new CellIdentityGsm(ci.lac, ci.cid, ci.arfcn,
                    ci.bsic == (byte) 0xFF ? CellInfo.UNAVAILABLE : ci.bsic, ci.mcc, ci.mnc, "", "",
                    new ArraySet<>());
        } else if (gsm instanceof android.hardware.radio.V1_2.CellIdentityGsm) {
            android.hardware.radio.V1_2.CellIdentityGsm ci =
                    (android.hardware.radio.V1_2.CellIdentityGsm) gsm;
            return new CellIdentityGsm(ci.base.lac, ci.base.cid, ci.base.arfcn,
                    ci.base.bsic == (byte) 0xFF ? CellInfo.UNAVAILABLE : ci.base.bsic, ci.base.mcc,
                    ci.base.mnc, ci.operatorNames.alphaLong, ci.operatorNames.alphaShort,
                    new ArraySet<>());
        } else if (gsm instanceof android.hardware.radio.V1_5.CellIdentityGsm) {
            android.hardware.radio.V1_5.CellIdentityGsm ci =
                    (android.hardware.radio.V1_5.CellIdentityGsm) gsm;
            return new CellIdentityGsm(ci.base.base.lac, ci.base.base.cid, ci.base.base.arfcn,
                    ci.base.base.bsic == (byte) 0xFF ? CellInfo.UNAVAILABLE
                            : ci.base.base.bsic, ci.base.base.mcc, ci.base.base.mnc,
                    ci.base.operatorNames.alphaLong, ci.base.operatorNames.alphaShort,
                    ci.additionalPlmns);
        } else {
            return null;
        }
    }

    /**
     * Convert a CellIdentityGsm defined in CellIdentityGsm.aidl to CellIdentityGsm
     * @param cid CellIdentityGsm defined in CellIdentityGsm.aidl
     * @return The converted CellIdentityGsm
     */
    public static CellIdentityGsm convertHalCellIdentityGsm(
            android.hardware.radio.network.CellIdentityGsm cid) {
        return new CellIdentityGsm(cid.lac, cid.cid, cid.arfcn,
                cid.bsic == (byte) 0xFF ? CellInfo.UNAVAILABLE : cid.bsic, cid.mcc, cid.mnc,
                "", "", new ArraySet<>());
    }

    /**
     * Convert a CellIdentityCdma defined in radio/1.0, 1.2/types.hal to CellIdentityCdma
     * @param cdma CellIdentityCdma defined in radio/1.0, 1.2/types.hal
     * @return The converted CellIdentityCdma
     */
    public static CellIdentityCdma convertHalCellIdentityCdma(Object cdma) {
        if (cdma == null) return null;
        if (cdma instanceof android.hardware.radio.V1_0.CellIdentityCdma) {
            android.hardware.radio.V1_0.CellIdentityCdma ci =
                    (android.hardware.radio.V1_0.CellIdentityCdma) cdma;
            return new CellIdentityCdma(ci.networkId, ci.systemId, ci.baseStationId, ci.longitude,
                    ci.latitude, "", "");
        } else if (cdma instanceof android.hardware.radio.V1_2.CellIdentityCdma) {
            android.hardware.radio.V1_2.CellIdentityCdma ci =
                    (android.hardware.radio.V1_2.CellIdentityCdma) cdma;
            return new CellIdentityCdma(ci.base.networkId, ci.base.systemId, ci.base.baseStationId,
                    ci.base.longitude, ci.base.latitude, ci.operatorNames.alphaLong,
                    ci.operatorNames.alphaShort);
        } else {
            return null;
        }
    }

    /**
     * Convert a CellIdentityCdma defined in CellIdentityCdma.aidl to CellIdentityCdma
     * @param cid CellIdentityCdma defined in CelIdentityCdma.aidl
     * @return The converted CellIdentityCdma
     */
    public static CellIdentityCdma convertHalCellIdentityCdma(
            android.hardware.radio.network.CellIdentityCdma cid) {
        return new CellIdentityCdma(cid.networkId, cid.systemId, cid.baseStationId, cid.longitude,
                cid.latitude, cid.operatorNames.alphaLong, cid.operatorNames.alphaShort);
    }

    /**
     * Convert a CellIdentityLte defined in radio/1.0, 1.2, 1.5/types.hal to CellIdentityLte
     * @param lte CellIdentityLte defined in radio/1.0, 1.2, 1.5/types.hal
     * @return The converted CellIdentityLte
     */
    public static CellIdentityLte convertHalCellIdentityLte(Object lte) {
        if (lte == null) return null;
        if (lte instanceof android.hardware.radio.V1_0.CellIdentityLte) {
            android.hardware.radio.V1_0.CellIdentityLte ci =
                    (android.hardware.radio.V1_0.CellIdentityLte) lte;
            return new CellIdentityLte(ci.ci, ci.pci, ci.tac, ci.earfcn, new int[] {},
                    CellInfo.UNAVAILABLE, ci.mcc, ci.mnc, "", "", new ArraySet<>(), null);
        } else if (lte instanceof android.hardware.radio.V1_2.CellIdentityLte) {
            android.hardware.radio.V1_2.CellIdentityLte ci =
                    (android.hardware.radio.V1_2.CellIdentityLte) lte;
            return new CellIdentityLte(ci.base.ci, ci.base.pci, ci.base.tac, ci.base.earfcn,
                    new int[] {}, ci.bandwidth, ci.base.mcc, ci.base.mnc,
                    ci.operatorNames.alphaLong, ci.operatorNames.alphaShort, new ArraySet<>(),
                    null);
        } else if (lte instanceof android.hardware.radio.V1_5.CellIdentityLte) {
            android.hardware.radio.V1_5.CellIdentityLte ci =
                    (android.hardware.radio.V1_5.CellIdentityLte) lte;
            return new CellIdentityLte(ci.base.base.ci, ci.base.base.pci, ci.base.base.tac,
                    ci.base.base.earfcn, ci.bands.stream().mapToInt(Integer::intValue).toArray(),
                    ci.base.bandwidth, ci.base.base.mcc, ci.base.base.mnc,
                    ci.base.operatorNames.alphaLong, ci.base.operatorNames.alphaShort,
                    ci.additionalPlmns, convertHalClosedSubscriberGroupInfo(ci.optionalCsgInfo));
        } else {
            return null;
        }
    }

    /**
     * Convert a CellIdentityLte defined in CellIdentityLte.aidl to CellIdentityLte
     * @param cid CellIdentityLte defined in CellIdentityLte.aidl
     * @return The converted CellIdentityLte
     */
    public static CellIdentityLte convertHalCellIdentityLte(
            android.hardware.radio.network.CellIdentityLte cid) {
        return new CellIdentityLte(cid.ci, cid.pci, cid.tac, cid.earfcn, cid.bands, cid.bandwidth,
                cid.mcc, cid.mnc, cid.operatorNames.alphaLong, cid.operatorNames.alphaShort,
                primitiveArrayToArrayList(cid.additionalPlmns),
                convertHalClosedSubscriberGroupInfo(cid.csgInfo));
    }

    /**
     * Convert a CellIdentityWcdma defined in radio/1.0, 1.2, 1.5/types.hal to CellIdentityWcdma
     * @param wcdma CellIdentityWcdma defined in radio/1.0, 1.2, 1.5/types.hal
     * @return The converted CellIdentityWcdma
     */
    public static CellIdentityWcdma convertHalCellIdentityWcdma(Object wcdma) {
        if (wcdma == null) return null;
        if (wcdma instanceof android.hardware.radio.V1_0.CellIdentityWcdma) {
            android.hardware.radio.V1_0.CellIdentityWcdma ci =
                    (android.hardware.radio.V1_0.CellIdentityWcdma) wcdma;
            return new CellIdentityWcdma(ci.lac, ci.cid, ci.psc, ci.uarfcn, ci.mcc, ci.mnc, "", "",
                    new ArraySet<>(), null);
        } else if (wcdma instanceof android.hardware.radio.V1_2.CellIdentityWcdma) {
            android.hardware.radio.V1_2.CellIdentityWcdma ci =
                    (android.hardware.radio.V1_2.CellIdentityWcdma) wcdma;
            return new CellIdentityWcdma(ci.base.lac, ci.base.cid, ci.base.psc, ci.base.uarfcn,
                    ci.base.mcc, ci.base.mnc, ci.operatorNames.alphaLong,
                    ci.operatorNames.alphaShort, new ArraySet<>(), null);
        } else if (wcdma instanceof android.hardware.radio.V1_5.CellIdentityWcdma) {
            android.hardware.radio.V1_5.CellIdentityWcdma ci =
                    (android.hardware.radio.V1_5.CellIdentityWcdma) wcdma;
            return new CellIdentityWcdma(ci.base.base.lac, ci.base.base.cid, ci.base.base.psc,
                    ci.base.base.uarfcn, ci.base.base.mcc, ci.base.base.mnc,
                    ci.base.operatorNames.alphaLong, ci.base.operatorNames.alphaShort,
                    ci.additionalPlmns, convertHalClosedSubscriberGroupInfo(ci.optionalCsgInfo));
        } else {
            return null;
        }
    }

    /**
     * Convert a CellIdentityWcdma defined in CellIdentityWcdma.aidl to CellIdentityWcdma
     * @param cid CellIdentityWcdma defined in CellIdentityWcdma.aidl
     * @return The converted CellIdentityWcdma
     */
    public static CellIdentityWcdma convertHalCellIdentityWcdma(
            android.hardware.radio.network.CellIdentityWcdma cid) {
        return new CellIdentityWcdma(cid.lac, cid.cid, cid.psc, cid.uarfcn, cid.mcc, cid.mnc,
                cid.operatorNames.alphaLong, cid.operatorNames.alphaShort,
                primitiveArrayToArrayList(cid.additionalPlmns),
                convertHalClosedSubscriberGroupInfo(cid.csgInfo));
    }

    /**
     * Convert a CellIdentityTdscdma defined in radio/1.0, 1.2, 1.5/types.hal to CellIdentityTdscdma
     * @param tdscdma CellIdentityTdscdma defined in radio/1.0, 1.2, 1.5/types.hal
     * @return The converted CellIdentityTdscdma
     */
    public static CellIdentityTdscdma convertHalCellIdentityTdscdma(Object tdscdma) {
        if (tdscdma == null) return null;
        if (tdscdma instanceof android.hardware.radio.V1_0.CellIdentityTdscdma) {
            android.hardware.radio.V1_0.CellIdentityTdscdma ci =
                    (android.hardware.radio.V1_0.CellIdentityTdscdma) tdscdma;
            return new CellIdentityTdscdma(ci.mcc, ci.mnc, ci.lac, ci.cid, ci.cpid,
                    CellInfo.UNAVAILABLE, "", "", Collections.emptyList(), null);
        } else if (tdscdma instanceof android.hardware.radio.V1_2.CellIdentityTdscdma) {
            android.hardware.radio.V1_2.CellIdentityTdscdma ci =
                    (android.hardware.radio.V1_2.CellIdentityTdscdma) tdscdma;
            return new CellIdentityTdscdma(ci.base.mcc, ci.base.mnc, ci.base.lac, ci.base.cid,
                    ci.base.cpid, ci.uarfcn, ci.operatorNames.alphaLong,
                    ci.operatorNames.alphaShort, Collections.emptyList(), null);
        } else if (tdscdma instanceof android.hardware.radio.V1_5.CellIdentityTdscdma) {
            android.hardware.radio.V1_5.CellIdentityTdscdma ci =
                    (android.hardware.radio.V1_5.CellIdentityTdscdma) tdscdma;
            return new CellIdentityTdscdma(ci.base.base.mcc, ci.base.base.mnc, ci.base.base.lac,
                    ci.base.base.cid, ci.base.base.cpid, ci.base.uarfcn,
                    ci.base.operatorNames.alphaLong, ci.base.operatorNames.alphaShort,
                    ci.additionalPlmns, convertHalClosedSubscriberGroupInfo(ci.optionalCsgInfo));
        } else {
            return null;
        }
    }

    /**
     * Convert a CellIdentityTdscdma defined in CellIdentityTdscdma.aidl to CellIdentityTdscdma
     * @param cid CellIdentityTdscdma defined in radio/1.0, 1.2, 1.5/types.hal
     * @return The converted CellIdentityTdscdma
     */
    public static CellIdentityTdscdma convertHalCellIdentityTdscdma(
            android.hardware.radio.network.CellIdentityTdscdma cid) {
        return new CellIdentityTdscdma(cid.mcc, cid.mnc, cid.lac, cid.cid, cid.cpid, cid.uarfcn,
                cid.operatorNames.alphaLong, cid.operatorNames.alphaShort,
                primitiveArrayToArrayList(cid.additionalPlmns),
                convertHalClosedSubscriberGroupInfo(cid.csgInfo));
    }

    /**
     * Convert a CellIdentityNr defined in radio/1.4, 1.5/types.hal to CellIdentityNr
     * @param nr CellIdentityNr defined in radio/1.4 1.5/types.hal
     * @return The converted CellIdentityNr
     */
    public static CellIdentityNr convertHalCellIdentityNr(Object nr) {
        if (nr == null) return null;
        if (nr instanceof android.hardware.radio.V1_4.CellIdentityNr) {
            android.hardware.radio.V1_4.CellIdentityNr ci =
                    (android.hardware.radio.V1_4.CellIdentityNr) nr;
            return new CellIdentityNr(ci.pci, ci.tac, ci.nrarfcn, new int[] {}, ci.mcc, ci.mnc,
                    ci.nci, ci.operatorNames.alphaLong, ci.operatorNames.alphaShort,
                    new ArraySet<>());
        } else if (nr instanceof android.hardware.radio.V1_5.CellIdentityNr) {
            android.hardware.radio.V1_5.CellIdentityNr ci =
                    (android.hardware.radio.V1_5.CellIdentityNr) nr;
            return new CellIdentityNr(ci.base.pci, ci.base.tac, ci.base.nrarfcn,
                    ci.bands.stream().mapToInt(Integer::intValue).toArray(), ci.base.mcc,
                    ci.base.mnc, ci.base.nci, ci.base.operatorNames.alphaLong,
                    ci.base.operatorNames.alphaShort, ci.additionalPlmns);
        } else {
            return null;
        }
    }

    /**
     * Convert a CellIdentityNr defined in CellIdentityNr.aidl to CellIdentityNr
     * @param cid CellIdentityNr defined in CellIdentityNr.aidl
     * @return The converted CellIdentityNr
     */
    public static CellIdentityNr convertHalCellIdentityNr(
            android.hardware.radio.network.CellIdentityNr cid) {
        return new CellIdentityNr(cid.pci, cid.tac, cid.nrarfcn, cid.bands, cid.mcc, cid.mnc,
                cid.nci, cid.operatorNames.alphaLong, cid.operatorNames.alphaShort,
                primitiveArrayToArrayList(cid.additionalPlmns));
    }

    /**
     * Convert a SignalStrength defined in radio/1.0, 1.2, 1.4, 1.6/types.hal to SignalStrength
     * @param ss SignalStrength defined in radio/1.0, 1.2, 1.4, 1.6/types.hal
     * @return The converted SignalStrength
     */
    public static SignalStrength convertHalSignalStrength(Object ss) {
        if (ss == null) return null;
        if (ss instanceof android.hardware.radio.V1_0.SignalStrength) {
            android.hardware.radio.V1_0.SignalStrength signalStrength =
                    (android.hardware.radio.V1_0.SignalStrength) ss;
            return new SignalStrength(
                    convertHalCdmaSignalStrength(signalStrength.cdma, signalStrength.evdo),
                    convertHalGsmSignalStrength(signalStrength.gw), new CellSignalStrengthWcdma(),
                    convertHalTdscdmaSignalStrength(signalStrength.tdScdma),
                    convertHalLteSignalStrength(signalStrength.lte),
                    new CellSignalStrengthNr());
        } else if (ss instanceof android.hardware.radio.V1_2.SignalStrength) {
            android.hardware.radio.V1_2.SignalStrength signalStrength =
                    (android.hardware.radio.V1_2.SignalStrength) ss;
            return new SignalStrength(
                    convertHalCdmaSignalStrength(signalStrength.cdma, signalStrength.evdo),
                    convertHalGsmSignalStrength(signalStrength.gsm),
                    convertHalWcdmaSignalStrength(signalStrength.wcdma),
                    convertHalTdscdmaSignalStrength(signalStrength.tdScdma),
                    convertHalLteSignalStrength(signalStrength.lte), new CellSignalStrengthNr());
        } else if (ss instanceof android.hardware.radio.V1_4.SignalStrength) {
            android.hardware.radio.V1_4.SignalStrength signalStrength =
                    (android.hardware.radio.V1_4.SignalStrength) ss;
            return new SignalStrength(
                    convertHalCdmaSignalStrength(signalStrength.cdma, signalStrength.evdo),
                    convertHalGsmSignalStrength(signalStrength.gsm),
                    convertHalWcdmaSignalStrength(signalStrength.wcdma),
                    convertHalTdscdmaSignalStrength(signalStrength.tdscdma),
                    convertHalLteSignalStrength(signalStrength.lte),
                    convertHalNrSignalStrength(signalStrength.nr));
        } else if (ss instanceof android.hardware.radio.V1_6.SignalStrength) {
            android.hardware.radio.V1_6.SignalStrength signalStrength =
                    (android.hardware.radio.V1_6.SignalStrength) ss;
            return new SignalStrength(
                    convertHalCdmaSignalStrength(signalStrength.cdma, signalStrength.evdo),
                    convertHalGsmSignalStrength(signalStrength.gsm),
                    convertHalWcdmaSignalStrength(signalStrength.wcdma),
                    convertHalTdscdmaSignalStrength(signalStrength.tdscdma),
                    convertHalLteSignalStrength(signalStrength.lte),
                    convertHalNrSignalStrength(signalStrength.nr));
        }
        return null;
    }

    /**
     * Convert a SignalStrength defined in SignalStrength.aidl to SignalStrength
     * @param signalStrength SignalStrength defined in SignalStrength.aidl
     * @return The converted SignalStrength
     */
    public static SignalStrength convertHalSignalStrength(
            android.hardware.radio.network.SignalStrength signalStrength) {
        return new SignalStrength(
                convertHalCdmaSignalStrength(signalStrength.cdma, signalStrength.evdo),
                convertHalGsmSignalStrength(signalStrength.gsm),
                convertHalWcdmaSignalStrength(signalStrength.wcdma),
                convertHalTdscdmaSignalStrength(signalStrength.tdscdma),
                convertHalLteSignalStrength(signalStrength.lte),
                convertHalNrSignalStrength(signalStrength.nr));
    }

    /**
     * Convert a GsmSignalStrength defined in radio/1.0/types.hal to CellSignalStrengthGsm
     * @param ss GsmSignalStrength defined in radio/1.0/types.hal
     * @return The converted CellSignalStrengthGsm
     */
    public static CellSignalStrengthGsm convertHalGsmSignalStrength(
            android.hardware.radio.V1_0.GsmSignalStrength ss) {
        CellSignalStrengthGsm ret = new CellSignalStrengthGsm(
                CellSignalStrength.getRssiDbmFromAsu(ss.signalStrength), ss.bitErrorRate,
                ss.timingAdvance);
        if (ret.getRssi() == CellInfo.UNAVAILABLE) {
            ret.setDefaultValues();
            ret.updateLevel(null, null);
        }
        return ret;
    }

    /**
     * Convert a GsmSignalStrength defined in GsmSignalStrength.aidl to CellSignalStrengthGsm
     * @param ss GsmSignalStrength defined in GsmSignalStrength.aidl
     * @return The converted CellSignalStrengthGsm
     */
    public static CellSignalStrengthGsm convertHalGsmSignalStrength(
            android.hardware.radio.network.GsmSignalStrength ss) {
        CellSignalStrengthGsm ret = new CellSignalStrengthGsm(
                CellSignalStrength.getRssiDbmFromAsu(ss.signalStrength), ss.bitErrorRate,
                ss.timingAdvance);
        if (ret.getRssi() == CellInfo.UNAVAILABLE) {
            ret.setDefaultValues();
            ret.updateLevel(null, null);
        }
        return ret;
    }

    /**
     * Convert a CdmaSignalStrength and EvdoSignalStrength defined in radio/1.0/types.hal to
     * CellSignalStrengthCdma
     * @param cdma CdmaSignalStrength defined in radio/1.0/types.hal
     * @param evdo EvdoSignalStrength defined in radio/1.0/types.hal
     * @return The converted CellSignalStrengthCdma
     */
    public static CellSignalStrengthCdma convertHalCdmaSignalStrength(
            android.hardware.radio.V1_0.CdmaSignalStrength cdma,
            android.hardware.radio.V1_0.EvdoSignalStrength evdo) {
        return new CellSignalStrengthCdma(-cdma.dbm, -cdma.ecio, -evdo.dbm, -evdo.ecio,
                evdo.signalNoiseRatio);
    }

    /**
     * Convert a CdmaSignalStrength and EvdoSignalStrength defined in radio/network to
     * CellSignalStrengthCdma
     * @param cdma CdmaSignalStrength defined in CdmaSignalStrength.aidl
     * @param evdo EvdoSignalStrength defined in EvdoSignalStrength.aidl
     * @return The converted CellSignalStrengthCdma
     */
    public static CellSignalStrengthCdma convertHalCdmaSignalStrength(
            android.hardware.radio.network.CdmaSignalStrength cdma,
            android.hardware.radio.network.EvdoSignalStrength evdo) {
        return new CellSignalStrengthCdma(-cdma.dbm, -cdma.ecio, -evdo.dbm, -evdo.ecio,
                evdo.signalNoiseRatio);
    }

    /**
     * Convert a LteSignalStrength defined in radio/1.0, 1.6/types.hal to CellSignalStrengthLte
     * @param lte LteSignalStrength defined in radio/1.0, 1.6/types.hal
     * @return The converted CellSignalStrengthLte
     */
    public static CellSignalStrengthLte convertHalLteSignalStrength(Object lte) {
        if (lte == null) return null;
        if (lte instanceof android.hardware.radio.V1_0.LteSignalStrength) {
            android.hardware.radio.V1_0.LteSignalStrength ss =
                    (android.hardware.radio.V1_0.LteSignalStrength) lte;
            return new CellSignalStrengthLte(
                    CellSignalStrengthLte.convertRssiAsuToDBm(ss.signalStrength),
                    ss.rsrp != CellInfo.UNAVAILABLE ? -ss.rsrp : ss.rsrp,
                    ss.rsrq != CellInfo.UNAVAILABLE ? -ss.rsrq : ss.rsrq,
                    CellSignalStrengthLte.convertRssnrUnitFromTenDbToDB(ss.rssnr), ss.cqi,
                    ss.timingAdvance);
        } else if (lte instanceof android.hardware.radio.V1_6.LteSignalStrength) {
            android.hardware.radio.V1_6.LteSignalStrength ss =
                    (android.hardware.radio.V1_6.LteSignalStrength) lte;
            return new CellSignalStrengthLte(
                    CellSignalStrengthLte.convertRssiAsuToDBm(ss.base.signalStrength),
                    ss.base.rsrp != CellInfo.UNAVAILABLE ? -ss.base.rsrp : ss.base.rsrp,
                    ss.base.rsrq != CellInfo.UNAVAILABLE ? -ss.base.rsrq : ss.base.rsrq,
                    CellSignalStrengthLte.convertRssnrUnitFromTenDbToDB(ss.base.rssnr),
                    ss.cqiTableIndex, ss.base.cqi, ss.base.timingAdvance);
        } else {
            return null;
        }
    }

    /**
     * Convert a LteSignalStrength defined in LteSignalStrength.aidl to CellSignalStrengthLte
     * @param ss LteSignalStrength defined in LteSignalStrength.aidl
     * @return The converted CellSignalStrengthLte
     */
    public static CellSignalStrengthLte convertHalLteSignalStrength(
            android.hardware.radio.network.LteSignalStrength ss) {
        return new CellSignalStrengthLte(
                CellSignalStrengthLte.convertRssiAsuToDBm(ss.signalStrength),
                ss.rsrp != CellInfo.UNAVAILABLE ? -ss.rsrp : ss.rsrp,
                ss.rsrq != CellInfo.UNAVAILABLE ? -ss.rsrq : ss.rsrq,
                CellSignalStrengthLte.convertRssnrUnitFromTenDbToDB(ss.rssnr), ss.cqiTableIndex,
                ss.cqi, ss.timingAdvance);
    }

    /**
     * Convert a WcdmaSignalStrength defined in radio/1.0, 1.2/types.hal to CellSignalStrengthWcdma
     * @param wcdma WcdmaSignalStrength defined in radio/1.0, 1.2/types.hal
     * @return The converted CellSignalStrengthWcdma
     */
    public static CellSignalStrengthWcdma convertHalWcdmaSignalStrength(Object wcdma) {
        if (wcdma == null) return null;
        CellSignalStrengthWcdma ret = null;
        if (wcdma instanceof android.hardware.radio.V1_0.WcdmaSignalStrength) {
            android.hardware.radio.V1_0.WcdmaSignalStrength ss =
                    (android.hardware.radio.V1_0.WcdmaSignalStrength) wcdma;
            ret = new CellSignalStrengthWcdma(
                    CellSignalStrength.getRssiDbmFromAsu(ss.signalStrength), ss.bitErrorRate,
                    CellInfo.UNAVAILABLE, CellInfo.UNAVAILABLE);
        } else if (wcdma instanceof android.hardware.radio.V1_2.WcdmaSignalStrength) {
            android.hardware.radio.V1_2.WcdmaSignalStrength ss =
                    (android.hardware.radio.V1_2.WcdmaSignalStrength) wcdma;
            ret = new CellSignalStrengthWcdma(
                    CellSignalStrength.getRssiDbmFromAsu(ss.base.signalStrength),
                    ss.base.bitErrorRate, CellSignalStrength.getRscpDbmFromAsu(ss.rscp),
                    CellSignalStrength.getEcNoDbFromAsu(ss.ecno));
        }
        if (ret != null && ret.getRssi() == CellInfo.UNAVAILABLE
                && ret.getRscp() == CellInfo.UNAVAILABLE) {
            ret.setDefaultValues();
            ret.updateLevel(null, null);
        }
        return ret;
    }

    /**
     * Convert a WcdmaSignalStrength defined in WcdmaSignalStrength.aidl to CellSignalStrengthWcdma
     * @param ss WcdmaSignalStrength defined in WcdmaSignalStrength.aidl
     * @return The converted CellSignalStrengthWcdma
     */
    public static CellSignalStrengthWcdma convertHalWcdmaSignalStrength(
            android.hardware.radio.network.WcdmaSignalStrength ss) {
        CellSignalStrengthWcdma ret = new CellSignalStrengthWcdma(
                CellSignalStrength.getRssiDbmFromAsu(ss.signalStrength),
                ss.bitErrorRate, CellSignalStrength.getRscpDbmFromAsu(ss.rscp),
                CellSignalStrength.getEcNoDbFromAsu(ss.ecno));
        if (ret.getRssi() == CellInfo.UNAVAILABLE && ret.getRscp() == CellInfo.UNAVAILABLE) {
            ret.setDefaultValues();
            ret.updateLevel(null, null);
        }
        return ret;
    }

    /**
     * Convert a TdScdmaSignalStrength defined in radio/1.0/types.hal or TdscdmaSignalStrength
     * defined in radio/1.2/types.hal to CellSignalStrengthTdscdma
     * @param tdscdma TdScdmaSignalStrength defined in radio/1.0/types.hal or TdscdmaSignalStrength
     *        defined in radio/1.2/types.hal
     * @return The converted CellSignalStrengthTdscdma
     */
    public static CellSignalStrengthTdscdma convertHalTdscdmaSignalStrength(Object tdscdma) {
        if (tdscdma == null) return null;
        CellSignalStrengthTdscdma ret = null;
        if (tdscdma instanceof android.hardware.radio.V1_0.TdScdmaSignalStrength) {
            android.hardware.radio.V1_0.TdScdmaSignalStrength ss =
                    (android.hardware.radio.V1_0.TdScdmaSignalStrength) tdscdma;
            ret = new CellSignalStrengthTdscdma(CellInfo.UNAVAILABLE, CellInfo.UNAVAILABLE,
                    ss.rscp != CellInfo.UNAVAILABLE ? -ss.rscp : ss.rscp);
        } else if (tdscdma instanceof android.hardware.radio.V1_2.TdscdmaSignalStrength) {
            android.hardware.radio.V1_2.TdscdmaSignalStrength ss =
                    (android.hardware.radio.V1_2.TdscdmaSignalStrength) tdscdma;
            ret = new CellSignalStrengthTdscdma(
                    CellSignalStrength.getRssiDbmFromAsu(ss.signalStrength), ss.bitErrorRate,
                    CellSignalStrength.getRscpDbmFromAsu(ss.rscp));
        }
        if (ret != null && ret.getRssi() == CellInfo.UNAVAILABLE
                && ret.getRscp() == CellInfo.UNAVAILABLE) {
            ret.setDefaultValues();
            ret.updateLevel(null, null);
        }
        return ret;
    }

    /**
     * Convert a TdscdmaSignalStrength defined in TdscdmaSignalStrength.aidl to
     * CellSignalStrengthTdscdma
     * @param ss TdscdmaSignalStrength defined in TdscdmaSignalStrength.aidl
     * @return The converted CellSignalStrengthTdscdma
     */
    public static CellSignalStrengthTdscdma convertHalTdscdmaSignalStrength(
            android.hardware.radio.network.TdscdmaSignalStrength ss) {
        CellSignalStrengthTdscdma ret = new CellSignalStrengthTdscdma(
                CellSignalStrength.getRssiDbmFromAsu(ss.signalStrength),
                ss.bitErrorRate, CellSignalStrength.getRscpDbmFromAsu(ss.rscp));
        if (ret.getRssi() == CellInfo.UNAVAILABLE && ret.getRscp() == CellInfo.UNAVAILABLE) {
            ret.setDefaultValues();
            ret.updateLevel(null, null);
        }
        return ret;
    }

    /**
     * Convert a NrSignalStrength defined in radio/1.4, 1.6/types.hal to CellSignalStrengthNr
     * @param nr NrSignalStrength defined in radio/1.4, 1.6/types.hal
     * @return The converted CellSignalStrengthNr
     */
    public static CellSignalStrengthNr convertHalNrSignalStrength(Object nr) {
        if (nr == null) return null;
        if (nr instanceof android.hardware.radio.V1_4.NrSignalStrength) {
            android.hardware.radio.V1_4.NrSignalStrength ss =
                    (android.hardware.radio.V1_4.NrSignalStrength) nr;
            return new CellSignalStrengthNr(CellSignalStrengthNr.flip(ss.csiRsrp),
                    CellSignalStrengthNr.flip(ss.csiRsrq), ss.csiSinr,
                    CellSignalStrengthNr.flip(ss.ssRsrp), CellSignalStrengthNr.flip(ss.ssRsrq),
                    ss.ssSinr);
        } else if (nr instanceof android.hardware.radio.V1_6.NrSignalStrength) {
            android.hardware.radio.V1_6.NrSignalStrength ss =
                    (android.hardware.radio.V1_6.NrSignalStrength) nr;
            return new CellSignalStrengthNr(CellSignalStrengthNr.flip(ss.base.csiRsrp),
                    CellSignalStrengthNr.flip(ss.base.csiRsrq), ss.base.csiSinr,
                    ss.csiCqiTableIndex, ss.csiCqiReport, CellSignalStrengthNr.flip(ss.base.ssRsrp),
                    CellSignalStrengthNr.flip(ss.base.ssRsrq), ss.base.ssSinr);
        }
        return null;
    }

    /**
     * Convert a NrSignalStrength defined in NrSignalStrength.aidl to CellSignalStrengthNr
     * @param ss NrSignalStrength defined in NrSignalStrength.aidl
     * @return The converted CellSignalStrengthNr
     */
    public static CellSignalStrengthNr convertHalNrSignalStrength(
            android.hardware.radio.network.NrSignalStrength ss) {
        return new CellSignalStrengthNr(CellSignalStrengthNr.flip(ss.csiRsrp),
                CellSignalStrengthNr.flip(ss.csiRsrq), ss.csiSinr, ss.csiCqiTableIndex,
                primitiveArrayToArrayList(ss.csiCqiReport), CellSignalStrengthNr.flip(ss.ssRsrp),
                CellSignalStrengthNr.flip(ss.ssRsrq), ss.ssSinr);
    }

    private static ClosedSubscriberGroupInfo convertHalClosedSubscriberGroupInfo(
            android.hardware.radio.V1_5.OptionalCsgInfo optionalCsgInfo) {
        android.hardware.radio.V1_5.ClosedSubscriberGroupInfo csgInfo =
                optionalCsgInfo.getDiscriminator()
                        == android.hardware.radio.V1_5.OptionalCsgInfo.hidl_discriminator.csgInfo
                        ? optionalCsgInfo.csgInfo() : null;
        if (csgInfo == null) return null;
        return new ClosedSubscriberGroupInfo(csgInfo.csgIndication, csgInfo.homeNodebName,
                csgInfo.csgIdentity);
    }

    private static ClosedSubscriberGroupInfo convertHalClosedSubscriberGroupInfo(
            android.hardware.radio.network.ClosedSubscriberGroupInfo csgInfo) {
        if (csgInfo == null) return null;
        return new ClosedSubscriberGroupInfo(csgInfo.csgIndication, csgInfo.homeNodebName,
                csgInfo.csgIdentity);
    }

    /**
     * Convert a list of BarringInfo defined in radio/1.5/types.hal to a sparse array of
     * BarringServiceInfos
     * @param halBarringInfos List of BarringInfos defined in radio/1.5/types.hal
     * @return The converted sparse array of BarringServiceInfos
     */
    public static SparseArray<BarringInfo.BarringServiceInfo> convertHalBarringInfoList(
            List<android.hardware.radio.V1_5.BarringInfo> halBarringInfos) {
        SparseArray<BarringInfo.BarringServiceInfo> serviceInfos = new SparseArray<>();
        for (android.hardware.radio.V1_5.BarringInfo halBarringInfo : halBarringInfos) {
            if (halBarringInfo.barringType
                    == android.hardware.radio.V1_5.BarringInfo.BarringType.CONDITIONAL) {
                if (halBarringInfo.barringTypeSpecificInfo.getDiscriminator()
                        != android.hardware.radio.V1_5.BarringInfo.BarringTypeSpecificInfo
                        .hidl_discriminator.conditional) {
                    // this is an error case where the barring info is conditional but the
                    // conditional barring fields weren't included
                    continue;
                }
                android.hardware.radio.V1_5.BarringInfo.BarringTypeSpecificInfo
                        .Conditional conditionalInfo =
                        halBarringInfo.barringTypeSpecificInfo.conditional();
                serviceInfos.put(
                        halBarringInfo.serviceType, new BarringInfo.BarringServiceInfo(
                                halBarringInfo.barringType, // will always be CONDITIONAL here
                                conditionalInfo.isBarred,
                                conditionalInfo.factor,
                                conditionalInfo.timeSeconds));
            } else {
                // Barring type is either NONE or UNCONDITIONAL
                serviceInfos.put(
                        halBarringInfo.serviceType, new BarringInfo.BarringServiceInfo(
                                halBarringInfo.barringType, false, 0, 0));
            }
        }
        return serviceInfos;
    }

    /**
     * Convert a list of BarringInfo defined in BarringInfo.aidl to a sparse array of
     * BarringServiceInfos
     * @param halBarringInfos List of BarringInfos defined in BarringInfo.aidl
     * @return The converted sparse array of BarringServiceInfos
     */
    public static SparseArray<BarringInfo.BarringServiceInfo> convertHalBarringInfoList(
            android.hardware.radio.network.BarringInfo[] halBarringInfos) {
        SparseArray<BarringInfo.BarringServiceInfo> serviceInfos = new SparseArray<>();
        for (android.hardware.radio.network.BarringInfo halBarringInfo : halBarringInfos) {
            if (halBarringInfo.barringType
                    == android.hardware.radio.network.BarringInfo.BARRING_TYPE_CONDITIONAL) {
                if (halBarringInfo.barringTypeSpecificInfo == null) {
                    // this is an error case where the barring info is conditional but the
                    // conditional barring fields weren't included
                    continue;
                }
                serviceInfos.put(
                        halBarringInfo.serviceType, new BarringInfo.BarringServiceInfo(
                                halBarringInfo.barringType, // will always be CONDITIONAL here
                                halBarringInfo.barringTypeSpecificInfo.isBarred,
                                halBarringInfo.barringTypeSpecificInfo.factor,
                                halBarringInfo.barringTypeSpecificInfo.timeSeconds));
            } else {
                // Barring type is either NONE or UNCONDITIONAL
                serviceInfos.put(halBarringInfo.serviceType, new BarringInfo.BarringServiceInfo(
                        halBarringInfo.barringType, false, 0, 0));
            }
        }
        return serviceInfos;
    }

    private static LinkAddress convertToLinkAddress(String addressString) {
        return convertToLinkAddress(addressString, 0, LinkAddress.LIFETIME_UNKNOWN,
                LinkAddress.LIFETIME_UNKNOWN);
    }

    private static LinkAddress convertToLinkAddress(String addressString, int properties,
            long deprecationTime, long expirationTime) {
        addressString = addressString.trim();
        InetAddress address = null;
        int prefixLength = -1;
        try {
            String[] pieces = addressString.split("/", 2);
            address = InetAddresses.parseNumericAddress(pieces[0]);
            if (pieces.length == 1) {
                prefixLength = (address instanceof Inet4Address) ? 32 : 128;
            } else if (pieces.length == 2) {
                prefixLength = Integer.parseInt(pieces[1]);
            }
        } catch (NullPointerException e) {            // Null string.
        } catch (ArrayIndexOutOfBoundsException e) {  // No prefix length.
        } catch (NumberFormatException e) {           // Non-numeric prefix.
        } catch (IllegalArgumentException e) {        // Invalid IP address.
        }

        if (address == null || prefixLength == -1) {
            throw new IllegalArgumentException("Invalid link address " + addressString);
        }

        return new LinkAddress(address, prefixLength, properties, 0, deprecationTime,
                expirationTime);
    }

    /**
     * Convert SetupDataCallResult defined in radio/1.0, 1.4, 1.5, 1.6/types.hal into
     * DataCallResponse
     * @param dcResult SetupDataCallResult defined in radio/1.0, 1.4, 1.5, 1.6/types.hal
     * @return The converted DataCallResponse
     */
    @VisibleForTesting
    public static DataCallResponse convertHalDataCallResult(Object dcResult) {
        if (dcResult == null) return null;

        int cause, cid, active, mtu, mtuV4, mtuV6;
        long suggestedRetryTime;
        String ifname;
        int protocolType;
        String[] addresses = null;
        String[] dnses = null;
        String[] gateways = null;
        String[] pcscfs = null;
        Qos defaultQos = null;
        @DataCallResponse.HandoverFailureMode
        int handoverFailureMode = DataCallResponse.HANDOVER_FAILURE_MODE_LEGACY;
        int pduSessionId = DataCallResponse.PDU_SESSION_ID_NOT_SET;
        List<LinkAddress> laList = new ArrayList<>();
        List<QosBearerSession> qosSessions = new ArrayList<>();
        NetworkSliceInfo sliceInfo = null;
        List<TrafficDescriptor> trafficDescriptors = new ArrayList<>();

        if (dcResult instanceof android.hardware.radio.V1_0.SetupDataCallResult) {
            final android.hardware.radio.V1_0.SetupDataCallResult result =
                    (android.hardware.radio.V1_0.SetupDataCallResult) dcResult;
            cause = result.status;
            suggestedRetryTime = result.suggestedRetryTime;
            cid = result.cid;
            active = result.active;
            protocolType = ApnSetting.getProtocolIntFromString(result.type);
            ifname = result.ifname;
            if (!TextUtils.isEmpty(result.addresses)) {
                addresses = result.addresses.split("\\s+");
            }
            if (!TextUtils.isEmpty(result.dnses)) {
                dnses = result.dnses.split("\\s+");
            }
            if (!TextUtils.isEmpty(result.gateways)) {
                gateways = result.gateways.split("\\s+");
            }
            if (!TextUtils.isEmpty(result.pcscf)) {
                pcscfs = result.pcscf.split("\\s+");
            }
            mtu = mtuV4 = mtuV6 = result.mtu;
            if (addresses != null) {
                for (String address : addresses) {
                    laList.add(convertToLinkAddress(address));
                }
            }
        } else if (dcResult instanceof android.hardware.radio.V1_4.SetupDataCallResult) {
            final android.hardware.radio.V1_4.SetupDataCallResult result =
                    (android.hardware.radio.V1_4.SetupDataCallResult) dcResult;
            cause = result.cause;
            suggestedRetryTime = result.suggestedRetryTime;
            cid = result.cid;
            active = result.active;
            protocolType = result.type;
            ifname = result.ifname;
            addresses = result.addresses.toArray(new String[0]);
            dnses = result.dnses.toArray(new String[0]);
            gateways = result.gateways.toArray(new String[0]);
            pcscfs = result.pcscf.toArray(new String[0]);
            mtu = mtuV4 = mtuV6 = result.mtu;
            if (addresses != null) {
                for (String address : addresses) {
                    laList.add(convertToLinkAddress(address));
                }
            }
        } else if (dcResult instanceof android.hardware.radio.V1_5.SetupDataCallResult) {
            final android.hardware.radio.V1_5.SetupDataCallResult result =
                    (android.hardware.radio.V1_5.SetupDataCallResult) dcResult;
            cause = result.cause;
            suggestedRetryTime = result.suggestedRetryTime;
            cid = result.cid;
            active = result.active;
            protocolType = result.type;
            ifname = result.ifname;
            laList = result.addresses.stream().map(la -> convertToLinkAddress(
                    la.address, la.properties, la.deprecationTime, la.expirationTime))
                    .collect(Collectors.toList());
            dnses = result.dnses.toArray(new String[0]);
            gateways = result.gateways.toArray(new String[0]);
            pcscfs = result.pcscf.toArray(new String[0]);
            mtu = Math.max(result.mtuV4, result.mtuV6);
            mtuV4 = result.mtuV4;
            mtuV6 = result.mtuV6;
        } else if (dcResult instanceof android.hardware.radio.V1_6.SetupDataCallResult) {
            final android.hardware.radio.V1_6.SetupDataCallResult result =
                    (android.hardware.radio.V1_6.SetupDataCallResult) dcResult;
            cause = result.cause;
            suggestedRetryTime = result.suggestedRetryTime;
            cid = result.cid;
            active = result.active;
            protocolType = result.type;
            ifname = result.ifname;
            laList = result.addresses.stream().map(la -> convertToLinkAddress(
                    la.address, la.properties, la.deprecationTime, la.expirationTime))
                    .collect(Collectors.toList());
            dnses = result.dnses.toArray(new String[0]);
            gateways = result.gateways.toArray(new String[0]);
            pcscfs = result.pcscf.toArray(new String[0]);
            mtu = Math.max(result.mtuV4, result.mtuV6);
            mtuV4 = result.mtuV4;
            mtuV6 = result.mtuV6;
            handoverFailureMode = result.handoverFailureMode;
            pduSessionId = result.pduSessionId;
            defaultQos = convertHalQos(result.defaultQos);
            qosSessions = result.qosSessions.stream().map(RILUtils::convertHalQosBearerSession)
                    .collect(Collectors.toList());
            sliceInfo = result.sliceInfo.getDiscriminator()
                    == android.hardware.radio.V1_6.OptionalSliceInfo.hidl_discriminator.noinit
                    ? null : convertHalSliceInfo(result.sliceInfo.value());
            for (android.hardware.radio.V1_6.TrafficDescriptor td : result.trafficDescriptors) {
                try {
                    trafficDescriptors.add(RILUtils.convertHalTrafficDescriptor(td));
                } catch (IllegalArgumentException e) {
                    loge("convertHalDataCallResult: Failed to convert traffic descriptor. e=" + e);
                }
            }
        } else {
            loge("Unsupported SetupDataCallResult " + dcResult);
            return null;
        }

        // Process dns
        List<InetAddress> dnsList = new ArrayList<>();
        if (dnses != null) {
            for (String dns : dnses) {
                dns = dns.trim();
                InetAddress ia;
                try {
                    ia = InetAddresses.parseNumericAddress(dns);
                    dnsList.add(ia);
                } catch (IllegalArgumentException e) {
                    Rlog.e(TAG, "Unknown dns: " + dns, e);
                }
            }
        }

        // Process gateway
        List<InetAddress> gatewayList = new ArrayList<>();
        if (gateways != null) {
            for (String gateway : gateways) {
                gateway = gateway.trim();
                InetAddress ia;
                try {
                    ia = InetAddresses.parseNumericAddress(gateway);
                    gatewayList.add(ia);
                } catch (IllegalArgumentException e) {
                    Rlog.e(TAG, "Unknown gateway: " + gateway, e);
                }
            }
        }

        // Process gateway
        List<InetAddress> pcscfList = new ArrayList<>();
        if (pcscfs != null) {
            for (String pcscf : pcscfs) {
                pcscf = pcscf.trim();
                InetAddress ia;
                try {
                    ia = InetAddresses.parseNumericAddress(pcscf);
                    pcscfList.add(ia);
                } catch (IllegalArgumentException e) {
                    Rlog.e(TAG, "Unknown pcscf: " + pcscf, e);
                }
            }
        }

        return new DataCallResponse.Builder()
                .setCause(cause)
                .setRetryDurationMillis(suggestedRetryTime)
                .setId(cid)
                .setLinkStatus(active)
                .setProtocolType(protocolType)
                .setInterfaceName(ifname)
                .setAddresses(laList)
                .setDnsAddresses(dnsList)
                .setGatewayAddresses(gatewayList)
                .setPcscfAddresses(pcscfList)
                .setMtu(mtu)
                .setMtuV4(mtuV4)
                .setMtuV6(mtuV6)
                .setHandoverFailureMode(handoverFailureMode)
                .setPduSessionId(pduSessionId)
                .setDefaultQos(defaultQos)
                .setQosBearerSessions(qosSessions)
                .setSliceInfo(sliceInfo)
                .setTrafficDescriptors(trafficDescriptors)
                .build();
    }

    /**
     * Convert SetupDataCallResult defined in SetupDataCallResult.aidl into DataCallResponse
     * @param result SetupDataCallResult defined in SetupDataCallResult.aidl
     * @return The converted DataCallResponse
     */
    @VisibleForTesting
    public static DataCallResponse convertHalDataCallResult(
            android.hardware.radio.data.SetupDataCallResult result) {
        if (result == null) return null;
        List<LinkAddress> laList = new ArrayList<>();
        for (android.hardware.radio.data.LinkAddress la : result.addresses) {
            laList.add(convertToLinkAddress(la.address, la.addressProperties,
                    la.deprecationTime, la.expirationTime));
        }
        List<InetAddress> dnsList = new ArrayList<>();
        if (result.dnses != null) {
            for (String dns : result.dnses) {
                dns = dns.trim();
                InetAddress ia;
                try {
                    ia = InetAddresses.parseNumericAddress(dns);
                    dnsList.add(ia);
                } catch (IllegalArgumentException e) {
                    Rlog.e(TAG, "Unknown dns: " + dns, e);
                }
            }
        }
        List<InetAddress> gatewayList = new ArrayList<>();
        if (result.gateways != null) {
            for (String gateway : result.gateways) {
                gateway = gateway.trim();
                InetAddress ia;
                try {
                    ia = InetAddresses.parseNumericAddress(gateway);
                    gatewayList.add(ia);
                } catch (IllegalArgumentException e) {
                    Rlog.e(TAG, "Unknown gateway: " + gateway, e);
                }
            }
        }
        List<InetAddress> pcscfList = new ArrayList<>();
        if (result.pcscf != null) {
            for (String pcscf : result.pcscf) {
                pcscf = pcscf.trim();
                InetAddress ia;
                try {
                    ia = InetAddresses.parseNumericAddress(pcscf);
                    pcscfList.add(ia);
                } catch (IllegalArgumentException e) {
                    Rlog.e(TAG, "Unknown pcscf: " + pcscf, e);
                }
            }
        }
        List<QosBearerSession> qosSessions = new ArrayList<>();
        for (android.hardware.radio.data.QosSession session : result.qosSessions) {
            qosSessions.add(convertHalQosBearerSession(session));
        }
        List<TrafficDescriptor> trafficDescriptors = new ArrayList<>();
        for (android.hardware.radio.data.TrafficDescriptor td : result.trafficDescriptors) {
            try {
                trafficDescriptors.add(convertHalTrafficDescriptor(td));
            } catch (IllegalArgumentException e) {
                loge("convertHalDataCallResult: Failed to convert traffic descriptor. e=" + e);
            }
        }

        return new DataCallResponse.Builder()
                .setCause(result.cause)
                .setRetryDurationMillis(result.suggestedRetryTime)
                .setId(result.cid)
                .setLinkStatus(result.active)
                .setProtocolType(result.type)
                .setInterfaceName(result.ifname)
                .setAddresses(laList)
                .setDnsAddresses(dnsList)
                .setGatewayAddresses(gatewayList)
                .setPcscfAddresses(pcscfList)
                .setMtu(Math.max(result.mtuV4, result.mtuV6))
                .setMtuV4(result.mtuV4)
                .setMtuV6(result.mtuV6)
                .setHandoverFailureMode(result.handoverFailureMode)
                .setPduSessionId(result.pduSessionId)
                .setDefaultQos(convertHalQos(result.defaultQos))
                .setQosBearerSessions(qosSessions)
                .setSliceInfo(result.sliceInfo == null ? null
                        : convertHalSliceInfo(result.sliceInfo))
                .setTrafficDescriptors(trafficDescriptors)
                .build();
    }

    private static NetworkSliceInfo convertHalSliceInfo(android.hardware.radio.V1_6.SliceInfo si) {
        NetworkSliceInfo.Builder builder = new NetworkSliceInfo.Builder()
                .setSliceServiceType(si.sst)
                .setMappedHplmnSliceServiceType(si.mappedHplmnSst);
        if (si.sliceDifferentiator != NetworkSliceInfo.SLICE_DIFFERENTIATOR_NO_SLICE) {
            builder.setSliceDifferentiator(si.sliceDifferentiator)
                    .setMappedHplmnSliceDifferentiator(si.mappedHplmnSD);
        }
        return builder.build();
    }

    private static NetworkSliceInfo convertHalSliceInfo(android.hardware.radio.data.SliceInfo si) {
        NetworkSliceInfo.Builder builder = new NetworkSliceInfo.Builder()
                .setSliceServiceType(si.sliceServiceType)
                .setMappedHplmnSliceServiceType(si.mappedHplmnSst);
        if (si.sliceDifferentiator != NetworkSliceInfo.SLICE_DIFFERENTIATOR_NO_SLICE) {
            builder.setSliceDifferentiator(si.sliceDifferentiator)
                    .setMappedHplmnSliceDifferentiator(si.mappedHplmnSd);
        }
        return builder.build();
    }

    private static TrafficDescriptor convertHalTrafficDescriptor(
            android.hardware.radio.V1_6.TrafficDescriptor td) throws IllegalArgumentException {
        String dnn = td.dnn.getDiscriminator()
                == android.hardware.radio.V1_6.OptionalDnn.hidl_discriminator.noinit
                ? null : td.dnn.value();
        byte[] osAppId = td.osAppId.getDiscriminator()
                == android.hardware.radio.V1_6.OptionalOsAppId.hidl_discriminator.noinit
                ? null : arrayListToPrimitiveArray(td.osAppId.value().osAppId);

        TrafficDescriptor.Builder builder = new TrafficDescriptor.Builder();
        if (dnn != null) {
            builder.setDataNetworkName(dnn);
        }
        if (osAppId != null) {
            builder.setOsAppId(osAppId);
        }
        return builder.build();
    }

    private static TrafficDescriptor convertHalTrafficDescriptor(
            android.hardware.radio.data.TrafficDescriptor td) throws IllegalArgumentException {
        String dnn = td.dnn;
        byte[] osAppId = td.osAppId == null ? null : td.osAppId.osAppId;
        TrafficDescriptor.Builder builder = new TrafficDescriptor.Builder();
        if (dnn != null) {
            builder.setDataNetworkName(dnn);
        }
        if (osAppId != null) {
            builder.setOsAppId(osAppId);
        }
        return builder.build();
    }

    /**
     * Convert SlicingConfig defined in radio/1.6/types.hal to NetworkSlicingConfig
     * @param sc SlicingConfig defined in radio/1.6/types.hal
     * @return The converted NetworkSlicingConfig
     */
    public static NetworkSlicingConfig convertHalSlicingConfig(
            android.hardware.radio.V1_6.SlicingConfig sc) {
        List<UrspRule> urspRules = sc.urspRules.stream().map(ur -> new UrspRule(ur.precedence,
                ur.trafficDescriptors.stream()
                        .map(td -> {
                            try {
                                return convertHalTrafficDescriptor(td);
                            } catch (IllegalArgumentException e) {
                                loge("convertHalSlicingConfig: Failed to convert traffic descriptor"
                                        + ". e=" + e);
                                return null;
                            }
                        })
                        .filter(Objects::nonNull)
                        .collect(Collectors.toList()),
                ur.routeSelectionDescriptor.stream().map(rsd -> new RouteSelectionDescriptor(
                        rsd.precedence, rsd.sessionType.value(), rsd.sscMode.value(),
                        rsd.sliceInfo.stream().map(RILUtils::convertHalSliceInfo)
                                .collect(Collectors.toList()),
                        rsd.dnn)).collect(Collectors.toList())))
                .collect(Collectors.toList());
        return new NetworkSlicingConfig(urspRules, sc.sliceInfo.stream()
                .map(RILUtils::convertHalSliceInfo).collect(Collectors.toList()));
    }

    /**
     * Convert SlicingConfig defined in SlicingConfig.aidl to NetworkSlicingConfig
     * @param sc SlicingConfig defined in SlicingConfig.aidl
     * @return The converted NetworkSlicingConfig
     */
    public static NetworkSlicingConfig convertHalSlicingConfig(
            android.hardware.radio.data.SlicingConfig sc) {
        List<UrspRule> urspRules = new ArrayList<>();
        for (android.hardware.radio.data.UrspRule ur : sc.urspRules) {
            List<TrafficDescriptor> tds = new ArrayList<>();
            for (android.hardware.radio.data.TrafficDescriptor td : ur.trafficDescriptors) {
                try {
                    tds.add(convertHalTrafficDescriptor(td));
                } catch (IllegalArgumentException e) {
                    loge("convertHalTrafficDescriptor: " + e);
                }
            }
            List<RouteSelectionDescriptor> rsds = new ArrayList<>();
            for (android.hardware.radio.data.RouteSelectionDescriptor rsd
                    : ur.routeSelectionDescriptor) {
                List<NetworkSliceInfo> sliceInfo = new ArrayList<>();
                for (android.hardware.radio.data.SliceInfo si : rsd.sliceInfo) {
                    sliceInfo.add(convertHalSliceInfo(si));
                }
                rsds.add(new RouteSelectionDescriptor(rsd.precedence, rsd.sessionType, rsd.sscMode,
                        sliceInfo, primitiveArrayToArrayList(rsd.dnn)));
            }
            urspRules.add(new UrspRule(ur.precedence, tds, rsds));
        }
        List<NetworkSliceInfo> sliceInfo = new ArrayList<>();
        for (android.hardware.radio.data.SliceInfo si : sc.sliceInfo) {
            sliceInfo.add(convertHalSliceInfo(si));
        }
        return new NetworkSlicingConfig(urspRules, sliceInfo);
    }

    private static Qos.QosBandwidth convertHalQosBandwidth(
            android.hardware.radio.V1_6.QosBandwidth bandwidth) {
        return new Qos.QosBandwidth(bandwidth.maxBitrateKbps, bandwidth.guaranteedBitrateKbps);
    }

    private static Qos.QosBandwidth convertHalQosBandwidth(
            android.hardware.radio.data.QosBandwidth bandwidth) {
        return new Qos.QosBandwidth(bandwidth.maxBitrateKbps, bandwidth.guaranteedBitrateKbps);
    }

    private static Qos convertHalQos(android.hardware.radio.V1_6.Qos qos) {
        switch (qos.getDiscriminator()) {
            case android.hardware.radio.V1_6.Qos.hidl_discriminator.eps:
                android.hardware.radio.V1_6.EpsQos eps = qos.eps();
                return new EpsQos(convertHalQosBandwidth(eps.downlink),
                        convertHalQosBandwidth(eps.uplink), eps.qci);
            case android.hardware.radio.V1_6.Qos.hidl_discriminator.nr:
                android.hardware.radio.V1_6.NrQos nr = qos.nr();
                return new NrQos(convertHalQosBandwidth(nr.downlink),
                        convertHalQosBandwidth(nr.uplink), nr.qfi, nr.fiveQi, nr.averagingWindowMs);
            default:
                return null;
        }
    }

    private static Qos convertHalQos(android.hardware.radio.data.Qos qos) {
        switch (qos.getTag()) {
            case android.hardware.radio.data.Qos.eps:
                android.hardware.radio.data.EpsQos eps = qos.getEps();
                return new EpsQos(convertHalQosBandwidth(eps.downlink),
                        convertHalQosBandwidth(eps.uplink), eps.qci);
            case android.hardware.radio.data.Qos.nr:
                android.hardware.radio.data.NrQos nr = qos.getNr();
                return new NrQos(convertHalQosBandwidth(nr.downlink),
                        convertHalQosBandwidth(nr.uplink), nr.qfi, nr.fiveQi,
                        nr.averagingWindowMs);
            default:
                return null;
        }
    }

    private static QosBearerFilter convertHalQosBearerFilter(
            android.hardware.radio.V1_6.QosFilter qosFilter) {
        List<LinkAddress> localAddressList = new ArrayList<>();
        String[] localAddresses = qosFilter.localAddresses.toArray(new String[0]);
        if (localAddresses != null) {
            for (String address : localAddresses) {
                localAddressList.add(convertToLinkAddress(address));
            }
        }
        List<LinkAddress> remoteAddressList = new ArrayList<>();
        String[] remoteAddresses = qosFilter.remoteAddresses.toArray(new String[0]);
        if (remoteAddresses != null) {
            for (String address : remoteAddresses) {
                remoteAddressList.add(convertToLinkAddress(address));
            }
        }
        QosBearerFilter.PortRange localPort = null;
        if (qosFilter.localPort != null) {
            if (qosFilter.localPort.getDiscriminator()
                    == android.hardware.radio.V1_6.MaybePort.hidl_discriminator.range) {
                final android.hardware.radio.V1_6.PortRange portRange = qosFilter.localPort.range();
                localPort = new QosBearerFilter.PortRange(portRange.start, portRange.end);
            }
        }
        QosBearerFilter.PortRange remotePort = null;
        if (qosFilter.remotePort != null) {
            if (qosFilter.remotePort.getDiscriminator()
                    == android.hardware.radio.V1_6.MaybePort.hidl_discriminator.range) {
                final android.hardware.radio.V1_6.PortRange portRange =
                        qosFilter.remotePort.range();
                remotePort = new QosBearerFilter.PortRange(portRange.start, portRange.end);
            }
        }
        int tos = -1;
        if (qosFilter.tos != null) {
            if (qosFilter.tos.getDiscriminator() == android.hardware.radio.V1_6.QosFilter
                    .TypeOfService.hidl_discriminator.value) {
                tos = qosFilter.tos.value();
            }
        }
        long flowLabel = -1;
        if (qosFilter.flowLabel != null) {
            if (qosFilter.flowLabel.getDiscriminator() == android.hardware.radio.V1_6.QosFilter
                    .Ipv6FlowLabel.hidl_discriminator.value) {
                flowLabel = qosFilter.flowLabel.value();
            }
        }
        long spi = -1;
        if (qosFilter.spi != null) {
            if (qosFilter.spi.getDiscriminator()
                    == android.hardware.radio.V1_6.QosFilter.IpsecSpi.hidl_discriminator.value) {
                spi = qosFilter.spi.value();
            }
        }
        return new QosBearerFilter(localAddressList, remoteAddressList, localPort, remotePort,
                qosFilter.protocol, tos, flowLabel, spi, qosFilter.direction, qosFilter.precedence);
    }

    private static QosBearerFilter convertHalQosBearerFilter(
            android.hardware.radio.data.QosFilter qosFilter) {
        List<LinkAddress> localAddressList = new ArrayList<>();
        String[] localAddresses = qosFilter.localAddresses;
        if (localAddresses != null) {
            for (String address : localAddresses) {
                localAddressList.add(convertToLinkAddress(address));
            }
        }
        List<LinkAddress> remoteAddressList = new ArrayList<>();
        String[] remoteAddresses = qosFilter.remoteAddresses;
        if (remoteAddresses != null) {
            for (String address : remoteAddresses) {
                remoteAddressList.add(convertToLinkAddress(address));
            }
        }
        QosBearerFilter.PortRange localPort = null;
        if (qosFilter.localPort != null) {
            localPort = new QosBearerFilter.PortRange(
                    qosFilter.localPort.start, qosFilter.localPort.end);
        }
        QosBearerFilter.PortRange remotePort = null;
        if (qosFilter.remotePort != null) {
            remotePort = new QosBearerFilter.PortRange(
                    qosFilter.remotePort.start, qosFilter.remotePort.end);
        }
        int tos = -1;
        if (qosFilter.tos != null) {
            if (qosFilter.tos.getTag()
                    == android.hardware.radio.data.QosFilterTypeOfService.value) {
                tos = qosFilter.tos.value;
            }
        }
        long flowLabel = -1;
        if (qosFilter.flowLabel != null) {
            if (qosFilter.flowLabel.getTag()
                    == android.hardware.radio.data.QosFilterIpv6FlowLabel.value) {
                flowLabel = qosFilter.flowLabel.value;
            }
        }
        long spi = -1;
        if (qosFilter.spi != null) {
            if (qosFilter.spi.getTag()
                    == android.hardware.radio.data.QosFilterIpsecSpi.value) {
                spi = qosFilter.spi.value;
            }
        }
        return new QosBearerFilter(localAddressList, remoteAddressList, localPort, remotePort,
                qosFilter.protocol, tos, flowLabel, spi, qosFilter.direction, qosFilter.precedence);
    }

    private static QosBearerSession convertHalQosBearerSession(
            android.hardware.radio.V1_6.QosSession qosSession) {
        List<QosBearerFilter> qosBearerFilters = new ArrayList<>();
        if (qosSession.qosFilters != null) {
            for (android.hardware.radio.V1_6.QosFilter filter : qosSession.qosFilters) {
                qosBearerFilters.add(convertHalQosBearerFilter(filter));
            }
        }
        return new QosBearerSession(qosSession.qosSessionId, convertHalQos(qosSession.qos),
                qosBearerFilters);
    }

    private static QosBearerSession convertHalQosBearerSession(
            android.hardware.radio.data.QosSession qosSession) {
        List<QosBearerFilter> qosBearerFilters = new ArrayList<>();
        if (qosSession.qosFilters != null) {
            for (android.hardware.radio.data.QosFilter filter : qosSession.qosFilters) {
                qosBearerFilters.add(convertHalQosBearerFilter(filter));
            }
        }
        return new QosBearerSession(qosSession.qosSessionId, convertHalQos(qosSession.qos),
                qosBearerFilters);
    }

    /**
     * Convert a list of SetupDataCallResult defined in radio/1.0, 1.4, 1.5, 1.6/types.hal into
     * a list of DataCallResponse
     * @param dataCallResultList List of SetupDataCallResult defined in
     *        radio/1.0, 1.4, 1.5, 1.6/types.hal
     * @return The converted list of DataCallResponses
     */
    @VisibleForTesting
    public static ArrayList<DataCallResponse> convertHalDataCallResultList(
            List<? extends Object> dataCallResultList) {
        ArrayList<DataCallResponse> response = new ArrayList<>(dataCallResultList.size());

        for (Object obj : dataCallResultList) {
            response.add(convertHalDataCallResult(obj));
        }
        return response;
    }

    /**
     * Convert a list of SetupDataCallResult defined in SetupDataCallResult.aidl into a list of
     * DataCallResponse
     * @param dataCallResultList Array of SetupDataCallResult defined in SetupDataCallResult.aidl
     * @return The converted list of DataCallResponses
     */
    @VisibleForTesting
    public static ArrayList<DataCallResponse> convertHalDataCallResultList(
            android.hardware.radio.data.SetupDataCallResult[] dataCallResultList) {
        ArrayList<DataCallResponse> response = new ArrayList<>(dataCallResultList.length);

        for (android.hardware.radio.data.SetupDataCallResult result : dataCallResultList) {
            response.add(convertHalDataCallResult(result));
        }
        return response;
    }

    /**
     * Convert KeepaliveStatusCode defined in radio/1.1/types.hal and KeepaliveStatus.aidl
     * to KeepaliveStatus
     * @param halCode KeepaliveStatus code defined in radio/1.1/types.hal or KeepaliveStatus.aidl
     * @return The converted KeepaliveStatus
     */
    public static @KeepaliveStatusCode int convertHalKeepaliveStatusCode(int halCode) {
        switch (halCode) {
            case android.hardware.radio.V1_1.KeepaliveStatusCode.ACTIVE:
                return KeepaliveStatus.STATUS_ACTIVE;
            case android.hardware.radio.V1_1.KeepaliveStatusCode.INACTIVE:
                return KeepaliveStatus.STATUS_INACTIVE;
            case android.hardware.radio.V1_1.KeepaliveStatusCode.PENDING:
                return KeepaliveStatus.STATUS_PENDING;
            default:
                return -1;
        }
    }

    /**
     * Convert RadioState defined in radio/1.0/types.hal and RadioState.aidl to RadioPowerState
     * @param stateInt Radio state defined in radio/1.0/types.hal or RadioState.aidl
     * @return The converted {@link Annotation.RadioPowerState RadioPowerState}
     */
    public static @Annotation.RadioPowerState int convertHalRadioState(int stateInt) {
        int state;
        switch(stateInt) {
            case android.hardware.radio.V1_0.RadioState.OFF:
                state = TelephonyManager.RADIO_POWER_OFF;
                break;
            case android.hardware.radio.V1_0.RadioState.UNAVAILABLE:
                state = TelephonyManager.RADIO_POWER_UNAVAILABLE;
                break;
            case android.hardware.radio.V1_0.RadioState.ON:
                state = TelephonyManager.RADIO_POWER_ON;
                break;
            default:
                throw new RuntimeException("Unrecognized RadioState: " + stateInt);
        }
        return state;
    }

    /**
     * Convert CellConnectionStatus defined in radio/1.2/types.hal to ConnectionStatus
     * @param status Cell connection status defined in radio/1.2/types.hal
     * @return The converted ConnectionStatus
     */
    public static int convertHalCellConnectionStatus(int status) {
        switch (status) {
            case android.hardware.radio.V1_2.CellConnectionStatus.PRIMARY_SERVING:
                return PhysicalChannelConfig.CONNECTION_PRIMARY_SERVING;
            case android.hardware.radio.V1_2.CellConnectionStatus.SECONDARY_SERVING:
                return PhysicalChannelConfig.CONNECTION_SECONDARY_SERVING;
            default:
                return PhysicalChannelConfig.CONNECTION_UNKNOWN;
        }
    }

    /**
     * Convert Call defined in radio/1.0, 1.2, 1.6/types.hal to DriverCall
     * @param halCall Call defined in radio/1.0, 1.2, 1.6/types.hal
     * @return The converted DriverCall
     */
    public static DriverCall convertToDriverCall(Object halCall) {
        DriverCall dc = new DriverCall();
        final android.hardware.radio.V1_6.Call call16;
        final android.hardware.radio.V1_2.Call call12;
        final android.hardware.radio.V1_0.Call call10;
        if (halCall instanceof android.hardware.radio.V1_6.Call) {
            call16 = (android.hardware.radio.V1_6.Call) halCall;
            call12 = call16.base;
            call10 = call12.base;
        } else if (halCall instanceof android.hardware.radio.V1_2.Call) {
            call16 = null;
            call12 = (android.hardware.radio.V1_2.Call) halCall;
            call10 = call12.base;
        } else if (halCall instanceof android.hardware.radio.V1_0.Call) {
            call16 = null;
            call12 = null;
            call10 = (android.hardware.radio.V1_0.Call) halCall;
        } else {
            call16 = null;
            call12 = null;
            call10 = null;
        }
        if (call10 != null) {
            dc.state = DriverCall.stateFromCLCC((int) (call10.state));
            dc.index = call10.index;
            dc.TOA = call10.toa;
            dc.isMpty = call10.isMpty;
            dc.isMT = call10.isMT;
            dc.als = call10.als;
            dc.isVoice = call10.isVoice;
            dc.isVoicePrivacy = call10.isVoicePrivacy;
            dc.number = call10.number;
            dc.numberPresentation = DriverCall.presentationFromCLIP(
                    (int) (call10.numberPresentation));
            dc.name = call10.name;
            dc.namePresentation = DriverCall.presentationFromCLIP((int) (call10.namePresentation));
            if (call10.uusInfo.size() == 1) {
                dc.uusInfo = new UUSInfo();
                dc.uusInfo.setType(call10.uusInfo.get(0).uusType);
                dc.uusInfo.setDcs(call10.uusInfo.get(0).uusDcs);
                if (!TextUtils.isEmpty(call10.uusInfo.get(0).uusData)) {
                    byte[] userData = call10.uusInfo.get(0).uusData.getBytes();
                    dc.uusInfo.setUserData(userData);
                }
            }
            // Make sure there's a leading + on addresses with a TOA of 145
            dc.number = PhoneNumberUtils.stringFromStringAndTOA(dc.number, dc.TOA);
        }
        if (call12 != null) {
            dc.audioQuality = (int) (call12.audioQuality);
        }
        if (call16 != null) {
            dc.forwardedNumber = call16.forwardedNumber;
        }
        return dc;
    }

    /**
     * Convert Call defined in Call.aidl to DriverCall
     * @param halCall Call defined in Call.aidl
     * @return The converted DriverCall
     */
    public static DriverCall convertToDriverCall(android.hardware.radio.voice.Call halCall) {
        DriverCall dc = new DriverCall();
        dc.state = DriverCall.stateFromCLCC((int) halCall.state);
        dc.index = halCall.index;
        dc.TOA = halCall.toa;
        dc.isMpty = halCall.isMpty;
        dc.isMT = halCall.isMT;
        dc.als = halCall.als;
        dc.isVoice = halCall.isVoice;
        dc.isVoicePrivacy = halCall.isVoicePrivacy;
        dc.number = halCall.number;
        dc.numberPresentation = DriverCall.presentationFromCLIP((int) halCall.numberPresentation);
        dc.name = halCall.name;
        dc.namePresentation = DriverCall.presentationFromCLIP((int) halCall.namePresentation);
        if (halCall.uusInfo.length == 1) {
            dc.uusInfo = new UUSInfo();
            dc.uusInfo.setType(halCall.uusInfo[0].uusType);
            dc.uusInfo.setDcs(halCall.uusInfo[0].uusDcs);
            if (!TextUtils.isEmpty(halCall.uusInfo[0].uusData)) {
                dc.uusInfo.setUserData(halCall.uusInfo[0].uusData.getBytes());
            }
        }
        // Make sure there's a leading + on addresses with a TOA of 145
        dc.number = PhoneNumberUtils.stringFromStringAndTOA(dc.number, dc.TOA);
        dc.audioQuality = (int) halCall.audioQuality;
        dc.forwardedNumber = halCall.forwardedNumber;
        return dc;
    }

    /**
     * Convert OperatorStatus defined in radio/1.0/types.hal to OperatorInfo.State
     * @param status Operator status defined in radio/1.0/types.hal
     * @return The converted OperatorStatus as a String
     */
    public static String convertHalOperatorStatus(int status) {
        if (status == android.hardware.radio.V1_0.OperatorStatus.UNKNOWN) {
            return "unknown";
        } else if (status == android.hardware.radio.V1_0.OperatorStatus.AVAILABLE) {
            return "available";
        } else if (status == android.hardware.radio.V1_0.OperatorStatus.CURRENT) {
            return "current";
        } else if (status == android.hardware.radio.V1_0.OperatorStatus.FORBIDDEN) {
            return "forbidden";
        } else {
            return "";
        }
    }

    /**
     * Convert a list of Carriers defined in radio/1.0/types.hal to a list of CarrierIdentifiers
     * @param carrierList List of Carriers defined in radio/1.0/types.hal
     * @return The converted list of CarrierIdentifiers
     */
    public static List<CarrierIdentifier> convertHalCarrierList(
            List<android.hardware.radio.V1_0.Carrier> carrierList) {
        List<CarrierIdentifier> ret = new ArrayList<>();
        for (int i = 0; i < carrierList.size(); i++) {
            String mcc = carrierList.get(i).mcc;
            String mnc = carrierList.get(i).mnc;
            String spn = null, imsi = null, gid1 = null, gid2 = null;
            int matchType = carrierList.get(i).matchType;
            String matchData = carrierList.get(i).matchData;
            if (matchType == CarrierIdentifier.MatchType.SPN) {
                spn = matchData;
            } else if (matchType == CarrierIdentifier.MatchType.IMSI_PREFIX) {
                imsi = matchData;
            } else if (matchType == CarrierIdentifier.MatchType.GID1) {
                gid1 = matchData;
            } else if (matchType == CarrierIdentifier.MatchType.GID2) {
                gid2 = matchData;
            }
            ret.add(new CarrierIdentifier(mcc, mnc, spn, imsi, gid1, gid2));
        }
        return ret;
    }

    /**
     * Convert a list of Carriers defined in radio/1.0/types.hal to a list of CarrierIdentifiers
     * @param carrierList List of Carriers defined in radio/1.0/types.hal
     * @return The converted list of CarrierIdentifiers
     */
    public static List<CarrierIdentifier> convertHalCarrierList(
            android.hardware.radio.sim.Carrier[] carrierList) {
        List<CarrierIdentifier> ret = new ArrayList<>();
        for (int i = 0; i < carrierList.length; i++) {
            String mcc = carrierList[i].mcc;
            String mnc = carrierList[i].mnc;
            String spn = null, imsi = null, gid1 = null, gid2 = null;
            int matchType = carrierList[i].matchType;
            String matchData = carrierList[i].matchData;
            if (matchType == CarrierIdentifier.MatchType.SPN) {
                spn = matchData;
            } else if (matchType == CarrierIdentifier.MatchType.IMSI_PREFIX) {
                imsi = matchData;
            } else if (matchType == CarrierIdentifier.MatchType.GID1) {
                gid1 = matchData;
            } else if (matchType == CarrierIdentifier.MatchType.GID2) {
                gid2 = matchData;
            }
            ret.add(new CarrierIdentifier(mcc, mnc, spn, imsi, gid1, gid2));
        }
        return ret;
    }

    /**
     * Convert CardStatus defined in radio/1.0, 1.5/types.hal to IccCardStatus
     * @param cardStatus CardStatus defined in radio/1.0, 1.5/types.hal
     * @return The converted IccCardStatus
     */
    public static IccCardStatus convertHalCardStatus(Object cardStatus) {
        final android.hardware.radio.V1_0.CardStatus cardStatus10;
        final android.hardware.radio.V1_5.CardStatus cardStatus15;
        if (cardStatus instanceof android.hardware.radio.V1_5.CardStatus) {
            cardStatus15 = (android.hardware.radio.V1_5.CardStatus) cardStatus;
            cardStatus10 = cardStatus15.base.base.base;
        } else if (cardStatus instanceof android.hardware.radio.V1_0.CardStatus) {
            cardStatus15 = null;
            cardStatus10 = (android.hardware.radio.V1_0.CardStatus) cardStatus;
        } else {
            cardStatus15 = null;
            cardStatus10 = null;
        }

        IccCardStatus iccCardStatus = new IccCardStatus();
        if (cardStatus10 != null) {
            iccCardStatus.setCardState(cardStatus10.cardState);
            iccCardStatus.setUniversalPinState(cardStatus10.universalPinState);
            iccCardStatus.mGsmUmtsSubscriptionAppIndex = cardStatus10.gsmUmtsSubscriptionAppIndex;
            iccCardStatus.mCdmaSubscriptionAppIndex = cardStatus10.cdmaSubscriptionAppIndex;
            iccCardStatus.mImsSubscriptionAppIndex = cardStatus10.imsSubscriptionAppIndex;
            int numApplications = cardStatus10.applications.size();

            // limit to maximum allowed applications
            if (numApplications > com.android.internal.telephony.uicc.IccCardStatus.CARD_MAX_APPS) {
                numApplications = com.android.internal.telephony.uicc.IccCardStatus.CARD_MAX_APPS;
            }
            iccCardStatus.mApplications = new IccCardApplicationStatus[numApplications];
            for (int i = 0; i < numApplications; i++) {
                android.hardware.radio.V1_0.AppStatus rilAppStatus =
                        cardStatus10.applications.get(i);
                IccCardApplicationStatus appStatus = new IccCardApplicationStatus();
                appStatus.app_type = appStatus.AppTypeFromRILInt(rilAppStatus.appType);
                appStatus.app_state = appStatus.AppStateFromRILInt(rilAppStatus.appState);
                appStatus.perso_substate = appStatus.PersoSubstateFromRILInt(
                        rilAppStatus.persoSubstate);
                appStatus.aid = rilAppStatus.aidPtr;
                appStatus.app_label = rilAppStatus.appLabelPtr;
                appStatus.pin1_replaced = rilAppStatus.pin1Replaced != 0;
                appStatus.pin1 = appStatus.PinStateFromRILInt(rilAppStatus.pin1);
                appStatus.pin2 = appStatus.PinStateFromRILInt(rilAppStatus.pin2);
                iccCardStatus.mApplications[i] = appStatus;
            }
        }
        if (cardStatus15 != null) {
            IccSlotPortMapping slotPortMapping = new IccSlotPortMapping();
            slotPortMapping.mPhysicalSlotIndex = cardStatus15.base.base.physicalSlotId;
            iccCardStatus.mSlotPortMapping = slotPortMapping;
            iccCardStatus.atr = cardStatus15.base.base.atr;
            iccCardStatus.iccid = cardStatus15.base.base.iccid;
            iccCardStatus.eid = cardStatus15.base.eid;
            int numApplications = cardStatus15.applications.size();

            // limit to maximum allowed applications
            if (numApplications > com.android.internal.telephony.uicc.IccCardStatus.CARD_MAX_APPS) {
                numApplications = com.android.internal.telephony.uicc.IccCardStatus.CARD_MAX_APPS;
            }
            iccCardStatus.mApplications = new IccCardApplicationStatus[numApplications];
            for (int i = 0; i < numApplications; i++) {
                android.hardware.radio.V1_5.AppStatus rilAppStatus =
                        cardStatus15.applications.get(i);
                IccCardApplicationStatus appStatus = new IccCardApplicationStatus();
                appStatus.app_type = appStatus.AppTypeFromRILInt(rilAppStatus.base.appType);
                appStatus.app_state = appStatus.AppStateFromRILInt(rilAppStatus.base.appState);
                appStatus.perso_substate = appStatus.PersoSubstateFromRILInt(
                        rilAppStatus.persoSubstate);
                appStatus.aid = rilAppStatus.base.aidPtr;
                appStatus.app_label = rilAppStatus.base.appLabelPtr;
                appStatus.pin1_replaced = rilAppStatus.base.pin1Replaced != 0;
                appStatus.pin1 = appStatus.PinStateFromRILInt(rilAppStatus.base.pin1);
                appStatus.pin2 = appStatus.PinStateFromRILInt(rilAppStatus.base.pin2);
                iccCardStatus.mApplications[i] = appStatus;
            }
        }
        return iccCardStatus;
    }

    /**
     * Convert CardStatus defined in CardStatus.aidl to IccCardStatus
     * @param cardStatus CardStatus defined in CardStatus.aidl
     * @return The converted IccCardStatus
     */
    public static IccCardStatus convertHalCardStatus(
            android.hardware.radio.sim.CardStatus cardStatus) {
        IccCardStatus iccCardStatus = new IccCardStatus();
        iccCardStatus.setCardState(cardStatus.cardState);
        iccCardStatus.setUniversalPinState(cardStatus.universalPinState);
        iccCardStatus.mGsmUmtsSubscriptionAppIndex = cardStatus.gsmUmtsSubscriptionAppIndex;
        iccCardStatus.mCdmaSubscriptionAppIndex = cardStatus.cdmaSubscriptionAppIndex;
        iccCardStatus.mImsSubscriptionAppIndex = cardStatus.imsSubscriptionAppIndex;
        iccCardStatus.atr = cardStatus.atr;
        iccCardStatus.iccid = cardStatus.iccid;
        iccCardStatus.eid = cardStatus.eid;

        int numApplications = Math.min(cardStatus.applications.length,
                com.android.internal.telephony.uicc.IccCardStatus.CARD_MAX_APPS);
        iccCardStatus.mApplications = new IccCardApplicationStatus[numApplications];
        for (int i = 0; i < numApplications; i++) {
            android.hardware.radio.sim.AppStatus rilAppStatus = cardStatus.applications[i];
            IccCardApplicationStatus appStatus = new IccCardApplicationStatus();
            appStatus.app_type = appStatus.AppTypeFromRILInt(rilAppStatus.appType);
            appStatus.app_state = appStatus.AppStateFromRILInt(rilAppStatus.appState);
            appStatus.perso_substate = appStatus.PersoSubstateFromRILInt(
                    rilAppStatus.persoSubstate);
            appStatus.aid = rilAppStatus.aidPtr;
            appStatus.app_label = rilAppStatus.appLabelPtr;
            appStatus.pin1_replaced = rilAppStatus.pin1Replaced;
            appStatus.pin1 = appStatus.PinStateFromRILInt(rilAppStatus.pin1);
            appStatus.pin2 = appStatus.PinStateFromRILInt(rilAppStatus.pin2);
            iccCardStatus.mApplications[i] = appStatus;
        }
        IccSlotPortMapping slotPortMapping = new IccSlotPortMapping();
        slotPortMapping.mPhysicalSlotIndex = cardStatus.slotMap.physicalSlotId;
        slotPortMapping.mPortIndex = cardStatus.slotMap.portId;
        iccCardStatus.mSlotPortMapping = slotPortMapping;
        return iccCardStatus;
    }

    /**
     * Convert PhonebookCapacity defined in radio/1.6/types.hal to AdnCapacity
     * @param pbCap PhonebookCapacity defined in radio/1.6/types.hal
     * @return The converted AdnCapacity
     */
    public static AdnCapacity convertHalPhonebookCapacity(
            android.hardware.radio.V1_6.PhonebookCapacity pbCap) {
        if (pbCap != null) {
            return new AdnCapacity(pbCap.maxAdnRecords, pbCap.usedAdnRecords, pbCap.maxEmailRecords,
                    pbCap.usedEmailRecords, pbCap.maxAdditionalNumberRecords,
                    pbCap.usedAdditionalNumberRecords, pbCap.maxNameLen, pbCap.maxNumberLen,
                    pbCap.maxEmailLen, pbCap.maxAdditionalNumberLen);
        }
        return null;
    }

    /**
     * Convert PhonebookCapacity defined in PhonebookCapacity.aidl to AdnCapacity
     * @param pbCap PhonebookCapacity defined in PhonebookCapacity.aidl
     * @return The converted AdnCapacity
     */
    public static AdnCapacity convertHalPhonebookCapacity(
            android.hardware.radio.sim.PhonebookCapacity pbCap) {
        if (pbCap != null) {
            return new AdnCapacity(pbCap.maxAdnRecords, pbCap.usedAdnRecords, pbCap.maxEmailRecords,
                    pbCap.usedEmailRecords, pbCap.maxAdditionalNumberRecords,
                    pbCap.usedAdditionalNumberRecords, pbCap.maxNameLen, pbCap.maxNumberLen,
                    pbCap.maxEmailLen, pbCap.maxAdditionalNumberLen);
        }
        return null;
    }

    /**
     * Convert PhonebookRecordInfo defined in radio/1.6/types.hal to SimPhonebookRecord
     * @param recInfo PhonebookRecordInfo defined in radio/1.6/types.hal
     * @return The converted SimPhonebookRecord
     */
    public static SimPhonebookRecord convertHalPhonebookRecordInfo(
            android.hardware.radio.V1_6.PhonebookRecordInfo recInfo) {
        String[] emails = recInfo.emails == null ? null
                : recInfo.emails.toArray(new String[recInfo.emails.size()]);
        String[] numbers = recInfo.additionalNumbers == null ? null
                : recInfo.additionalNumbers.toArray(new String[recInfo.additionalNumbers.size()]);
        return new SimPhonebookRecord(recInfo.recordId, recInfo.name, recInfo.number, emails,
                numbers);
    }

    /**
     * Convert PhonebookRecordInfo defined in PhonebookRecordInfo.aidl to SimPhonebookRecord
     * @param recInfo PhonebookRecordInfo defined in PhonebookRecordInfo.aidl
     * @return The converted SimPhonebookRecord
     */
    public static SimPhonebookRecord convertHalPhonebookRecordInfo(
            android.hardware.radio.sim.PhonebookRecordInfo recInfo) {
        return new SimPhonebookRecord(recInfo.recordId, recInfo.name, recInfo.number,
                recInfo.emails, recInfo.additionalNumbers);
    }

    /**
     * Convert to PhonebookRecordInfo defined in radio/1.6/types.hal
     * @param record SimPhonebookRecord to convert
     * @return The converted PhonebookRecordInfo defined in radio/1.6/types.hal
     */
    public static android.hardware.radio.V1_6.PhonebookRecordInfo convertToHalPhonebookRecordInfo(
            SimPhonebookRecord record) {
<<<<<<< HEAD
        android.hardware.radio.V1_6.PhonebookRecordInfo pbRecordInfo =
                new android.hardware.radio.V1_6.PhonebookRecordInfo();
        pbRecordInfo.recordId = record.getRecordId();
        pbRecordInfo.name = convertNullToEmptyString(record.getAlphaTag());
        pbRecordInfo.number = convertNullToEmptyString(
                convertToHalPhonebookRecordInfoNumber(record.getNumber()));
        if (record.getEmails() != null) {
            pbRecordInfo.emails = primitiveArrayToArrayList(record.getEmails());
        }
        if (record.getAdditionalNumbers() != null) {
            for (String addNum : record.getAdditionalNumbers()) {
                pbRecordInfo.additionalNumbers.add(convertToHalPhonebookRecordInfoNumber(addNum));
            }
=======
        if(record != null) {
            return record.toPhonebookRecordInfo();
>>>>>>> 35b04440
        }
        return null;
    }

    /**
     * Convert to PhonebookRecordInfo.aidl
     * @param record SimPhonebookRecord to convert
     * @return The converted PhonebookRecordInfo
     */
    public static android.hardware.radio.sim.PhonebookRecordInfo
            convertToHalPhonebookRecordInfoAidl(SimPhonebookRecord record) {
<<<<<<< HEAD
        android.hardware.radio.sim.PhonebookRecordInfo pbRecordInfo =
                new android.hardware.radio.sim.PhonebookRecordInfo();
        pbRecordInfo.recordId = record.getRecordId();
        pbRecordInfo.name = convertNullToEmptyString(record.getAlphaTag());
        pbRecordInfo.number = convertNullToEmptyString(
                convertToHalPhonebookRecordInfoNumber(record.getNumber()));
        pbRecordInfo.emails = record.getEmails();
        if (record.getAdditionalNumbers() != null) {
            String[] additionalNumbers = new String[record.getAdditionalNumbers().length];
            for (int i = 0; i < additionalNumbers.length; i++) {
                additionalNumbers[i] =
                        convertToHalPhonebookRecordInfoNumber(record.getAdditionalNumbers()[i]);
            }
            pbRecordInfo.additionalNumbers = additionalNumbers;
=======
        if(record != null) {
            return record.toPhonebookRecordInfoAidl();
>>>>>>> 35b04440
        }
        return null;
    }

    /**
     * Convert array of SimSlotStatus to IccSlotStatus
     * @param o object that represents array/list of SimSlotStatus
     * @return ArrayList of IccSlotStatus
     */
    public static ArrayList<IccSlotStatus> convertHalSlotStatus(Object o) {
        ArrayList<IccSlotStatus> response = new ArrayList<>();
        try {
            final android.hardware.radio.config.SimSlotStatus[] halSlotStatusArray =
                    (android.hardware.radio.config.SimSlotStatus[]) o;
            for (android.hardware.radio.config.SimSlotStatus slotStatus : halSlotStatusArray) {
                IccSlotStatus iccSlotStatus = new IccSlotStatus();
                iccSlotStatus.setCardState(slotStatus.cardState);
                int portCount = slotStatus.portInfo.length;
                iccSlotStatus.mSimPortInfos = new IccSimPortInfo[portCount];
                for (int i = 0; i < portCount; i++) {
                    IccSimPortInfo simPortInfo = new IccSimPortInfo();
                    simPortInfo.mIccId = slotStatus.portInfo[i].iccId;
                    // If port is not active, set invalid logical slot index(-1) irrespective of
                    // the modem response. For more info, check http://b/209035150
                    simPortInfo.mLogicalSlotIndex = slotStatus.portInfo[i].portActive
                            ? slotStatus.portInfo[i].logicalSlotId : -1;
                    simPortInfo.mPortActive = slotStatus.portInfo[i].portActive;
                    iccSlotStatus.mSimPortInfos[i] = simPortInfo;
                }
                iccSlotStatus.atr = slotStatus.atr;
                iccSlotStatus.eid = slotStatus.eid;
                response.add(iccSlotStatus);
            }
            return response;
        } catch (ClassCastException ignore) { }
        try {
            final ArrayList<android.hardware.radio.config.V1_2.SimSlotStatus>
                    halSlotStatusArray =
                    (ArrayList<android.hardware.radio.config.V1_2.SimSlotStatus>) o;
            for (android.hardware.radio.config.V1_2.SimSlotStatus slotStatus :
                    halSlotStatusArray) {
                IccSlotStatus iccSlotStatus = new IccSlotStatus();
                iccSlotStatus.setCardState(slotStatus.base.cardState);
                // Old HAL versions does not support MEP, so only one port is available.
                iccSlotStatus.mSimPortInfos = new IccSimPortInfo[1];
                IccSimPortInfo simPortInfo = new IccSimPortInfo();
                simPortInfo.mIccId = slotStatus.base.iccid;
                simPortInfo.mPortActive = (slotStatus.base.slotState == IccSlotStatus.STATE_ACTIVE);
                // If port/slot is not active, set invalid logical slot index(-1) irrespective of
                // the modem response. For more info, check http://b/209035150
                simPortInfo.mLogicalSlotIndex = simPortInfo.mPortActive
                        ? slotStatus.base.logicalSlotId : -1;
                iccSlotStatus.mSimPortInfos[TelephonyManager.DEFAULT_PORT_INDEX] = simPortInfo;
                iccSlotStatus.atr = slotStatus.base.atr;
                iccSlotStatus.eid = slotStatus.eid;
                response.add(iccSlotStatus);
            }
            return response;
        } catch (ClassCastException ignore) { }
        try {
            final ArrayList<android.hardware.radio.config.V1_0.SimSlotStatus>
                    halSlotStatusArray =
                    (ArrayList<android.hardware.radio.config.V1_0.SimSlotStatus>) o;
            for (android.hardware.radio.config.V1_0.SimSlotStatus slotStatus :
                    halSlotStatusArray) {
                IccSlotStatus iccSlotStatus = new IccSlotStatus();
                iccSlotStatus.setCardState(slotStatus.cardState);
                // Old HAL versions does not support MEP, so only one port is available.
                iccSlotStatus.mSimPortInfos = new IccSimPortInfo[1];
                IccSimPortInfo simPortInfo = new IccSimPortInfo();
                simPortInfo.mIccId = slotStatus.iccid;
                simPortInfo.mPortActive = (slotStatus.slotState == IccSlotStatus.STATE_ACTIVE);
                // If port/slot is not active, set invalid logical slot index(-1) irrespective of
                // the modem response. For more info, check http://b/209035150
                simPortInfo.mLogicalSlotIndex = simPortInfo.mPortActive
                        ? slotStatus.logicalSlotId : -1;
                iccSlotStatus.mSimPortInfos[TelephonyManager.DEFAULT_PORT_INDEX] = simPortInfo;
                iccSlotStatus.atr = slotStatus.atr;
                response.add(iccSlotStatus);
            }
            return response;
        } catch (ClassCastException ignore) { }
        return response;
    }

    /**
     * Convert List<UiccSlotMapping> list to SlotPortMapping[]
     * @param slotMapping List<UiccSlotMapping> of slots mapping
     * @return SlotPortMapping[] of slots mapping
     */
    public static android.hardware.radio.config.SlotPortMapping[] convertSimSlotsMapping(
            List<UiccSlotMapping> slotMapping) {
        android.hardware.radio.config.SlotPortMapping[] res =
                new android.hardware.radio.config.SlotPortMapping[slotMapping.size()];
        for (UiccSlotMapping mapping : slotMapping) {
            int logicalSlotIdx = mapping.getLogicalSlotIndex();
            res[logicalSlotIdx] = new android.hardware.radio.config.SlotPortMapping();
            res[logicalSlotIdx].physicalSlotId = mapping.getPhysicalSlotIndex();
            res[logicalSlotIdx].portId = mapping.getPortIndex();
        }
        return res;
    }

    /** Convert a list of UiccSlotMapping to an ArrayList<Integer>.*/
    public static ArrayList<Integer> convertSlotMappingToList(
            List<UiccSlotMapping> slotMapping) {
        int[] physicalSlots = new int[slotMapping.size()];
        for (UiccSlotMapping mapping : slotMapping) {
            physicalSlots[mapping.getLogicalSlotIndex()] = mapping.getPhysicalSlotIndex();
        }
        return primitiveArrayToArrayList(physicalSlots);
    }


    /**
     * Convert PhoneCapability to telephony PhoneCapability.
     * @param deviceNrCapabilities device's nr capability array
     * @param o PhoneCapability to convert
     * @return converted PhoneCapability
     */
    public static PhoneCapability convertHalPhoneCapability(int[] deviceNrCapabilities, Object o) {
        int maxActiveVoiceCalls = 0;
        int maxActiveData = 0;
        boolean validationBeforeSwitchSupported = false;
        List<ModemInfo> logicalModemList = new ArrayList<>();
        if (o instanceof android.hardware.radio.config.PhoneCapability) {
            final android.hardware.radio.config.PhoneCapability phoneCapability =
                    (android.hardware.radio.config.PhoneCapability) o;
            maxActiveData = phoneCapability.maxActiveData;
            validationBeforeSwitchSupported = phoneCapability.isInternetLingeringSupported;
            for (int modemId : phoneCapability.logicalModemIds) {
                logicalModemList.add(new ModemInfo(modemId));
            }
        } else if (o instanceof android.hardware.radio.config.V1_1.PhoneCapability) {
            final android.hardware.radio.config.V1_1.PhoneCapability phoneCapability =
                    (android.hardware.radio.config.V1_1.PhoneCapability) o;
            maxActiveData = phoneCapability.maxActiveData;
            validationBeforeSwitchSupported = phoneCapability.isInternetLingeringSupported;
            for (android.hardware.radio.config.V1_1.ModemInfo modemInfo :
                    phoneCapability.logicalModemList) {
                logicalModemList.add(new ModemInfo(modemInfo.modemId));
            }
        }
        return new PhoneCapability(maxActiveVoiceCalls, maxActiveData, logicalModemList,
                validationBeforeSwitchSupported, deviceNrCapabilities);
    }

    /** Append the data to the end of an ArrayList */
    public static void appendPrimitiveArrayToArrayList(byte[] src, ArrayList<Byte> dst) {
        for (byte b : src) {
            dst.add(b);
        }
    }

    /** Convert a primitive byte array to an ArrayList<Integer>. */
    public static ArrayList<Byte> primitiveArrayToArrayList(byte[] arr) {
        ArrayList<Byte> arrayList = new ArrayList<>(arr.length);
        for (byte b : arr) {
            arrayList.add(b);
        }
        return arrayList;
    }

    /** Convert a primitive int array to an ArrayList<Integer>. */
    public static ArrayList<Integer> primitiveArrayToArrayList(int[] arr) {
        ArrayList<Integer> arrayList = new ArrayList<>(arr.length);
        for (int i : arr) {
            arrayList.add(i);
        }
        return arrayList;
    }

    /** Convert a primitive String array to an ArrayList<String>. */
    public static ArrayList<String> primitiveArrayToArrayList(String[] arr) {
        return new ArrayList<>(Arrays.asList(arr));
    }

    /** Convert an ArrayList of Bytes to an exactly-sized primitive array */
    public static byte[] arrayListToPrimitiveArray(ArrayList<Byte> bytes) {
        byte[] ret = new byte[bytes.size()];
        for (int i = 0; i < ret.length; i++) {
            ret[i] = bytes.get(i);
        }
        return ret;
    }

    /** Convert null to an empty String */
    public static String convertNullToEmptyString(String string) {
        return string != null ? string : "";
    }

    /**
     * RIL request to String
     * @param request request
     * @return The converted String request
     */
    public static String requestToString(int request) {
        switch(request) {
            case RIL_REQUEST_GET_SIM_STATUS:
                return "GET_SIM_STATUS";
            case RIL_REQUEST_ENTER_SIM_PIN:
                return "ENTER_SIM_PIN";
            case RIL_REQUEST_ENTER_SIM_PUK:
                return "ENTER_SIM_PUK";
            case RIL_REQUEST_ENTER_SIM_PIN2:
                return "ENTER_SIM_PIN2";
            case RIL_REQUEST_ENTER_SIM_PUK2:
                return "ENTER_SIM_PUK2";
            case RIL_REQUEST_CHANGE_SIM_PIN:
                return "CHANGE_SIM_PIN";
            case RIL_REQUEST_CHANGE_SIM_PIN2:
                return "CHANGE_SIM_PIN2";
            case RIL_REQUEST_ENTER_NETWORK_DEPERSONALIZATION:
                return "ENTER_NETWORK_DEPERSONALIZATION";
            case RIL_REQUEST_GET_CURRENT_CALLS:
                return "GET_CURRENT_CALLS";
            case RIL_REQUEST_DIAL:
                return "DIAL";
            case RIL_REQUEST_GET_IMSI:
                return "GET_IMSI";
            case RIL_REQUEST_HANGUP:
                return "HANGUP";
            case RIL_REQUEST_HANGUP_WAITING_OR_BACKGROUND:
                return "HANGUP_WAITING_OR_BACKGROUND";
            case RIL_REQUEST_HANGUP_FOREGROUND_RESUME_BACKGROUND:
                return "HANGUP_FOREGROUND_RESUME_BACKGROUND";
            case RIL_REQUEST_SWITCH_WAITING_OR_HOLDING_AND_ACTIVE:
                return "REQUEST_SWITCH_WAITING_OR_HOLDING_AND_ACTIVE";
            case RIL_REQUEST_CONFERENCE:
                return "CONFERENCE";
            case RIL_REQUEST_UDUB:
                return "UDUB";
            case RIL_REQUEST_LAST_CALL_FAIL_CAUSE:
                return "LAST_CALL_FAIL_CAUSE";
            case RIL_REQUEST_SIGNAL_STRENGTH:
                return "SIGNAL_STRENGTH";
            case RIL_REQUEST_VOICE_REGISTRATION_STATE:
                return "VOICE_REGISTRATION_STATE";
            case RIL_REQUEST_DATA_REGISTRATION_STATE:
                return "DATA_REGISTRATION_STATE";
            case RIL_REQUEST_OPERATOR:
                return "OPERATOR";
            case RIL_REQUEST_RADIO_POWER:
                return "RADIO_POWER";
            case RIL_REQUEST_DTMF:
                return "DTMF";
            case RIL_REQUEST_SEND_SMS:
                return "SEND_SMS";
            case RIL_REQUEST_SEND_SMS_EXPECT_MORE:
                return "SEND_SMS_EXPECT_MORE";
            case RIL_REQUEST_SETUP_DATA_CALL:
                return "SETUP_DATA_CALL";
            case RIL_REQUEST_SIM_IO:
                return "SIM_IO";
            case RIL_REQUEST_SEND_USSD:
                return "SEND_USSD";
            case RIL_REQUEST_CANCEL_USSD:
                return "CANCEL_USSD";
            case RIL_REQUEST_GET_CLIR:
                return "GET_CLIR";
            case RIL_REQUEST_SET_CLIR:
                return "SET_CLIR";
            case RIL_REQUEST_QUERY_CALL_FORWARD_STATUS:
                return "QUERY_CALL_FORWARD_STATUS";
            case RIL_REQUEST_SET_CALL_FORWARD:
                return "SET_CALL_FORWARD";
            case RIL_REQUEST_QUERY_CALL_WAITING:
                return "QUERY_CALL_WAITING";
            case RIL_REQUEST_SET_CALL_WAITING:
                return "SET_CALL_WAITING";
            case RIL_REQUEST_SMS_ACKNOWLEDGE:
                return "SMS_ACKNOWLEDGE";
            case RIL_REQUEST_GET_IMEI:
                return "GET_IMEI";
            case RIL_REQUEST_GET_IMEISV:
                return "GET_IMEISV";
            case RIL_REQUEST_ANSWER:
                return "ANSWER";
            case RIL_REQUEST_DEACTIVATE_DATA_CALL:
                return "DEACTIVATE_DATA_CALL";
            case RIL_REQUEST_QUERY_FACILITY_LOCK:
                return "QUERY_FACILITY_LOCK";
            case RIL_REQUEST_SET_FACILITY_LOCK:
                return "SET_FACILITY_LOCK";
            case RIL_REQUEST_CHANGE_BARRING_PASSWORD:
                return "CHANGE_BARRING_PASSWORD";
            case RIL_REQUEST_QUERY_NETWORK_SELECTION_MODE:
                return "QUERY_NETWORK_SELECTION_MODE";
            case RIL_REQUEST_SET_NETWORK_SELECTION_AUTOMATIC:
                return "SET_NETWORK_SELECTION_AUTOMATIC";
            case RIL_REQUEST_SET_NETWORK_SELECTION_MANUAL:
                return "SET_NETWORK_SELECTION_MANUAL";
            case RIL_REQUEST_QUERY_AVAILABLE_NETWORKS :
                return "QUERY_AVAILABLE_NETWORKS ";
            case RIL_REQUEST_DTMF_START:
                return "DTMF_START";
            case RIL_REQUEST_DTMF_STOP:
                return "DTMF_STOP";
            case RIL_REQUEST_BASEBAND_VERSION:
                return "BASEBAND_VERSION";
            case RIL_REQUEST_SEPARATE_CONNECTION:
                return "SEPARATE_CONNECTION";
            case RIL_REQUEST_SET_MUTE:
                return "SET_MUTE";
            case RIL_REQUEST_GET_MUTE:
                return "GET_MUTE";
            case RIL_REQUEST_QUERY_CLIP:
                return "QUERY_CLIP";
            case RIL_REQUEST_LAST_DATA_CALL_FAIL_CAUSE:
                return "LAST_DATA_CALL_FAIL_CAUSE";
            case RIL_REQUEST_DATA_CALL_LIST:
                return "DATA_CALL_LIST";
            case RIL_REQUEST_RESET_RADIO:
                return "RESET_RADIO";
            case RIL_REQUEST_OEM_HOOK_RAW:
                return "OEM_HOOK_RAW";
            case RIL_REQUEST_OEM_HOOK_STRINGS:
                return "OEM_HOOK_STRINGS";
            case RIL_REQUEST_SCREEN_STATE:
                return "SCREEN_STATE";
            case RIL_REQUEST_SET_SUPP_SVC_NOTIFICATION:
                return "SET_SUPP_SVC_NOTIFICATION";
            case RIL_REQUEST_WRITE_SMS_TO_SIM:
                return "WRITE_SMS_TO_SIM";
            case RIL_REQUEST_DELETE_SMS_ON_SIM:
                return "DELETE_SMS_ON_SIM";
            case RIL_REQUEST_SET_BAND_MODE:
                return "SET_BAND_MODE";
            case RIL_REQUEST_QUERY_AVAILABLE_BAND_MODE:
                return "QUERY_AVAILABLE_BAND_MODE";
            case RIL_REQUEST_STK_GET_PROFILE:
                return "STK_GET_PROFILE";
            case RIL_REQUEST_STK_SET_PROFILE:
                return "STK_SET_PROFILE";
            case RIL_REQUEST_STK_SEND_ENVELOPE_COMMAND:
                return "STK_SEND_ENVELOPE_COMMAND";
            case RIL_REQUEST_STK_SEND_TERMINAL_RESPONSE:
                return "STK_SEND_TERMINAL_RESPONSE";
            case RIL_REQUEST_STK_HANDLE_CALL_SETUP_REQUESTED_FROM_SIM:
                return "STK_HANDLE_CALL_SETUP_REQUESTED_FROM_SIM";
            case RIL_REQUEST_EXPLICIT_CALL_TRANSFER:
                return "EXPLICIT_CALL_TRANSFER";
            case RIL_REQUEST_SET_PREFERRED_NETWORK_TYPE:
                return "SET_PREFERRED_NETWORK_TYPE";
            case RIL_REQUEST_GET_PREFERRED_NETWORK_TYPE:
                return "GET_PREFERRED_NETWORK_TYPE";
            case RIL_REQUEST_GET_NEIGHBORING_CELL_IDS:
                return "GET_NEIGHBORING_CELL_IDS";
            case RIL_REQUEST_SET_LOCATION_UPDATES:
                return "SET_LOCATION_UPDATES";
            case RIL_REQUEST_CDMA_SET_SUBSCRIPTION_SOURCE:
                return "CDMA_SET_SUBSCRIPTION_SOURCE";
            case RIL_REQUEST_CDMA_SET_ROAMING_PREFERENCE:
                return "CDMA_SET_ROAMING_PREFERENCE";
            case RIL_REQUEST_CDMA_QUERY_ROAMING_PREFERENCE:
                return "CDMA_QUERY_ROAMING_PREFERENCE";
            case RIL_REQUEST_SET_TTY_MODE:
                return "SET_TTY_MODE";
            case RIL_REQUEST_QUERY_TTY_MODE:
                return "QUERY_TTY_MODE";
            case RIL_REQUEST_CDMA_SET_PREFERRED_VOICE_PRIVACY_MODE:
                return "CDMA_SET_PREFERRED_VOICE_PRIVACY_MODE";
            case RIL_REQUEST_CDMA_QUERY_PREFERRED_VOICE_PRIVACY_MODE:
                return "CDMA_QUERY_PREFERRED_VOICE_PRIVACY_MODE";
            case RIL_REQUEST_CDMA_FLASH:
                return "CDMA_FLASH";
            case RIL_REQUEST_CDMA_BURST_DTMF:
                return "CDMA_BURST_DTMF";
            case RIL_REQUEST_CDMA_VALIDATE_AND_WRITE_AKEY:
                return "CDMA_VALIDATE_AND_WRITE_AKEY";
            case RIL_REQUEST_CDMA_SEND_SMS:
                return "CDMA_SEND_SMS";
            case RIL_REQUEST_CDMA_SMS_ACKNOWLEDGE:
                return "CDMA_SMS_ACKNOWLEDGE";
            case RIL_REQUEST_GSM_GET_BROADCAST_CONFIG:
                return "GSM_GET_BROADCAST_CONFIG";
            case RIL_REQUEST_GSM_SET_BROADCAST_CONFIG:
                return "GSM_SET_BROADCAST_CONFIG";
            case RIL_REQUEST_GSM_BROADCAST_ACTIVATION:
                return "GSM_BROADCAST_ACTIVATION";
            case RIL_REQUEST_CDMA_GET_BROADCAST_CONFIG:
                return "CDMA_GET_BROADCAST_CONFIG";
            case RIL_REQUEST_CDMA_SET_BROADCAST_CONFIG:
                return "CDMA_SET_BROADCAST_CONFIG";
            case RIL_REQUEST_CDMA_BROADCAST_ACTIVATION:
                return "CDMA_BROADCAST_ACTIVATION";
            case RIL_REQUEST_CDMA_SUBSCRIPTION:
                return "CDMA_SUBSCRIPTION";
            case RIL_REQUEST_CDMA_WRITE_SMS_TO_RUIM:
                return "CDMA_WRITE_SMS_TO_RUIM";
            case RIL_REQUEST_CDMA_DELETE_SMS_ON_RUIM:
                return "CDMA_DELETE_SMS_ON_RUIM";
            case RIL_REQUEST_DEVICE_IDENTITY:
                return "DEVICE_IDENTITY";
            case RIL_REQUEST_EXIT_EMERGENCY_CALLBACK_MODE:
                return "EXIT_EMERGENCY_CALLBACK_MODE";
            case RIL_REQUEST_GET_SMSC_ADDRESS:
                return "GET_SMSC_ADDRESS";
            case RIL_REQUEST_SET_SMSC_ADDRESS:
                return "SET_SMSC_ADDRESS";
            case RIL_REQUEST_REPORT_SMS_MEMORY_STATUS:
                return "REPORT_SMS_MEMORY_STATUS";
            case RIL_REQUEST_REPORT_STK_SERVICE_IS_RUNNING:
                return "REPORT_STK_SERVICE_IS_RUNNING";
            case RIL_REQUEST_CDMA_GET_SUBSCRIPTION_SOURCE:
                return "CDMA_GET_SUBSCRIPTION_SOURCE";
            case RIL_REQUEST_ISIM_AUTHENTICATION:
                return "ISIM_AUTHENTICATION";
            case RIL_REQUEST_ACKNOWLEDGE_INCOMING_GSM_SMS_WITH_PDU:
                return "ACKNOWLEDGE_INCOMING_GSM_SMS_WITH_PDU";
            case RIL_REQUEST_STK_SEND_ENVELOPE_WITH_STATUS:
                return "STK_SEND_ENVELOPE_WITH_STATUS";
            case RIL_REQUEST_VOICE_RADIO_TECH:
                return "VOICE_RADIO_TECH";
            case RIL_REQUEST_GET_CELL_INFO_LIST:
                return "GET_CELL_INFO_LIST";
            case RIL_REQUEST_SET_UNSOL_CELL_INFO_LIST_RATE:
                return "SET_CELL_INFO_LIST_RATE";
            case RIL_REQUEST_SET_INITIAL_ATTACH_APN:
                return "SET_INITIAL_ATTACH_APN";
            case RIL_REQUEST_IMS_REGISTRATION_STATE:
                return "IMS_REGISTRATION_STATE";
            case RIL_REQUEST_IMS_SEND_SMS:
                return "IMS_SEND_SMS";
            case RIL_REQUEST_SIM_TRANSMIT_APDU_BASIC:
                return "SIM_TRANSMIT_APDU_BASIC";
            case RIL_REQUEST_SIM_OPEN_CHANNEL:
                return "SIM_OPEN_CHANNEL";
            case RIL_REQUEST_SIM_CLOSE_CHANNEL:
                return "SIM_CLOSE_CHANNEL";
            case RIL_REQUEST_SIM_TRANSMIT_APDU_CHANNEL:
                return "SIM_TRANSMIT_APDU_CHANNEL";
            case RIL_REQUEST_NV_READ_ITEM:
                return "NV_READ_ITEM";
            case RIL_REQUEST_NV_WRITE_ITEM:
                return "NV_WRITE_ITEM";
            case RIL_REQUEST_NV_WRITE_CDMA_PRL:
                return "NV_WRITE_CDMA_PRL";
            case RIL_REQUEST_NV_RESET_CONFIG:
                return "NV_RESET_CONFIG";
            case RIL_REQUEST_SET_UICC_SUBSCRIPTION:
                return "SET_UICC_SUBSCRIPTION";
            case RIL_REQUEST_ALLOW_DATA:
                return "ALLOW_DATA";
            case RIL_REQUEST_GET_HARDWARE_CONFIG:
                return "GET_HARDWARE_CONFIG";
            case RIL_REQUEST_SIM_AUTHENTICATION:
                return "SIM_AUTHENTICATION";
            case RIL_REQUEST_GET_DC_RT_INFO:
                return "GET_DC_RT_INFO";
            case RIL_REQUEST_SET_DC_RT_INFO_RATE:
                return "SET_DC_RT_INFO_RATE";
            case RIL_REQUEST_SET_DATA_PROFILE:
                return "SET_DATA_PROFILE";
            case RIL_REQUEST_SHUTDOWN:
                return "SHUTDOWN";
            case RIL_REQUEST_GET_RADIO_CAPABILITY:
                return "GET_RADIO_CAPABILITY";
            case RIL_REQUEST_SET_RADIO_CAPABILITY:
                return "SET_RADIO_CAPABILITY";
            case RIL_REQUEST_START_LCE:
                return "START_LCE";
            case RIL_REQUEST_STOP_LCE:
                return "STOP_LCE";
            case RIL_REQUEST_PULL_LCEDATA:
                return "PULL_LCEDATA";
            case RIL_REQUEST_GET_ACTIVITY_INFO:
                return "GET_ACTIVITY_INFO";
            case RIL_REQUEST_SET_ALLOWED_CARRIERS:
                return "SET_ALLOWED_CARRIERS";
            case RIL_REQUEST_GET_ALLOWED_CARRIERS:
                return "GET_ALLOWED_CARRIERS";
            case RIL_REQUEST_SEND_DEVICE_STATE:
                return "SEND_DEVICE_STATE";
            case RIL_REQUEST_SET_UNSOLICITED_RESPONSE_FILTER:
                return "SET_UNSOLICITED_RESPONSE_FILTER";
            case RIL_REQUEST_SET_SIM_CARD_POWER:
                return "SET_SIM_CARD_POWER";
            case RIL_REQUEST_SET_CARRIER_INFO_IMSI_ENCRYPTION:
                return "SET_CARRIER_INFO_IMSI_ENCRYPTION";
            case RIL_REQUEST_START_NETWORK_SCAN:
                return "START_NETWORK_SCAN";
            case RIL_REQUEST_STOP_NETWORK_SCAN:
                return "STOP_NETWORK_SCAN";
            case RIL_REQUEST_START_KEEPALIVE:
                return "START_KEEPALIVE";
            case RIL_REQUEST_STOP_KEEPALIVE:
                return "STOP_KEEPALIVE";
            case RIL_REQUEST_ENABLE_MODEM:
                return "ENABLE_MODEM";
            case RIL_REQUEST_GET_MODEM_STATUS:
                return "GET_MODEM_STATUS";
            case RIL_REQUEST_CDMA_SEND_SMS_EXPECT_MORE:
                return "CDMA_SEND_SMS_EXPECT_MORE";
            case RIL_REQUEST_GET_SIM_PHONEBOOK_CAPACITY:
                return "GET_SIM_PHONEBOOK_CAPACITY";
            case RIL_REQUEST_GET_SIM_PHONEBOOK_RECORDS:
                return "GET_SIM_PHONEBOOK_RECORDS";
            case RIL_REQUEST_UPDATE_SIM_PHONEBOOK_RECORD:
                return "UPDATE_SIM_PHONEBOOK_RECORD";
            case RIL_REQUEST_GET_SLOT_STATUS:
                return "GET_SLOT_STATUS";
            case RIL_REQUEST_SET_LOGICAL_TO_PHYSICAL_SLOT_MAPPING:
                return "SET_LOGICAL_TO_PHYSICAL_SLOT_MAPPING";
            case RIL_REQUEST_SET_SIGNAL_STRENGTH_REPORTING_CRITERIA:
                return "SET_SIGNAL_STRENGTH_REPORTING_CRITERIA";
            case RIL_REQUEST_SET_LINK_CAPACITY_REPORTING_CRITERIA:
                return "SET_LINK_CAPACITY_REPORTING_CRITERIA";
            case RIL_REQUEST_SET_PREFERRED_DATA_MODEM:
                return "SET_PREFERRED_DATA_MODEM";
            case RIL_REQUEST_EMERGENCY_DIAL:
                return "EMERGENCY_DIAL";
            case RIL_REQUEST_GET_PHONE_CAPABILITY:
                return "GET_PHONE_CAPABILITY";
            case RIL_REQUEST_SWITCH_DUAL_SIM_CONFIG:
                return "SWITCH_DUAL_SIM_CONFIG";
            case RIL_REQUEST_ENABLE_UICC_APPLICATIONS:
                return "ENABLE_UICC_APPLICATIONS";
            case RIL_REQUEST_GET_UICC_APPLICATIONS_ENABLEMENT:
                return "GET_UICC_APPLICATIONS_ENABLEMENT";
            case RIL_REQUEST_SET_SYSTEM_SELECTION_CHANNELS:
                return "SET_SYSTEM_SELECTION_CHANNELS";
            case RIL_REQUEST_GET_BARRING_INFO:
                return "GET_BARRING_INFO";
            case RIL_REQUEST_ENTER_SIM_DEPERSONALIZATION:
                return "ENTER_SIM_DEPERSONALIZATION";
            case RIL_REQUEST_ENABLE_NR_DUAL_CONNECTIVITY:
                return "ENABLE_NR_DUAL_CONNECTIVITY";
            case RIL_REQUEST_IS_NR_DUAL_CONNECTIVITY_ENABLED:
                return "IS_NR_DUAL_CONNECTIVITY_ENABLED";
            case RIL_REQUEST_ALLOCATE_PDU_SESSION_ID:
                return "ALLOCATE_PDU_SESSION_ID";
            case RIL_REQUEST_RELEASE_PDU_SESSION_ID:
                return "RELEASE_PDU_SESSION_ID";
            case RIL_REQUEST_START_HANDOVER:
                return "START_HANDOVER";
            case RIL_REQUEST_CANCEL_HANDOVER:
                return "CANCEL_HANDOVER";
            case RIL_REQUEST_GET_SYSTEM_SELECTION_CHANNELS:
                return "GET_SYSTEM_SELECTION_CHANNELS";
            case RIL_REQUEST_GET_HAL_DEVICE_CAPABILITIES:
                return "GET_HAL_DEVICE_CAPABILITIES";
            case RIL_REQUEST_SET_DATA_THROTTLING:
                return "SET_DATA_THROTTLING";
            case RIL_REQUEST_SET_ALLOWED_NETWORK_TYPES_BITMAP:
                return "SET_ALLOWED_NETWORK_TYPES_BITMAP";
            case RIL_REQUEST_GET_ALLOWED_NETWORK_TYPES_BITMAP:
                return "GET_ALLOWED_NETWORK_TYPES_BITMAP";
            case RIL_REQUEST_GET_SLICING_CONFIG:
                return "GET_SLICING_CONFIG";
            case RIL_REQUEST_GET_ENHANCED_RADIO_CAPABILITY:
                return "RIL_REQUEST_GET_ENHANCED_RADIO_CAPABILITY";
            case RIL_REQUEST_ENABLE_VONR:
                return "ENABLE_VONR";
            case RIL_REQUEST_IS_VONR_ENABLED:
                return "IS_VONR_ENABLED";
            case RIL_REQUEST_SET_USAGE_SETTING:
                return "SET_USAGE_SETTING";
            case RIL_REQUEST_GET_USAGE_SETTING:
                return "GET_USAGE_SETTING";
            default:
                return "<unknown request " + request + ">";
        }
    }

    /**
     * RIL response to String
     * @param response response
     * @return The converted String response
     */
    public static String responseToString(int response) {
        switch (response) {
            case RIL_UNSOL_RESPONSE_RADIO_STATE_CHANGED:
                return "UNSOL_RESPONSE_RADIO_STATE_CHANGED";
            case RIL_UNSOL_RESPONSE_CALL_STATE_CHANGED:
                return "UNSOL_RESPONSE_CALL_STATE_CHANGED";
            case RIL_UNSOL_RESPONSE_NETWORK_STATE_CHANGED:
                return "UNSOL_RESPONSE_NETWORK_STATE_CHANGED";
            case RIL_UNSOL_RESPONSE_NEW_SMS:
                return "UNSOL_RESPONSE_NEW_SMS";
            case RIL_UNSOL_RESPONSE_NEW_SMS_STATUS_REPORT:
                return "UNSOL_RESPONSE_NEW_SMS_STATUS_REPORT";
            case RIL_UNSOL_RESPONSE_NEW_SMS_ON_SIM:
                return "UNSOL_RESPONSE_NEW_SMS_ON_SIM";
            case RIL_UNSOL_ON_USSD:
                return "UNSOL_ON_USSD";
            case RIL_UNSOL_ON_USSD_REQUEST:
                return "UNSOL_ON_USSD_REQUEST";
            case RIL_UNSOL_NITZ_TIME_RECEIVED:
                return "UNSOL_NITZ_TIME_RECEIVED";
            case RIL_UNSOL_SIGNAL_STRENGTH:
                return "UNSOL_SIGNAL_STRENGTH";
            case RIL_UNSOL_DATA_CALL_LIST_CHANGED:
                return "UNSOL_DATA_CALL_LIST_CHANGED";
            case RIL_UNSOL_SUPP_SVC_NOTIFICATION:
                return "UNSOL_SUPP_SVC_NOTIFICATION";
            case RIL_UNSOL_STK_SESSION_END:
                return "UNSOL_STK_SESSION_END";
            case RIL_UNSOL_STK_PROACTIVE_COMMAND:
                return "UNSOL_STK_PROACTIVE_COMMAND";
            case RIL_UNSOL_STK_EVENT_NOTIFY:
                return "UNSOL_STK_EVENT_NOTIFY";
            case RIL_UNSOL_STK_CALL_SETUP:
                return "UNSOL_STK_CALL_SETUP";
            case RIL_UNSOL_SIM_SMS_STORAGE_FULL:
                return "UNSOL_SIM_SMS_STORAGE_FULL";
            case RIL_UNSOL_SIM_REFRESH:
                return "UNSOL_SIM_REFRESH";
            case RIL_UNSOL_CALL_RING:
                return "UNSOL_CALL_RING";
            case RIL_UNSOL_RESPONSE_SIM_STATUS_CHANGED:
                return "UNSOL_RESPONSE_SIM_STATUS_CHANGED";
            case RIL_UNSOL_RESPONSE_CDMA_NEW_SMS:
                return "UNSOL_RESPONSE_CDMA_NEW_SMS";
            case RIL_UNSOL_RESPONSE_NEW_BROADCAST_SMS:
                return "UNSOL_RESPONSE_NEW_BROADCAST_SMS";
            case RIL_UNSOL_CDMA_RUIM_SMS_STORAGE_FULL:
                return "UNSOL_CDMA_RUIM_SMS_STORAGE_FULL";
            case RIL_UNSOL_RESTRICTED_STATE_CHANGED:
                return "UNSOL_RESTRICTED_STATE_CHANGED";
            case RIL_UNSOL_ENTER_EMERGENCY_CALLBACK_MODE:
                return "UNSOL_ENTER_EMERGENCY_CALLBACK_MODE";
            case RIL_UNSOL_CDMA_CALL_WAITING:
                return "UNSOL_CDMA_CALL_WAITING";
            case RIL_UNSOL_CDMA_OTA_PROVISION_STATUS:
                return "UNSOL_CDMA_OTA_PROVISION_STATUS";
            case RIL_UNSOL_CDMA_INFO_REC:
                return "UNSOL_CDMA_INFO_REC";
            case RIL_UNSOL_OEM_HOOK_RAW:
                return "UNSOL_OEM_HOOK_RAW";
            case RIL_UNSOL_RINGBACK_TONE:
                return "UNSOL_RINGBACK_TONE";
            case RIL_UNSOL_RESEND_INCALL_MUTE:
                return "UNSOL_RESEND_INCALL_MUTE";
            case RIL_UNSOL_CDMA_SUBSCRIPTION_SOURCE_CHANGED:
                return "UNSOL_CDMA_SUBSCRIPTION_SOURCE_CHANGED";
            case RIL_UNSOL_CDMA_PRL_CHANGED:
                return "UNSOL_CDMA_PRL_CHANGED";
            case RIL_UNSOL_EXIT_EMERGENCY_CALLBACK_MODE:
                return "UNSOL_EXIT_EMERGENCY_CALLBACK_MODE";
            case RIL_UNSOL_RIL_CONNECTED:
                return "UNSOL_RIL_CONNECTED";
            case RIL_UNSOL_VOICE_RADIO_TECH_CHANGED:
                return "UNSOL_VOICE_RADIO_TECH_CHANGED";
            case RIL_UNSOL_CELL_INFO_LIST:
                return "UNSOL_CELL_INFO_LIST";
            case RIL_UNSOL_RESPONSE_IMS_NETWORK_STATE_CHANGED:
                return "UNSOL_RESPONSE_IMS_NETWORK_STATE_CHANGED";
            case RIL_UNSOL_UICC_SUBSCRIPTION_STATUS_CHANGED:
                return "UNSOL_UICC_SUBSCRIPTION_STATUS_CHANGED";
            case RIL_UNSOL_SRVCC_STATE_NOTIFY:
                return "UNSOL_SRVCC_STATE_NOTIFY";
            case RIL_UNSOL_HARDWARE_CONFIG_CHANGED:
                return "UNSOL_HARDWARE_CONFIG_CHANGED";
            case RIL_UNSOL_DC_RT_INFO_CHANGED:
                return "UNSOL_DC_RT_INFO_CHANGED";
            case RIL_UNSOL_RADIO_CAPABILITY:
                return "UNSOL_RADIO_CAPABILITY";
            case RIL_UNSOL_ON_SS:
                return "UNSOL_ON_SS";
            case RIL_UNSOL_STK_CC_ALPHA_NOTIFY:
                return "UNSOL_STK_CC_ALPHA_NOTIFY";
            case RIL_UNSOL_LCEDATA_RECV:
                return "UNSOL_LCE_INFO_RECV";
            case RIL_UNSOL_PCO_DATA:
                return "UNSOL_PCO_DATA";
            case RIL_UNSOL_MODEM_RESTART:
                return "UNSOL_MODEM_RESTART";
            case RIL_UNSOL_CARRIER_INFO_IMSI_ENCRYPTION:
                return "UNSOL_CARRIER_INFO_IMSI_ENCRYPTION";
            case RIL_UNSOL_NETWORK_SCAN_RESULT:
                return "UNSOL_NETWORK_SCAN_RESULT";
            case RIL_UNSOL_KEEPALIVE_STATUS:
                return "UNSOL_KEEPALIVE_STATUS";
            case RIL_UNSOL_UNTHROTTLE_APN:
                return "UNSOL_UNTHROTTLE_APN";
            case RIL_UNSOL_RESPONSE_SIM_PHONEBOOK_CHANGED:
                return "UNSOL_RESPONSE_SIM_PHONEBOOK_CHANGED";
            case RIL_UNSOL_RESPONSE_SIM_PHONEBOOK_RECORDS_RECEIVED:
                return "UNSOL_RESPONSE_SIM_PHONEBOOK_RECORDS_RECEIVED";
            case RIL_UNSOL_ICC_SLOT_STATUS:
                return "UNSOL_ICC_SLOT_STATUS";
            case RIL_UNSOL_PHYSICAL_CHANNEL_CONFIG:
                return "UNSOL_PHYSICAL_CHANNEL_CONFIG";
            case RIL_UNSOL_EMERGENCY_NUMBER_LIST:
                return "UNSOL_EMERGENCY_NUMBER_LIST";
            case RIL_UNSOL_UICC_APPLICATIONS_ENABLEMENT_CHANGED:
                return "UNSOL_UICC_APPLICATIONS_ENABLEMENT_CHANGED";
            case RIL_UNSOL_REGISTRATION_FAILED:
                return "UNSOL_REGISTRATION_FAILED";
            case RIL_UNSOL_BARRING_INFO_CHANGED:
                return "UNSOL_BARRING_INFO_CHANGED";
            default:
                return "<unknown response>";
        }
    }

    /**
     * Create capabilities based off of the radio hal version and feature set configurations.
     * @param radioHalVersion radio hal version
     * @param modemReducedFeatureSet1 reduced feature set
     * @return set of capabilities
     */
    @VisibleForTesting
    public static Set<String> getCaps(HalVersion radioHalVersion, boolean modemReducedFeatureSet1) {
        final Set<String> caps = new HashSet<>();

        if (radioHalVersion.equals(RIL.RADIO_HAL_VERSION_UNKNOWN)) {
            // If the Radio HAL is UNKNOWN, no capabilities will present themselves.
            loge("Radio Hal Version is UNKNOWN!");
        }

        logd("Radio Hal Version = " + radioHalVersion.toString());
        if (radioHalVersion.greaterOrEqual(RIL.RADIO_HAL_VERSION_1_6)) {
            caps.add(CAPABILITY_USES_ALLOWED_NETWORK_TYPES_BITMASK);
            logd("CAPABILITY_USES_ALLOWED_NETWORK_TYPES_BITMASK");

            if (!modemReducedFeatureSet1) {
                caps.add(CAPABILITY_SECONDARY_LINK_BANDWIDTH_VISIBLE);
                logd("CAPABILITY_SECONDARY_LINK_BANDWIDTH_VISIBLE");
                caps.add(CAPABILITY_NR_DUAL_CONNECTIVITY_CONFIGURATION_AVAILABLE);
                logd("CAPABILITY_NR_DUAL_CONNECTIVITY_CONFIGURATION_AVAILABLE");
                caps.add(CAPABILITY_THERMAL_MITIGATION_DATA_THROTTLING);
                logd("CAPABILITY_THERMAL_MITIGATION_DATA_THROTTLING");
                caps.add(CAPABILITY_SLICING_CONFIG_SUPPORTED);
                logd("CAPABILITY_SLICING_CONFIG_SUPPORTED");
                caps.add(CAPABILITY_PHYSICAL_CHANNEL_CONFIG_1_6_SUPPORTED);
                logd("CAPABILITY_PHYSICAL_CHANNEL_CONFIG_1_6_SUPPORTED");
            } else {
                caps.add(CAPABILITY_SIM_PHONEBOOK_IN_MODEM);
                logd("CAPABILITY_SIM_PHONEBOOK_IN_MODEM");
            }
        }
        return caps;
    }

    private static void logd(String log) {
        Rlog.d("RILUtils", log);
    }

    private static void loge(String log) {
        Rlog.e("RILUtils", log);
    }
}<|MERGE_RESOLUTION|>--- conflicted
+++ resolved
@@ -4410,24 +4410,8 @@
      */
     public static android.hardware.radio.V1_6.PhonebookRecordInfo convertToHalPhonebookRecordInfo(
             SimPhonebookRecord record) {
-<<<<<<< HEAD
-        android.hardware.radio.V1_6.PhonebookRecordInfo pbRecordInfo =
-                new android.hardware.radio.V1_6.PhonebookRecordInfo();
-        pbRecordInfo.recordId = record.getRecordId();
-        pbRecordInfo.name = convertNullToEmptyString(record.getAlphaTag());
-        pbRecordInfo.number = convertNullToEmptyString(
-                convertToHalPhonebookRecordInfoNumber(record.getNumber()));
-        if (record.getEmails() != null) {
-            pbRecordInfo.emails = primitiveArrayToArrayList(record.getEmails());
-        }
-        if (record.getAdditionalNumbers() != null) {
-            for (String addNum : record.getAdditionalNumbers()) {
-                pbRecordInfo.additionalNumbers.add(convertToHalPhonebookRecordInfoNumber(addNum));
-            }
-=======
         if(record != null) {
             return record.toPhonebookRecordInfo();
->>>>>>> 35b04440
         }
         return null;
     }
@@ -4439,25 +4423,8 @@
      */
     public static android.hardware.radio.sim.PhonebookRecordInfo
             convertToHalPhonebookRecordInfoAidl(SimPhonebookRecord record) {
-<<<<<<< HEAD
-        android.hardware.radio.sim.PhonebookRecordInfo pbRecordInfo =
-                new android.hardware.radio.sim.PhonebookRecordInfo();
-        pbRecordInfo.recordId = record.getRecordId();
-        pbRecordInfo.name = convertNullToEmptyString(record.getAlphaTag());
-        pbRecordInfo.number = convertNullToEmptyString(
-                convertToHalPhonebookRecordInfoNumber(record.getNumber()));
-        pbRecordInfo.emails = record.getEmails();
-        if (record.getAdditionalNumbers() != null) {
-            String[] additionalNumbers = new String[record.getAdditionalNumbers().length];
-            for (int i = 0; i < additionalNumbers.length; i++) {
-                additionalNumbers[i] =
-                        convertToHalPhonebookRecordInfoNumber(record.getAdditionalNumbers()[i]);
-            }
-            pbRecordInfo.additionalNumbers = additionalNumbers;
-=======
         if(record != null) {
             return record.toPhonebookRecordInfoAidl();
->>>>>>> 35b04440
         }
         return null;
     }
