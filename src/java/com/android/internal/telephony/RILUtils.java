/*
 * Copyright (C) 2021 The Android Open Source Project
 *
 * Licensed under the Apache License, Version 2.0 (the "License");
 * you may not use this file except in compliance with the License.
 * You may obtain a copy of the License at
 *
 *      http://www.apache.org/licenses/LICENSE-2.0
 *
 * Unless required by applicable law or agreed to in writing, software
 * distributed under the License is distributed on an "AS IS" BASIS,
 * WITHOUT WARRANTIES OR CONDITIONS OF ANY KIND, either express or implied.
 * See the License for the specific language governing permissions and
 * limitations under the License.
 */

package com.android.internal.telephony;

import static android.telephony.TelephonyManager.CAPABILITY_NR_DUAL_CONNECTIVITY_CONFIGURATION_AVAILABLE;
import static android.telephony.TelephonyManager.CAPABILITY_PHYSICAL_CHANNEL_CONFIG_1_6_SUPPORTED;
import static android.telephony.TelephonyManager.CAPABILITY_SECONDARY_LINK_BANDWIDTH_VISIBLE;
import static android.telephony.TelephonyManager.CAPABILITY_SIM_PHONEBOOK_IN_MODEM;
import static android.telephony.TelephonyManager.CAPABILITY_SLICING_CONFIG_SUPPORTED;
import static android.telephony.TelephonyManager.CAPABILITY_THERMAL_MITIGATION_DATA_THROTTLING;
import static android.telephony.TelephonyManager.CAPABILITY_USES_ALLOWED_NETWORK_TYPES_BITMASK;

import static com.android.internal.telephony.RILConstants.RIL_REQUEST_ACKNOWLEDGE_INCOMING_GSM_SMS_WITH_PDU;
import static com.android.internal.telephony.RILConstants.RIL_REQUEST_ALLOCATE_PDU_SESSION_ID;
import static com.android.internal.telephony.RILConstants.RIL_REQUEST_ALLOW_DATA;
import static com.android.internal.telephony.RILConstants.RIL_REQUEST_ANSWER;
import static com.android.internal.telephony.RILConstants.RIL_REQUEST_BASEBAND_VERSION;
import static com.android.internal.telephony.RILConstants.RIL_REQUEST_CANCEL_HANDOVER;
import static com.android.internal.telephony.RILConstants.RIL_REQUEST_CANCEL_USSD;
import static com.android.internal.telephony.RILConstants.RIL_REQUEST_CDMA_BROADCAST_ACTIVATION;
import static com.android.internal.telephony.RILConstants.RIL_REQUEST_CDMA_BURST_DTMF;
import static com.android.internal.telephony.RILConstants.RIL_REQUEST_CDMA_DELETE_SMS_ON_RUIM;
import static com.android.internal.telephony.RILConstants.RIL_REQUEST_CDMA_FLASH;
import static com.android.internal.telephony.RILConstants.RIL_REQUEST_CDMA_GET_BROADCAST_CONFIG;
import static com.android.internal.telephony.RILConstants.RIL_REQUEST_CDMA_GET_SUBSCRIPTION_SOURCE;
import static com.android.internal.telephony.RILConstants.RIL_REQUEST_CDMA_QUERY_PREFERRED_VOICE_PRIVACY_MODE;
import static com.android.internal.telephony.RILConstants.RIL_REQUEST_CDMA_QUERY_ROAMING_PREFERENCE;
import static com.android.internal.telephony.RILConstants.RIL_REQUEST_CDMA_SEND_SMS;
import static com.android.internal.telephony.RILConstants.RIL_REQUEST_CDMA_SEND_SMS_EXPECT_MORE;
import static com.android.internal.telephony.RILConstants.RIL_REQUEST_CDMA_SET_BROADCAST_CONFIG;
import static com.android.internal.telephony.RILConstants.RIL_REQUEST_CDMA_SET_PREFERRED_VOICE_PRIVACY_MODE;
import static com.android.internal.telephony.RILConstants.RIL_REQUEST_CDMA_SET_ROAMING_PREFERENCE;
import static com.android.internal.telephony.RILConstants.RIL_REQUEST_CDMA_SET_SUBSCRIPTION_SOURCE;
import static com.android.internal.telephony.RILConstants.RIL_REQUEST_CDMA_SMS_ACKNOWLEDGE;
import static com.android.internal.telephony.RILConstants.RIL_REQUEST_CDMA_SUBSCRIPTION;
import static com.android.internal.telephony.RILConstants.RIL_REQUEST_CDMA_VALIDATE_AND_WRITE_AKEY;
import static com.android.internal.telephony.RILConstants.RIL_REQUEST_CDMA_WRITE_SMS_TO_RUIM;
import static com.android.internal.telephony.RILConstants.RIL_REQUEST_CHANGE_BARRING_PASSWORD;
import static com.android.internal.telephony.RILConstants.RIL_REQUEST_CHANGE_SIM_PIN;
import static com.android.internal.telephony.RILConstants.RIL_REQUEST_CHANGE_SIM_PIN2;
import static com.android.internal.telephony.RILConstants.RIL_REQUEST_CONFERENCE;
import static com.android.internal.telephony.RILConstants.RIL_REQUEST_DATA_CALL_LIST;
import static com.android.internal.telephony.RILConstants.RIL_REQUEST_DATA_REGISTRATION_STATE;
import static com.android.internal.telephony.RILConstants.RIL_REQUEST_DEACTIVATE_DATA_CALL;
import static com.android.internal.telephony.RILConstants.RIL_REQUEST_DELETE_SMS_ON_SIM;
import static com.android.internal.telephony.RILConstants.RIL_REQUEST_DEVICE_IDENTITY;
import static com.android.internal.telephony.RILConstants.RIL_REQUEST_DIAL;
import static com.android.internal.telephony.RILConstants.RIL_REQUEST_DTMF;
import static com.android.internal.telephony.RILConstants.RIL_REQUEST_DTMF_START;
import static com.android.internal.telephony.RILConstants.RIL_REQUEST_DTMF_STOP;
import static com.android.internal.telephony.RILConstants.RIL_REQUEST_EMERGENCY_DIAL;
import static com.android.internal.telephony.RILConstants.RIL_REQUEST_ENABLE_MODEM;
import static com.android.internal.telephony.RILConstants.RIL_REQUEST_ENABLE_NR_DUAL_CONNECTIVITY;
import static com.android.internal.telephony.RILConstants.RIL_REQUEST_ENABLE_UICC_APPLICATIONS;
import static com.android.internal.telephony.RILConstants.RIL_REQUEST_ENTER_NETWORK_DEPERSONALIZATION;
import static com.android.internal.telephony.RILConstants.RIL_REQUEST_ENTER_SIM_DEPERSONALIZATION;
import static com.android.internal.telephony.RILConstants.RIL_REQUEST_ENTER_SIM_PIN;
import static com.android.internal.telephony.RILConstants.RIL_REQUEST_ENTER_SIM_PIN2;
import static com.android.internal.telephony.RILConstants.RIL_REQUEST_ENTER_SIM_PUK;
import static com.android.internal.telephony.RILConstants.RIL_REQUEST_ENTER_SIM_PUK2;
import static com.android.internal.telephony.RILConstants.RIL_REQUEST_EXIT_EMERGENCY_CALLBACK_MODE;
import static com.android.internal.telephony.RILConstants.RIL_REQUEST_EXPLICIT_CALL_TRANSFER;
import static com.android.internal.telephony.RILConstants.RIL_REQUEST_GET_ACTIVITY_INFO;
import static com.android.internal.telephony.RILConstants.RIL_REQUEST_GET_ALLOWED_CARRIERS;
import static com.android.internal.telephony.RILConstants.RIL_REQUEST_GET_ALLOWED_NETWORK_TYPES_BITMAP;
import static com.android.internal.telephony.RILConstants.RIL_REQUEST_GET_BARRING_INFO;
import static com.android.internal.telephony.RILConstants.RIL_REQUEST_GET_CELL_INFO_LIST;
import static com.android.internal.telephony.RILConstants.RIL_REQUEST_GET_CLIR;
import static com.android.internal.telephony.RILConstants.RIL_REQUEST_GET_CURRENT_CALLS;
import static com.android.internal.telephony.RILConstants.RIL_REQUEST_GET_DC_RT_INFO;
import static com.android.internal.telephony.RILConstants.RIL_REQUEST_GET_HAL_DEVICE_CAPABILITIES;
import static com.android.internal.telephony.RILConstants.RIL_REQUEST_GET_HARDWARE_CONFIG;
import static com.android.internal.telephony.RILConstants.RIL_REQUEST_GET_IMEI;
import static com.android.internal.telephony.RILConstants.RIL_REQUEST_GET_IMEISV;
import static com.android.internal.telephony.RILConstants.RIL_REQUEST_GET_IMSI;
import static com.android.internal.telephony.RILConstants.RIL_REQUEST_GET_MODEM_STATUS;
import static com.android.internal.telephony.RILConstants.RIL_REQUEST_GET_MUTE;
import static com.android.internal.telephony.RILConstants.RIL_REQUEST_GET_NEIGHBORING_CELL_IDS;
import static com.android.internal.telephony.RILConstants.RIL_REQUEST_GET_PHONE_CAPABILITY;
import static com.android.internal.telephony.RILConstants.RIL_REQUEST_GET_PREFERRED_NETWORK_TYPE;
import static com.android.internal.telephony.RILConstants.RIL_REQUEST_GET_RADIO_CAPABILITY;
import static com.android.internal.telephony.RILConstants.RIL_REQUEST_GET_SIM_PHONEBOOK_CAPACITY;
import static com.android.internal.telephony.RILConstants.RIL_REQUEST_GET_SIM_PHONEBOOK_RECORDS;
import static com.android.internal.telephony.RILConstants.RIL_REQUEST_GET_SIM_STATUS;
import static com.android.internal.telephony.RILConstants.RIL_REQUEST_GET_SLICING_CONFIG;
import static com.android.internal.telephony.RILConstants.RIL_REQUEST_GET_SLOT_STATUS;
import static com.android.internal.telephony.RILConstants.RIL_REQUEST_GET_SMSC_ADDRESS;
import static com.android.internal.telephony.RILConstants.RIL_REQUEST_GET_SYSTEM_SELECTION_CHANNELS;
import static com.android.internal.telephony.RILConstants.RIL_REQUEST_GET_UICC_APPLICATIONS_ENABLEMENT;
import static com.android.internal.telephony.RILConstants.RIL_REQUEST_GSM_BROADCAST_ACTIVATION;
import static com.android.internal.telephony.RILConstants.RIL_REQUEST_GSM_GET_BROADCAST_CONFIG;
import static com.android.internal.telephony.RILConstants.RIL_REQUEST_GSM_SET_BROADCAST_CONFIG;
import static com.android.internal.telephony.RILConstants.RIL_REQUEST_HANGUP;
import static com.android.internal.telephony.RILConstants.RIL_REQUEST_HANGUP_FOREGROUND_RESUME_BACKGROUND;
import static com.android.internal.telephony.RILConstants.RIL_REQUEST_HANGUP_WAITING_OR_BACKGROUND;
import static com.android.internal.telephony.RILConstants.RIL_REQUEST_IMS_REGISTRATION_STATE;
import static com.android.internal.telephony.RILConstants.RIL_REQUEST_IMS_SEND_SMS;
import static com.android.internal.telephony.RILConstants.RIL_REQUEST_ISIM_AUTHENTICATION;
import static com.android.internal.telephony.RILConstants.RIL_REQUEST_IS_NR_DUAL_CONNECTIVITY_ENABLED;
import static com.android.internal.telephony.RILConstants.RIL_REQUEST_LAST_CALL_FAIL_CAUSE;
import static com.android.internal.telephony.RILConstants.RIL_REQUEST_LAST_DATA_CALL_FAIL_CAUSE;
import static com.android.internal.telephony.RILConstants.RIL_REQUEST_NV_READ_ITEM;
import static com.android.internal.telephony.RILConstants.RIL_REQUEST_NV_RESET_CONFIG;
import static com.android.internal.telephony.RILConstants.RIL_REQUEST_NV_WRITE_CDMA_PRL;
import static com.android.internal.telephony.RILConstants.RIL_REQUEST_NV_WRITE_ITEM;
import static com.android.internal.telephony.RILConstants.RIL_REQUEST_OEM_HOOK_RAW;
import static com.android.internal.telephony.RILConstants.RIL_REQUEST_OEM_HOOK_STRINGS;
import static com.android.internal.telephony.RILConstants.RIL_REQUEST_OPERATOR;
import static com.android.internal.telephony.RILConstants.RIL_REQUEST_PULL_LCEDATA;
import static com.android.internal.telephony.RILConstants.RIL_REQUEST_QUERY_AVAILABLE_BAND_MODE;
import static com.android.internal.telephony.RILConstants.RIL_REQUEST_QUERY_AVAILABLE_NETWORKS;
import static com.android.internal.telephony.RILConstants.RIL_REQUEST_QUERY_CALL_FORWARD_STATUS;
import static com.android.internal.telephony.RILConstants.RIL_REQUEST_QUERY_CALL_WAITING;
import static com.android.internal.telephony.RILConstants.RIL_REQUEST_QUERY_CLIP;
import static com.android.internal.telephony.RILConstants.RIL_REQUEST_QUERY_FACILITY_LOCK;
import static com.android.internal.telephony.RILConstants.RIL_REQUEST_QUERY_NETWORK_SELECTION_MODE;
import static com.android.internal.telephony.RILConstants.RIL_REQUEST_QUERY_TTY_MODE;
import static com.android.internal.telephony.RILConstants.RIL_REQUEST_RADIO_POWER;
import static com.android.internal.telephony.RILConstants.RIL_REQUEST_RELEASE_PDU_SESSION_ID;
import static com.android.internal.telephony.RILConstants.RIL_REQUEST_REPORT_SMS_MEMORY_STATUS;
import static com.android.internal.telephony.RILConstants.RIL_REQUEST_REPORT_STK_SERVICE_IS_RUNNING;
import static com.android.internal.telephony.RILConstants.RIL_REQUEST_RESET_RADIO;
import static com.android.internal.telephony.RILConstants.RIL_REQUEST_SCREEN_STATE;
import static com.android.internal.telephony.RILConstants.RIL_REQUEST_SEND_DEVICE_STATE;
import static com.android.internal.telephony.RILConstants.RIL_REQUEST_SEND_SMS;
import static com.android.internal.telephony.RILConstants.RIL_REQUEST_SEND_SMS_EXPECT_MORE;
import static com.android.internal.telephony.RILConstants.RIL_REQUEST_SEND_USSD;
import static com.android.internal.telephony.RILConstants.RIL_REQUEST_SEPARATE_CONNECTION;
import static com.android.internal.telephony.RILConstants.RIL_REQUEST_SETUP_DATA_CALL;
import static com.android.internal.telephony.RILConstants.RIL_REQUEST_SET_ALLOWED_CARRIERS;
import static com.android.internal.telephony.RILConstants.RIL_REQUEST_SET_ALLOWED_NETWORK_TYPES_BITMAP;
import static com.android.internal.telephony.RILConstants.RIL_REQUEST_SET_BAND_MODE;
import static com.android.internal.telephony.RILConstants.RIL_REQUEST_SET_CALL_FORWARD;
import static com.android.internal.telephony.RILConstants.RIL_REQUEST_SET_CALL_WAITING;
import static com.android.internal.telephony.RILConstants.RIL_REQUEST_SET_CARRIER_INFO_IMSI_ENCRYPTION;
import static com.android.internal.telephony.RILConstants.RIL_REQUEST_SET_CLIR;
import static com.android.internal.telephony.RILConstants.RIL_REQUEST_SET_DATA_PROFILE;
import static com.android.internal.telephony.RILConstants.RIL_REQUEST_SET_DATA_THROTTLING;
import static com.android.internal.telephony.RILConstants.RIL_REQUEST_SET_DC_RT_INFO_RATE;
import static com.android.internal.telephony.RILConstants.RIL_REQUEST_SET_FACILITY_LOCK;
import static com.android.internal.telephony.RILConstants.RIL_REQUEST_SET_INITIAL_ATTACH_APN;
import static com.android.internal.telephony.RILConstants.RIL_REQUEST_SET_LINK_CAPACITY_REPORTING_CRITERIA;
import static com.android.internal.telephony.RILConstants.RIL_REQUEST_SET_LOCATION_UPDATES;
import static com.android.internal.telephony.RILConstants.RIL_REQUEST_SET_LOGICAL_TO_PHYSICAL_SLOT_MAPPING;
import static com.android.internal.telephony.RILConstants.RIL_REQUEST_SET_MUTE;
import static com.android.internal.telephony.RILConstants.RIL_REQUEST_SET_NETWORK_SELECTION_AUTOMATIC;
import static com.android.internal.telephony.RILConstants.RIL_REQUEST_SET_NETWORK_SELECTION_MANUAL;
import static com.android.internal.telephony.RILConstants.RIL_REQUEST_SET_PREFERRED_DATA_MODEM;
import static com.android.internal.telephony.RILConstants.RIL_REQUEST_SET_PREFERRED_NETWORK_TYPE;
import static com.android.internal.telephony.RILConstants.RIL_REQUEST_SET_RADIO_CAPABILITY;
import static com.android.internal.telephony.RILConstants.RIL_REQUEST_SET_SIGNAL_STRENGTH_REPORTING_CRITERIA;
import static com.android.internal.telephony.RILConstants.RIL_REQUEST_SET_SIM_CARD_POWER;
import static com.android.internal.telephony.RILConstants.RIL_REQUEST_SET_SMSC_ADDRESS;
import static com.android.internal.telephony.RILConstants.RIL_REQUEST_SET_SUPP_SVC_NOTIFICATION;
import static com.android.internal.telephony.RILConstants.RIL_REQUEST_SET_SYSTEM_SELECTION_CHANNELS;
import static com.android.internal.telephony.RILConstants.RIL_REQUEST_SET_TTY_MODE;
import static com.android.internal.telephony.RILConstants.RIL_REQUEST_SET_UICC_SUBSCRIPTION;
import static com.android.internal.telephony.RILConstants.RIL_REQUEST_SET_UNSOLICITED_RESPONSE_FILTER;
import static com.android.internal.telephony.RILConstants.RIL_REQUEST_SET_UNSOL_CELL_INFO_LIST_RATE;
import static com.android.internal.telephony.RILConstants.RIL_REQUEST_SHUTDOWN;
import static com.android.internal.telephony.RILConstants.RIL_REQUEST_SIGNAL_STRENGTH;
import static com.android.internal.telephony.RILConstants.RIL_REQUEST_SIM_AUTHENTICATION;
import static com.android.internal.telephony.RILConstants.RIL_REQUEST_SIM_CLOSE_CHANNEL;
import static com.android.internal.telephony.RILConstants.RIL_REQUEST_SIM_IO;
import static com.android.internal.telephony.RILConstants.RIL_REQUEST_SIM_OPEN_CHANNEL;
import static com.android.internal.telephony.RILConstants.RIL_REQUEST_SIM_TRANSMIT_APDU_BASIC;
import static com.android.internal.telephony.RILConstants.RIL_REQUEST_SIM_TRANSMIT_APDU_CHANNEL;
import static com.android.internal.telephony.RILConstants.RIL_REQUEST_SMS_ACKNOWLEDGE;
import static com.android.internal.telephony.RILConstants.RIL_REQUEST_START_HANDOVER;
import static com.android.internal.telephony.RILConstants.RIL_REQUEST_START_KEEPALIVE;
import static com.android.internal.telephony.RILConstants.RIL_REQUEST_START_LCE;
import static com.android.internal.telephony.RILConstants.RIL_REQUEST_START_NETWORK_SCAN;
import static com.android.internal.telephony.RILConstants.RIL_REQUEST_STK_GET_PROFILE;
import static com.android.internal.telephony.RILConstants.RIL_REQUEST_STK_HANDLE_CALL_SETUP_REQUESTED_FROM_SIM;
import static com.android.internal.telephony.RILConstants.RIL_REQUEST_STK_SEND_ENVELOPE_COMMAND;
import static com.android.internal.telephony.RILConstants.RIL_REQUEST_STK_SEND_ENVELOPE_WITH_STATUS;
import static com.android.internal.telephony.RILConstants.RIL_REQUEST_STK_SEND_TERMINAL_RESPONSE;
import static com.android.internal.telephony.RILConstants.RIL_REQUEST_STK_SET_PROFILE;
import static com.android.internal.telephony.RILConstants.RIL_REQUEST_STOP_KEEPALIVE;
import static com.android.internal.telephony.RILConstants.RIL_REQUEST_STOP_LCE;
import static com.android.internal.telephony.RILConstants.RIL_REQUEST_STOP_NETWORK_SCAN;
import static com.android.internal.telephony.RILConstants.RIL_REQUEST_SWITCH_DUAL_SIM_CONFIG;
import static com.android.internal.telephony.RILConstants.RIL_REQUEST_SWITCH_WAITING_OR_HOLDING_AND_ACTIVE;
import static com.android.internal.telephony.RILConstants.RIL_REQUEST_UDUB;
import static com.android.internal.telephony.RILConstants.RIL_REQUEST_UPDATE_SIM_PHONEBOOK_RECORD;
import static com.android.internal.telephony.RILConstants.RIL_REQUEST_VOICE_RADIO_TECH;
import static com.android.internal.telephony.RILConstants.RIL_REQUEST_VOICE_REGISTRATION_STATE;
import static com.android.internal.telephony.RILConstants.RIL_REQUEST_WRITE_SMS_TO_SIM;
import static com.android.internal.telephony.RILConstants.RIL_UNSOL_BARRING_INFO_CHANGED;
import static com.android.internal.telephony.RILConstants.RIL_UNSOL_CALL_RING;
import static com.android.internal.telephony.RILConstants.RIL_UNSOL_CARRIER_INFO_IMSI_ENCRYPTION;
import static com.android.internal.telephony.RILConstants.RIL_UNSOL_CDMA_CALL_WAITING;
import static com.android.internal.telephony.RILConstants.RIL_UNSOL_CDMA_INFO_REC;
import static com.android.internal.telephony.RILConstants.RIL_UNSOL_CDMA_OTA_PROVISION_STATUS;
import static com.android.internal.telephony.RILConstants.RIL_UNSOL_CDMA_PRL_CHANGED;
import static com.android.internal.telephony.RILConstants.RIL_UNSOL_CDMA_RUIM_SMS_STORAGE_FULL;
import static com.android.internal.telephony.RILConstants.RIL_UNSOL_CDMA_SUBSCRIPTION_SOURCE_CHANGED;
import static com.android.internal.telephony.RILConstants.RIL_UNSOL_CELL_INFO_LIST;
import static com.android.internal.telephony.RILConstants.RIL_UNSOL_DATA_CALL_LIST_CHANGED;
import static com.android.internal.telephony.RILConstants.RIL_UNSOL_DC_RT_INFO_CHANGED;
import static com.android.internal.telephony.RILConstants.RIL_UNSOL_EMERGENCY_NUMBER_LIST;
import static com.android.internal.telephony.RILConstants.RIL_UNSOL_ENTER_EMERGENCY_CALLBACK_MODE;
import static com.android.internal.telephony.RILConstants.RIL_UNSOL_EXIT_EMERGENCY_CALLBACK_MODE;
import static com.android.internal.telephony.RILConstants.RIL_UNSOL_HARDWARE_CONFIG_CHANGED;
import static com.android.internal.telephony.RILConstants.RIL_UNSOL_ICC_SLOT_STATUS;
import static com.android.internal.telephony.RILConstants.RIL_UNSOL_KEEPALIVE_STATUS;
import static com.android.internal.telephony.RILConstants.RIL_UNSOL_LCEDATA_RECV;
import static com.android.internal.telephony.RILConstants.RIL_UNSOL_MODEM_RESTART;
import static com.android.internal.telephony.RILConstants.RIL_UNSOL_NETWORK_SCAN_RESULT;
import static com.android.internal.telephony.RILConstants.RIL_UNSOL_NITZ_TIME_RECEIVED;
import static com.android.internal.telephony.RILConstants.RIL_UNSOL_OEM_HOOK_RAW;
import static com.android.internal.telephony.RILConstants.RIL_UNSOL_ON_SS;
import static com.android.internal.telephony.RILConstants.RIL_UNSOL_ON_USSD;
import static com.android.internal.telephony.RILConstants.RIL_UNSOL_ON_USSD_REQUEST;
import static com.android.internal.telephony.RILConstants.RIL_UNSOL_PCO_DATA;
import static com.android.internal.telephony.RILConstants.RIL_UNSOL_PHYSICAL_CHANNEL_CONFIG;
import static com.android.internal.telephony.RILConstants.RIL_UNSOL_RADIO_CAPABILITY;
import static com.android.internal.telephony.RILConstants.RIL_UNSOL_REGISTRATION_FAILED;
import static com.android.internal.telephony.RILConstants.RIL_UNSOL_RESEND_INCALL_MUTE;
import static com.android.internal.telephony.RILConstants.RIL_UNSOL_RESPONSE_CALL_STATE_CHANGED;
import static com.android.internal.telephony.RILConstants.RIL_UNSOL_RESPONSE_CDMA_NEW_SMS;
import static com.android.internal.telephony.RILConstants.RIL_UNSOL_RESPONSE_IMS_NETWORK_STATE_CHANGED;
import static com.android.internal.telephony.RILConstants.RIL_UNSOL_RESPONSE_NETWORK_STATE_CHANGED;
import static com.android.internal.telephony.RILConstants.RIL_UNSOL_RESPONSE_NEW_BROADCAST_SMS;
import static com.android.internal.telephony.RILConstants.RIL_UNSOL_RESPONSE_NEW_SMS;
import static com.android.internal.telephony.RILConstants.RIL_UNSOL_RESPONSE_NEW_SMS_ON_SIM;
import static com.android.internal.telephony.RILConstants.RIL_UNSOL_RESPONSE_NEW_SMS_STATUS_REPORT;
import static com.android.internal.telephony.RILConstants.RIL_UNSOL_RESPONSE_RADIO_STATE_CHANGED;
import static com.android.internal.telephony.RILConstants.RIL_UNSOL_RESPONSE_SIM_PHONEBOOK_CHANGED;
import static com.android.internal.telephony.RILConstants.RIL_UNSOL_RESPONSE_SIM_PHONEBOOK_RECORDS_RECEIVED;
import static com.android.internal.telephony.RILConstants.RIL_UNSOL_RESPONSE_SIM_STATUS_CHANGED;
import static com.android.internal.telephony.RILConstants.RIL_UNSOL_RESTRICTED_STATE_CHANGED;
import static com.android.internal.telephony.RILConstants.RIL_UNSOL_RIL_CONNECTED;
import static com.android.internal.telephony.RILConstants.RIL_UNSOL_RINGBACK_TONE;
import static com.android.internal.telephony.RILConstants.RIL_UNSOL_SIGNAL_STRENGTH;
import static com.android.internal.telephony.RILConstants.RIL_UNSOL_SIM_REFRESH;
import static com.android.internal.telephony.RILConstants.RIL_UNSOL_SIM_SMS_STORAGE_FULL;
import static com.android.internal.telephony.RILConstants.RIL_UNSOL_SRVCC_STATE_NOTIFY;
import static com.android.internal.telephony.RILConstants.RIL_UNSOL_STK_CALL_SETUP;
import static com.android.internal.telephony.RILConstants.RIL_UNSOL_STK_CC_ALPHA_NOTIFY;
import static com.android.internal.telephony.RILConstants.RIL_UNSOL_STK_EVENT_NOTIFY;
import static com.android.internal.telephony.RILConstants.RIL_UNSOL_STK_PROACTIVE_COMMAND;
import static com.android.internal.telephony.RILConstants.RIL_UNSOL_STK_SESSION_END;
import static com.android.internal.telephony.RILConstants.RIL_UNSOL_SUPP_SVC_NOTIFICATION;
import static com.android.internal.telephony.RILConstants.RIL_UNSOL_UICC_APPLICATIONS_ENABLEMENT_CHANGED;
import static com.android.internal.telephony.RILConstants.RIL_UNSOL_UICC_SUBSCRIPTION_STATUS_CHANGED;
import static com.android.internal.telephony.RILConstants.RIL_UNSOL_UNTHROTTLE_APN;
import static com.android.internal.telephony.RILConstants.RIL_UNSOL_VOICE_RADIO_TECH_CHANGED;

import android.annotation.Nullable;
import android.net.InetAddresses;
import android.net.LinkAddress;
import android.net.LinkProperties;
import android.os.SystemClock;
import android.service.carrier.CarrierIdentifier;
import android.telephony.AccessNetworkConstants;
import android.telephony.Annotation;
import android.telephony.BarringInfo;
import android.telephony.CarrierRestrictionRules;
import android.telephony.CellConfigLte;
import android.telephony.CellIdentity;
import android.telephony.CellIdentityCdma;
import android.telephony.CellIdentityGsm;
import android.telephony.CellIdentityLte;
import android.telephony.CellIdentityNr;
import android.telephony.CellIdentityTdscdma;
import android.telephony.CellIdentityWcdma;
import android.telephony.CellInfo;
import android.telephony.CellInfoCdma;
import android.telephony.CellInfoGsm;
import android.telephony.CellInfoLte;
import android.telephony.CellInfoNr;
import android.telephony.CellInfoTdscdma;
import android.telephony.CellInfoWcdma;
import android.telephony.CellSignalStrength;
import android.telephony.CellSignalStrengthCdma;
import android.telephony.CellSignalStrengthGsm;
import android.telephony.CellSignalStrengthLte;
import android.telephony.CellSignalStrengthNr;
import android.telephony.CellSignalStrengthTdscdma;
import android.telephony.CellSignalStrengthWcdma;
import android.telephony.ClosedSubscriberGroupInfo;
import android.telephony.LinkCapacityEstimate;
import android.telephony.ModemInfo;
import android.telephony.PhoneCapability;
import android.telephony.PhoneNumberUtils;
import android.telephony.PhysicalChannelConfig;
import android.telephony.RadioAccessSpecifier;
import android.telephony.ServiceState;
import android.telephony.SignalStrength;
import android.telephony.SignalThresholdInfo;
import android.telephony.SmsManager;
import android.telephony.TelephonyManager;
import android.telephony.data.ApnSetting;
import android.telephony.data.DataCallResponse;
import android.telephony.data.DataProfile;
import android.telephony.data.EpsQos;
import android.telephony.data.NetworkSliceInfo;
import android.telephony.data.NetworkSlicingConfig;
import android.telephony.data.NrQos;
import android.telephony.data.Qos;
import android.telephony.data.QosBearerFilter;
import android.telephony.data.QosBearerSession;
import android.telephony.data.RouteSelectionDescriptor;
import android.telephony.data.TrafficDescriptor;
import android.telephony.data.UrspRule;
import android.text.TextUtils;
import android.util.ArraySet;
import android.util.SparseArray;

import com.android.internal.annotations.VisibleForTesting;
import com.android.internal.telephony.cat.ComprehensionTlv;
import com.android.internal.telephony.cat.ComprehensionTlvTag;
import com.android.internal.telephony.cdma.SmsMessage;
import com.android.internal.telephony.cdma.sms.CdmaSmsAddress;
import com.android.internal.telephony.cdma.sms.CdmaSmsSubaddress;
import com.android.internal.telephony.cdma.sms.SmsEnvelope;
import com.android.internal.telephony.dataconnection.KeepaliveStatus;
import com.android.internal.telephony.uicc.AdnCapacity;
import com.android.internal.telephony.uicc.IccCardApplicationStatus;
import com.android.internal.telephony.uicc.IccCardStatus;
import com.android.internal.telephony.uicc.IccSlotStatus;
import com.android.internal.telephony.uicc.IccUtils;
import com.android.internal.telephony.uicc.SimPhonebookRecord;
import com.android.telephony.Rlog;

import java.io.ByteArrayInputStream;
import java.io.DataInputStream;
import java.io.IOException;
import java.net.Inet4Address;
import java.net.InetAddress;
import java.util.ArrayList;
import java.util.Arrays;
import java.util.Collections;
import java.util.HashSet;
import java.util.List;
import java.util.Set;
import java.util.stream.Collectors;

/**
 * Utils class for HAL <-> RIL conversions
 */
public class RILUtils {
    private static final String LOG_TAG = "RILUtils";

    // The number of required config values for broadcast SMS stored in RIL_CdmaBroadcastServiceInfo
    public static final int CDMA_BSI_NO_OF_INTS_STRUCT = 3;
    // The number of service categories for broadcast SMS
    public static final int CDMA_BROADCAST_SMS_NO_OF_SERVICE_CATEGORIES = 31;

    // Radio power failure UUIDs
    public static final String RADIO_POWER_FAILURE_BUGREPORT_UUID =
            "316f3801-fa21-4954-a42f-0041eada3b31";
    public static final String RADIO_POWER_FAILURE_RF_HARDWARE_ISSUE_UUID =
            "316f3801-fa21-4954-a42f-0041eada3b32";
    public static final String RADIO_POWER_FAILURE_NO_RF_CALIBRATION_UUID =
            "316f3801-fa21-4954-a42f-0041eada3b33";

    /**
     * Convert to PersoSubstate defined in radio/1.5/types.hal
     * @param persoType PersoSubState type
     * @return The converted PersoSubstate
     */
    public static int convertToHalPersoType(
            IccCardApplicationStatus.PersoSubState persoType) {
        switch (persoType) {
            case PERSOSUBSTATE_IN_PROGRESS:
                return android.hardware.radio.V1_5.PersoSubstate.IN_PROGRESS;
            case  PERSOSUBSTATE_READY:
                return android.hardware.radio.V1_5.PersoSubstate.READY;
            case PERSOSUBSTATE_SIM_NETWORK:
                return android.hardware.radio.V1_5.PersoSubstate.SIM_NETWORK;
            case PERSOSUBSTATE_SIM_NETWORK_SUBSET:
                return android.hardware.radio.V1_5.PersoSubstate.SIM_NETWORK_SUBSET;
            case PERSOSUBSTATE_SIM_CORPORATE:
                return android.hardware.radio.V1_5.PersoSubstate.SIM_CORPORATE;
            case PERSOSUBSTATE_SIM_SERVICE_PROVIDER:
                return android.hardware.radio.V1_5.PersoSubstate.SIM_SERVICE_PROVIDER;
            case PERSOSUBSTATE_SIM_SIM:
                return android.hardware.radio.V1_5.PersoSubstate.SIM_SIM;
            case PERSOSUBSTATE_SIM_NETWORK_PUK:
                return android.hardware.radio.V1_5.PersoSubstate.SIM_NETWORK_PUK;
            case PERSOSUBSTATE_SIM_NETWORK_SUBSET_PUK:
                return android.hardware.radio.V1_5.PersoSubstate.SIM_NETWORK_SUBSET_PUK;
            case PERSOSUBSTATE_SIM_CORPORATE_PUK:
                return android.hardware.radio.V1_5.PersoSubstate.SIM_CORPORATE_PUK;
            case PERSOSUBSTATE_SIM_SERVICE_PROVIDER_PUK:
                return android.hardware.radio.V1_5.PersoSubstate.SIM_SERVICE_PROVIDER_PUK;
            case PERSOSUBSTATE_SIM_SIM_PUK:
                return android.hardware.radio.V1_5.PersoSubstate.SIM_SIM_PUK;
            case PERSOSUBSTATE_RUIM_NETWORK1:
                return android.hardware.radio.V1_5.PersoSubstate.RUIM_NETWORK1;
            case PERSOSUBSTATE_RUIM_NETWORK2:
                return android.hardware.radio.V1_5.PersoSubstate.RUIM_NETWORK2;
            case PERSOSUBSTATE_RUIM_HRPD:
                return android.hardware.radio.V1_5.PersoSubstate.RUIM_HRPD;
            case PERSOSUBSTATE_RUIM_CORPORATE:
                return android.hardware.radio.V1_5.PersoSubstate.RUIM_CORPORATE;
            case PERSOSUBSTATE_RUIM_SERVICE_PROVIDER:
                return android.hardware.radio.V1_5.PersoSubstate.RUIM_SERVICE_PROVIDER;
            case PERSOSUBSTATE_RUIM_RUIM:
                return android.hardware.radio.V1_5.PersoSubstate.RUIM_RUIM;
            case PERSOSUBSTATE_RUIM_NETWORK1_PUK:
                return android.hardware.radio.V1_5.PersoSubstate.RUIM_NETWORK1_PUK;
            case PERSOSUBSTATE_RUIM_NETWORK2_PUK:
                return android.hardware.radio.V1_5.PersoSubstate.RUIM_NETWORK2_PUK;
            case PERSOSUBSTATE_RUIM_HRPD_PUK:
                return android.hardware.radio.V1_5.PersoSubstate.RUIM_HRPD_PUK;
            case PERSOSUBSTATE_RUIM_CORPORATE_PUK:
                return android.hardware.radio.V1_5.PersoSubstate.RUIM_CORPORATE_PUK;
            case PERSOSUBSTATE_RUIM_SERVICE_PROVIDER_PUK:
                return android.hardware.radio.V1_5.PersoSubstate.RUIM_SERVICE_PROVIDER_PUK;
            case PERSOSUBSTATE_RUIM_RUIM_PUK:
                return android.hardware.radio.V1_5.PersoSubstate.RUIM_RUIM_PUK;
            case PERSOSUBSTATE_SIM_SPN:
                return android.hardware.radio.V1_5.PersoSubstate.SIM_SPN;
            case PERSOSUBSTATE_SIM_SPN_PUK:
                return android.hardware.radio.V1_5.PersoSubstate.SIM_SPN_PUK;
            case PERSOSUBSTATE_SIM_SP_EHPLMN:
                return android.hardware.radio.V1_5.PersoSubstate.SIM_SP_EHPLMN;
            case PERSOSUBSTATE_SIM_SP_EHPLMN_PUK:
                return android.hardware.radio.V1_5.PersoSubstate.SIM_SP_EHPLMN_PUK;
            case PERSOSUBSTATE_SIM_ICCID:
                return android.hardware.radio.V1_5.PersoSubstate.SIM_ICCID;
            case PERSOSUBSTATE_SIM_ICCID_PUK:
                return android.hardware.radio.V1_5.PersoSubstate.SIM_ICCID_PUK;
            case PERSOSUBSTATE_SIM_IMPI:
                return android.hardware.radio.V1_5.PersoSubstate.SIM_IMPI;
            case PERSOSUBSTATE_SIM_IMPI_PUK:
                return android.hardware.radio.V1_5.PersoSubstate.SIM_IMPI_PUK;
            case PERSOSUBSTATE_SIM_NS_SP:
                return android.hardware.radio.V1_5.PersoSubstate.SIM_NS_SP;
            case PERSOSUBSTATE_SIM_NS_SP_PUK:
                return android.hardware.radio.V1_5.PersoSubstate.SIM_NS_SP_PUK;
            default:
                return android.hardware.radio.V1_5.PersoSubstate.UNKNOWN;
        }
    }

    /**
     * Convert to PersoSubstate.aidl
     * @param persoType PersoSubState type
     * @return The converted PersoSubstate
     */
    public static int convertToHalPersoTypeAidl(
            IccCardApplicationStatus.PersoSubState persoType) {
        switch (persoType) {
            case PERSOSUBSTATE_IN_PROGRESS:
                return android.hardware.radio.sim.PersoSubstate.IN_PROGRESS;
            case  PERSOSUBSTATE_READY:
                return android.hardware.radio.sim.PersoSubstate.READY;
            case PERSOSUBSTATE_SIM_NETWORK:
                return android.hardware.radio.sim.PersoSubstate.SIM_NETWORK;
            case PERSOSUBSTATE_SIM_NETWORK_SUBSET:
                return android.hardware.radio.sim.PersoSubstate.SIM_NETWORK_SUBSET;
            case PERSOSUBSTATE_SIM_CORPORATE:
                return android.hardware.radio.sim.PersoSubstate.SIM_CORPORATE;
            case PERSOSUBSTATE_SIM_SERVICE_PROVIDER:
                return android.hardware.radio.sim.PersoSubstate.SIM_SERVICE_PROVIDER;
            case PERSOSUBSTATE_SIM_SIM:
                return android.hardware.radio.sim.PersoSubstate.SIM_SIM;
            case PERSOSUBSTATE_SIM_NETWORK_PUK:
                return android.hardware.radio.sim.PersoSubstate.SIM_NETWORK_PUK;
            case PERSOSUBSTATE_SIM_NETWORK_SUBSET_PUK:
                return android.hardware.radio.sim.PersoSubstate.SIM_NETWORK_SUBSET_PUK;
            case PERSOSUBSTATE_SIM_CORPORATE_PUK:
                return android.hardware.radio.sim.PersoSubstate.SIM_CORPORATE_PUK;
            case PERSOSUBSTATE_SIM_SERVICE_PROVIDER_PUK:
                return android.hardware.radio.sim.PersoSubstate.SIM_SERVICE_PROVIDER_PUK;
            case PERSOSUBSTATE_SIM_SIM_PUK:
                return android.hardware.radio.sim.PersoSubstate.SIM_SIM_PUK;
            case PERSOSUBSTATE_RUIM_NETWORK1:
                return android.hardware.radio.sim.PersoSubstate.RUIM_NETWORK1;
            case PERSOSUBSTATE_RUIM_NETWORK2:
                return android.hardware.radio.sim.PersoSubstate.RUIM_NETWORK2;
            case PERSOSUBSTATE_RUIM_HRPD:
                return android.hardware.radio.sim.PersoSubstate.RUIM_HRPD;
            case PERSOSUBSTATE_RUIM_CORPORATE:
                return android.hardware.radio.sim.PersoSubstate.RUIM_CORPORATE;
            case PERSOSUBSTATE_RUIM_SERVICE_PROVIDER:
                return android.hardware.radio.sim.PersoSubstate.RUIM_SERVICE_PROVIDER;
            case PERSOSUBSTATE_RUIM_RUIM:
                return android.hardware.radio.sim.PersoSubstate.RUIM_RUIM;
            case PERSOSUBSTATE_RUIM_NETWORK1_PUK:
                return android.hardware.radio.sim.PersoSubstate.RUIM_NETWORK1_PUK;
            case PERSOSUBSTATE_RUIM_NETWORK2_PUK:
                return android.hardware.radio.sim.PersoSubstate.RUIM_NETWORK2_PUK;
            case PERSOSUBSTATE_RUIM_HRPD_PUK:
                return android.hardware.radio.sim.PersoSubstate.RUIM_HRPD_PUK;
            case PERSOSUBSTATE_RUIM_CORPORATE_PUK:
                return android.hardware.radio.sim.PersoSubstate.RUIM_CORPORATE_PUK;
            case PERSOSUBSTATE_RUIM_SERVICE_PROVIDER_PUK:
                return android.hardware.radio.sim.PersoSubstate.RUIM_SERVICE_PROVIDER_PUK;
            case PERSOSUBSTATE_RUIM_RUIM_PUK:
                return android.hardware.radio.sim.PersoSubstate.RUIM_RUIM_PUK;
            case PERSOSUBSTATE_SIM_SPN:
                return android.hardware.radio.sim.PersoSubstate.SIM_SPN;
            case PERSOSUBSTATE_SIM_SPN_PUK:
                return android.hardware.radio.sim.PersoSubstate.SIM_SPN_PUK;
            case PERSOSUBSTATE_SIM_SP_EHPLMN:
                return android.hardware.radio.sim.PersoSubstate.SIM_SP_EHPLMN;
            case PERSOSUBSTATE_SIM_SP_EHPLMN_PUK:
                return android.hardware.radio.sim.PersoSubstate.SIM_SP_EHPLMN_PUK;
            case PERSOSUBSTATE_SIM_ICCID:
                return android.hardware.radio.sim.PersoSubstate.SIM_ICCID;
            case PERSOSUBSTATE_SIM_ICCID_PUK:
                return android.hardware.radio.sim.PersoSubstate.SIM_ICCID_PUK;
            case PERSOSUBSTATE_SIM_IMPI:
                return android.hardware.radio.sim.PersoSubstate.SIM_IMPI;
            case PERSOSUBSTATE_SIM_IMPI_PUK:
                return android.hardware.radio.sim.PersoSubstate.SIM_IMPI_PUK;
            case PERSOSUBSTATE_SIM_NS_SP:
                return android.hardware.radio.sim.PersoSubstate.SIM_NS_SP;
            case PERSOSUBSTATE_SIM_NS_SP_PUK:
                return android.hardware.radio.sim.PersoSubstate.SIM_NS_SP_PUK;
            default:
                return android.hardware.radio.sim.PersoSubstate.UNKNOWN;
        }
    }

    /**
     * Convert to GsmSmsMessage defined in radio/1.0/types.hal
     * @param smscPdu SMSC address
     * @param pdu SMS in PDU format
     * @return A converted GsmSmsMessage
     */
    public static android.hardware.radio.V1_0.GsmSmsMessage convertToHalGsmSmsMessage(
            String smscPdu, String pdu) {
        android.hardware.radio.V1_0.GsmSmsMessage msg =
                new android.hardware.radio.V1_0.GsmSmsMessage();
        msg.smscPdu = smscPdu == null ? "" : smscPdu;
        msg.pdu = pdu == null ? "" : pdu;
        return msg;
    }

    /**
     * Convert to GsmSmsMessage.aidl
     * @param smscPdu SMSC address
     * @param pdu SMS in PDU format
     * @return A converted GsmSmsMessage
     */
    public static android.hardware.radio.messaging.GsmSmsMessage convertToHalGsmSmsMessageAidl(
            String smscPdu, String pdu) {
        android.hardware.radio.messaging.GsmSmsMessage msg =
                new android.hardware.radio.messaging.GsmSmsMessage();
        msg.smscPdu = RILUtils.convertNullToEmptyString(smscPdu);
        msg.pdu = RILUtils.convertNullToEmptyString(pdu);
        return msg;
    }

    /**
     * Convert to CdmaSmsMessage defined in radio/1.0/types.hal
     * @param pdu SMS in PDU format
     * @return A converted CdmaSmsMessage
     */
    public static android.hardware.radio.V1_0.CdmaSmsMessage convertToHalCdmaSmsMessage(
            byte[] pdu) {
        android.hardware.radio.V1_0.CdmaSmsMessage msg =
                new android.hardware.radio.V1_0.CdmaSmsMessage();
        int addrNbrOfDigits;
        int subaddrNbrOfDigits;
        int bearerDataLength;
        ByteArrayInputStream bais = new ByteArrayInputStream(pdu);
        DataInputStream dis = new DataInputStream(bais);

        try {
            msg.teleserviceId = dis.readInt(); // teleServiceId
            msg.isServicePresent = (byte) dis.readInt() == 1; // servicePresent
            msg.serviceCategory = dis.readInt(); // serviceCategory
            msg.address.digitMode = dis.read();  // address digit mode
            msg.address.numberMode = dis.read(); // address number mode
            msg.address.numberType = dis.read(); // address number type
            msg.address.numberPlan = dis.read(); // address number plan
            addrNbrOfDigits = (byte) dis.read();
            for (int i = 0; i < addrNbrOfDigits; i++) {
                msg.address.digits.add(dis.readByte()); // address_orig_bytes[i]
            }
            msg.subAddress.subaddressType = dis.read(); //subaddressType
            msg.subAddress.odd = (byte) dis.read() == 1; //subaddr odd
            subaddrNbrOfDigits = (byte) dis.read();
            for (int i = 0; i < subaddrNbrOfDigits; i++) {
                msg.subAddress.digits.add(dis.readByte()); //subaddr_orig_bytes[i]
            }

            bearerDataLength = dis.read();
            for (int i = 0; i < bearerDataLength; i++) {
                msg.bearerData.add(dis.readByte()); //bearerData[i]
            }
        } catch (IOException ex) {
        }
        return msg;
    }

    /**
     * Convert to CdmaSmsMessage.aidl
     * @param pdu SMS in PDU format
     * @return The converted CdmaSmsMessage
     */
    public static android.hardware.radio.messaging.CdmaSmsMessage convertToHalCdmaSmsMessageAidl(
            byte[] pdu) {
        android.hardware.radio.messaging.CdmaSmsMessage msg =
                new android.hardware.radio.messaging.CdmaSmsMessage();
        int addrNbrOfDigits;
        int subaddrNbrOfDigits;
        int bearerDataLength;
        ByteArrayInputStream bais = new ByteArrayInputStream(pdu);
        DataInputStream dis = new DataInputStream(bais);

        try {
            msg.teleserviceId = dis.readInt(); // teleServiceId
            msg.isServicePresent = (byte) dis.readInt() == 1; // servicePresent
            msg.serviceCategory = dis.readInt(); // serviceCategory
            msg.address.digitMode = dis.read();  // address digit mode
            msg.address.isNumberModeDataNetwork =
                    dis.read() == CdmaSmsAddress.NUMBER_MODE_DATA_NETWORK; // address number mode
            msg.address.numberType = dis.read(); // address number type
            msg.address.numberPlan = dis.read(); // address number plan
            addrNbrOfDigits = (byte) dis.read();
            byte[] digits = new byte[addrNbrOfDigits];
            for (int i = 0; i < addrNbrOfDigits; i++) {
                digits[i] = dis.readByte(); // address_orig_bytes[i]
            }
            msg.address.digits = digits;
            msg.subAddress.subaddressType = dis.read(); //subaddressType
            msg.subAddress.odd = (byte) dis.read() == 1; //subaddr odd
            subaddrNbrOfDigits = (byte) dis.read();
            digits = new byte[subaddrNbrOfDigits];
            for (int i = 0; i < subaddrNbrOfDigits; i++) {
                digits[i] = dis.readByte(); //subaddr_orig_bytes[i]
            }
            msg.subAddress.digits = digits;

            bearerDataLength = dis.read();
            byte[] bearerData = new byte[bearerDataLength];
            for (int i = 0; i < bearerDataLength; i++) {
                bearerData[i] = dis.readByte(); //bearerData[i]
            }
            msg.bearerData = bearerData;
        } catch (IOException ex) {
        }
        return msg;
    }

    /**
     * Convert CdmaSmsMessage defined in radio/1.0/types.hal to SmsMessage
     * Note only primitive fields are set
     * @param cdmaSmsMessage CdmaSmsMessage defined in radio/1.0/types.hal
     * @return A converted SmsMessage
     */
    public static SmsMessage convertHalCdmaSmsMessage(
            android.hardware.radio.V1_0.CdmaSmsMessage cdmaSmsMessage) {
        // Note: Parcel.readByte actually reads one Int and masks to byte
        SmsEnvelope env = new SmsEnvelope();
        CdmaSmsAddress addr = new CdmaSmsAddress();
        CdmaSmsSubaddress subaddr = new CdmaSmsSubaddress();
        byte[] data;
        byte count;
        int countInt;
        int addressDigitMode;

        //currently not supported by the modem-lib: env.mMessageType
        env.teleService = cdmaSmsMessage.teleserviceId;

        if (cdmaSmsMessage.isServicePresent) {
            env.messageType = SmsEnvelope.MESSAGE_TYPE_BROADCAST;
        } else {
            if (SmsEnvelope.TELESERVICE_NOT_SET == env.teleService) {
                // assume type ACK
                env.messageType = SmsEnvelope.MESSAGE_TYPE_ACKNOWLEDGE;
            } else {
                env.messageType = SmsEnvelope.MESSAGE_TYPE_POINT_TO_POINT;
            }
        }
        env.serviceCategory = cdmaSmsMessage.serviceCategory;

        // address
        addressDigitMode = cdmaSmsMessage.address.digitMode;
        addr.digitMode = (byte) (0xFF & addressDigitMode);
        addr.numberMode = (byte) (0xFF & cdmaSmsMessage.address.numberMode);
        addr.ton = cdmaSmsMessage.address.numberType;
        addr.numberPlan = (byte) (0xFF & cdmaSmsMessage.address.numberPlan);
        count = (byte) cdmaSmsMessage.address.digits.size();
        addr.numberOfDigits = count;
        data = new byte[count];
        for (int index = 0; index < count; index++) {
            data[index] = cdmaSmsMessage.address.digits.get(index);

            // convert the value if it is 4-bit DTMF to 8 bit
            if (addressDigitMode == CdmaSmsAddress.DIGIT_MODE_4BIT_DTMF) {
                data[index] = SmsMessage.convertDtmfToAscii(data[index]);
            }
        }

        addr.origBytes = data;

        subaddr.type = cdmaSmsMessage.subAddress.subaddressType;
        subaddr.odd = (byte) (cdmaSmsMessage.subAddress.odd ? 1 : 0);
        count = (byte) cdmaSmsMessage.subAddress.digits.size();

        if (count < 0) {
            count = 0;
        }

        // p_cur->sSubAddress.digits[digitCount] :

        data = new byte[count];

        for (int index = 0; index < count; ++index) {
            data[index] = cdmaSmsMessage.subAddress.digits.get(index);
        }

        subaddr.origBytes = data;

        /* currently not supported by the modem-lib:
            env.bearerReply
            env.replySeqNo
            env.errorClass
            env.causeCode
        */

        // bearer data
        countInt = cdmaSmsMessage.bearerData.size();
        if (countInt < 0) {
            countInt = 0;
        }

        data = new byte[countInt];
        for (int index = 0; index < countInt; index++) {
            data[index] = cdmaSmsMessage.bearerData.get(index);
        }
        // BD gets further decoded when accessed in SMSDispatcher
        env.bearerData = data;

        // link the filled objects to the SMS
        env.origAddress = addr;
        env.origSubaddress = subaddr;

        SmsMessage msg = new SmsMessage(addr, env);

        return msg;
    }

    /**
     * Convert CdmaSmsMessage defined in CdmaSmsMessage.aidl to SmsMessage
     * Note only primitive fields are set
     * @param msg CdmaSmsMessage defined in CdmaSmsMessage.aidl
     * @return A converted SmsMessage
     */
    public static SmsMessage convertHalCdmaSmsMessage(
            android.hardware.radio.messaging.CdmaSmsMessage msg) {
        // Note: Parcel.readByte actually reads one Int and masks to byte
        SmsEnvelope env = new SmsEnvelope();
        CdmaSmsAddress addr = new CdmaSmsAddress();
        CdmaSmsSubaddress subaddr = new CdmaSmsSubaddress();

        // address
        int addressDigitMode = msg.address.digitMode;
        addr.digitMode = (byte) (0xFF & addressDigitMode);
        addr.numberMode = (byte) (0xFF & (msg.address.isNumberModeDataNetwork ? 1 : 0));
        addr.ton = msg.address.numberType;
        addr.numberPlan = (byte) (0xFF & msg.address.numberPlan);
        addr.numberOfDigits = msg.address.digits.length;
        byte[] data = new byte[msg.address.digits.length];
        for (int index = 0; index < data.length; index++) {
            data[index] = msg.address.digits[index];
            // convert the value if it is 4-bit DTMF to 8 bit
            if (addressDigitMode == CdmaSmsAddress.DIGIT_MODE_4BIT_DTMF) {
                data[index] = SmsMessage.convertDtmfToAscii(data[index]);
            }
        }
        addr.origBytes = data;

        // subaddress
        subaddr.type = msg.subAddress.subaddressType;
        subaddr.odd = (byte) (msg.subAddress.odd ? 1 : 0);
        subaddr.origBytes = msg.subAddress.digits;

        // envelope
        // currently not supported by the modem-lib: env.bearerReply, env.replySeqNo,
        // env.errorClass, env.causeCode, env.mMessageType
        env.teleService = msg.teleserviceId;
        if (msg.isServicePresent) {
            env.messageType = SmsEnvelope.MESSAGE_TYPE_BROADCAST;
        } else {
            if (SmsEnvelope.TELESERVICE_NOT_SET == env.teleService) {
                // assume type ACK
                env.messageType = SmsEnvelope.MESSAGE_TYPE_ACKNOWLEDGE;
            } else {
                env.messageType = SmsEnvelope.MESSAGE_TYPE_POINT_TO_POINT;
            }
        }
        env.serviceCategory = msg.serviceCategory;

        // bearer data is further decoded when accessed in SmsDispatcher
        env.bearerData = msg.bearerData;

        // link the filled objects to the SMS
        env.origAddress = addr;
        env.origSubaddress = subaddr;

        return new SmsMessage(addr, env);
    }

    /**
     * Convert to DataProfileInfo defined in radio/1.0/types.hal
     * @param dp Data profile
     * @return The converted DataProfileInfo
     */
    public static android.hardware.radio.V1_0.DataProfileInfo convertToHalDataProfile10(
            DataProfile dp) {
        android.hardware.radio.V1_0.DataProfileInfo dpi =
                new android.hardware.radio.V1_0.DataProfileInfo();

        dpi.profileId = dp.getProfileId();
        dpi.apn = dp.getApn();
        dpi.protocol = ApnSetting.getProtocolStringFromInt(dp.getProtocolType());
        dpi.roamingProtocol = ApnSetting.getProtocolStringFromInt(dp.getRoamingProtocolType());
        dpi.authType = dp.getAuthType();
        dpi.user = TextUtils.emptyIfNull(dp.getUserName());
        dpi.password = TextUtils.emptyIfNull(dp.getPassword());
        dpi.type = dp.getType();
        dpi.maxConnsTime = dp.getMaxConnectionsTime();
        dpi.maxConns = dp.getMaxConnections();
        dpi.waitTime = dp.getWaitTime();
        dpi.enabled = dp.isEnabled();
        dpi.supportedApnTypesBitmap = dp.getSupportedApnTypesBitmask();
        // Shift by 1 bit due to the discrepancy between
        // android.hardware.radio.V1_0.RadioAccessFamily and the bitmask version of
        // ServiceState.RIL_RADIO_TECHNOLOGY_XXXX.
        dpi.bearerBitmap = ServiceState.convertNetworkTypeBitmaskToBearerBitmask(
                dp.getBearerBitmask()) << 1;
        dpi.mtu = dp.getMtuV4();
        dpi.mvnoType = android.hardware.radio.V1_0.MvnoType.NONE;
        dpi.mvnoMatchData = "";

        return dpi;
    }

    /**
     * Convert to DataProfileInfo defined in radio/1.4/types.hal
     * @param dp Data profile
     * @return The converted DataProfileInfo
     */
    public static android.hardware.radio.V1_4.DataProfileInfo convertToHalDataProfile14(
            DataProfile dp) {
        android.hardware.radio.V1_4.DataProfileInfo dpi =
                new android.hardware.radio.V1_4.DataProfileInfo();

        dpi.apn = dp.getApn();
        dpi.protocol = dp.getProtocolType();
        dpi.roamingProtocol = dp.getRoamingProtocolType();
        dpi.authType = dp.getAuthType();
        dpi.user = TextUtils.emptyIfNull(dp.getUserName());
        dpi.password = TextUtils.emptyIfNull(dp.getPassword());
        dpi.type = dp.getType();
        dpi.maxConnsTime = dp.getMaxConnectionsTime();
        dpi.maxConns = dp.getMaxConnections();
        dpi.waitTime = dp.getWaitTime();
        dpi.enabled = dp.isEnabled();
        dpi.supportedApnTypesBitmap = dp.getSupportedApnTypesBitmask();
        // Shift by 1 bit due to the discrepancy between
        // android.hardware.radio.V1_0.RadioAccessFamily and the bitmask version of
        // ServiceState.RIL_RADIO_TECHNOLOGY_XXXX.
        dpi.bearerBitmap = ServiceState.convertNetworkTypeBitmaskToBearerBitmask(
                dp.getBearerBitmask()) << 1;
        dpi.mtu = dp.getMtuV4();
        dpi.persistent = dp.isPersistent();
        dpi.preferred = dp.isPreferred();

        // profile id is only meaningful when it's persistent on the modem.
        dpi.profileId = (dpi.persistent) ? dp.getProfileId()
                : android.hardware.radio.V1_0.DataProfileId.INVALID;

        return dpi;
    }

    /**
     * Convert to DataProfileInfo defined in radio/1.5/types.hal
     * @param dp Data profile
     * @return The converted DataProfileInfo
     */
    public static android.hardware.radio.V1_5.DataProfileInfo convertToHalDataProfile15(
            DataProfile dp) {
        android.hardware.radio.V1_5.DataProfileInfo dpi =
                new android.hardware.radio.V1_5.DataProfileInfo();

        dpi.apn = dp.getApn();
        dpi.protocol = dp.getProtocolType();
        dpi.roamingProtocol = dp.getRoamingProtocolType();
        dpi.authType = dp.getAuthType();
        dpi.user = TextUtils.emptyIfNull(dp.getUserName());
        dpi.password = TextUtils.emptyIfNull(dp.getPassword());
        dpi.type = dp.getType();
        dpi.maxConnsTime = dp.getMaxConnectionsTime();
        dpi.maxConns = dp.getMaxConnections();
        dpi.waitTime = dp.getWaitTime();
        dpi.enabled = dp.isEnabled();
        dpi.supportedApnTypesBitmap = dp.getSupportedApnTypesBitmask();
        // Shift by 1 bit due to the discrepancy between
        // android.hardware.radio.V1_0.RadioAccessFamily and the bitmask version of
        // ServiceState.RIL_RADIO_TECHNOLOGY_XXXX.
        dpi.bearerBitmap = ServiceState.convertNetworkTypeBitmaskToBearerBitmask(
                dp.getBearerBitmask()) << 1;
        dpi.mtuV4 = dp.getMtuV4();
        dpi.mtuV6 = dp.getMtuV6();
        dpi.persistent = dp.isPersistent();
        dpi.preferred = dp.isPreferred();

        // profile id is only meaningful when it's persistent on the modem.
        dpi.profileId = (dpi.persistent) ? dp.getProfileId()
                : android.hardware.radio.V1_0.DataProfileId.INVALID;

        return dpi;
    }

    /**
     * Convert to DataProfileInfo.aidl
     * @param dp Data profile
     * @return The converted DataProfileInfo
     */
    public static android.hardware.radio.data.DataProfileInfo convertToHalDataProfile(
            DataProfile dp) {
        android.hardware.radio.data.DataProfileInfo dpi =
                new android.hardware.radio.data.DataProfileInfo();

        dpi.apn = dp.getApn();
        dpi.protocol = dp.getProtocolType();
        dpi.roamingProtocol = dp.getRoamingProtocolType();
        dpi.authType = dp.getAuthType();
        dpi.user = convertNullToEmptyString(dp.getUserName());
        dpi.password = convertNullToEmptyString(dp.getPassword());
        dpi.type = dp.getType();
        dpi.maxConnsTime = dp.getMaxConnectionsTime();
        dpi.maxConns = dp.getMaxConnections();
        dpi.waitTime = dp.getWaitTime();
        dpi.enabled = dp.isEnabled();
        dpi.supportedApnTypesBitmap = dp.getSupportedApnTypesBitmask();
        // Shift by 1 bit due to the discrepancy between RadioAccessFamily.aidl and the bitmask
        // version of ServiceState.RIL_RADIO_TECHNOLOGY_XXXX.
        dpi.bearerBitmap = ServiceState.convertNetworkTypeBitmaskToBearerBitmask(
                dp.getBearerBitmask()) << 1;
        dpi.mtuV4 = dp.getMtuV4();
        dpi.mtuV6 = dp.getMtuV6();
        dpi.persistent = dp.isPersistent();
        dpi.preferred = dp.isPreferred();

        // profile id is only meaningful when it's persistent on the modem.
        dpi.profileId = (dpi.persistent) ? dp.getProfileId()
                : android.hardware.radio.data.DataProfileInfo.ID_INVALID;

        return dpi;
    }

    /**
     * Convert to OptionalSliceInfo defined in radio/1.6/types.hal
     * @param sliceInfo Slice info
     * @return The converted OptionalSliceInfo
     */
    public static android.hardware.radio.V1_6.OptionalSliceInfo convertToHalSliceInfo(
            @Nullable NetworkSliceInfo sliceInfo) {
        android.hardware.radio.V1_6.OptionalSliceInfo optionalSliceInfo =
                new android.hardware.radio.V1_6.OptionalSliceInfo();
        if (sliceInfo == null) {
            return optionalSliceInfo;
        }

        android.hardware.radio.V1_6.SliceInfo si = new android.hardware.radio.V1_6.SliceInfo();
        si.sst = (byte) sliceInfo.getSliceServiceType();
        si.mappedHplmnSst = (byte) sliceInfo.getMappedHplmnSliceServiceType();
        si.sliceDifferentiator = sliceInfo.getSliceDifferentiator();
        si.mappedHplmnSD = sliceInfo.getMappedHplmnSliceDifferentiator();
        optionalSliceInfo.value(si);
        return optionalSliceInfo;
    }

    /**
     * Convert to SliceInfo.aidl
     * @param sliceInfo Slice info
     * @return The converted SliceInfo
     */
    public static android.hardware.radio.data.SliceInfo convertToHalSliceInfoAidl(
            @Nullable NetworkSliceInfo sliceInfo) {
        if (sliceInfo == null) {
            return null;
        }

        android.hardware.radio.data.SliceInfo si = new android.hardware.radio.data.SliceInfo();
        si.sliceServiceType = (byte) sliceInfo.getSliceServiceType();
        si.mappedHplmnSst = (byte) sliceInfo.getMappedHplmnSliceServiceType();
        si.sliceDifferentiator = sliceInfo.getSliceDifferentiator();
<<<<<<< HEAD
        si.mappedHplmnSD = sliceInfo.getMappedHplmnSliceDifferentiator();
=======
        si.mappedHplmnSd = sliceInfo.getMappedHplmnSliceDifferentiator();
>>>>>>> a6ec49ca
        return si;
    }

    /**
     * Convert to OptionalTrafficDescriptor defined in radio/1.6/types.hal
     * @param trafficDescriptor Traffic descriptor
     * @return The converted OptionalTrafficDescriptor
     */
    public static android.hardware.radio.V1_6.OptionalTrafficDescriptor
            convertToHalTrafficDescriptor(@Nullable TrafficDescriptor trafficDescriptor) {
        android.hardware.radio.V1_6.OptionalTrafficDescriptor optionalTrafficDescriptor =
                new android.hardware.radio.V1_6.OptionalTrafficDescriptor();
        if (trafficDescriptor == null) {
            return optionalTrafficDescriptor;
        }

        android.hardware.radio.V1_6.TrafficDescriptor td =
                new android.hardware.radio.V1_6.TrafficDescriptor();

        android.hardware.radio.V1_6.OptionalDnn optionalDnn =
                new android.hardware.radio.V1_6.OptionalDnn();
        if (trafficDescriptor.getDataNetworkName() != null) {
            optionalDnn.value(trafficDescriptor.getDataNetworkName());
        }
        td.dnn = optionalDnn;

        android.hardware.radio.V1_6.OptionalOsAppId optionalOsAppId =
                new android.hardware.radio.V1_6.OptionalOsAppId();
        if (trafficDescriptor.getOsAppId() != null) {
            android.hardware.radio.V1_6.OsAppId osAppId = new android.hardware.radio.V1_6.OsAppId();
            osAppId.osAppId = primitiveArrayToArrayList(trafficDescriptor.getOsAppId());
            optionalOsAppId.value(osAppId);
        }
        td.osAppId = optionalOsAppId;

        optionalTrafficDescriptor.value(td);
        return optionalTrafficDescriptor;
    }

    /**
     * Convert to TrafficDescriptor.aidl
     * @param trafficDescriptor Traffic descriptor
     * @return The converted TrafficDescriptor
     */
    public static android.hardware.radio.data.TrafficDescriptor
            convertToHalTrafficDescriptorAidl(@Nullable TrafficDescriptor trafficDescriptor) {
        if (trafficDescriptor == null) {
            return null;
        }

        android.hardware.radio.data.TrafficDescriptor td =
                new android.hardware.radio.data.TrafficDescriptor();
        td.dnn = trafficDescriptor.getDataNetworkName();
        android.hardware.radio.data.OsAppId osAppId = new android.hardware.radio.data.OsAppId();
        osAppId.osAppId = trafficDescriptor.getOsAppId();
        td.osAppId = osAppId;
        return td;
    }

    /**
     * Convert to ResetNvType defined in radio/1.0/types.hal
     * @param resetType NV reset type
     * @return The converted reset type in integer or -1 if param is invalid
     */
    public static int convertToHalResetNvType(int resetType) {
        /**
         * resetType values
         * 1 - reload all NV items
         * 2 - erase NV reset (SCRTN)
         * 3 - factory reset (RTN)
         */
        switch (resetType) {
            case 1: return android.hardware.radio.V1_0.ResetNvType.RELOAD;
            case 2: return android.hardware.radio.V1_0.ResetNvType.ERASE;
            case 3: return android.hardware.radio.V1_0.ResetNvType.FACTORY_RESET;
        }
        return -1;
    }

    /**
     * Convert to ResetNvType.aidl
     * @param resetType NV reset type
     * @return The converted reset type in integer or -1 if param is invalid
     */
    public static int convertToHalResetNvTypeAidl(int resetType) {
        /**
         * resetType values
         * 1 - reload all NV items
         * 2 - erase NV reset (SCRTN)
         * 3 - factory reset (RTN)
         */
        switch (resetType) {
            case 1: return android.hardware.radio.modem.ResetNvType.RELOAD;
            case 2: return android.hardware.radio.modem.ResetNvType.ERASE;
            case 3: return android.hardware.radio.modem.ResetNvType.FACTORY_RESET;
        }
        return -1;
    }

    /**
     * Convert to a list of LinkAddress defined in radio/1.5/types.hal
     * @param linkProperties Link properties
     * @return The converted list of LinkAddresses
     */
    public static ArrayList<android.hardware.radio.V1_5.LinkAddress> convertToHalLinkProperties15(
            LinkProperties linkProperties) {
        ArrayList<android.hardware.radio.V1_5.LinkAddress> addresses15 = new ArrayList<>();
        if (linkProperties != null) {
            for (android.net.LinkAddress la : linkProperties.getAllLinkAddresses()) {
                android.hardware.radio.V1_5.LinkAddress linkAddress =
                        new android.hardware.radio.V1_5.LinkAddress();
                linkAddress.address = la.getAddress().getHostAddress();
                linkAddress.properties = la.getFlags();
                linkAddress.deprecationTime = la.getDeprecationTime();
                linkAddress.expirationTime = la.getExpirationTime();
                addresses15.add(linkAddress);
            }
        }
        return addresses15;
    }

    /**
     * Convert to a list of LinkAddress.aidl
     * @param linkProperties Link properties
     * @return The converted list of LinkAddresses
     */
    public static android.hardware.radio.data.LinkAddress[] convertToHalLinkProperties(
            LinkProperties linkProperties) {
        if (linkProperties == null) {
            return null;
        }
        android.hardware.radio.data.LinkAddress[] addresses =
                new android.hardware.radio.data.LinkAddress[
                        linkProperties.getAllLinkAddresses().size()];
        for (int i = 0; i < linkProperties.getAllLinkAddresses().size(); i++) {
            LinkAddress la = linkProperties.getAllLinkAddresses().get(i);
            android.hardware.radio.data.LinkAddress linkAddress =
                    new android.hardware.radio.data.LinkAddress();
            linkAddress.address = la.getAddress().getHostAddress();
            linkAddress.addressProperties = la.getFlags();
            linkAddress.deprecationTime = la.getDeprecationTime();
            linkAddress.expirationTime = la.getExpirationTime();
            addresses[i] = linkAddress;
        }
        return addresses;
    }

    /**
     * Convert RadioAccessSpecifier defined in radio/1.5/types.hal to RadioAccessSpecifier
     * @param specifier RadioAccessSpecifier defined in radio/1.5/types.hal
     * @return The converted RadioAccessSpecifier
     */
    public static RadioAccessSpecifier convertHalRadioAccessSpecifier(
            android.hardware.radio.V1_5.RadioAccessSpecifier specifier) {
        if (specifier == null) return null;
        ArrayList<Integer> halBands = new ArrayList<>();
        switch (specifier.bands.getDiscriminator()) {
            case android.hardware.radio.V1_5.RadioAccessSpecifier.Bands.hidl_discriminator
                    .geranBands:
                halBands = specifier.bands.geranBands();
                break;
            case android.hardware.radio.V1_5.RadioAccessSpecifier.Bands.hidl_discriminator
                    .utranBands:
                halBands = specifier.bands.utranBands();
                break;
            case android.hardware.radio.V1_5.RadioAccessSpecifier.Bands.hidl_discriminator
                    .eutranBands:
                halBands = specifier.bands.eutranBands();
                break;
            case android.hardware.radio.V1_5.RadioAccessSpecifier.Bands.hidl_discriminator
                    .ngranBands:
                halBands = specifier.bands.ngranBands();
                break;
        }
        return new RadioAccessSpecifier(convertHalRadioAccessNetworks(specifier.radioAccessNetwork),
                halBands.stream().mapToInt(Integer::intValue).toArray(),
                specifier.channels.stream().mapToInt(Integer::intValue).toArray());
    }

    /**
     * Convert RadioAccessSpecifier defined in RadioAccessSpecifier.aidl to RadioAccessSpecifier
     * @param specifier RadioAccessSpecifier defined in RadioAccessSpecifier.aidl
     * @return The converted RadioAccessSpecifier
     */
    public static RadioAccessSpecifier convertHalRadioAccessSpecifier(
            android.hardware.radio.network.RadioAccessSpecifier specifier) {
        if (specifier == null) return null;
        int[] halBands = null;
        switch (specifier.bands.getTag()) {
            case android.hardware.radio.network.RadioAccessSpecifierBands.geranBands:
                halBands = specifier.bands.getGeranBands();
                break;
            case android.hardware.radio.network.RadioAccessSpecifierBands.utranBands:
                halBands = specifier.bands.getUtranBands();
                break;
            case android.hardware.radio.network.RadioAccessSpecifierBands.eutranBands:
                halBands = specifier.bands.getEutranBands();
                break;
            case android.hardware.radio.network.RadioAccessSpecifierBands.ngranBands:
                halBands = specifier.bands.getNgranBands();
                break;
        }
        return new RadioAccessSpecifier(specifier.accessNetwork, halBands, specifier.channels);
    }

    /**
     * Convert to RadioAccessSpecifier defined in radio/1.1/types.hal
     * @param ras Radio access specifier
     * @return The converted RadioAccessSpecifier
     */
    public static android.hardware.radio.V1_1.RadioAccessSpecifier
            convertToHalRadioAccessSpecifier11(RadioAccessSpecifier ras) {
        android.hardware.radio.V1_1.RadioAccessSpecifier rasInHalFormat =
                new android.hardware.radio.V1_1.RadioAccessSpecifier();
        rasInHalFormat.radioAccessNetwork = ras.getRadioAccessNetwork();
        ArrayList<Integer> bands = new ArrayList<>();
        if (ras.getBands() != null) {
            for (int band : ras.getBands()) {
                bands.add(band);
            }
        }
        switch (ras.getRadioAccessNetwork()) {
            case AccessNetworkConstants.AccessNetworkType.GERAN:
                rasInHalFormat.geranBands = bands;
                break;
            case AccessNetworkConstants.AccessNetworkType.UTRAN:
                rasInHalFormat.utranBands = bands;
                break;
            case AccessNetworkConstants.AccessNetworkType.EUTRAN:
                rasInHalFormat.eutranBands = bands;
                break;
            default:
                return null;
        }

        if (ras.getChannels() != null) {
            for (int channel : ras.getChannels()) {
                rasInHalFormat.channels.add(channel);
            }
        }

        return rasInHalFormat;
    }

    /**
     * Convert to RadioAccessSpecifier defined in radio/1.5/types.hal
     * @param ras Radio access specifier
     * @return The converted RadioAccessSpecifier
     */
    public static android.hardware.radio.V1_5.RadioAccessSpecifier
            convertToHalRadioAccessSpecifier15(RadioAccessSpecifier ras) {
        android.hardware.radio.V1_5.RadioAccessSpecifier rasInHalFormat =
                new android.hardware.radio.V1_5.RadioAccessSpecifier();
        android.hardware.radio.V1_5.RadioAccessSpecifier.Bands bandsInHalFormat =
                new android.hardware.radio.V1_5.RadioAccessSpecifier.Bands();
        rasInHalFormat.radioAccessNetwork = convertToHalRadioAccessNetworks(
                ras.getRadioAccessNetwork());
        ArrayList<Integer> bands = new ArrayList<>();
        if (ras.getBands() != null) {
            for (int band : ras.getBands()) {
                bands.add(band);
            }
        }
        switch (ras.getRadioAccessNetwork()) {
            case AccessNetworkConstants.AccessNetworkType.GERAN:
                bandsInHalFormat.geranBands(bands);
                break;
            case AccessNetworkConstants.AccessNetworkType.UTRAN:
                bandsInHalFormat.utranBands(bands);
                break;
            case AccessNetworkConstants.AccessNetworkType.EUTRAN:
                bandsInHalFormat.eutranBands(bands);
                break;
            case AccessNetworkConstants.AccessNetworkType.NGRAN:
                bandsInHalFormat.ngranBands(bands);
                break;
            default:
                return null;
        }
        rasInHalFormat.bands = bandsInHalFormat;

        if (ras.getChannels() != null) {
            for (int channel : ras.getChannels()) {
                rasInHalFormat.channels.add(channel);
            }
        }

        return rasInHalFormat;
    }

    /**
     * Convert to RadioAccessSpecifier.aidl
     * @param ras Radio access specifier
     * @return The converted RadioAccessSpecifier
     */
    public static android.hardware.radio.network.RadioAccessSpecifier
            convertToHalRadioAccessSpecifierAidl(RadioAccessSpecifier ras) {
        android.hardware.radio.network.RadioAccessSpecifier rasInHalFormat =
                new android.hardware.radio.network.RadioAccessSpecifier();
        android.hardware.radio.network.RadioAccessSpecifierBands bandsInHalFormat =
                new android.hardware.radio.network.RadioAccessSpecifierBands();
        rasInHalFormat.accessNetwork = convertToHalAccessNetworkAidl(ras.getRadioAccessNetwork());
        int[] bands = null;
        if (ras.getBands() != null) {
            bands = new int[ras.getBands().length];
            for (int i = 0; i < ras.getBands().length; i++) {
                bands[i] = ras.getBands()[i];
            }
        }
        switch (ras.getRadioAccessNetwork()) {
            case AccessNetworkConstants.AccessNetworkType.GERAN:
                bandsInHalFormat.geranBands(bands);
                break;
            case AccessNetworkConstants.AccessNetworkType.UTRAN:
                bandsInHalFormat.utranBands(bands);
                break;
            case AccessNetworkConstants.AccessNetworkType.EUTRAN:
                bandsInHalFormat.eutranBands(bands);
                break;
            case AccessNetworkConstants.AccessNetworkType.NGRAN:
                bandsInHalFormat.ngranBands(bands);
                break;
            default:
                return null;
        }
        rasInHalFormat.bands = bandsInHalFormat;

        if (ras.getChannels() != null) {
            int[] channels = new int[ras.getChannels().length];
            for (int i = 0; i < ras.getChannels().length; i++) {
                channels[i] = ras.getChannels()[i];
            }
            rasInHalFormat.channels = channels;
        }

        return rasInHalFormat;
    }

    /**
     * Convert to censored terminal response
     * @param terminalResponse Terminal response
     * @return The converted censored terminal response
     */
    public static String convertToCensoredTerminalResponse(String terminalResponse) {
        try {
            byte[] bytes = IccUtils.hexStringToBytes(terminalResponse);
            if (bytes != null) {
                List<ComprehensionTlv> ctlvs = ComprehensionTlv.decodeMany(bytes, 0);
                int from = 0;
                for (ComprehensionTlv ctlv : ctlvs) {
                    // Find text strings which might be personal information input by user,
                    // then replace it with "********".
                    if (ComprehensionTlvTag.TEXT_STRING.value() == ctlv.getTag()) {
                        byte[] target = Arrays.copyOfRange(ctlv.getRawValue(), from,
                                ctlv.getValueIndex() + ctlv.getLength());
                        terminalResponse = terminalResponse.toLowerCase().replace(
                                IccUtils.bytesToHexString(target).toLowerCase(), "********");
                    }
                    // The text string tag and the length field should also be hidden.
                    from = ctlv.getValueIndex() + ctlv.getLength();
                }
            }
        } catch (Exception e) {
            terminalResponse = null;
        }

        return terminalResponse;
    }

    /**
     * Convert to {@link TelephonyManager.NetworkTypeBitMask}, the bitmask represented by
     * {@link android.telephony.Annotation.NetworkType}.
     *
     * @param raf {@link android.hardware.radio.V1_0.RadioAccessFamily}
     * @return {@link TelephonyManager.NetworkTypeBitMask}
     */
    @TelephonyManager.NetworkTypeBitMask
    public static int convertHalNetworkTypeBitMask(int raf) {
        int networkTypeRaf = 0;

        if ((raf & android.hardware.radio.V1_0.RadioAccessFamily.GSM) != 0) {
            networkTypeRaf |= TelephonyManager.NETWORK_TYPE_BITMASK_GSM;
        }
        if ((raf & android.hardware.radio.V1_0.RadioAccessFamily.GPRS) != 0) {
            networkTypeRaf |= TelephonyManager.NETWORK_TYPE_BITMASK_GPRS;
        }
        if ((raf & android.hardware.radio.V1_0.RadioAccessFamily.EDGE) != 0) {
            networkTypeRaf |= TelephonyManager.NETWORK_TYPE_BITMASK_EDGE;
        }
        // convert both IS95A/IS95B to CDMA as network mode doesn't support CDMA
        if ((raf & android.hardware.radio.V1_0.RadioAccessFamily.IS95A) != 0) {
            networkTypeRaf |= TelephonyManager.NETWORK_TYPE_BITMASK_CDMA;
        }
        if ((raf & android.hardware.radio.V1_0.RadioAccessFamily.IS95B) != 0) {
            networkTypeRaf |= TelephonyManager.NETWORK_TYPE_BITMASK_CDMA;
        }
        if ((raf & android.hardware.radio.V1_0.RadioAccessFamily.ONE_X_RTT) != 0) {
            networkTypeRaf |= TelephonyManager.NETWORK_TYPE_BITMASK_1xRTT;
        }
        if ((raf & android.hardware.radio.V1_0.RadioAccessFamily.EVDO_0) != 0) {
            networkTypeRaf |= TelephonyManager.NETWORK_TYPE_BITMASK_EVDO_0;
        }
        if ((raf & android.hardware.radio.V1_0.RadioAccessFamily.EVDO_A) != 0) {
            networkTypeRaf |= TelephonyManager.NETWORK_TYPE_BITMASK_EVDO_A;
        }
        if ((raf & android.hardware.radio.V1_0.RadioAccessFamily.EVDO_B) != 0) {
            networkTypeRaf |= TelephonyManager.NETWORK_TYPE_BITMASK_EVDO_B;
        }
        if ((raf & android.hardware.radio.V1_0.RadioAccessFamily.EHRPD) != 0) {
            networkTypeRaf |= TelephonyManager.NETWORK_TYPE_BITMASK_EHRPD;
        }
        if ((raf & android.hardware.radio.V1_0.RadioAccessFamily.HSUPA) != 0) {
            networkTypeRaf |= TelephonyManager.NETWORK_TYPE_BITMASK_HSUPA;
        }
        if ((raf & android.hardware.radio.V1_0.RadioAccessFamily.HSDPA) != 0) {
            networkTypeRaf |= TelephonyManager.NETWORK_TYPE_BITMASK_HSDPA;
        }
        if ((raf & android.hardware.radio.V1_0.RadioAccessFamily.HSPA) != 0) {
            networkTypeRaf |= TelephonyManager.NETWORK_TYPE_BITMASK_HSPA;
        }
        if ((raf & android.hardware.radio.V1_0.RadioAccessFamily.HSPAP) != 0) {
            networkTypeRaf |= TelephonyManager.NETWORK_TYPE_BITMASK_HSPAP;
        }
        if ((raf & android.hardware.radio.V1_0.RadioAccessFamily.UMTS) != 0) {
            networkTypeRaf |= TelephonyManager.NETWORK_TYPE_BITMASK_UMTS;
        }
        if ((raf & android.hardware.radio.V1_0.RadioAccessFamily.TD_SCDMA) != 0) {
            networkTypeRaf |= TelephonyManager.NETWORK_TYPE_BITMASK_TD_SCDMA;
        }
        if ((raf & android.hardware.radio.V1_0.RadioAccessFamily.LTE) != 0) {
            networkTypeRaf |= TelephonyManager.NETWORK_TYPE_BITMASK_LTE;
        }
        if ((raf & android.hardware.radio.V1_0.RadioAccessFamily.LTE_CA) != 0) {
            networkTypeRaf |= TelephonyManager.NETWORK_TYPE_BITMASK_LTE_CA;
        }
        if ((raf & android.hardware.radio.V1_4.RadioAccessFamily.NR) != 0) {
            networkTypeRaf |= TelephonyManager.NETWORK_TYPE_BITMASK_NR;
        }
        if ((raf & (1 << ServiceState.RIL_RADIO_TECHNOLOGY_IWLAN)) != 0) {
            networkTypeRaf |= TelephonyManager.NETWORK_TYPE_BITMASK_IWLAN;
        }
        return (networkTypeRaf == 0) ? TelephonyManager.NETWORK_TYPE_UNKNOWN : networkTypeRaf;
    }

    /**
     * Convert to RadioAccessFamily defined in radio/1.4/types.hal
     * @param networkTypeBitmask {@link TelephonyManager.NetworkTypeBitMask}, the bitmask
     *        represented by {@link android.telephony.Annotation.NetworkType}
     * @return The converted RadioAccessFamily
     */
    public static int convertToHalRadioAccessFamily(
            @TelephonyManager.NetworkTypeBitMask int networkTypeBitmask) {
        int raf = 0;

        if ((networkTypeBitmask & TelephonyManager.NETWORK_TYPE_BITMASK_GSM) != 0) {
            raf |= android.hardware.radio.V1_0.RadioAccessFamily.GSM;
        }
        if ((networkTypeBitmask & TelephonyManager.NETWORK_TYPE_BITMASK_GPRS) != 0) {
            raf |= android.hardware.radio.V1_0.RadioAccessFamily.GPRS;
        }
        if ((networkTypeBitmask & TelephonyManager.NETWORK_TYPE_BITMASK_EDGE) != 0) {
            raf |= android.hardware.radio.V1_0.RadioAccessFamily.EDGE;
        }
        // convert CDMA to IS95A, consistent with ServiceState.networkTypeToRilRadioTechnology
        if ((networkTypeBitmask & TelephonyManager.NETWORK_TYPE_BITMASK_CDMA) != 0) {
            raf |= android.hardware.radio.V1_0.RadioAccessFamily.IS95A;
        }
        if ((networkTypeBitmask & TelephonyManager.NETWORK_TYPE_BITMASK_1xRTT) != 0) {
            raf |= android.hardware.radio.V1_0.RadioAccessFamily.ONE_X_RTT;
        }
        if ((networkTypeBitmask & TelephonyManager.NETWORK_TYPE_BITMASK_EVDO_0) != 0) {
            raf |= android.hardware.radio.V1_0.RadioAccessFamily.EVDO_0;
        }
        if ((networkTypeBitmask & TelephonyManager.NETWORK_TYPE_BITMASK_EVDO_A) != 0) {
            raf |= android.hardware.radio.V1_0.RadioAccessFamily.EVDO_A;
        }
        if ((networkTypeBitmask & TelephonyManager.NETWORK_TYPE_BITMASK_EVDO_B) != 0) {
            raf |= android.hardware.radio.V1_0.RadioAccessFamily.EVDO_B;
        }
        if ((networkTypeBitmask & TelephonyManager.NETWORK_TYPE_BITMASK_EHRPD) != 0) {
            raf |= android.hardware.radio.V1_0.RadioAccessFamily.EHRPD;
        }
        if ((networkTypeBitmask & TelephonyManager.NETWORK_TYPE_BITMASK_HSUPA) != 0) {
            raf |= android.hardware.radio.V1_0.RadioAccessFamily.HSUPA;
        }
        if ((networkTypeBitmask & TelephonyManager.NETWORK_TYPE_BITMASK_HSDPA) != 0) {
            raf |= android.hardware.radio.V1_0.RadioAccessFamily.HSDPA;
        }
        if ((networkTypeBitmask & TelephonyManager.NETWORK_TYPE_BITMASK_HSPA) != 0) {
            raf |= android.hardware.radio.V1_0.RadioAccessFamily.HSPA;
        }
        if ((networkTypeBitmask & TelephonyManager.NETWORK_TYPE_BITMASK_HSPAP) != 0) {
            raf |= android.hardware.radio.V1_0.RadioAccessFamily.HSPAP;
        }
        if ((networkTypeBitmask & TelephonyManager.NETWORK_TYPE_BITMASK_UMTS) != 0) {
            raf |= android.hardware.radio.V1_0.RadioAccessFamily.UMTS;
        }
        if ((networkTypeBitmask & TelephonyManager.NETWORK_TYPE_BITMASK_TD_SCDMA) != 0) {
            raf |= android.hardware.radio.V1_0.RadioAccessFamily.TD_SCDMA;
        }
        if ((networkTypeBitmask & TelephonyManager.NETWORK_TYPE_BITMASK_IWLAN) != 0) {
            raf |= (1 << android.hardware.radio.V1_4.RadioTechnology.IWLAN);
        }
        if ((networkTypeBitmask & TelephonyManager.NETWORK_TYPE_BITMASK_LTE) != 0) {
            raf |= android.hardware.radio.V1_0.RadioAccessFamily.LTE;
        }
        if ((networkTypeBitmask & TelephonyManager.NETWORK_TYPE_BITMASK_LTE_CA) != 0) {
            raf |= android.hardware.radio.V1_0.RadioAccessFamily.LTE_CA;
        }
        if ((networkTypeBitmask & TelephonyManager.NETWORK_TYPE_BITMASK_NR) != 0) {
            raf |= android.hardware.radio.V1_4.RadioAccessFamily.NR;
        }
        return (raf == 0) ? android.hardware.radio.V1_4.RadioAccessFamily.UNKNOWN : raf;
    }

    /**
     * Convert to RadioAccessFamily.aidl
     * @param networkTypeBitmask {@link TelephonyManager.NetworkTypeBitMask}, the bitmask
     *        represented by {@link android.telephony.Annotation.NetworkType}
     * @return The converted RadioAccessFamily
     */
    public static int convertToHalRadioAccessFamilyAidl(
            @TelephonyManager.NetworkTypeBitMask int networkTypeBitmask) {
        int raf = 0;

        if ((networkTypeBitmask & TelephonyManager.NETWORK_TYPE_BITMASK_GSM) != 0) {
            raf |= android.hardware.radio.RadioAccessFamily.GSM;
        }
        if ((networkTypeBitmask & TelephonyManager.NETWORK_TYPE_BITMASK_GPRS) != 0) {
            raf |= android.hardware.radio.RadioAccessFamily.GPRS;
        }
        if ((networkTypeBitmask & TelephonyManager.NETWORK_TYPE_BITMASK_EDGE) != 0) {
            raf |= android.hardware.radio.RadioAccessFamily.EDGE;
        }
        // convert CDMA to IS95A, consistent with ServiceState.networkTypeToRilRadioTechnology
        if ((networkTypeBitmask & TelephonyManager.NETWORK_TYPE_BITMASK_CDMA) != 0) {
            raf |= android.hardware.radio.RadioAccessFamily.IS95A;
        }
        if ((networkTypeBitmask & TelephonyManager.NETWORK_TYPE_BITMASK_1xRTT) != 0) {
            raf |= android.hardware.radio.RadioAccessFamily.ONE_X_RTT;
        }
        if ((networkTypeBitmask & TelephonyManager.NETWORK_TYPE_BITMASK_EVDO_0) != 0) {
            raf |= android.hardware.radio.RadioAccessFamily.EVDO_0;
        }
        if ((networkTypeBitmask & TelephonyManager.NETWORK_TYPE_BITMASK_EVDO_A) != 0) {
            raf |= android.hardware.radio.RadioAccessFamily.EVDO_A;
        }
        if ((networkTypeBitmask & TelephonyManager.NETWORK_TYPE_BITMASK_EVDO_B) != 0) {
            raf |= android.hardware.radio.RadioAccessFamily.EVDO_B;
        }
        if ((networkTypeBitmask & TelephonyManager.NETWORK_TYPE_BITMASK_EHRPD) != 0) {
            raf |= android.hardware.radio.RadioAccessFamily.EHRPD;
        }
        if ((networkTypeBitmask & TelephonyManager.NETWORK_TYPE_BITMASK_HSUPA) != 0) {
            raf |= android.hardware.radio.RadioAccessFamily.HSUPA;
        }
        if ((networkTypeBitmask & TelephonyManager.NETWORK_TYPE_BITMASK_HSDPA) != 0) {
            raf |= android.hardware.radio.RadioAccessFamily.HSDPA;
        }
        if ((networkTypeBitmask & TelephonyManager.NETWORK_TYPE_BITMASK_HSPA) != 0) {
            raf |= android.hardware.radio.RadioAccessFamily.HSPA;
        }
        if ((networkTypeBitmask & TelephonyManager.NETWORK_TYPE_BITMASK_HSPAP) != 0) {
            raf |= android.hardware.radio.RadioAccessFamily.HSPAP;
        }
        if ((networkTypeBitmask & TelephonyManager.NETWORK_TYPE_BITMASK_UMTS) != 0) {
            raf |= android.hardware.radio.RadioAccessFamily.UMTS;
        }
        if ((networkTypeBitmask & TelephonyManager.NETWORK_TYPE_BITMASK_TD_SCDMA) != 0) {
            raf |= android.hardware.radio.RadioAccessFamily.TD_SCDMA;
        }
<<<<<<< HEAD
=======
        if ((networkTypeBitmask & TelephonyManager.NETWORK_TYPE_BITMASK_IWLAN) != 0) {
            raf |= android.hardware.radio.RadioAccessFamily.IWLAN;
        }
>>>>>>> a6ec49ca
        if ((networkTypeBitmask & TelephonyManager.NETWORK_TYPE_BITMASK_LTE) != 0) {
            raf |= android.hardware.radio.RadioAccessFamily.LTE;
        }
        if ((networkTypeBitmask & TelephonyManager.NETWORK_TYPE_BITMASK_LTE_CA) != 0) {
            raf |= android.hardware.radio.RadioAccessFamily.LTE_CA;
        }
        if ((networkTypeBitmask & TelephonyManager.NETWORK_TYPE_BITMASK_NR) != 0) {
            raf |= android.hardware.radio.RadioAccessFamily.NR;
        }
<<<<<<< HEAD
        // TODO: need hal definition for IWLAN
=======
>>>>>>> a6ec49ca
        return (raf == 0) ? android.hardware.radio.RadioAccessFamily.UNKNOWN : raf;
    }

    /**
     * Convert AccessNetworkType to AccessNetwork defined in radio/1.5/types.hal
     * @param accessNetworkType Access network type
     * @return The converted AccessNetwork
     */
    public static int convertToHalAccessNetwork(int accessNetworkType) {
        switch (accessNetworkType) {
            case AccessNetworkConstants.AccessNetworkType.GERAN:
                return android.hardware.radio.V1_5.AccessNetwork.GERAN;
            case AccessNetworkConstants.AccessNetworkType.UTRAN:
                return android.hardware.radio.V1_5.AccessNetwork.UTRAN;
            case AccessNetworkConstants.AccessNetworkType.EUTRAN:
                return android.hardware.radio.V1_5.AccessNetwork.EUTRAN;
            case AccessNetworkConstants.AccessNetworkType.CDMA2000:
                return android.hardware.radio.V1_5.AccessNetwork.CDMA2000;
            case AccessNetworkConstants.AccessNetworkType.IWLAN:
                return android.hardware.radio.V1_5.AccessNetwork.IWLAN;
            case AccessNetworkConstants.AccessNetworkType.NGRAN:
                return android.hardware.radio.V1_5.AccessNetwork.NGRAN;
            case AccessNetworkConstants.AccessNetworkType.UNKNOWN:
            default:
                return android.hardware.radio.V1_5.AccessNetwork.UNKNOWN;
        }
    }

    /**
     * Convert to AccessNetwork.aidl
     * @param accessNetworkType Access network type
     * @return The converted AccessNetwork
     */
    public static int convertToHalAccessNetworkAidl(int accessNetworkType) {
        switch (accessNetworkType) {
            case AccessNetworkConstants.AccessNetworkType.GERAN:
                return android.hardware.radio.AccessNetwork.GERAN;
            case AccessNetworkConstants.AccessNetworkType.UTRAN:
                return android.hardware.radio.AccessNetwork.UTRAN;
            case AccessNetworkConstants.AccessNetworkType.EUTRAN:
                return android.hardware.radio.AccessNetwork.EUTRAN;
            case AccessNetworkConstants.AccessNetworkType.CDMA2000:
                return android.hardware.radio.AccessNetwork.CDMA2000;
            case AccessNetworkConstants.AccessNetworkType.IWLAN:
                return android.hardware.radio.AccessNetwork.IWLAN;
            case AccessNetworkConstants.AccessNetworkType.NGRAN:
                return android.hardware.radio.AccessNetwork.NGRAN;
            case AccessNetworkConstants.AccessNetworkType.UNKNOWN:
            default:
                return android.hardware.radio.AccessNetwork.UNKNOWN;
        }
    }

    /**
     * Convert to RadioAccessNetwork defined in radio/1.1/types.hal
     * @param accessNetworkType Access network type
     * @return The converted RadioAccessNetwork
     */
    public static int convertToHalRadioAccessNetworks(int accessNetworkType) {
        switch (accessNetworkType) {
            case AccessNetworkConstants.AccessNetworkType.GERAN:
                return android.hardware.radio.V1_1.RadioAccessNetworks.GERAN;
            case AccessNetworkConstants.AccessNetworkType.UTRAN:
                return android.hardware.radio.V1_1.RadioAccessNetworks.UTRAN;
            case AccessNetworkConstants.AccessNetworkType.EUTRAN:
                return android.hardware.radio.V1_1.RadioAccessNetworks.EUTRAN;
            case AccessNetworkConstants.AccessNetworkType.NGRAN:
                return android.hardware.radio.V1_5.RadioAccessNetworks.NGRAN;
            case AccessNetworkConstants.AccessNetworkType.CDMA2000:
                return android.hardware.radio.V1_5.RadioAccessNetworks.CDMA2000;
            case AccessNetworkConstants.AccessNetworkType.UNKNOWN:
            default:
                return android.hardware.radio.V1_5.RadioAccessNetworks.UNKNOWN;
        }
    }

    /**
     * Convert RadioAccessNetworks defined in radio/1.5/types.hal to AccessNetworkType
     * @param ran RadioAccessNetwork defined in radio/1.5/types.hal
     * @return The converted AccessNetworkType
     */
    public static int convertHalRadioAccessNetworks(int ran) {
        switch (ran) {
            case android.hardware.radio.V1_5.RadioAccessNetworks.GERAN:
                return AccessNetworkConstants.AccessNetworkType.GERAN;
            case android.hardware.radio.V1_5.RadioAccessNetworks.UTRAN:
                return AccessNetworkConstants.AccessNetworkType.UTRAN;
            case android.hardware.radio.V1_5.RadioAccessNetworks.EUTRAN:
                return AccessNetworkConstants.AccessNetworkType.EUTRAN;
            case android.hardware.radio.V1_5.RadioAccessNetworks.NGRAN:
                return AccessNetworkConstants.AccessNetworkType.NGRAN;
            case android.hardware.radio.V1_5.RadioAccessNetworks.CDMA2000:
                return AccessNetworkConstants.AccessNetworkType.CDMA2000;
            case android.hardware.radio.V1_5.RadioAccessNetworks.UNKNOWN:
            default:
                return AccessNetworkConstants.AccessNetworkType.UNKNOWN;
        }
    }

    /**
     * Convert to SimApdu defined in radio/1.0/types.hal
     * @param channel channel
     * @param cla cla
     * @param instruction instruction
     * @param p1 p1
     * @param p2 p2
     * @param p3 p3
     * @param data data
     * @return The converted SimApdu
     */
    public static android.hardware.radio.V1_0.SimApdu convertToHalSimApdu(int channel, int cla,
            int instruction, int p1, int p2, int p3, String data) {
        android.hardware.radio.V1_0.SimApdu msg = new android.hardware.radio.V1_0.SimApdu();
        msg.sessionId = channel;
        msg.cla = cla;
        msg.instruction = instruction;
        msg.p1 = p1;
        msg.p2 = p2;
        msg.p3 = p3;
        msg.data = convertNullToEmptyString(data);
        return msg;
    }

    /**
     * Convert to SimApdu.aidl
     * @param channel channel
     * @param cla cla
     * @param instruction instruction
     * @param p1 p1
     * @param p2 p2
     * @param p3 p3
     * @param data data
     * @return The converted SimApdu
     */
    public static android.hardware.radio.sim.SimApdu convertToHalSimApduAidl(int channel, int cla,
            int instruction, int p1, int p2, int p3, String data) {
        android.hardware.radio.sim.SimApdu msg = new android.hardware.radio.sim.SimApdu();
        msg.sessionId = channel;
        msg.cla = cla;
        msg.instruction = instruction;
        msg.p1 = p1;
        msg.p2 = p2;
        msg.p3 = p3;
        msg.data = convertNullToEmptyString(data);
        return msg;
    }

    /**
     * Convert to SimLockMultiSimPolicy defined in radio/1.4/types.hal
     * @param policy Multi SIM policy
     * @return The converted SimLockMultiSimPolicy
     */
    public static int convertToHalSimLockMultiSimPolicy(int policy) {
        switch (policy) {
            case CarrierRestrictionRules.MULTISIM_POLICY_ONE_VALID_SIM_MUST_BE_PRESENT:
                return android.hardware.radio.V1_4.SimLockMultiSimPolicy
                        .ONE_VALID_SIM_MUST_BE_PRESENT;
            case CarrierRestrictionRules.MULTISIM_POLICY_NONE:
                // fallthrough
            default:
                return android.hardware.radio.V1_4.SimLockMultiSimPolicy.NO_MULTISIM_POLICY;

        }
    }

    /**
     * Convert to SimLockMultiSimPolicy.aidl
     * @param policy Multi SIM policy
     * @return The converted SimLockMultiSimPolicy
     */
    public static int convertToHalSimLockMultiSimPolicyAidl(int policy) {
        switch (policy) {
            case CarrierRestrictionRules.MULTISIM_POLICY_ONE_VALID_SIM_MUST_BE_PRESENT:
                return android.hardware.radio.sim.SimLockMultiSimPolicy
                        .ONE_VALID_SIM_MUST_BE_PRESENT;
            case CarrierRestrictionRules.MULTISIM_POLICY_NONE:
                // fallthrough
            default:
                return android.hardware.radio.sim.SimLockMultiSimPolicy.NO_MULTISIM_POLICY;

        }
    }

    /**
     * Convert a list of CarrierIdentifiers into a list of Carriers defined in radio/1.0/types.hal
     * @param carriers List of CarrierIdentifiers
     * @return The converted list of Carriers
     */
    public static ArrayList<android.hardware.radio.V1_0.Carrier> convertToHalCarrierRestrictionList(
            List<CarrierIdentifier> carriers) {
        ArrayList<android.hardware.radio.V1_0.Carrier> result = new ArrayList<>();
        for (CarrierIdentifier ci : carriers) {
            android.hardware.radio.V1_0.Carrier c = new android.hardware.radio.V1_0.Carrier();
            c.mcc = convertNullToEmptyString(ci.getMcc());
            c.mnc = convertNullToEmptyString(ci.getMnc());
            int matchType = CarrierIdentifier.MatchType.ALL;
            String matchData = null;
            if (!TextUtils.isEmpty(ci.getSpn())) {
                matchType = CarrierIdentifier.MatchType.SPN;
                matchData = ci.getSpn();
            } else if (!TextUtils.isEmpty(ci.getImsi())) {
                matchType = CarrierIdentifier.MatchType.IMSI_PREFIX;
                matchData = ci.getImsi();
            } else if (!TextUtils.isEmpty(ci.getGid1())) {
                matchType = CarrierIdentifier.MatchType.GID1;
                matchData = ci.getGid1();
            } else if (!TextUtils.isEmpty(ci.getGid2())) {
                matchType = CarrierIdentifier.MatchType.GID2;
                matchData = ci.getGid2();
            }
            c.matchType = matchType;
            c.matchData = convertNullToEmptyString(matchData);
            result.add(c);
        }
        return result;
    }

    /**
     * Convert a list of CarrierIdentifiers into an array of Carrier.aidl
     * @param carriers List of CarrierIdentifiers
     * @return The converted array of Carriers
     */
    public static android.hardware.radio.sim.Carrier[] convertToHalCarrierRestrictionListAidl(
            List<CarrierIdentifier> carriers) {
        android.hardware.radio.sim.Carrier[] result =
                new android.hardware.radio.sim.Carrier[carriers.size()];
        for (int i = 0; i < carriers.size(); i++) {
            CarrierIdentifier ci = carriers.get(i);
            android.hardware.radio.sim.Carrier carrier = new android.hardware.radio.sim.Carrier();
            carrier.mcc = convertNullToEmptyString(ci.getMcc());
            carrier.mnc = convertNullToEmptyString(ci.getMnc());
            int matchType = CarrierIdentifier.MatchType.ALL;
            String matchData = null;
            if (!TextUtils.isEmpty(ci.getSpn())) {
                matchType = CarrierIdentifier.MatchType.SPN;
                matchData = ci.getSpn();
            } else if (!TextUtils.isEmpty(ci.getImsi())) {
                matchType = CarrierIdentifier.MatchType.IMSI_PREFIX;
                matchData = ci.getImsi();
            } else if (!TextUtils.isEmpty(ci.getGid1())) {
                matchType = CarrierIdentifier.MatchType.GID1;
                matchData = ci.getGid1();
            } else if (!TextUtils.isEmpty(ci.getGid2())) {
                matchType = CarrierIdentifier.MatchType.GID2;
                matchData = ci.getGid2();
            }
            carrier.matchType = matchType;
            carrier.matchData = convertNullToEmptyString(matchData);
            result[i] = carrier;
        }
        return result;
    }

    /**
     * Convert to Dial defined in radio/1.0/types.hal
     * @param address Address
     * @param clirMode CLIR mode
     * @param uusInfo UUS info
     * @return The converted Dial
     */
    public static android.hardware.radio.V1_0.Dial convertToHalDial(String address, int clirMode,
            UUSInfo uusInfo) {
        android.hardware.radio.V1_0.Dial dial = new android.hardware.radio.V1_0.Dial();
        dial.address = RILUtils.convertNullToEmptyString(address);
        dial.clir = clirMode;
        if (uusInfo != null) {
            android.hardware.radio.V1_0.UusInfo info = new android.hardware.radio.V1_0.UusInfo();
            info.uusType = uusInfo.getType();
            info.uusDcs = uusInfo.getDcs();
            info.uusData = new String(uusInfo.getUserData());
            dial.uusInfo.add(info);
        }
        return dial;
    }

    /**
     * Convert to Dial.aidl
     * @param address Address
     * @param clirMode CLIR mode
     * @param uusInfo UUS info
     * @return The converted Dial.aidl
     */
    public static android.hardware.radio.voice.Dial convertToHalDialAidl(String address,
            int clirMode, UUSInfo uusInfo) {
        android.hardware.radio.voice.Dial dial = new android.hardware.radio.voice.Dial();
        dial.address = RILUtils.convertNullToEmptyString(address);
        dial.clir = clirMode;
        if (uusInfo != null) {
            android.hardware.radio.voice.UusInfo info = new android.hardware.radio.voice.UusInfo();
            info.uusType = uusInfo.getType();
            info.uusDcs = uusInfo.getDcs();
            info.uusData = new String(uusInfo.getUserData());
            dial.uusInfo = new android.hardware.radio.voice.UusInfo[] {info};
        }
        return dial;
    }

    /**
     * Convert to SignalThresholdInfo defined in radio/1.5/types.hal
     * @param signalThresholdInfo Signal threshold info
     * @return The converted SignalThresholdInfo
     */
    public static android.hardware.radio.V1_5.SignalThresholdInfo convertToHalSignalThresholdInfo(
            SignalThresholdInfo signalThresholdInfo) {
        android.hardware.radio.V1_5.SignalThresholdInfo signalThresholdInfoHal =
                new android.hardware.radio.V1_5.SignalThresholdInfo();
        signalThresholdInfoHal.signalMeasurement = signalThresholdInfo.getSignalMeasurementType();
        signalThresholdInfoHal.hysteresisMs = signalThresholdInfo.getHysteresisMs();
        signalThresholdInfoHal.hysteresisDb = signalThresholdInfo.getHysteresisDb();
        signalThresholdInfoHal.thresholds = primitiveArrayToArrayList(
                signalThresholdInfo.getThresholds());
        signalThresholdInfoHal.isEnabled = signalThresholdInfo.isEnabled();
        return signalThresholdInfoHal;
    }

    /**
     * Convert to SignalThresholdInfo.aidl
     * @param signalThresholdInfo Signal threshold info
     * @return The converted SignalThresholdInfo
     */
    public static android.hardware.radio.network.SignalThresholdInfo
            convertToHalSignalThresholdInfoAidl(SignalThresholdInfo signalThresholdInfo) {
        android.hardware.radio.network.SignalThresholdInfo signalThresholdInfoHal =
                new android.hardware.radio.network.SignalThresholdInfo();
        signalThresholdInfoHal.signalMeasurement = signalThresholdInfo.getSignalMeasurementType();
        signalThresholdInfoHal.hysteresisMs = signalThresholdInfo.getHysteresisMs();
        signalThresholdInfoHal.hysteresisDb = signalThresholdInfo.getHysteresisDb();
        signalThresholdInfoHal.thresholds = signalThresholdInfo.getThresholds();
        signalThresholdInfoHal.isEnabled = signalThresholdInfo.isEnabled();
        return signalThresholdInfoHal;
    }

    /**
     * Convert to SmsWriteArgsStatus defined in radio/1.0/types.hal
     * @param status StatusOnIcc
     * @return The converted SmsWriteArgsStatus defined in radio/1.0/types.hal
     */
    public static int convertToHalSmsWriteArgsStatus(int status) {
        switch (status & 0x7) {
            case SmsManager.STATUS_ON_ICC_READ:
                return android.hardware.radio.V1_0.SmsWriteArgsStatus.REC_READ;
            case SmsManager.STATUS_ON_ICC_UNREAD:
                return android.hardware.radio.V1_0.SmsWriteArgsStatus.REC_UNREAD;
            case SmsManager.STATUS_ON_ICC_SENT:
                return android.hardware.radio.V1_0.SmsWriteArgsStatus.STO_SENT;
            case SmsManager.STATUS_ON_ICC_UNSENT:
                return android.hardware.radio.V1_0.SmsWriteArgsStatus.STO_UNSENT;
            default:
                return android.hardware.radio.V1_0.SmsWriteArgsStatus.REC_READ;
        }
    }

    /**
     * Convert to statuses defined in SmsWriteArgs.aidl
     * @param status StatusOnIcc
     * @return The converted statuses defined in SmsWriteArgs.aidl
     */
    public static int convertToHalSmsWriteArgsStatusAidl(int status) {
        switch (status & 0x7) {
            case SmsManager.STATUS_ON_ICC_READ:
                return android.hardware.radio.messaging.SmsWriteArgs.STATUS_REC_READ;
            case SmsManager.STATUS_ON_ICC_UNREAD:
                return android.hardware.radio.messaging.SmsWriteArgs.STATUS_REC_UNREAD;
            case SmsManager.STATUS_ON_ICC_SENT:
                return android.hardware.radio.messaging.SmsWriteArgs.STATUS_STO_SENT;
            case SmsManager.STATUS_ON_ICC_UNSENT:
                return android.hardware.radio.messaging.SmsWriteArgs.STATUS_STO_UNSENT;
            default:
                return android.hardware.radio.messaging.SmsWriteArgs.STATUS_REC_READ;
        }
    }

    /**
     * Convert a list of HardwareConfig defined in radio/1.0/types.hal to a list of HardwareConfig
     * @param hwListRil List of HardwareConfig defined in radio/1.0/types.hal
     * @return The converted list of HardwareConfig
     */
    public static ArrayList<HardwareConfig> convertHalHardwareConfigList(
            ArrayList<android.hardware.radio.V1_0.HardwareConfig> hwListRil) {
        int num;
        ArrayList<HardwareConfig> response;
        HardwareConfig hw;

        num = hwListRil.size();
        response = new ArrayList<>(num);

        for (android.hardware.radio.V1_0.HardwareConfig hwRil : hwListRil) {
            int type = hwRil.type;
            switch(type) {
                case HardwareConfig.DEV_HARDWARE_TYPE_MODEM: {
                    hw = new HardwareConfig(type);
                    android.hardware.radio.V1_0.HardwareConfigModem hwModem = hwRil.modem.get(0);
                    hw.assignModem(hwRil.uuid, hwRil.state, hwModem.rilModel, hwModem.rat,
                            hwModem.maxVoice, hwModem.maxData, hwModem.maxStandby);
                    break;
                }
                case HardwareConfig.DEV_HARDWARE_TYPE_SIM: {
                    hw = new HardwareConfig(type);
                    hw.assignSim(hwRil.uuid, hwRil.state, hwRil.sim.get(0).modemUuid);
                    break;
                }
                default: {
                    throw new RuntimeException(
                            "RIL_REQUEST_GET_HARDWARE_CONFIG invalid hardware type:" + type);
                }
            }
            response.add(hw);
        }
        return response;
    }

    /**
     * Convert a list of HardwareConfig defined in HardwareConfig.aidl to a list of HardwareConfig
     * @param hwListRil List of HardwareConfig defined in HardwareConfig.aidl
     * @return The converted list of HardwareConfig
     */
    public static ArrayList<HardwareConfig> convertHalHardwareConfigList(
            android.hardware.radio.modem.HardwareConfig[] hwListRil) {
        ArrayList<HardwareConfig> response = new ArrayList<>(hwListRil.length);
        HardwareConfig hw;

        for (android.hardware.radio.modem.HardwareConfig hwRil : hwListRil) {
            int type = hwRil.type;
            switch (type) {
                case HardwareConfig.DEV_HARDWARE_TYPE_MODEM: {
                    hw = new HardwareConfig(type);
                    android.hardware.radio.modem.HardwareConfigModem hwModem = hwRil.modem[0];
                    hw.assignModem(hwRil.uuid, hwRil.state, hwModem.rilModel, hwModem.rat,
                            hwModem.maxVoiceCalls, hwModem.maxDataCalls, hwModem.maxStandby);
                    break;
                }
                case HardwareConfig.DEV_HARDWARE_TYPE_SIM: {
                    hw = new HardwareConfig(type);
                    hw.assignSim(hwRil.uuid, hwRil.state, hwRil.sim[0].modemUuid);
                    break;
                }
                default: {
                    throw new RuntimeException(
                            "RIL_REQUEST_GET_HARDWARE_CONFIG invalid hardware type:" + type);
                }
            }
            response.add(hw);
        }
        return response;
    }

    /**
     * Convert RadioCapability defined in radio/1.0/types.hal to RadioCapability
     * @param rc RadioCapability defined in radio/1.0/types.hal
     * @param ril RIL
     * @return The converted RadioCapability
     */
    public static RadioCapability convertHalRadioCapability(
            android.hardware.radio.V1_0.RadioCapability rc, RIL ril) {
        int session = rc.session;
        int phase = rc.phase;
        int rat = convertHalNetworkTypeBitMask(rc.raf);
        String logicModemUuid = rc.logicalModemUuid;
        int status = rc.status;

        ril.riljLog("convertHalRadioCapability: session=" + session + ", phase=" + phase + ", rat="
                + rat + ", logicModemUuid=" + logicModemUuid + ", status=" + status + ", rcRil.raf="
                + rc.raf);
        return new RadioCapability(ril.mPhoneId, session, phase, rat, logicModemUuid, status);
    }

    /**
     * Convert RadioCapability defined in RadioCapability.aidl to RadioCapability
     * @param rc RadioCapability defined in RadioCapability.aidl
     * @param ril RIL
     * @return The converted RadioCapability
     */
    public static RadioCapability convertHalRadioCapability(
            android.hardware.radio.modem.RadioCapability rc, RIL ril) {
        int session = rc.session;
        int phase = rc.phase;
        int rat = convertHalNetworkTypeBitMask(rc.raf);
        String logicModemUuid = rc.logicalModemUuid;
        int status = rc.status;

        ril.riljLog("convertHalRadioCapability: session=" + session + ", phase=" + phase + ", rat="
                + rat + ", logicModemUuid=" + logicModemUuid + ", status=" + status + ", rcRil.raf="
                + rc.raf);
        return new RadioCapability(ril.mPhoneId, session, phase, rat, logicModemUuid, status);
    }

    /**
     * Convert LceDataInfo defined in radio/1.0/types.hal and LinkCapacityEstimate defined in
     * radio/1.2, 1.6/types.hal to a list of LinkCapacityEstimates
     * @param lceObj LceDataInfo defined in radio/1.0/types.hal or LinkCapacityEstimate defined in
     *        radio/1.2, 1.6/types.hal
     * @return The converted list of LinkCapacityEstimates
     */
    public static List<LinkCapacityEstimate> convertHalLceData(Object lceObj) {
        final List<LinkCapacityEstimate> lceList = new ArrayList<>();
        if (lceObj == null) return lceList;
        if (lceObj instanceof android.hardware.radio.V1_0.LceDataInfo) {
            android.hardware.radio.V1_0.LceDataInfo lce =
                    (android.hardware.radio.V1_0.LceDataInfo) lceObj;
            lceList.add(new LinkCapacityEstimate(LinkCapacityEstimate.LCE_TYPE_COMBINED,
                    lce.lastHopCapacityKbps, LinkCapacityEstimate.INVALID));
        } else if (lceObj instanceof android.hardware.radio.V1_2.LinkCapacityEstimate) {
            android.hardware.radio.V1_2.LinkCapacityEstimate lce =
                    (android.hardware.radio.V1_2.LinkCapacityEstimate) lceObj;
            lceList.add(new LinkCapacityEstimate(LinkCapacityEstimate.LCE_TYPE_COMBINED,
                    lce.downlinkCapacityKbps, lce.uplinkCapacityKbps));
        } else if (lceObj instanceof android.hardware.radio.V1_6.LinkCapacityEstimate) {
            android.hardware.radio.V1_6.LinkCapacityEstimate lce =
                    (android.hardware.radio.V1_6.LinkCapacityEstimate) lceObj;
            int primaryDownlinkCapacityKbps = lce.downlinkCapacityKbps;
            int primaryUplinkCapacityKbps = lce.uplinkCapacityKbps;
            if (primaryDownlinkCapacityKbps != LinkCapacityEstimate.INVALID
                    && lce.secondaryDownlinkCapacityKbps != LinkCapacityEstimate.INVALID) {
                primaryDownlinkCapacityKbps =
                        lce.downlinkCapacityKbps - lce.secondaryDownlinkCapacityKbps;
            }
            if (primaryUplinkCapacityKbps != LinkCapacityEstimate.INVALID
                    && lce.secondaryUplinkCapacityKbps != LinkCapacityEstimate.INVALID) {
                primaryUplinkCapacityKbps =
                        lce.uplinkCapacityKbps - lce.secondaryUplinkCapacityKbps;
            }
            lceList.add(new LinkCapacityEstimate(LinkCapacityEstimate.LCE_TYPE_PRIMARY,
                    primaryDownlinkCapacityKbps, primaryUplinkCapacityKbps));
            lceList.add(new LinkCapacityEstimate(LinkCapacityEstimate.LCE_TYPE_SECONDARY,
                    lce.secondaryDownlinkCapacityKbps, lce.secondaryUplinkCapacityKbps));
        }
        return lceList;
    }

    /**
     * Convert LceDataInfo defined in LceDataInfo.aidl to a list of LinkCapacityEstimates
     * @param lce LceDataInfo defined in LceDataInfo.aidl
     * @return The converted list of LinkCapacityEstimates
     */
    public static List<LinkCapacityEstimate> convertHalLceData(
            android.hardware.radio.network.LceDataInfo lce) {
        final List<LinkCapacityEstimate> lceList = new ArrayList<>();
        lceList.add(new LinkCapacityEstimate(LinkCapacityEstimate.LCE_TYPE_COMBINED,
                lce.lastHopCapacityKbps, LinkCapacityEstimate.INVALID));
        return lceList;
    }

    /**
     * Convert LinkCapacityEstimate defined in LinkCapacityEstimate.aidl to a list of
     * LinkCapacityEstimates
     * @param lce LinkCapacityEstimate defined in LinkCapacityEstimate.aidl
     * @return The converted list of LinkCapacityEstimates
     */
    public static List<LinkCapacityEstimate> convertHalLceData(
            android.hardware.radio.network.LinkCapacityEstimate lce) {
        final List<LinkCapacityEstimate> lceList = new ArrayList<>();
        int primaryDownlinkCapacityKbps = lce.downlinkCapacityKbps;
        int primaryUplinkCapacityKbps = lce.uplinkCapacityKbps;
        if (primaryDownlinkCapacityKbps != LinkCapacityEstimate.INVALID
                && lce.secondaryDownlinkCapacityKbps != LinkCapacityEstimate.INVALID) {
            primaryDownlinkCapacityKbps =
                    lce.downlinkCapacityKbps - lce.secondaryDownlinkCapacityKbps;
        }
        if (primaryUplinkCapacityKbps != LinkCapacityEstimate.INVALID
                && lce.secondaryUplinkCapacityKbps != LinkCapacityEstimate.INVALID) {
            primaryUplinkCapacityKbps =
                    lce.uplinkCapacityKbps - lce.secondaryUplinkCapacityKbps;
        }
        lceList.add(new LinkCapacityEstimate(LinkCapacityEstimate.LCE_TYPE_PRIMARY,
                primaryDownlinkCapacityKbps, primaryUplinkCapacityKbps));
        lceList.add(new LinkCapacityEstimate(LinkCapacityEstimate.LCE_TYPE_SECONDARY,
                lce.secondaryDownlinkCapacityKbps, lce.secondaryUplinkCapacityKbps));
        return lceList;
    }


    /**
     * Convert a list of CellInfo defined in radio/1.0, 1.2, 1.4, 1.5, 1.6/types.hal to a list of
     * CellInfos
     * @param records List of CellInfo defined in radio/1.0, 1.2, 1.4, 1.5, 1.6/types.hal
     * @return The converted list of CellInfos
     */
    public static ArrayList<CellInfo> convertHalCellInfoList(ArrayList<Object> records) {
        ArrayList<CellInfo> response = new ArrayList<>(records.size());
        if (records.isEmpty()) return response;
        final long nanotime = SystemClock.elapsedRealtimeNanos();
        for (Object obj : records) {
            response.add(convertHalCellInfo(obj, nanotime));
        }
        return response;
    }

    /**
     * Convert a list of CellInfo defined in CellInfo.aidl to a list of CellInfos
     * @param records List of CellInfo defined in CellInfo.aidl
     * @return The converted list of CellInfos
     */
    public static ArrayList<CellInfo> convertHalCellInfoList(
            android.hardware.radio.network.CellInfo[] records) {
        ArrayList<CellInfo> response = new ArrayList<>(records.length);
        if (records.length == 0) return response;
        final long nanotime = SystemClock.elapsedRealtimeNanos();
        for (android.hardware.radio.network.CellInfo ci : records) {
            response.add(convertHalCellInfo(ci, nanotime));
        }
        return response;
    }

    /**
     * Convert a CellInfo defined in radio/1.0, 1.2, 1.4, 1.5, 1.6/types.hal to CellInfo
     * @param cellInfo CellInfo defined in radio/1.0, 1.2, 1.4, 1.5, 1.6/types.hal
     * @param nanotime time the CellInfo was created
     * @return The converted CellInfo
     */
    private static CellInfo convertHalCellInfo(Object cellInfo, long nanotime) {
        if (cellInfo == null) return null;
        int type;
        int connectionStatus;
        boolean registered;
        CellIdentityGsm gsmCi = null;
        CellSignalStrengthGsm gsmSs = null;
        CellIdentityCdma cdmaCi = null;
        CellSignalStrengthCdma cdmaSs = null;
        CellIdentityLte lteCi = null;
        CellSignalStrengthLte lteSs = null;
        CellConfigLte lteCc = null;
        CellIdentityWcdma wcdmaCi = null;
        CellSignalStrengthWcdma wcdmaSs = null;
        CellIdentityTdscdma tdscdmaCi = null;
        CellSignalStrengthTdscdma tdscdmaSs = null;
        CellIdentityNr nrCi = null;
        CellSignalStrengthNr nrSs = null;
        if (cellInfo instanceof android.hardware.radio.V1_0.CellInfo) {
            final android.hardware.radio.V1_0.CellInfo record =
                    (android.hardware.radio.V1_0.CellInfo) cellInfo;
            connectionStatus = CellInfo.CONNECTION_UNKNOWN;
            registered = record.registered;
            switch (record.cellInfoType) {
                case android.hardware.radio.V1_0.CellInfoType.GSM:
                    type = CellInfo.TYPE_GSM;
                    android.hardware.radio.V1_0.CellInfoGsm gsm = record.gsm.get(0);
                    gsmCi = convertHalCellIdentityGsm(gsm.cellIdentityGsm);
                    gsmSs = convertHalGsmSignalStrength(gsm.signalStrengthGsm);
                    break;
                case android.hardware.radio.V1_0.CellInfoType.CDMA:
                    type = CellInfo.TYPE_CDMA;
                    android.hardware.radio.V1_0.CellInfoCdma cdma = record.cdma.get(0);
                    cdmaCi = convertHalCellIdentityCdma(cdma.cellIdentityCdma);
                    cdmaSs = convertHalCdmaSignalStrength(
                            cdma.signalStrengthCdma, cdma.signalStrengthEvdo);
                    break;
                case android.hardware.radio.V1_0.CellInfoType.LTE:
                    type = CellInfo.TYPE_LTE;
                    android.hardware.radio.V1_0.CellInfoLte lte = record.lte.get(0);
                    lteCi = convertHalCellIdentityLte(lte.cellIdentityLte);
                    lteSs = convertHalLteSignalStrength(lte.signalStrengthLte);
                    lteCc = new CellConfigLte();
                    break;
                case android.hardware.radio.V1_0.CellInfoType.WCDMA:
                    type = CellInfo.TYPE_WCDMA;
                    android.hardware.radio.V1_0.CellInfoWcdma wcdma = record.wcdma.get(0);
                    wcdmaCi = convertHalCellIdentityWcdma(wcdma.cellIdentityWcdma);
                    wcdmaSs = convertHalWcdmaSignalStrength(wcdma.signalStrengthWcdma);
                    break;
                case android.hardware.radio.V1_0.CellInfoType.TD_SCDMA:
                    type = CellInfo.TYPE_TDSCDMA;
                    android.hardware.radio.V1_0.CellInfoTdscdma tdscdma = record.tdscdma.get(0);
                    tdscdmaCi = convertHalCellIdentityTdscdma(tdscdma.cellIdentityTdscdma);
                    tdscdmaSs = convertHalTdscdmaSignalStrength(tdscdma.signalStrengthTdscdma);
                    break;
                default: return null;
            }
        } else if (cellInfo instanceof android.hardware.radio.V1_2.CellInfo) {
            final android.hardware.radio.V1_2.CellInfo record =
                    (android.hardware.radio.V1_2.CellInfo) cellInfo;
            connectionStatus = record.connectionStatus;
            registered = record.registered;
            switch(record.cellInfoType) {
                case android.hardware.radio.V1_0.CellInfoType.GSM:
                    type = CellInfo.TYPE_GSM;
                    android.hardware.radio.V1_2.CellInfoGsm gsm = record.gsm.get(0);
                    gsmCi = convertHalCellIdentityGsm(gsm.cellIdentityGsm);
                    gsmSs = convertHalGsmSignalStrength(gsm.signalStrengthGsm);
                    break;
                case android.hardware.radio.V1_0.CellInfoType.CDMA:
                    type = CellInfo.TYPE_CDMA;
                    android.hardware.radio.V1_2.CellInfoCdma cdma = record.cdma.get(0);
                    cdmaCi = convertHalCellIdentityCdma(cdma.cellIdentityCdma);
                    cdmaSs = convertHalCdmaSignalStrength(
                            cdma.signalStrengthCdma, cdma.signalStrengthEvdo);
                    break;
                case android.hardware.radio.V1_0.CellInfoType.LTE:
                    type = CellInfo.TYPE_LTE;
                    android.hardware.radio.V1_2.CellInfoLte lte = record.lte.get(0);
                    lteCi = convertHalCellIdentityLte(lte.cellIdentityLte);
                    lteSs = convertHalLteSignalStrength(lte.signalStrengthLte);
                    lteCc = new CellConfigLte();
                    break;
                case android.hardware.radio.V1_0.CellInfoType.WCDMA:
                    type = CellInfo.TYPE_WCDMA;
                    android.hardware.radio.V1_2.CellInfoWcdma wcdma = record.wcdma.get(0);
                    wcdmaCi = convertHalCellIdentityWcdma(wcdma.cellIdentityWcdma);
                    wcdmaSs = convertHalWcdmaSignalStrength(wcdma.signalStrengthWcdma);
                    break;
                case android.hardware.radio.V1_0.CellInfoType.TD_SCDMA:
                    type = CellInfo.TYPE_TDSCDMA;
                    android.hardware.radio.V1_2.CellInfoTdscdma tdscdma = record.tdscdma.get(0);
                    tdscdmaCi = convertHalCellIdentityTdscdma(tdscdma.cellIdentityTdscdma);
                    tdscdmaSs = convertHalTdscdmaSignalStrength(tdscdma.signalStrengthTdscdma);
                    break;
                default: return null;
            }
        } else if (cellInfo instanceof android.hardware.radio.V1_4.CellInfo) {
            final android.hardware.radio.V1_4.CellInfo record =
                    (android.hardware.radio.V1_4.CellInfo) cellInfo;
            connectionStatus = record.connectionStatus;
            registered = record.isRegistered;
            switch (record.info.getDiscriminator()) {
                case android.hardware.radio.V1_4.CellInfo.Info.hidl_discriminator.gsm:
                    type = CellInfo.TYPE_GSM;
                    android.hardware.radio.V1_2.CellInfoGsm gsm = record.info.gsm();
                    gsmCi = convertHalCellIdentityGsm(gsm.cellIdentityGsm);
                    gsmSs = convertHalGsmSignalStrength(gsm.signalStrengthGsm);
                    break;
                case android.hardware.radio.V1_4.CellInfo.Info.hidl_discriminator.cdma:
                    type = CellInfo.TYPE_CDMA;
                    android.hardware.radio.V1_2.CellInfoCdma cdma = record.info.cdma();
                    cdmaCi = convertHalCellIdentityCdma(cdma.cellIdentityCdma);
                    cdmaSs = convertHalCdmaSignalStrength(
                            cdma.signalStrengthCdma, cdma.signalStrengthEvdo);
                    break;
                case android.hardware.radio.V1_4.CellInfo.Info.hidl_discriminator.lte:
                    type = CellInfo.TYPE_LTE;
                    android.hardware.radio.V1_4.CellInfoLte lte = record.info.lte();
                    lteCi = convertHalCellIdentityLte(lte.base.cellIdentityLte);
                    lteSs = convertHalLteSignalStrength(lte.base.signalStrengthLte);
                    lteCc = new CellConfigLte(lte.cellConfig.isEndcAvailable);
                    break;
                case android.hardware.radio.V1_4.CellInfo.Info.hidl_discriminator.wcdma:
                    type = CellInfo.TYPE_WCDMA;
                    android.hardware.radio.V1_2.CellInfoWcdma wcdma = record.info.wcdma();
                    wcdmaCi = convertHalCellIdentityWcdma(wcdma.cellIdentityWcdma);
                    wcdmaSs = convertHalWcdmaSignalStrength(wcdma.signalStrengthWcdma);
                    break;
                case android.hardware.radio.V1_4.CellInfo.Info.hidl_discriminator.tdscdma:
                    type = CellInfo.TYPE_TDSCDMA;
                    android.hardware.radio.V1_2.CellInfoTdscdma tdscdma = record.info.tdscdma();
                    tdscdmaCi = convertHalCellIdentityTdscdma(tdscdma.cellIdentityTdscdma);
                    tdscdmaSs = convertHalTdscdmaSignalStrength(tdscdma.signalStrengthTdscdma);
                    break;
                case android.hardware.radio.V1_4.CellInfo.Info.hidl_discriminator.nr:
                    type = CellInfo.TYPE_NR;
                    android.hardware.radio.V1_4.CellInfoNr nr = record.info.nr();
                    nrCi = convertHalCellIdentityNr(nr.cellidentity);
                    nrSs = convertHalNrSignalStrength(nr.signalStrength);
                    break;
                default: return null;
            }
        } else if (cellInfo instanceof android.hardware.radio.V1_5.CellInfo) {
            final android.hardware.radio.V1_5.CellInfo record =
                    (android.hardware.radio.V1_5.CellInfo) cellInfo;
            connectionStatus = record.connectionStatus;
            registered = record.registered;
            switch (record.ratSpecificInfo.getDiscriminator()) {
                case android.hardware.radio.V1_5.CellInfo
                        .CellInfoRatSpecificInfo.hidl_discriminator.gsm:
                    type = CellInfo.TYPE_GSM;
                    android.hardware.radio.V1_5.CellInfoGsm gsm = record.ratSpecificInfo.gsm();
                    gsmCi = convertHalCellIdentityGsm(gsm.cellIdentityGsm);
                    gsmSs = convertHalGsmSignalStrength(gsm.signalStrengthGsm);
                    break;
                case android.hardware.radio.V1_5.CellInfo
                        .CellInfoRatSpecificInfo.hidl_discriminator.cdma:
                    type = CellInfo.TYPE_CDMA;
                    android.hardware.radio.V1_2.CellInfoCdma cdma = record.ratSpecificInfo.cdma();
                    cdmaCi = convertHalCellIdentityCdma(cdma.cellIdentityCdma);
                    cdmaSs = convertHalCdmaSignalStrength(
                            cdma.signalStrengthCdma, cdma.signalStrengthEvdo);
                    break;
                case android.hardware.radio.V1_5.CellInfo
                        .CellInfoRatSpecificInfo.hidl_discriminator.lte:
                    type = CellInfo.TYPE_LTE;
                    android.hardware.radio.V1_5.CellInfoLte lte = record.ratSpecificInfo.lte();
                    lteCi = convertHalCellIdentityLte(lte.cellIdentityLte);
                    lteSs = convertHalLteSignalStrength(lte.signalStrengthLte);
                    lteCc = new CellConfigLte();
                    break;
                case android.hardware.radio.V1_5.CellInfo
                        .CellInfoRatSpecificInfo.hidl_discriminator.wcdma:
                    type = CellInfo.TYPE_WCDMA;
                    android.hardware.radio.V1_5.CellInfoWcdma wcdma =
                            record.ratSpecificInfo.wcdma();
                    wcdmaCi = convertHalCellIdentityWcdma(wcdma.cellIdentityWcdma);
                    wcdmaSs = convertHalWcdmaSignalStrength(wcdma.signalStrengthWcdma);
                    break;
                case android.hardware.radio.V1_5.CellInfo
                        .CellInfoRatSpecificInfo.hidl_discriminator.tdscdma:
                    type = CellInfo.TYPE_TDSCDMA;
                    android.hardware.radio.V1_5.CellInfoTdscdma tdscdma =
                            record.ratSpecificInfo.tdscdma();
                    tdscdmaCi = convertHalCellIdentityTdscdma(tdscdma.cellIdentityTdscdma);
                    tdscdmaSs = convertHalTdscdmaSignalStrength(tdscdma.signalStrengthTdscdma);
                    break;
                case android.hardware.radio.V1_5.CellInfo
                        .CellInfoRatSpecificInfo.hidl_discriminator.nr:
                    type = CellInfo.TYPE_NR;
                    android.hardware.radio.V1_5.CellInfoNr nr = record.ratSpecificInfo.nr();
                    nrCi = convertHalCellIdentityNr(nr.cellIdentityNr);
                    nrSs = convertHalNrSignalStrength(nr.signalStrengthNr);
                    break;
                default: return null;
            }
        } else if (cellInfo instanceof android.hardware.radio.V1_6.CellInfo) {
            final android.hardware.radio.V1_6.CellInfo record =
                    (android.hardware.radio.V1_6.CellInfo) cellInfo;
            connectionStatus = record.connectionStatus;
            registered = record.registered;
            switch (record.ratSpecificInfo.getDiscriminator()) {
                case android.hardware.radio.V1_6.CellInfo
                        .CellInfoRatSpecificInfo.hidl_discriminator.gsm:
                    type = CellInfo.TYPE_GSM;
                    android.hardware.radio.V1_5.CellInfoGsm gsm = record.ratSpecificInfo.gsm();
                    gsmCi = convertHalCellIdentityGsm(gsm.cellIdentityGsm);
                    gsmSs = convertHalGsmSignalStrength(gsm.signalStrengthGsm);
                    break;
                case android.hardware.radio.V1_6.CellInfo
                        .CellInfoRatSpecificInfo.hidl_discriminator.cdma:
                    type = CellInfo.TYPE_CDMA;
                    android.hardware.radio.V1_2.CellInfoCdma cdma = record.ratSpecificInfo.cdma();
                    cdmaCi = convertHalCellIdentityCdma(cdma.cellIdentityCdma);
                    cdmaSs = convertHalCdmaSignalStrength(
                            cdma.signalStrengthCdma, cdma.signalStrengthEvdo);
                    break;
                case android.hardware.radio.V1_6.CellInfo
                        .CellInfoRatSpecificInfo.hidl_discriminator.lte:
                    type = CellInfo.TYPE_LTE;
                    android.hardware.radio.V1_6.CellInfoLte lte = record.ratSpecificInfo.lte();
                    lteCi = convertHalCellIdentityLte(lte.cellIdentityLte);
                    lteSs = convertHalLteSignalStrength(lte.signalStrengthLte);
                    lteCc = new CellConfigLte();
                    break;
                case android.hardware.radio.V1_6.CellInfo
                        .CellInfoRatSpecificInfo.hidl_discriminator.wcdma:
                    type = CellInfo.TYPE_WCDMA;
                    android.hardware.radio.V1_5.CellInfoWcdma wcdma =
                            record.ratSpecificInfo.wcdma();
                    wcdmaCi = convertHalCellIdentityWcdma(wcdma.cellIdentityWcdma);
                    wcdmaSs = convertHalWcdmaSignalStrength(wcdma.signalStrengthWcdma);
                    break;
                case android.hardware.radio.V1_6.CellInfo
                        .CellInfoRatSpecificInfo.hidl_discriminator.tdscdma:
                    type = CellInfo.TYPE_TDSCDMA;
                    android.hardware.radio.V1_5.CellInfoTdscdma tdscdma =
                            record.ratSpecificInfo.tdscdma();
                    tdscdmaCi = convertHalCellIdentityTdscdma(tdscdma.cellIdentityTdscdma);
                    tdscdmaSs = convertHalTdscdmaSignalStrength(tdscdma.signalStrengthTdscdma);
                    break;
                case android.hardware.radio.V1_6.CellInfo
                        .CellInfoRatSpecificInfo.hidl_discriminator.nr:
                    type = CellInfo.TYPE_NR;
                    android.hardware.radio.V1_6.CellInfoNr nr = record.ratSpecificInfo.nr();
                    nrCi = convertHalCellIdentityNr(nr.cellIdentityNr);
                    nrSs = convertHalNrSignalStrength(nr.signalStrengthNr);
                    break;
                default: return null;
            }
        } else {
            return null;
        }

        switch (type) {
            case CellInfo.TYPE_GSM:
                return new CellInfoGsm(connectionStatus, registered, nanotime, gsmCi, gsmSs);
            case CellInfo.TYPE_CDMA:
                return new CellInfoCdma(connectionStatus, registered, nanotime, cdmaCi, cdmaSs);
            case CellInfo.TYPE_LTE:
                return new CellInfoLte(connectionStatus, registered, nanotime, lteCi, lteSs, lteCc);
            case CellInfo.TYPE_WCDMA:
                return new CellInfoWcdma(connectionStatus, registered, nanotime, wcdmaCi, wcdmaSs);
            case CellInfo.TYPE_TDSCDMA:
                return new CellInfoTdscdma(connectionStatus, registered, nanotime, tdscdmaCi,
                        tdscdmaSs);
            case CellInfo.TYPE_NR:
                return new CellInfoNr(connectionStatus, registered, nanotime, nrCi, nrSs);
            case CellInfo.TYPE_UNKNOWN:
            default:
                return null;
        }
    }

    /**
     * Convert a CellInfo defined in radio/1.0, 1.2, 1.4, 1.5, 1.6/types.hal to CellInfo
     * @param cellInfo CellInfo defined in radio/1.0, 1.2, 1.4, 1.5, 1.6/types.hal
     * @param nanotime time the CellInfo was created
     * @return The converted CellInfo
     */
    private static CellInfo convertHalCellInfo(android.hardware.radio.network.CellInfo cellInfo,
            long nanotime) {
        if (cellInfo == null) return null;
        int connectionStatus = cellInfo.connectionStatus;
        boolean registered = cellInfo.registered;
        switch (cellInfo.ratSpecificInfo.getTag()) {
            case android.hardware.radio.network.CellInfoRatSpecificInfo.gsm:
                android.hardware.radio.network.CellInfoGsm gsm = cellInfo.ratSpecificInfo.getGsm();
                return new CellInfoGsm(connectionStatus, registered, nanotime,
                        convertHalCellIdentityGsm(gsm.cellIdentityGsm),
                        convertHalGsmSignalStrength(gsm.signalStrengthGsm));
            case android.hardware.radio.network.CellInfoRatSpecificInfo.cdma:
                android.hardware.radio.network.CellInfoCdma cdma =
                        cellInfo.ratSpecificInfo.getCdma();
                return new CellInfoCdma(connectionStatus, registered, nanotime,
                        convertHalCellIdentityCdma(cdma.cellIdentityCdma),
                        convertHalCdmaSignalStrength(cdma.signalStrengthCdma,
                                cdma.signalStrengthEvdo));
            case android.hardware.radio.network.CellInfoRatSpecificInfo.lte:
                android.hardware.radio.network.CellInfoLte lte = cellInfo.ratSpecificInfo.getLte();
                return new CellInfoLte(connectionStatus, registered, nanotime,
                        convertHalCellIdentityLte(lte.cellIdentityLte),
                        convertHalLteSignalStrength(lte.signalStrengthLte), new CellConfigLte());
            case android.hardware.radio.network.CellInfoRatSpecificInfo.wcdma:
                android.hardware.radio.network.CellInfoWcdma wcdma =
                        cellInfo.ratSpecificInfo.getWcdma();
                return new CellInfoWcdma(connectionStatus, registered, nanotime,
                        convertHalCellIdentityWcdma(wcdma.cellIdentityWcdma),
                        convertHalWcdmaSignalStrength(wcdma.signalStrengthWcdma));
            case android.hardware.radio.network.CellInfoRatSpecificInfo.tdscdma:
                android.hardware.radio.network.CellInfoTdscdma tdscdma =
                        cellInfo.ratSpecificInfo.getTdscdma();
                return new CellInfoTdscdma(connectionStatus, registered, nanotime,
                        convertHalCellIdentityTdscdma(tdscdma.cellIdentityTdscdma),
                        convertHalTdscdmaSignalStrength(tdscdma.signalStrengthTdscdma));
            case android.hardware.radio.network.CellInfoRatSpecificInfo.nr:
                android.hardware.radio.network.CellInfoNr nr = cellInfo.ratSpecificInfo.getNr();
                return new CellInfoNr(connectionStatus, registered, nanotime,
                        convertHalCellIdentityNr(nr.cellIdentityNr),
                        convertHalNrSignalStrength(nr.signalStrengthNr));
            default:
                return null;
        }
    }

    /**
     * Convert a CellIdentity defined in radio/1.0, 1.2, 1.5/types.hal to CellIdentity
     * @param halCi CellIdentity defined in radio/1.0, 1.2, 1.5/types.hal
     * @return The converted CellIdentity
     */
    public static CellIdentity convertHalCellIdentity(Object halCi) {
        if (halCi == null) return null;
        if (halCi instanceof android.hardware.radio.V1_0.CellIdentity) {
            android.hardware.radio.V1_0.CellIdentity ci =
                    (android.hardware.radio.V1_0.CellIdentity) halCi;
            switch (ci.cellInfoType) {
                case CellInfo.TYPE_GSM:
                    if (ci.cellIdentityGsm.size() == 1) {
                        return convertHalCellIdentityGsm(ci.cellIdentityGsm.get(0));
                    }
                    break;
                case CellInfo.TYPE_CDMA:
                    if (ci.cellIdentityCdma.size() == 1) {
                        return convertHalCellIdentityCdma(ci.cellIdentityCdma.get(0));
                    }
                    break;
                case CellInfo.TYPE_LTE:
                    if (ci.cellIdentityLte.size() == 1) {
                        return convertHalCellIdentityLte(ci.cellIdentityLte.get(0));
                    }
                    break;
                case CellInfo.TYPE_WCDMA:
                    if (ci.cellIdentityWcdma.size() == 1) {
                        return convertHalCellIdentityWcdma(ci.cellIdentityWcdma.get(0));
                    }
                    break;
                case CellInfo.TYPE_TDSCDMA:
                    if (ci.cellIdentityTdscdma.size() == 1) {
                        return convertHalCellIdentityTdscdma(ci.cellIdentityTdscdma.get(0));
                    }
                    break;
            }
        } else if (halCi instanceof android.hardware.radio.V1_2.CellIdentity) {
            android.hardware.radio.V1_2.CellIdentity ci =
                    (android.hardware.radio.V1_2.CellIdentity) halCi;
            switch (ci.cellInfoType) {
                case CellInfo.TYPE_GSM:
                    if (ci.cellIdentityGsm.size() == 1) {
                        return convertHalCellIdentityGsm(ci.cellIdentityGsm.get(0));
                    }
                    break;
                case CellInfo.TYPE_CDMA:
                    if (ci.cellIdentityCdma.size() == 1) {
                        return convertHalCellIdentityCdma(ci.cellIdentityCdma.get(0));
                    }
                    break;
                case CellInfo.TYPE_LTE:
                    if (ci.cellIdentityLte.size() == 1) {
                        return convertHalCellIdentityLte(ci.cellIdentityLte.get(0));
                    }
                    break;
                case CellInfo.TYPE_WCDMA:
                    if (ci.cellIdentityWcdma.size() == 1) {
                        return convertHalCellIdentityWcdma(ci.cellIdentityWcdma.get(0));
                    }
                    break;
                case CellInfo.TYPE_TDSCDMA:
                    if (ci.cellIdentityTdscdma.size() == 1) {
                        return convertHalCellIdentityTdscdma(ci.cellIdentityTdscdma.get(0));
                    }
                    break;
            }
        } else if (halCi instanceof android.hardware.radio.V1_5.CellIdentity) {
            android.hardware.radio.V1_5.CellIdentity ci =
                    (android.hardware.radio.V1_5.CellIdentity) halCi;
            switch (ci.getDiscriminator()) {
                case android.hardware.radio.V1_5.CellIdentity.hidl_discriminator.gsm:
                    return convertHalCellIdentityGsm(ci.gsm());
                case android.hardware.radio.V1_5.CellIdentity.hidl_discriminator.cdma:
                    return convertHalCellIdentityCdma(ci.cdma());
                case android.hardware.radio.V1_5.CellIdentity.hidl_discriminator.lte:
                    return convertHalCellIdentityLte(ci.lte());
                case android.hardware.radio.V1_5.CellIdentity.hidl_discriminator.wcdma:
                    return convertHalCellIdentityWcdma(ci.wcdma());
                case android.hardware.radio.V1_5.CellIdentity.hidl_discriminator.tdscdma:
                    return convertHalCellIdentityTdscdma(ci.tdscdma());
                case android.hardware.radio.V1_5.CellIdentity.hidl_discriminator.nr:
                    return convertHalCellIdentityNr(ci.nr());
            }
        }
        return null;
    }

    /**
     * Convert a CellIdentity defined in CellIdentity.aidl to CellInfo
     * @param ci CellIdentity defined in CellIdentity.aidl
     * @return The converted CellIdentity
     */
    public static CellIdentity convertHalCellIdentity(
            android.hardware.radio.network.CellIdentity ci) {
        if (ci == null) return null;
        switch (ci.getTag()) {
            case android.hardware.radio.network.CellIdentity.gsm:
                return convertHalCellIdentityGsm(ci.getGsm());
            case android.hardware.radio.network.CellIdentity.cdma:
                return convertHalCellIdentityCdma(ci.getCdma());
            case android.hardware.radio.network.CellIdentity.lte:
                return convertHalCellIdentityLte(ci.getLte());
            case android.hardware.radio.network.CellIdentity.wcdma:
                return convertHalCellIdentityWcdma(ci.getWcdma());
            case android.hardware.radio.network.CellIdentity.tdscdma:
                return convertHalCellIdentityTdscdma(ci.getTdscdma());
            case android.hardware.radio.network.CellIdentity.nr:
                return convertHalCellIdentityNr(ci.getNr());
            default: return null;
        }
    }

    /**
     * Convert a CellIdentityGsm defined in radio/1.0, 1.2, 1.5/types.hal to CellIdentityGsm
     * @param gsm CellIdentityGsm defined in radio/1.0, 1.2, 1.5/types.hal
     * @return The converted CellIdentityGsm
     */
    public static CellIdentityGsm convertHalCellIdentityGsm(Object gsm) {
        if (gsm == null) return null;
        if (gsm instanceof android.hardware.radio.V1_0.CellIdentityGsm) {
            android.hardware.radio.V1_0.CellIdentityGsm ci =
                    (android.hardware.radio.V1_0.CellIdentityGsm) gsm;
            return new CellIdentityGsm(ci.lac, ci.cid, ci.arfcn,
                    ci.bsic == (byte) 0xFF ? CellInfo.UNAVAILABLE : ci.bsic, ci.mcc, ci.mnc, "", "",
                    new ArraySet<>());
        } else if (gsm instanceof android.hardware.radio.V1_2.CellIdentityGsm) {
            android.hardware.radio.V1_2.CellIdentityGsm ci =
                    (android.hardware.radio.V1_2.CellIdentityGsm) gsm;
            return new CellIdentityGsm(ci.base.lac, ci.base.cid, ci.base.arfcn,
                    ci.base.bsic == (byte) 0xFF ? CellInfo.UNAVAILABLE : ci.base.bsic, ci.base.mcc,
                    ci.base.mnc, ci.operatorNames.alphaLong, ci.operatorNames.alphaShort,
                    new ArraySet<>());
        } else if (gsm instanceof android.hardware.radio.V1_5.CellIdentityGsm) {
            android.hardware.radio.V1_5.CellIdentityGsm ci =
                    (android.hardware.radio.V1_5.CellIdentityGsm) gsm;
            return new CellIdentityGsm(ci.base.base.lac, ci.base.base.cid, ci.base.base.arfcn,
                    ci.base.base.bsic == (byte) 0xFF ? CellInfo.UNAVAILABLE
                            : ci.base.base.bsic, ci.base.base.mcc, ci.base.base.mnc,
                    ci.base.operatorNames.alphaLong, ci.base.operatorNames.alphaShort,
                    ci.additionalPlmns);
        } else {
            return null;
        }
    }

    /**
     * Convert a CellIdentityGsm defined in CellIdentityGsm.aidl to CellIdentityGsm
     * @param cid CellIdentityGsm defined in CellIdentityGsm.aidl
     * @return The converted CellIdentityGsm
     */
    public static CellIdentityGsm convertHalCellIdentityGsm(
            android.hardware.radio.network.CellIdentityGsm cid) {
        return new CellIdentityGsm(cid.lac, cid.cid, cid.arfcn,
                cid.bsic == (byte) 0xFF ? CellInfo.UNAVAILABLE : cid.bsic, cid.mcc, cid.mnc,
                "", "", new ArraySet<>());
    }

    /**
     * Convert a CellIdentityCdma defined in radio/1.0, 1.2/types.hal to CellIdentityCdma
     * @param cdma CellIdentityCdma defined in radio/1.0, 1.2/types.hal
     * @return The converted CellIdentityCdma
     */
    public static CellIdentityCdma convertHalCellIdentityCdma(Object cdma) {
        if (cdma == null) return null;
        if (cdma instanceof android.hardware.radio.V1_0.CellIdentityCdma) {
            android.hardware.radio.V1_0.CellIdentityCdma ci =
                    (android.hardware.radio.V1_0.CellIdentityCdma) cdma;
            return new CellIdentityCdma(ci.networkId, ci.systemId, ci.baseStationId, ci.longitude,
                    ci.latitude, "", "");
        } else if (cdma instanceof android.hardware.radio.V1_2.CellIdentityCdma) {
            android.hardware.radio.V1_2.CellIdentityCdma ci =
                    (android.hardware.radio.V1_2.CellIdentityCdma) cdma;
            return new CellIdentityCdma(ci.base.networkId, ci.base.systemId, ci.base.baseStationId,
                    ci.base.longitude, ci.base.latitude, ci.operatorNames.alphaLong,
                    ci.operatorNames.alphaShort);
        } else {
            return null;
        }
    }

    /**
     * Convert a CellIdentityCdma defined in CellIdentityCdma.aidl to CellIdentityCdma
     * @param cid CellIdentityCdma defined in CelIdentityCdma.aidl
     * @return The converted CellIdentityCdma
     */
    public static CellIdentityCdma convertHalCellIdentityCdma(
            android.hardware.radio.network.CellIdentityCdma cid) {
        return new CellIdentityCdma(cid.networkId, cid.systemId, cid.baseStationId, cid.longitude,
                cid.latitude, cid.operatorNames.alphaLong, cid.operatorNames.alphaShort);
    }

    /**
     * Convert a CellIdentityLte defined in radio/1.0, 1.2, 1.5/types.hal to CellIdentityLte
     * @param lte CellIdentityLte defined in radio/1.0, 1.2, 1.5/types.hal
     * @return The converted CellIdentityLte
     */
    public static CellIdentityLte convertHalCellIdentityLte(Object lte) {
        if (lte == null) return null;
        if (lte instanceof android.hardware.radio.V1_0.CellIdentityLte) {
            android.hardware.radio.V1_0.CellIdentityLte ci =
                    (android.hardware.radio.V1_0.CellIdentityLte) lte;
            return new CellIdentityLte(ci.ci, ci.pci, ci.tac, ci.earfcn, new int[] {},
                    CellInfo.UNAVAILABLE, ci.mcc, ci.mnc, "", "", new ArraySet<>(), null);
        } else if (lte instanceof android.hardware.radio.V1_2.CellIdentityLte) {
            android.hardware.radio.V1_2.CellIdentityLte ci =
                    (android.hardware.radio.V1_2.CellIdentityLte) lte;
            return new CellIdentityLte(ci.base.ci, ci.base.pci, ci.base.tac, ci.base.earfcn,
                    new int[] {}, ci.bandwidth, ci.base.mcc, ci.base.mnc,
                    ci.operatorNames.alphaLong, ci.operatorNames.alphaShort, new ArraySet<>(),
                    null);
        } else if (lte instanceof android.hardware.radio.V1_5.CellIdentityLte) {
            android.hardware.radio.V1_5.CellIdentityLte ci =
                    (android.hardware.radio.V1_5.CellIdentityLte) lte;
            return new CellIdentityLte(ci.base.base.ci, ci.base.base.pci, ci.base.base.tac,
                    ci.base.base.earfcn, ci.bands.stream().mapToInt(Integer::intValue).toArray(),
                    ci.base.bandwidth, ci.base.base.mcc, ci.base.base.mnc,
                    ci.base.operatorNames.alphaLong, ci.base.operatorNames.alphaShort,
                    ci.additionalPlmns, convertHalClosedSubscriberGroupInfo(ci.optionalCsgInfo));
        } else {
            return null;
        }
    }

    /**
     * Convert a CellIdentityLte defined in CellIdentityLte.aidl to CellIdentityLte
     * @param cid CellIdentityLte defined in CellIdentityLte.aidl
     * @return The converted CellIdentityLte
     */
    public static CellIdentityLte convertHalCellIdentityLte(
            android.hardware.radio.network.CellIdentityLte cid) {
        return new CellIdentityLte(cid.ci, cid.pci, cid.tac, cid.earfcn, cid.bands, cid.bandwidth,
                cid.mcc, cid.mnc, cid.operatorNames.alphaLong, cid.operatorNames.alphaShort,
                primitiveArrayToArrayList(cid.additionalPlmns),
                convertHalClosedSubscriberGroupInfo(cid.csgInfo));
    }

    /**
     * Convert a CellIdentityWcdma defined in radio/1.0, 1.2, 1.5/types.hal to CellIdentityWcdma
     * @param wcdma CellIdentityWcdma defined in radio/1.0, 1.2, 1.5/types.hal
     * @return The converted CellIdentityWcdma
     */
    public static CellIdentityWcdma convertHalCellIdentityWcdma(Object wcdma) {
        if (wcdma == null) return null;
        if (wcdma instanceof android.hardware.radio.V1_0.CellIdentityWcdma) {
            android.hardware.radio.V1_0.CellIdentityWcdma ci =
                    (android.hardware.radio.V1_0.CellIdentityWcdma) wcdma;
            return new CellIdentityWcdma(ci.lac, ci.cid, ci.psc, ci.uarfcn, ci.mcc, ci.mnc, "", "",
                    new ArraySet<>(), null);
        } else if (wcdma instanceof android.hardware.radio.V1_2.CellIdentityWcdma) {
            android.hardware.radio.V1_2.CellIdentityWcdma ci =
                    (android.hardware.radio.V1_2.CellIdentityWcdma) wcdma;
            return new CellIdentityWcdma(ci.base.lac, ci.base.cid, ci.base.psc, ci.base.uarfcn,
                    ci.base.mcc, ci.base.mnc, ci.operatorNames.alphaLong,
                    ci.operatorNames.alphaShort, new ArraySet<>(), null);
        } else if (wcdma instanceof android.hardware.radio.V1_5.CellIdentityWcdma) {
            android.hardware.radio.V1_5.CellIdentityWcdma ci =
                    (android.hardware.radio.V1_5.CellIdentityWcdma) wcdma;
            return new CellIdentityWcdma(ci.base.base.lac, ci.base.base.cid, ci.base.base.psc,
                    ci.base.base.uarfcn, ci.base.base.mcc, ci.base.base.mnc,
                    ci.base.operatorNames.alphaLong, ci.base.operatorNames.alphaShort,
                    ci.additionalPlmns, convertHalClosedSubscriberGroupInfo(ci.optionalCsgInfo));
        } else {
            return null;
        }
    }

    /**
     * Convert a CellIdentityWcdma defined in CellIdentityWcdma.aidl to CellIdentityWcdma
     * @param cid CellIdentityWcdma defined in CellIdentityWcdma.aidl
     * @return The converted CellIdentityWcdma
     */
    public static CellIdentityWcdma convertHalCellIdentityWcdma(
            android.hardware.radio.network.CellIdentityWcdma cid) {
        return new CellIdentityWcdma(cid.lac, cid.cid, cid.psc, cid.uarfcn, cid.mcc, cid.mnc,
                cid.operatorNames.alphaLong, cid.operatorNames.alphaShort,
                primitiveArrayToArrayList(cid.additionalPlmns),
                convertHalClosedSubscriberGroupInfo(cid.csgInfo));
    }

    /**
     * Convert a CellIdentityTdscdma defined in radio/1.0, 1.2, 1.5/types.hal to CellIdentityTdscdma
     * @param tdscdma CellIdentityTdscdma defined in radio/1.0, 1.2, 1.5/types.hal
     * @return The converted CellIdentityTdscdma
     */
    public static CellIdentityTdscdma convertHalCellIdentityTdscdma(Object tdscdma) {
        if (tdscdma == null) return null;
        if (tdscdma instanceof android.hardware.radio.V1_0.CellIdentityTdscdma) {
            android.hardware.radio.V1_0.CellIdentityTdscdma ci =
                    (android.hardware.radio.V1_0.CellIdentityTdscdma) tdscdma;
            return new CellIdentityTdscdma(ci.mcc, ci.mnc, ci.lac, ci.cid, ci.cpid,
                    CellInfo.UNAVAILABLE, "", "", Collections.emptyList(), null);
        } else if (tdscdma instanceof android.hardware.radio.V1_2.CellIdentityTdscdma) {
            android.hardware.radio.V1_2.CellIdentityTdscdma ci =
                    (android.hardware.radio.V1_2.CellIdentityTdscdma) tdscdma;
            return new CellIdentityTdscdma(ci.base.mcc, ci.base.mnc, ci.base.lac, ci.base.cid,
                    ci.base.cpid, ci.uarfcn, ci.operatorNames.alphaLong,
                    ci.operatorNames.alphaShort, Collections.emptyList(), null);
        } else if (tdscdma instanceof android.hardware.radio.V1_5.CellIdentityTdscdma) {
            android.hardware.radio.V1_5.CellIdentityTdscdma ci =
                    (android.hardware.radio.V1_5.CellIdentityTdscdma) tdscdma;
            return new CellIdentityTdscdma(ci.base.base.mcc, ci.base.base.mnc, ci.base.base.lac,
                    ci.base.base.cid, ci.base.base.cpid, ci.base.uarfcn,
                    ci.base.operatorNames.alphaLong, ci.base.operatorNames.alphaShort,
                    ci.additionalPlmns, convertHalClosedSubscriberGroupInfo(ci.optionalCsgInfo));
        } else {
            return null;
        }
    }

    /**
     * Convert a CellIdentityTdscdma defined in CellIdentityTdscdma.aidl to CellIdentityTdscdma
     * @param cid CellIdentityTdscdma defined in radio/1.0, 1.2, 1.5/types.hal
     * @return The converted CellIdentityTdscdma
     */
    public static CellIdentityTdscdma convertHalCellIdentityTdscdma(
            android.hardware.radio.network.CellIdentityTdscdma cid) {
        return new CellIdentityTdscdma(cid.mcc, cid.mnc, cid.lac, cid.cid, cid.cpid, cid.uarfcn,
                cid.operatorNames.alphaLong, cid.operatorNames.alphaShort,
                primitiveArrayToArrayList(cid.additionalPlmns),
                convertHalClosedSubscriberGroupInfo(cid.csgInfo));
    }

    /**
     * Convert a CellIdentityNr defined in radio/1.4, 1.5/types.hal to CellIdentityNr
     * @param nr CellIdentityNr defined in radio/1.4 1.5/types.hal
     * @return The converted CellIdentityNr
     */
    public static CellIdentityNr convertHalCellIdentityNr(Object nr) {
        if (nr == null) return null;
        if (nr instanceof android.hardware.radio.V1_4.CellIdentityNr) {
            android.hardware.radio.V1_4.CellIdentityNr ci =
                    (android.hardware.radio.V1_4.CellIdentityNr) nr;
            return new CellIdentityNr(ci.pci, ci.tac, ci.nrarfcn, new int[] {}, ci.mcc, ci.mnc,
                    ci.nci, ci.operatorNames.alphaLong, ci.operatorNames.alphaShort,
                    new ArraySet<>());
        } else if (nr instanceof android.hardware.radio.V1_5.CellIdentityNr) {
            android.hardware.radio.V1_5.CellIdentityNr ci =
                    (android.hardware.radio.V1_5.CellIdentityNr) nr;
            return new CellIdentityNr(ci.base.pci, ci.base.tac, ci.base.nrarfcn,
                    ci.bands.stream().mapToInt(Integer::intValue).toArray(), ci.base.mcc,
                    ci.base.mnc, ci.base.nci, ci.base.operatorNames.alphaLong,
                    ci.base.operatorNames.alphaShort, ci.additionalPlmns);
        } else {
            return null;
        }
    }

    /**
     * Convert a CellIdentityNr defined in CellIdentityNr.aidl to CellIdentityNr
     * @param cid CellIdentityNr defined in CellIdentityNr.aidl
     * @return The converted CellIdentityNr
     */
    public static CellIdentityNr convertHalCellIdentityNr(
            android.hardware.radio.network.CellIdentityNr cid) {
        return new CellIdentityNr(cid.pci, cid.tac, cid.nrarfcn, cid.bands, cid.mcc, cid.mnc,
                cid.nci, cid.operatorNames.alphaLong, cid.operatorNames.alphaShort,
                primitiveArrayToArrayList(cid.additionalPlmns));
    }

    /**
     * Convert a SignalStrength defined in radio/1.0, 1.2, 1.4, 1.6/types.hal to SignalStrength
     * @param ss SignalStrength defined in radio/1.0, 1.2, 1.4, 1.6/types.hal
     * @return The converted SignalStrength
     */
    public static SignalStrength convertHalSignalStrength(Object ss) {
        if (ss == null) return null;
        if (ss instanceof android.hardware.radio.V1_0.SignalStrength) {
            android.hardware.radio.V1_0.SignalStrength signalStrength =
                    (android.hardware.radio.V1_0.SignalStrength) ss;
            return new SignalStrength(
                    RILUtils.convertHalCdmaSignalStrength(signalStrength.cdma, signalStrength.evdo),
                    RILUtils.convertHalGsmSignalStrength(signalStrength.gw),
                    new CellSignalStrengthWcdma(),
                    RILUtils.convertHalTdscdmaSignalStrength(signalStrength.tdScdma),
                    RILUtils.convertHalLteSignalStrength(signalStrength.lte),
                    new CellSignalStrengthNr());
        } else if (ss instanceof android.hardware.radio.V1_2.SignalStrength) {
            android.hardware.radio.V1_2.SignalStrength signalStrength =
                    (android.hardware.radio.V1_2.SignalStrength) ss;
            return new SignalStrength(
                    RILUtils.convertHalCdmaSignalStrength(signalStrength.cdma, signalStrength.evdo),
                    RILUtils.convertHalGsmSignalStrength(signalStrength.gsm),
                    RILUtils.convertHalWcdmaSignalStrength(signalStrength.wcdma),
                    RILUtils.convertHalTdscdmaSignalStrength(signalStrength.tdScdma),
                    RILUtils.convertHalLteSignalStrength(signalStrength.lte),
                    new CellSignalStrengthNr());
        } else if (ss instanceof android.hardware.radio.V1_4.SignalStrength) {
            android.hardware.radio.V1_4.SignalStrength signalStrength =
                    (android.hardware.radio.V1_4.SignalStrength) ss;
            return new SignalStrength(
                    RILUtils.convertHalCdmaSignalStrength(signalStrength.cdma, signalStrength.evdo),
                    RILUtils.convertHalGsmSignalStrength(signalStrength.gsm),
                    RILUtils.convertHalWcdmaSignalStrength(signalStrength.wcdma),
                    RILUtils.convertHalTdscdmaSignalStrength(signalStrength.tdscdma),
                    RILUtils.convertHalLteSignalStrength(signalStrength.lte),
                    RILUtils.convertHalNrSignalStrength(signalStrength.nr));
        } else if (ss instanceof android.hardware.radio.V1_6.SignalStrength) {
            android.hardware.radio.V1_6.SignalStrength signalStrength =
                    (android.hardware.radio.V1_6.SignalStrength) ss;
            return new SignalStrength(
                    RILUtils.convertHalCdmaSignalStrength(signalStrength.cdma, signalStrength.evdo),
                    RILUtils.convertHalGsmSignalStrength(signalStrength.gsm),
                    RILUtils.convertHalWcdmaSignalStrength(signalStrength.wcdma),
                    RILUtils.convertHalTdscdmaSignalStrength(signalStrength.tdscdma),
                    RILUtils.convertHalLteSignalStrength(signalStrength.lte),
                    RILUtils.convertHalNrSignalStrength(signalStrength.nr));
        }
        return null;
    }

    /**
     * Convert a SignalStrength defined in SignalStrength.aidl to SignalStrength
     * @param signalStrength SignalStrength defined in SignalStrength.aidl
     * @return The converted SignalStrength
     */
    public static SignalStrength convertHalSignalStrength(
            android.hardware.radio.network.SignalStrength signalStrength) {
        return new SignalStrength(
                RILUtils.convertHalCdmaSignalStrength(signalStrength.cdma, signalStrength.evdo),
                RILUtils.convertHalGsmSignalStrength(signalStrength.gsm),
                RILUtils.convertHalWcdmaSignalStrength(signalStrength.wcdma),
                RILUtils.convertHalTdscdmaSignalStrength(signalStrength.tdscdma),
                RILUtils.convertHalLteSignalStrength(signalStrength.lte),
                RILUtils.convertHalNrSignalStrength(signalStrength.nr));
    }

    /**
     * Convert a GsmSignalStrength defined in radio/1.0/types.hal to CellSignalStrengthGsm
     * @param ss GsmSignalStrength defined in radio/1.0/types.hal
     * @return The converted CellSignalStrengthGsm
     */
    public static CellSignalStrengthGsm convertHalGsmSignalStrength(
            android.hardware.radio.V1_0.GsmSignalStrength ss) {
        CellSignalStrengthGsm ret = new CellSignalStrengthGsm(
                CellSignalStrength.getRssiDbmFromAsu(ss.signalStrength), ss.bitErrorRate,
                ss.timingAdvance);
        if (ret.getRssi() == CellInfo.UNAVAILABLE) {
            ret.setDefaultValues();
            ret.updateLevel(null, null);
        }
        return ret;
    }

    /**
     * Convert a GsmSignalStrength defined in GsmSignalStrength.aidl to CellSignalStrengthGsm
     * @param ss GsmSignalStrength defined in GsmSignalStrength.aidl
     * @return The converted CellSignalStrengthGsm
     */
    public static CellSignalStrengthGsm convertHalGsmSignalStrength(
            android.hardware.radio.network.GsmSignalStrength ss) {
        CellSignalStrengthGsm ret = new CellSignalStrengthGsm(
                CellSignalStrength.getRssiDbmFromAsu(ss.signalStrength), ss.bitErrorRate,
                ss.timingAdvance);
        if (ret.getRssi() == CellInfo.UNAVAILABLE) {
            ret.setDefaultValues();
            ret.updateLevel(null, null);
        }
        return ret;
    }

    /**
     * Convert a CdmaSignalStrength and EvdoSignalStrength defined in radio/1.0/types.hal to
     * CellSignalStrengthCdma
     * @param cdma CdmaSignalStrength defined in radio/1.0/types.hal
     * @param evdo EvdoSignalStrength defined in radio/1.0/types.hal
     * @return The converted CellSignalStrengthCdma
     */
    public static CellSignalStrengthCdma convertHalCdmaSignalStrength(
            android.hardware.radio.V1_0.CdmaSignalStrength cdma,
            android.hardware.radio.V1_0.EvdoSignalStrength evdo) {
        return new CellSignalStrengthCdma(-cdma.dbm, -cdma.ecio, -evdo.dbm, -evdo.ecio,
                evdo.signalNoiseRatio);
    }

    /**
     * Convert a CdmaSignalStrength and EvdoSignalStrength defined in radio/network to
     * CellSignalStrengthCdma
     * @param cdma CdmaSignalStrength defined in CdmaSignalStrength.aidl
     * @param evdo EvdoSignalStrength defined in EvdoSignalStrength.aidl
     * @return The converted CellSignalStrengthCdma
     */
    public static CellSignalStrengthCdma convertHalCdmaSignalStrength(
            android.hardware.radio.network.CdmaSignalStrength cdma,
            android.hardware.radio.network.EvdoSignalStrength evdo) {
        return new CellSignalStrengthCdma(-cdma.dbm, -cdma.ecio, -evdo.dbm, -evdo.ecio,
                evdo.signalNoiseRatio);
    }

    /**
     * Convert a LteSignalStrength defined in radio/1.0, 1.6/types.hal to CellSignalStrengthLte
     * @param lte LteSignalStrength defined in radio/1.0, 1.6/types.hal
     * @return The converted CellSignalStrengthLte
     */
    public static CellSignalStrengthLte convertHalLteSignalStrength(Object lte) {
        if (lte == null) return null;
        if (lte instanceof android.hardware.radio.V1_0.LteSignalStrength) {
            android.hardware.radio.V1_0.LteSignalStrength ss =
                    (android.hardware.radio.V1_0.LteSignalStrength) lte;
            return new CellSignalStrengthLte(
                    CellSignalStrengthLte.convertRssiAsuToDBm(ss.signalStrength),
                    ss.rsrp != CellInfo.UNAVAILABLE ? -ss.rsrp : ss.rsrp,
                    ss.rsrq != CellInfo.UNAVAILABLE ? -ss.rsrq : ss.rsrq,
                    CellSignalStrengthLte.convertRssnrUnitFromTenDbToDB(ss.rssnr), ss.cqi,
                    ss.timingAdvance);
        } else if (lte instanceof android.hardware.radio.V1_6.LteSignalStrength) {
            android.hardware.radio.V1_6.LteSignalStrength ss =
                    (android.hardware.radio.V1_6.LteSignalStrength) lte;
            return new CellSignalStrengthLte(
                    CellSignalStrengthLte.convertRssiAsuToDBm(ss.base.signalStrength),
                    ss.base.rsrp != CellInfo.UNAVAILABLE ? -ss.base.rsrp : ss.base.rsrp,
                    ss.base.rsrq != CellInfo.UNAVAILABLE ? -ss.base.rsrq : ss.base.rsrq,
                    CellSignalStrengthLte.convertRssnrUnitFromTenDbToDB(ss.base.rssnr),
                    ss.cqiTableIndex, ss.base.cqi, ss.base.timingAdvance);
        } else {
            return null;
        }
    }

    /**
     * Convert a LteSignalStrength defined in LteSignalStrength.aidl to CellSignalStrengthLte
     * @param ss LteSignalStrength defined in LteSignalStrength.aidl
     * @return The converted CellSignalStrengthLte
     */
    public static CellSignalStrengthLte convertHalLteSignalStrength(
            android.hardware.radio.network.LteSignalStrength ss) {
        return new CellSignalStrengthLte(
                CellSignalStrengthLte.convertRssiAsuToDBm(ss.signalStrength),
                ss.rsrp != CellInfo.UNAVAILABLE ? -ss.rsrp : ss.rsrp,
                ss.rsrq != CellInfo.UNAVAILABLE ? -ss.rsrq : ss.rsrq,
                CellSignalStrengthLte.convertRssnrUnitFromTenDbToDB(ss.rssnr), ss.cqiTableIndex,
                ss.cqi, ss.timingAdvance);
    }

    /**
     * Convert a WcdmaSignalStrength defined in radio/1.0, 1.2/types.hal to CellSignalStrengthWcdma
     * @param wcdma WcdmaSignalStrength defined in radio/1.0, 1.2/types.hal
     * @return The converted CellSignalStrengthWcdma
     */
    public static CellSignalStrengthWcdma convertHalWcdmaSignalStrength(Object wcdma) {
        if (wcdma == null) return null;
        CellSignalStrengthWcdma ret = null;
        if (wcdma instanceof android.hardware.radio.V1_0.WcdmaSignalStrength) {
            android.hardware.radio.V1_0.WcdmaSignalStrength ss =
                    (android.hardware.radio.V1_0.WcdmaSignalStrength) wcdma;
            ret = new CellSignalStrengthWcdma(
                    CellSignalStrength.getRssiDbmFromAsu(ss.signalStrength), ss.bitErrorRate,
                    CellInfo.UNAVAILABLE, CellInfo.UNAVAILABLE);
        } else if (wcdma instanceof android.hardware.radio.V1_2.WcdmaSignalStrength) {
            android.hardware.radio.V1_2.WcdmaSignalStrength ss =
                    (android.hardware.radio.V1_2.WcdmaSignalStrength) wcdma;
            ret = new CellSignalStrengthWcdma(
                    CellSignalStrength.getRssiDbmFromAsu(ss.base.signalStrength),
                    ss.base.bitErrorRate, CellSignalStrength.getRscpDbmFromAsu(ss.rscp),
                    CellSignalStrength.getEcNoDbFromAsu(ss.ecno));
        }
        if (ret != null && ret.getRssi() == CellInfo.UNAVAILABLE
                && ret.getRscp() == CellInfo.UNAVAILABLE) {
            ret.setDefaultValues();
            ret.updateLevel(null, null);
        }
        return ret;
    }

    /**
     * Convert a WcdmaSignalStrength defined in WcdmaSignalStrength.aidl to CellSignalStrengthWcdma
     * @param ss WcdmaSignalStrength defined in WcdmaSignalStrength.aidl
     * @return The converted CellSignalStrengthWcdma
     */
    public static CellSignalStrengthWcdma convertHalWcdmaSignalStrength(
            android.hardware.radio.network.WcdmaSignalStrength ss) {
        CellSignalStrengthWcdma ret = new CellSignalStrengthWcdma(
                CellSignalStrength.getRssiDbmFromAsu(ss.signalStrength),
                ss.bitErrorRate, CellSignalStrength.getRscpDbmFromAsu(ss.rscp),
                CellSignalStrength.getEcNoDbFromAsu(ss.ecno));
        if (ret.getRssi() == CellInfo.UNAVAILABLE && ret.getRscp() == CellInfo.UNAVAILABLE) {
            ret.setDefaultValues();
            ret.updateLevel(null, null);
        }
        return ret;
    }

    /**
     * Convert a TdScdmaSignalStrength defined in radio/1.0/types.hal or TdscdmaSignalStrength
     * defined in radio/1.2/types.hal to CellSignalStrengthTdscdma
     * @param tdscdma TdScdmaSignalStrength defined in radio/1.0/types.hal or TdscdmaSignalStrength
     *        defined in radio/1.2/types.hal
     * @return The converted CellSignalStrengthTdscdma
     */
    public static CellSignalStrengthTdscdma convertHalTdscdmaSignalStrength(Object tdscdma) {
        if (tdscdma == null) return null;
        CellSignalStrengthTdscdma ret = null;
        if (tdscdma instanceof android.hardware.radio.V1_0.TdScdmaSignalStrength) {
            android.hardware.radio.V1_0.TdScdmaSignalStrength ss =
                    (android.hardware.radio.V1_0.TdScdmaSignalStrength) tdscdma;
            ret = new CellSignalStrengthTdscdma(CellInfo.UNAVAILABLE, CellInfo.UNAVAILABLE,
                    ss.rscp != CellInfo.UNAVAILABLE ? -ss.rscp : ss.rscp);
        } else if (tdscdma instanceof android.hardware.radio.V1_2.TdscdmaSignalStrength) {
            android.hardware.radio.V1_2.TdscdmaSignalStrength ss =
                    (android.hardware.radio.V1_2.TdscdmaSignalStrength) tdscdma;
            ret = new CellSignalStrengthTdscdma(
                    CellSignalStrength.getRssiDbmFromAsu(ss.signalStrength), ss.bitErrorRate,
                    CellSignalStrength.getRscpDbmFromAsu(ss.rscp));
        }
        if (ret != null && ret.getRssi() == CellInfo.UNAVAILABLE
                && ret.getRscp() == CellInfo.UNAVAILABLE) {
            ret.setDefaultValues();
            ret.updateLevel(null, null);
        }
        return ret;
    }

    /**
     * Convert a TdscdmaSignalStrength defined in TdscdmaSignalStrength.aidl to
     * CellSignalStrengthTdscdma
     * @param ss TdscdmaSignalStrength defined in TdscdmaSignalStrength.aidl
     * @return The converted CellSignalStrengthTdscdma
     */
    public static CellSignalStrengthTdscdma convertHalTdscdmaSignalStrength(
            android.hardware.radio.network.TdscdmaSignalStrength ss) {
        CellSignalStrengthTdscdma ret = new CellSignalStrengthTdscdma(
                CellSignalStrength.getRssiDbmFromAsu(ss.signalStrength),
                ss.bitErrorRate, CellSignalStrength.getRscpDbmFromAsu(ss.rscp));
        if (ret.getRssi() == CellInfo.UNAVAILABLE && ret.getRscp() == CellInfo.UNAVAILABLE) {
            ret.setDefaultValues();
            ret.updateLevel(null, null);
        }
        return ret;
    }

    /**
     * Convert a NrSignalStrength defined in radio/1.4, 1.6/types.hal to CellSignalStrengthNr
     * @param nr NrSignalStrength defined in radio/1.4, 1.6/types.hal
     * @return The converted CellSignalStrengthNr
     */
    public static CellSignalStrengthNr convertHalNrSignalStrength(Object nr) {
        if (nr == null) return null;
        if (nr instanceof android.hardware.radio.V1_4.NrSignalStrength) {
            android.hardware.radio.V1_4.NrSignalStrength ss =
                    (android.hardware.radio.V1_4.NrSignalStrength) nr;
            return new CellSignalStrengthNr(CellSignalStrengthNr.flip(ss.csiRsrp),
                    CellSignalStrengthNr.flip(ss.csiRsrq), ss.csiSinr,
                    CellSignalStrengthNr.flip(ss.ssRsrp), CellSignalStrengthNr.flip(ss.ssRsrq),
                    ss.ssSinr);
        } else if (nr instanceof android.hardware.radio.V1_6.NrSignalStrength) {
            android.hardware.radio.V1_6.NrSignalStrength ss =
                    (android.hardware.radio.V1_6.NrSignalStrength) nr;
            return new CellSignalStrengthNr(CellSignalStrengthNr.flip(ss.base.csiRsrp),
                    CellSignalStrengthNr.flip(ss.base.csiRsrq), ss.base.csiSinr,
                    ss.csiCqiTableIndex, ss.csiCqiReport, CellSignalStrengthNr.flip(ss.base.ssRsrp),
                    CellSignalStrengthNr.flip(ss.base.ssRsrq), ss.base.ssSinr);
        }
        return null;
    }

    /**
     * Convert a NrSignalStrength defined in NrSignalStrength.aidl to CellSignalStrengthNr
     * @param ss NrSignalStrength defined in NrSignalStrength.aidl
     * @return The converted CellSignalStrengthNr
     */
    public static CellSignalStrengthNr convertHalNrSignalStrength(
            android.hardware.radio.network.NrSignalStrength ss) {
        return new CellSignalStrengthNr(CellSignalStrengthNr.flip(ss.csiRsrp),
                CellSignalStrengthNr.flip(ss.csiRsrq), ss.csiSinr, ss.csiCqiTableIndex,
                primitiveArrayToArrayList(ss.csiCqiReport), CellSignalStrengthNr.flip(ss.ssRsrp),
                CellSignalStrengthNr.flip(ss.ssRsrq), ss.ssSinr);
    }

    private static ClosedSubscriberGroupInfo convertHalClosedSubscriberGroupInfo(
            android.hardware.radio.V1_5.OptionalCsgInfo optionalCsgInfo) {
        android.hardware.radio.V1_5.ClosedSubscriberGroupInfo csgInfo =
                optionalCsgInfo.getDiscriminator()
                        == android.hardware.radio.V1_5.OptionalCsgInfo.hidl_discriminator.csgInfo
                        ? optionalCsgInfo.csgInfo() : null;
        if (csgInfo == null) return null;
        return new ClosedSubscriberGroupInfo(csgInfo.csgIndication, csgInfo.homeNodebName,
                csgInfo.csgIdentity);
    }

    private static ClosedSubscriberGroupInfo convertHalClosedSubscriberGroupInfo(
            android.hardware.radio.network.ClosedSubscriberGroupInfo csgInfo) {
        if (csgInfo == null) return null;
        return new ClosedSubscriberGroupInfo(csgInfo.csgIndication, csgInfo.homeNodebName,
                csgInfo.csgIdentity);
    }

    /**
     * Convert a list of BarringInfo defined in radio/1.5/types.hal to a sparse array of
     * BarringServiceInfos
     * @param halBarringInfos List of BarringInfos defined in radio/1.5/types.hal
     * @return The converted sparse array of BarringServiceInfos
     */
    public static SparseArray<BarringInfo.BarringServiceInfo> convertHalBarringInfoList(
            List<android.hardware.radio.V1_5.BarringInfo> halBarringInfos) {
        SparseArray<BarringInfo.BarringServiceInfo> serviceInfos = new SparseArray<>();
        for (android.hardware.radio.V1_5.BarringInfo halBarringInfo : halBarringInfos) {
            if (halBarringInfo.barringType
                    == android.hardware.radio.V1_5.BarringInfo.BarringType.CONDITIONAL) {
                if (halBarringInfo.barringTypeSpecificInfo.getDiscriminator()
                        != android.hardware.radio.V1_5.BarringInfo.BarringTypeSpecificInfo
                        .hidl_discriminator.conditional) {
                    // this is an error case where the barring info is conditional but the
                    // conditional barring fields weren't included
                    continue;
                }
                android.hardware.radio.V1_5.BarringInfo.BarringTypeSpecificInfo
                        .Conditional conditionalInfo =
                        halBarringInfo.barringTypeSpecificInfo.conditional();
                serviceInfos.put(
                        halBarringInfo.serviceType, new BarringInfo.BarringServiceInfo(
                                halBarringInfo.barringType, // will always be CONDITIONAL here
                                conditionalInfo.isBarred,
                                conditionalInfo.factor,
                                conditionalInfo.timeSeconds));
            } else {
                // Barring type is either NONE or UNCONDITIONAL
                serviceInfos.put(
                        halBarringInfo.serviceType, new BarringInfo.BarringServiceInfo(
                                halBarringInfo.barringType, false, 0, 0));
            }
        }
        return serviceInfos;
    }

    /**
     * Convert a list of BarringInfo defined in BarringInfo.aidl to a sparse array of
     * BarringServiceInfos
     * @param halBarringInfos List of BarringInfos defined in BarringInfo.aidl
     * @return The converted sparse array of BarringServiceInfos
     */
    public static SparseArray<BarringInfo.BarringServiceInfo> convertHalBarringInfoList(
            android.hardware.radio.network.BarringInfo[] halBarringInfos) {
        SparseArray<BarringInfo.BarringServiceInfo> serviceInfos = new SparseArray<>();
        for (android.hardware.radio.network.BarringInfo halBarringInfo : halBarringInfos) {
            if (halBarringInfo.barringType
                    == android.hardware.radio.network.BarringInfo.BARRING_TYPE_CONDITIONAL) {
                if (halBarringInfo.barringTypeSpecificInfo == null) {
                    // this is an error case where the barring info is conditional but the
                    // conditional barring fields weren't included
                    continue;
                }
                serviceInfos.put(
                        halBarringInfo.serviceType, new BarringInfo.BarringServiceInfo(
                                halBarringInfo.barringType, // will always be CONDITIONAL here
                                halBarringInfo.barringTypeSpecificInfo.isBarred,
                                halBarringInfo.barringTypeSpecificInfo.factor,
                                halBarringInfo.barringTypeSpecificInfo.timeSeconds));
            } else {
                // Barring type is either NONE or UNCONDITIONAL
                serviceInfos.put(halBarringInfo.serviceType, new BarringInfo.BarringServiceInfo(
                        halBarringInfo.barringType, false, 0, 0));
            }
        }
        return serviceInfos;
    }

    private static LinkAddress convertToLinkAddress(String addressString) {
        return convertToLinkAddress(addressString, 0, LinkAddress.LIFETIME_UNKNOWN,
                LinkAddress.LIFETIME_UNKNOWN);
    }

    private static LinkAddress convertToLinkAddress(String addressString, int properties,
            long deprecationTime, long expirationTime) {
        addressString = addressString.trim();
        InetAddress address = null;
        int prefixLength = -1;
        try {
            String[] pieces = addressString.split("/", 2);
            address = InetAddresses.parseNumericAddress(pieces[0]);
            if (pieces.length == 1) {
                prefixLength = (address instanceof Inet4Address) ? 32 : 128;
            } else if (pieces.length == 2) {
                prefixLength = Integer.parseInt(pieces[1]);
            }
        } catch (NullPointerException e) {            // Null string.
        } catch (ArrayIndexOutOfBoundsException e) {  // No prefix length.
        } catch (NumberFormatException e) {           // Non-numeric prefix.
        } catch (IllegalArgumentException e) {        // Invalid IP address.
        }

        if (address == null || prefixLength == -1) {
            throw new IllegalArgumentException("Invalid link address " + addressString);
        }

        return new LinkAddress(address, prefixLength, properties, 0, deprecationTime,
                expirationTime);
    }

    /**
     * Convert SetupDataCallResult defined in radio/1.0, 1.4, 1.5, 1.6/types.hal into
     * DataCallResponse
     * @param dcResult SetupDataCallResult defined in radio/1.0, 1.4, 1.5, 1.6/types.hal
     * @return The converted DataCallResponse
     */
    @VisibleForTesting
    public static DataCallResponse convertHalDataCallResult(Object dcResult) {
        if (dcResult == null) return null;

        int cause, cid, active, mtu, mtuV4, mtuV6;
        long suggestedRetryTime;
        String ifname;
        int protocolType;
        String[] addresses = null;
        String[] dnses = null;
        String[] gateways = null;
        String[] pcscfs = null;
        Qos defaultQos = null;
        @DataCallResponse.HandoverFailureMode
        int handoverFailureMode = DataCallResponse.HANDOVER_FAILURE_MODE_LEGACY;
        int pduSessionId = DataCallResponse.PDU_SESSION_ID_NOT_SET;
        List<LinkAddress> laList = new ArrayList<>();
        List<QosBearerSession> qosSessions = new ArrayList<>();
        NetworkSliceInfo sliceInfo = null;
        List<TrafficDescriptor> trafficDescriptors = new ArrayList<>();

        if (dcResult instanceof android.hardware.radio.V1_0.SetupDataCallResult) {
            final android.hardware.radio.V1_0.SetupDataCallResult result =
                    (android.hardware.radio.V1_0.SetupDataCallResult) dcResult;
            cause = result.status;
            suggestedRetryTime = result.suggestedRetryTime;
            cid = result.cid;
            active = result.active;
            protocolType = ApnSetting.getProtocolIntFromString(result.type);
            ifname = result.ifname;
            if (!TextUtils.isEmpty(result.addresses)) {
                addresses = result.addresses.split("\\s+");
            }
            if (!TextUtils.isEmpty(result.dnses)) {
                dnses = result.dnses.split("\\s+");
            }
            if (!TextUtils.isEmpty(result.gateways)) {
                gateways = result.gateways.split("\\s+");
            }
            if (!TextUtils.isEmpty(result.pcscf)) {
                pcscfs = result.pcscf.split("\\s+");
            }
            mtu = mtuV4 = mtuV6 = result.mtu;
            if (addresses != null) {
                for (String address : addresses) {
                    laList.add(convertToLinkAddress(address));
                }
            }
        } else if (dcResult instanceof android.hardware.radio.V1_4.SetupDataCallResult) {
            final android.hardware.radio.V1_4.SetupDataCallResult result =
                    (android.hardware.radio.V1_4.SetupDataCallResult) dcResult;
            cause = result.cause;
            suggestedRetryTime = result.suggestedRetryTime;
            cid = result.cid;
            active = result.active;
            protocolType = result.type;
            ifname = result.ifname;
            addresses = result.addresses.toArray(new String[0]);
            dnses = result.dnses.toArray(new String[0]);
            gateways = result.gateways.toArray(new String[0]);
            pcscfs = result.pcscf.toArray(new String[0]);
            mtu = mtuV4 = mtuV6 = result.mtu;
            if (addresses != null) {
                for (String address : addresses) {
                    laList.add(convertToLinkAddress(address));
                }
            }
        } else if (dcResult instanceof android.hardware.radio.V1_5.SetupDataCallResult) {
            final android.hardware.radio.V1_5.SetupDataCallResult result =
                    (android.hardware.radio.V1_5.SetupDataCallResult) dcResult;
            cause = result.cause;
            suggestedRetryTime = result.suggestedRetryTime;
            cid = result.cid;
            active = result.active;
            protocolType = result.type;
            ifname = result.ifname;
            laList = result.addresses.stream().map(la -> convertToLinkAddress(
                    la.address, la.properties, la.deprecationTime, la.expirationTime))
                    .collect(Collectors.toList());
            dnses = result.dnses.toArray(new String[0]);
            gateways = result.gateways.toArray(new String[0]);
            pcscfs = result.pcscf.toArray(new String[0]);
            mtu = Math.max(result.mtuV4, result.mtuV6);
            mtuV4 = result.mtuV4;
            mtuV6 = result.mtuV6;
        } else if (dcResult instanceof android.hardware.radio.V1_6.SetupDataCallResult) {
            final android.hardware.radio.V1_6.SetupDataCallResult result =
                    (android.hardware.radio.V1_6.SetupDataCallResult) dcResult;
            cause = result.cause;
            suggestedRetryTime = result.suggestedRetryTime;
            cid = result.cid;
            active = result.active;
            protocolType = result.type;
            ifname = result.ifname;
            laList = result.addresses.stream().map(la -> convertToLinkAddress(
                    la.address, la.properties, la.deprecationTime, la.expirationTime))
                    .collect(Collectors.toList());
            dnses = result.dnses.toArray(new String[0]);
            gateways = result.gateways.toArray(new String[0]);
            pcscfs = result.pcscf.toArray(new String[0]);
            mtu = Math.max(result.mtuV4, result.mtuV6);
            mtuV4 = result.mtuV4;
            mtuV6 = result.mtuV6;
            handoverFailureMode = result.handoverFailureMode;
            pduSessionId = result.pduSessionId;
            defaultQos = convertHalQos(result.defaultQos);
            qosSessions = result.qosSessions.stream().map(RILUtils::convertHalQosBearerSession)
                    .collect(Collectors.toList());
            sliceInfo = result.sliceInfo.getDiscriminator()
                    == android.hardware.radio.V1_6.OptionalSliceInfo.hidl_discriminator.noinit
                    ? null : convertHalSliceInfo(result.sliceInfo.value());
            trafficDescriptors = result.trafficDescriptors.stream().map(
                    RILUtils::convertHalTrafficDescriptor).collect(Collectors.toList());
        } else {
            Rlog.e(LOG_TAG, "Unsupported SetupDataCallResult " + dcResult);
            return null;
        }

        // Process dns
        List<InetAddress> dnsList = new ArrayList<>();
        if (dnses != null) {
            for (String dns : dnses) {
                dns = dns.trim();
                InetAddress ia;
                try {
                    ia = InetAddresses.parseNumericAddress(dns);
                    dnsList.add(ia);
                } catch (IllegalArgumentException e) {
                    Rlog.e(LOG_TAG, "Unknown dns: " + dns, e);
                }
            }
        }

        // Process gateway
        List<InetAddress> gatewayList = new ArrayList<>();
        if (gateways != null) {
            for (String gateway : gateways) {
                gateway = gateway.trim();
                InetAddress ia;
                try {
                    ia = InetAddresses.parseNumericAddress(gateway);
                    gatewayList.add(ia);
                } catch (IllegalArgumentException e) {
                    Rlog.e(LOG_TAG, "Unknown gateway: " + gateway, e);
                }
            }
        }

        // Process gateway
        List<InetAddress> pcscfList = new ArrayList<>();
        if (pcscfs != null) {
            for (String pcscf : pcscfs) {
                pcscf = pcscf.trim();
                InetAddress ia;
                try {
                    ia = InetAddresses.parseNumericAddress(pcscf);
                    pcscfList.add(ia);
                } catch (IllegalArgumentException e) {
                    Rlog.e(LOG_TAG, "Unknown pcscf: " + pcscf, e);
                }
            }
        }

        return new DataCallResponse.Builder()
                .setCause(cause)
                .setRetryDurationMillis(suggestedRetryTime)
                .setId(cid)
                .setLinkStatus(active)
                .setProtocolType(protocolType)
                .setInterfaceName(ifname)
                .setAddresses(laList)
                .setDnsAddresses(dnsList)
                .setGatewayAddresses(gatewayList)
                .setPcscfAddresses(pcscfList)
                .setMtu(mtu)
                .setMtuV4(mtuV4)
                .setMtuV6(mtuV6)
                .setHandoverFailureMode(handoverFailureMode)
                .setPduSessionId(pduSessionId)
                .setDefaultQos(defaultQos)
                .setQosBearerSessions(qosSessions)
                .setSliceInfo(sliceInfo)
                .setTrafficDescriptors(trafficDescriptors)
                .build();
    }

    /**
     * Convert SetupDataCallResult defined in SetupDataCallResult.aidl into DataCallResponse
     * @param result SetupDataCallResult defined in SetupDataCallResult.aidl
     * @return The converted DataCallResponse
     */
    @VisibleForTesting
    public static DataCallResponse convertHalDataCallResult(
            android.hardware.radio.data.SetupDataCallResult result) {
        if (result == null) return null;
        List<LinkAddress> laList = new ArrayList<>();
        for (android.hardware.radio.data.LinkAddress la : result.addresses) {
            laList.add(convertToLinkAddress(la.address, la.addressProperties,
                    la.deprecationTime, la.expirationTime));
        }
        List<InetAddress> dnsList = new ArrayList<>();
        if (result.dnses != null) {
            for (String dns : result.dnses) {
                dns = dns.trim();
                InetAddress ia;
                try {
                    ia = InetAddresses.parseNumericAddress(dns);
                    dnsList.add(ia);
                } catch (IllegalArgumentException e) {
                    Rlog.e(LOG_TAG, "Unknown dns: " + dns, e);
                }
            }
        }
        List<InetAddress> gatewayList = new ArrayList<>();
        if (result.gateways != null) {
            for (String gateway : result.gateways) {
                gateway = gateway.trim();
                InetAddress ia;
                try {
                    ia = InetAddresses.parseNumericAddress(gateway);
                    gatewayList.add(ia);
                } catch (IllegalArgumentException e) {
                    Rlog.e(LOG_TAG, "Unknown gateway: " + gateway, e);
                }
            }
        }
        List<InetAddress> pcscfList = new ArrayList<>();
        if (result.pcscf != null) {
            for (String pcscf : result.pcscf) {
                pcscf = pcscf.trim();
                InetAddress ia;
                try {
                    ia = InetAddresses.parseNumericAddress(pcscf);
                    pcscfList.add(ia);
                } catch (IllegalArgumentException e) {
                    Rlog.e(LOG_TAG, "Unknown pcscf: " + pcscf, e);
                }
            }
        }
        List<QosBearerSession> qosSessions = new ArrayList<>();
        for (android.hardware.radio.data.QosSession session : result.qosSessions) {
            qosSessions.add(convertHalQosBearerSession(session));
        }
        List<TrafficDescriptor> trafficDescriptors = new ArrayList<>();
        for (android.hardware.radio.data.TrafficDescriptor td : result.trafficDescriptors) {
            trafficDescriptors.add(convertHalTrafficDescriptor(td));
        }

        return new DataCallResponse.Builder()
                .setCause(result.cause)
                .setRetryDurationMillis(result.suggestedRetryTime)
                .setId(result.cid)
                .setLinkStatus(result.active)
                .setProtocolType(result.type)
                .setInterfaceName(result.ifname)
                .setAddresses(laList)
                .setDnsAddresses(dnsList)
                .setGatewayAddresses(gatewayList)
                .setPcscfAddresses(pcscfList)
                .setMtu(Math.max(result.mtuV4, result.mtuV6))
                .setMtuV4(result.mtuV4)
                .setMtuV6(result.mtuV6)
                .setHandoverFailureMode(result.handoverFailureMode)
                .setPduSessionId(result.pduSessionId)
                .setDefaultQos(convertHalQos(result.defaultQos))
                .setQosBearerSessions(qosSessions)
                .setSliceInfo(convertHalSliceInfo(result.sliceInfo))
                .setTrafficDescriptors(trafficDescriptors)
                .build();
    }

    private static NetworkSliceInfo convertHalSliceInfo(android.hardware.radio.V1_6.SliceInfo si) {
        NetworkSliceInfo.Builder builder = new NetworkSliceInfo.Builder()
                .setSliceServiceType(si.sst)
                .setMappedHplmnSliceServiceType(si.mappedHplmnSst);
        if (si.sliceDifferentiator != NetworkSliceInfo.SLICE_DIFFERENTIATOR_NO_SLICE) {
            builder.setSliceDifferentiator(si.sliceDifferentiator)
                    .setMappedHplmnSliceDifferentiator(si.mappedHplmnSD);
        }
        return builder.build();
    }

    private static NetworkSliceInfo convertHalSliceInfo(android.hardware.radio.data.SliceInfo si) {
        NetworkSliceInfo.Builder builder = new NetworkSliceInfo.Builder()
                .setSliceServiceType(si.sliceServiceType)
                .setMappedHplmnSliceServiceType(si.mappedHplmnSst);
        if (si.sliceDifferentiator != NetworkSliceInfo.SLICE_DIFFERENTIATOR_NO_SLICE) {
            builder.setSliceDifferentiator(si.sliceDifferentiator)
                    .setMappedHplmnSliceDifferentiator(si.mappedHplmnSd);
        }
        return builder.build();
    }

    private static TrafficDescriptor convertHalTrafficDescriptor(
            android.hardware.radio.V1_6.TrafficDescriptor td) {
        String dnn = td.dnn.getDiscriminator()
                == android.hardware.radio.V1_6.OptionalDnn.hidl_discriminator.noinit
                ? null : td.dnn.value();
        String osAppId = td.osAppId.getDiscriminator()
                == android.hardware.radio.V1_6.OptionalOsAppId.hidl_discriminator.noinit
                ? null : new String(arrayListToPrimitiveArray(td.osAppId.value().osAppId));
        TrafficDescriptor.Builder builder = new TrafficDescriptor.Builder();
        if (dnn != null) {
            builder.setDataNetworkName(dnn);
        }
        if (osAppId != null) {
            builder.setOsAppId(osAppId.getBytes());
        }
        return builder.build();
    }

    private static TrafficDescriptor convertHalTrafficDescriptor(
            android.hardware.radio.data.TrafficDescriptor td) {
        String dnn = td.dnn;
        String osAppId = td.osAppId == null ? null : new String(td.osAppId.osAppId);
        TrafficDescriptor.Builder builder = new TrafficDescriptor.Builder();
        if (dnn != null) {
            builder.setDataNetworkName(dnn);
        }
        if (osAppId != null) {
            builder.setOsAppId(osAppId.getBytes());
        }
        return builder.build();
    }

    /**
     * Convert SlicingConfig defined in radio/1.6/types.hal to NetworkSlicingConfig
     * @param sc SlicingConfig defined in radio/1.6/types.hal
     * @return The converted NetworkSlicingConfig
     */
    public static NetworkSlicingConfig convertHalSlicingConfig(
            android.hardware.radio.V1_6.SlicingConfig sc) {
        List<UrspRule> urspRules = sc.urspRules.stream().map(ur -> new UrspRule(ur.precedence,
                ur.trafficDescriptors.stream().map(RILUtils::convertHalTrafficDescriptor)
                        .collect(Collectors.toList()),
                ur.routeSelectionDescriptor.stream().map(rsd -> new RouteSelectionDescriptor(
                        rsd.precedence, rsd.sessionType.value(), rsd.sscMode.value(),
                        rsd.sliceInfo.stream().map(RILUtils::convertHalSliceInfo)
                                .collect(Collectors.toList()),
                        rsd.dnn)).collect(Collectors.toList())))
                .collect(Collectors.toList());
        return new NetworkSlicingConfig(urspRules, sc.sliceInfo.stream()
                .map(RILUtils::convertHalSliceInfo).collect(Collectors.toList()));
    }

    /**
     * Convert SlicingConfig defined in SlicingConfig.aidl to NetworkSlicingConfig
     * @param sc SlicingConfig defined in SlicingConfig.aidl
     * @return The converted NetworkSlicingConfig
     */
    public static NetworkSlicingConfig convertHalSlicingConfig(
            android.hardware.radio.data.SlicingConfig sc) {
        List<UrspRule> urspRules = new ArrayList<>();
        for (android.hardware.radio.data.UrspRule ur : sc.urspRules) {
            List<TrafficDescriptor> tds = new ArrayList<>();
            for (android.hardware.radio.data.TrafficDescriptor td : ur.trafficDescriptors) {
                tds.add(convertHalTrafficDescriptor(td));
            }
            List<RouteSelectionDescriptor> rsds = new ArrayList<>();
            for (android.hardware.radio.data.RouteSelectionDescriptor rsd
                    : ur.routeSelectionDescriptor) {
                List<NetworkSliceInfo> sliceInfo = new ArrayList<>();
                for (android.hardware.radio.data.SliceInfo si : rsd.sliceInfo) {
                    sliceInfo.add(convertHalSliceInfo(si));
                }
                rsds.add(new RouteSelectionDescriptor(rsd.precedence, rsd.sessionType, rsd.sscMode,
                        sliceInfo, primitiveArrayToArrayList(rsd.dnn)));
            }
            urspRules.add(new UrspRule(ur.precedence, tds, rsds));
        }
        List<NetworkSliceInfo> sliceInfo = new ArrayList<>();
        for (android.hardware.radio.data.SliceInfo si : sc.sliceInfo) {
            sliceInfo.add(convertHalSliceInfo(si));
        }
        return new NetworkSlicingConfig(urspRules, sliceInfo);
    }

    private static Qos.QosBandwidth convertHalQosBandwidth(
            android.hardware.radio.V1_6.QosBandwidth bandwidth) {
        return new Qos.QosBandwidth(bandwidth.maxBitrateKbps, bandwidth.guaranteedBitrateKbps);
    }

    private static Qos.QosBandwidth convertHalQosBandwidth(
            android.hardware.radio.data.QosBandwidth bandwidth) {
        return new Qos.QosBandwidth(bandwidth.maxBitrateKbps, bandwidth.guaranteedBitrateKbps);
    }

    private static Qos convertHalQos(android.hardware.radio.V1_6.Qos qos) {
        switch (qos.getDiscriminator()) {
            case android.hardware.radio.V1_6.Qos.hidl_discriminator.eps:
                android.hardware.radio.V1_6.EpsQos eps = qos.eps();
                return new EpsQos(convertHalQosBandwidth(eps.downlink),
                        convertHalQosBandwidth(eps.uplink), eps.qci);
            case android.hardware.radio.V1_6.Qos.hidl_discriminator.nr:
                android.hardware.radio.V1_6.NrQos nr = qos.nr();
                return new NrQos(convertHalQosBandwidth(nr.downlink),
                        convertHalQosBandwidth(nr.uplink), nr.qfi, nr.fiveQi, nr.averagingWindowMs);
            default:
                return null;
        }
    }

    private static Qos convertHalQos(android.hardware.radio.data.Qos qos) {
        switch (qos.getTag()) {
            case android.hardware.radio.data.Qos.eps:
                android.hardware.radio.data.EpsQos eps = qos.getEps();
                return new EpsQos(convertHalQosBandwidth(eps.downlink),
                        convertHalQosBandwidth(eps.uplink), eps.qci);
            case android.hardware.radio.data.Qos.nr:
                android.hardware.radio.data.NrQos nr = qos.getNr();
                return new NrQos(convertHalQosBandwidth(nr.downlink),
                        convertHalQosBandwidth(nr.uplink), nr.qfi, nr.fiveQi,
                        nr.averagingWindowMs);
            default:
                return null;
        }
    }

    private static QosBearerFilter convertHalQosBearerFilter(
            android.hardware.radio.V1_6.QosFilter qosFilter) {
        List<LinkAddress> localAddressList = new ArrayList<>();
        String[] localAddresses = qosFilter.localAddresses.toArray(new String[0]);
        if (localAddresses != null) {
            for (String address : localAddresses) {
                localAddressList.add(convertToLinkAddress(address));
            }
        }
        List<LinkAddress> remoteAddressList = new ArrayList<>();
        String[] remoteAddresses = qosFilter.remoteAddresses.toArray(new String[0]);
        if (remoteAddresses != null) {
            for (String address : remoteAddresses) {
                remoteAddressList.add(convertToLinkAddress(address));
            }
        }
        QosBearerFilter.PortRange localPort = null;
        if (qosFilter.localPort != null) {
            if (qosFilter.localPort.getDiscriminator()
                    == android.hardware.radio.V1_6.MaybePort.hidl_discriminator.range) {
                final android.hardware.radio.V1_6.PortRange portRange = qosFilter.localPort.range();
                localPort = new QosBearerFilter.PortRange(portRange.start, portRange.end);
            }
        }
        QosBearerFilter.PortRange remotePort = null;
        if (qosFilter.remotePort != null) {
            if (qosFilter.remotePort.getDiscriminator()
                    == android.hardware.radio.V1_6.MaybePort.hidl_discriminator.range) {
                final android.hardware.radio.V1_6.PortRange portRange =
                        qosFilter.remotePort.range();
                remotePort = new QosBearerFilter.PortRange(portRange.start, portRange.end);
            }
        }
        int tos = -1;
        if (qosFilter.tos != null) {
            if (qosFilter.tos.getDiscriminator() == android.hardware.radio.V1_6.QosFilter
                    .TypeOfService.hidl_discriminator.value) {
                tos = qosFilter.tos.value();
            }
        }
        long flowLabel = -1;
        if (qosFilter.flowLabel != null) {
            if (qosFilter.flowLabel.getDiscriminator() == android.hardware.radio.V1_6.QosFilter
                    .Ipv6FlowLabel.hidl_discriminator.value) {
                flowLabel = qosFilter.flowLabel.value();
            }
        }
        long spi = -1;
        if (qosFilter.spi != null) {
            if (qosFilter.spi.getDiscriminator()
                    == android.hardware.radio.V1_6.QosFilter.IpsecSpi.hidl_discriminator.value) {
                spi = qosFilter.spi.value();
            }
        }
        return new QosBearerFilter(localAddressList, remoteAddressList, localPort, remotePort,
                qosFilter.protocol, tos, flowLabel, spi, qosFilter.direction, qosFilter.precedence);
    }

    private static QosBearerFilter convertHalQosBearerFilter(
            android.hardware.radio.data.QosFilter qosFilter) {
        List<LinkAddress> localAddressList = new ArrayList<>();
        String[] localAddresses = qosFilter.localAddresses;
        if (localAddresses != null) {
            for (String address : localAddresses) {
                localAddressList.add(convertToLinkAddress(address));
            }
        }
        List<LinkAddress> remoteAddressList = new ArrayList<>();
        String[] remoteAddresses = qosFilter.remoteAddresses;
        if (remoteAddresses != null) {
            for (String address : remoteAddresses) {
                remoteAddressList.add(convertToLinkAddress(address));
            }
        }
        QosBearerFilter.PortRange localPort = null;
        if (qosFilter.localPort != null) {
            localPort = new QosBearerFilter.PortRange(
                    qosFilter.localPort.start, qosFilter.localPort.end);
        }
        QosBearerFilter.PortRange remotePort = null;
        if (qosFilter.remotePort != null) {
            remotePort = new QosBearerFilter.PortRange(
                    qosFilter.remotePort.start, qosFilter.remotePort.end);
        }
        int tos = -1;
        if (qosFilter.tos != null) {
            if (qosFilter.tos.getTag()
                    == android.hardware.radio.data.QosFilterTypeOfService.value) {
                tos = qosFilter.tos.value;
            }
        }
        long flowLabel = -1;
        if (qosFilter.flowLabel != null) {
            if (qosFilter.flowLabel.getTag()
                    == android.hardware.radio.data.QosFilterIpv6FlowLabel.value) {
                flowLabel = qosFilter.flowLabel.value;
            }
        }
        long spi = -1;
        if (qosFilter.spi != null) {
            if (qosFilter.spi.getTag()
                    == android.hardware.radio.data.QosFilterIpsecSpi.value) {
                spi = qosFilter.spi.value;
            }
        }
        return new QosBearerFilter(localAddressList, remoteAddressList, localPort, remotePort,
                qosFilter.protocol, tos, flowLabel, spi, qosFilter.direction, qosFilter.precedence);
    }

    private static QosBearerSession convertHalQosBearerSession(
            android.hardware.radio.V1_6.QosSession qosSession) {
        List<QosBearerFilter> qosBearerFilters = new ArrayList<>();
        if (qosSession.qosFilters != null) {
            for (android.hardware.radio.V1_6.QosFilter filter : qosSession.qosFilters) {
                qosBearerFilters.add(convertHalQosBearerFilter(filter));
            }
        }
        return new QosBearerSession(qosSession.qosSessionId, convertHalQos(qosSession.qos),
                qosBearerFilters);
    }

    private static QosBearerSession convertHalQosBearerSession(
            android.hardware.radio.data.QosSession qosSession) {
        List<QosBearerFilter> qosBearerFilters = new ArrayList<>();
        if (qosSession.qosFilters != null) {
            for (android.hardware.radio.data.QosFilter filter : qosSession.qosFilters) {
                qosBearerFilters.add(convertHalQosBearerFilter(filter));
            }
        }
        return new QosBearerSession(qosSession.qosSessionId, convertHalQos(qosSession.qos),
                qosBearerFilters);
    }

    /**
     * Convert a list of SetupDataCallResult defined in radio/1.0, 1.4, 1.5, 1.6/types.hal into
     * a list of DataCallResponse
     * @param dataCallResultList List of SetupDataCallResult defined in
     *        radio/1.0, 1.4, 1.5, 1.6/types.hal
     * @return The converted list of DataCallResponses
     */
    @VisibleForTesting
    public static ArrayList<DataCallResponse> convertHalDataCallResultList(
            List<? extends Object> dataCallResultList) {
        ArrayList<DataCallResponse> response = new ArrayList<>(dataCallResultList.size());

        for (Object obj : dataCallResultList) {
            response.add(convertHalDataCallResult(obj));
        }
        return response;
    }

    /**
     * Convert a list of SetupDataCallResult defined in SetupDataCallResult.aidl into a list of
     * DataCallResponse
     * @param dataCallResultList Array of SetupDataCallResult defined in SetupDataCallResult.aidl
     * @return The converted list of DataCallResponses
     */
    @VisibleForTesting
    public static ArrayList<DataCallResponse> convertHalDataCallResultList(
            android.hardware.radio.data.SetupDataCallResult[] dataCallResultList) {
        ArrayList<DataCallResponse> response = new ArrayList<>(dataCallResultList.length);

        for (android.hardware.radio.data.SetupDataCallResult result : dataCallResultList) {
            response.add(convertHalDataCallResult(result));
        }
        return response;
    }

    /**
     * Convert KeepaliveStatusCode defined in radio/1.1/types.hal and KeepaliveStatus.aidl
     * to KeepaliveStatus
     * @param halCode KeepaliveStatus code defined in radio/1.1/types.hal or KeepaliveStatus.aidl
     * @return The converted KeepaliveStatus
     */
    public static int convertHalKeepaliveStatusCode(int halCode) {
        switch (halCode) {
            case android.hardware.radio.V1_1.KeepaliveStatusCode.ACTIVE:
                return KeepaliveStatus.STATUS_ACTIVE;
            case android.hardware.radio.V1_1.KeepaliveStatusCode.INACTIVE:
                return KeepaliveStatus.STATUS_INACTIVE;
            case android.hardware.radio.V1_1.KeepaliveStatusCode.PENDING:
                return KeepaliveStatus.STATUS_PENDING;
            default:
                return -1;
        }
    }

    /**
     * Convert RadioState defined in radio/1.0/types.hal and RadioState.aidl to RadioPowerState
     * @param stateInt Radio state defined in radio/1.0/types.hal or RadioState.aidl
     * @return The converted {@link Annotation.RadioPowerState RadioPowerState}
     */
    public static @Annotation.RadioPowerState int convertHalRadioState(int stateInt) {
        int state;
        switch(stateInt) {
            case android.hardware.radio.V1_0.RadioState.OFF:
                state = TelephonyManager.RADIO_POWER_OFF;
                break;
            case android.hardware.radio.V1_0.RadioState.UNAVAILABLE:
                state = TelephonyManager.RADIO_POWER_UNAVAILABLE;
                break;
            case android.hardware.radio.V1_0.RadioState.ON:
                state = TelephonyManager.RADIO_POWER_ON;
                break;
            default:
                throw new RuntimeException("Unrecognized RadioState: " + stateInt);
        }
        return state;
    }

    /**
     * Convert CellConnectionStatus defined in radio/1.2/types.hal to ConnectionStatus
     * @param status Cell connection status defined in radio/1.2/types.hal
     * @return The converted ConnectionStatus
     */
    public static int convertHalCellConnectionStatus(int status) {
        switch (status) {
            case android.hardware.radio.V1_2.CellConnectionStatus.PRIMARY_SERVING:
                return PhysicalChannelConfig.CONNECTION_PRIMARY_SERVING;
            case android.hardware.radio.V1_2.CellConnectionStatus.SECONDARY_SERVING:
                return PhysicalChannelConfig.CONNECTION_SECONDARY_SERVING;
            default:
                return PhysicalChannelConfig.CONNECTION_UNKNOWN;
        }
    }

    /**
     * Convert Call defined in radio/1.0, 1.2, 1.6/types.hal to DriverCall
     * @param halCall Call defined in radio/1.0, 1.2, 1.6/types.hal
     * @return The converted DriverCall
     */
    public static DriverCall convertToDriverCall(Object halCall) {
        DriverCall dc = new DriverCall();
        final android.hardware.radio.V1_6.Call call16;
        final android.hardware.radio.V1_2.Call call12;
        final android.hardware.radio.V1_0.Call call10;
        if (halCall instanceof android.hardware.radio.V1_6.Call) {
            call16 = (android.hardware.radio.V1_6.Call) halCall;
            call12 = call16.base;
            call10 = call12.base;
        } else if (halCall instanceof android.hardware.radio.V1_2.Call) {
            call16 = null;
            call12 = (android.hardware.radio.V1_2.Call) halCall;
            call10 = call12.base;
        } else if (halCall instanceof android.hardware.radio.V1_0.Call) {
            call16 = null;
            call12 = null;
            call10 = (android.hardware.radio.V1_0.Call) halCall;
        } else {
            call16 = null;
            call12 = null;
            call10 = null;
        }
        if (call10 != null) {
            dc.state = DriverCall.stateFromCLCC((int) (call10.state));
            dc.index = call10.index;
            dc.TOA = call10.toa;
            dc.isMpty = call10.isMpty;
            dc.isMT = call10.isMT;
            dc.als = call10.als;
            dc.isVoice = call10.isVoice;
            dc.isVoicePrivacy = call10.isVoicePrivacy;
            dc.number = call10.number;
            dc.numberPresentation = DriverCall.presentationFromCLIP(
                    (int) (call10.numberPresentation));
            dc.name = call10.name;
            dc.namePresentation = DriverCall.presentationFromCLIP((int) (call10.namePresentation));
            if (call10.uusInfo.size() == 1) {
                dc.uusInfo = new UUSInfo();
                dc.uusInfo.setType(call10.uusInfo.get(0).uusType);
                dc.uusInfo.setDcs(call10.uusInfo.get(0).uusDcs);
                if (!TextUtils.isEmpty(call10.uusInfo.get(0).uusData)) {
                    byte[] userData = call10.uusInfo.get(0).uusData.getBytes();
                    dc.uusInfo.setUserData(userData);
                }
            }
            // Make sure there's a leading + on addresses with a TOA of 145
            dc.number = PhoneNumberUtils.stringFromStringAndTOA(dc.number, dc.TOA);
        }
        if (call12 != null) {
            dc.audioQuality = (int) (call12.audioQuality);
        }
        if (call16 != null) {
            dc.forwardedNumber = call16.forwardedNumber;
        }
        return dc;
    }

    /**
     * Convert Call defined in Call.aidl to DriverCall
     * @param halCall Call defined in Call.aidl
     * @return The converted DriverCall
     */
    public static DriverCall convertToDriverCall(android.hardware.radio.voice.Call halCall) {
        DriverCall dc = new DriverCall();
        dc.state = DriverCall.stateFromCLCC((int) halCall.state);
        dc.index = halCall.index;
        dc.TOA = halCall.toa;
        dc.isMpty = halCall.isMpty;
        dc.isMT = halCall.isMT;
        dc.als = halCall.als;
        dc.isVoice = halCall.isVoice;
        dc.isVoicePrivacy = halCall.isVoicePrivacy;
        dc.number = halCall.number;
        dc.numberPresentation = DriverCall.presentationFromCLIP((int) halCall.numberPresentation);
        dc.name = halCall.name;
        dc.namePresentation = DriverCall.presentationFromCLIP((int) halCall.namePresentation);
        if (halCall.uusInfo.length == 1) {
            dc.uusInfo = new UUSInfo();
            dc.uusInfo.setType(halCall.uusInfo[0].uusType);
            dc.uusInfo.setDcs(halCall.uusInfo[0].uusDcs);
            if (!TextUtils.isEmpty(halCall.uusInfo[0].uusData)) {
                dc.uusInfo.setUserData(halCall.uusInfo[0].uusData.getBytes());
            }
        }
        // Make sure there's a leading + on addresses with a TOA of 145
        dc.number = PhoneNumberUtils.stringFromStringAndTOA(dc.number, dc.TOA);
        dc.audioQuality = (int) halCall.audioQuality;
        dc.forwardedNumber = halCall.forwardedNumber;
        return dc;
    }

    /**
     * Convert OperatorStatus defined in radio/1.0/types.hal to OperatorInfo.State
     * @param status Operator status defined in radio/1.0/types.hal
     * @return The converted OperatorStatus as a String
     */
    public static String convertHalOperatorStatus(int status) {
        if (status == android.hardware.radio.V1_0.OperatorStatus.UNKNOWN) {
            return "unknown";
        } else if (status == android.hardware.radio.V1_0.OperatorStatus.AVAILABLE) {
            return "available";
        } else if (status == android.hardware.radio.V1_0.OperatorStatus.CURRENT) {
            return "current";
        } else if (status == android.hardware.radio.V1_0.OperatorStatus.FORBIDDEN) {
            return "forbidden";
        } else {
            return "";
        }
    }

    /**
     * Convert a list of Carriers defined in radio/1.0/types.hal to a list of CarrierIdentifiers
     * @param carrierList List of Carriers defined in radio/1.0/types.hal
     * @return The converted list of CarrierIdentifiers
     */
    public static List<CarrierIdentifier> convertHalCarrierList(
            List<android.hardware.radio.V1_0.Carrier> carrierList) {
        List<CarrierIdentifier> ret = new ArrayList<>();
        for (int i = 0; i < carrierList.size(); i++) {
            String mcc = carrierList.get(i).mcc;
            String mnc = carrierList.get(i).mnc;
            String spn = null, imsi = null, gid1 = null, gid2 = null;
            int matchType = carrierList.get(i).matchType;
            String matchData = carrierList.get(i).matchData;
            if (matchType == CarrierIdentifier.MatchType.SPN) {
                spn = matchData;
            } else if (matchType == CarrierIdentifier.MatchType.IMSI_PREFIX) {
                imsi = matchData;
            } else if (matchType == CarrierIdentifier.MatchType.GID1) {
                gid1 = matchData;
            } else if (matchType == CarrierIdentifier.MatchType.GID2) {
                gid2 = matchData;
            }
            ret.add(new CarrierIdentifier(mcc, mnc, spn, imsi, gid1, gid2));
        }
        return ret;
    }

    /**
     * Convert a list of Carriers defined in radio/1.0/types.hal to a list of CarrierIdentifiers
     * @param carrierList List of Carriers defined in radio/1.0/types.hal
     * @return The converted list of CarrierIdentifiers
     */
    public static List<CarrierIdentifier> convertHalCarrierList(
            android.hardware.radio.sim.Carrier[] carrierList) {
        List<CarrierIdentifier> ret = new ArrayList<>();
        for (int i = 0; i < carrierList.length; i++) {
            String mcc = carrierList[i].mcc;
            String mnc = carrierList[i].mnc;
            String spn = null, imsi = null, gid1 = null, gid2 = null;
            int matchType = carrierList[i].matchType;
            String matchData = carrierList[i].matchData;
            if (matchType == CarrierIdentifier.MatchType.SPN) {
                spn = matchData;
            } else if (matchType == CarrierIdentifier.MatchType.IMSI_PREFIX) {
                imsi = matchData;
            } else if (matchType == CarrierIdentifier.MatchType.GID1) {
                gid1 = matchData;
            } else if (matchType == CarrierIdentifier.MatchType.GID2) {
                gid2 = matchData;
            }
            ret.add(new CarrierIdentifier(mcc, mnc, spn, imsi, gid1, gid2));
        }
        return ret;
    }

    /**
     * Convert CardStatus defined in radio/1.0, 1.5/types.hal to IccCardStatus
     * @param cardStatus CardStatus defined in radio/1.0, 1.5/types.hal
     * @return The converted IccCardStatus
     */
    public static IccCardStatus convertHalCardStatus(Object cardStatus) {
        final android.hardware.radio.V1_0.CardStatus cardStatus10;
        final android.hardware.radio.V1_5.CardStatus cardStatus15;
        if (cardStatus instanceof android.hardware.radio.V1_5.CardStatus) {
            cardStatus15 = (android.hardware.radio.V1_5.CardStatus) cardStatus;
            cardStatus10 = cardStatus15.base.base.base;
        } else if (cardStatus instanceof android.hardware.radio.V1_0.CardStatus) {
            cardStatus15 = null;
            cardStatus10 = (android.hardware.radio.V1_0.CardStatus) cardStatus;
        } else {
            cardStatus15 = null;
            cardStatus10 = null;
        }

        IccCardStatus iccCardStatus = new IccCardStatus();
        if (cardStatus10 != null) {
            iccCardStatus.setCardState(cardStatus10.cardState);
            iccCardStatus.setUniversalPinState(cardStatus10.universalPinState);
            iccCardStatus.mGsmUmtsSubscriptionAppIndex = cardStatus10.gsmUmtsSubscriptionAppIndex;
            iccCardStatus.mCdmaSubscriptionAppIndex = cardStatus10.cdmaSubscriptionAppIndex;
            iccCardStatus.mImsSubscriptionAppIndex = cardStatus10.imsSubscriptionAppIndex;
            int numApplications = cardStatus10.applications.size();

            // limit to maximum allowed applications
            if (numApplications > com.android.internal.telephony.uicc.IccCardStatus.CARD_MAX_APPS) {
                numApplications = com.android.internal.telephony.uicc.IccCardStatus.CARD_MAX_APPS;
            }
            iccCardStatus.mApplications = new IccCardApplicationStatus[numApplications];
            for (int i = 0; i < numApplications; i++) {
                android.hardware.radio.V1_0.AppStatus rilAppStatus =
                        cardStatus10.applications.get(i);
                IccCardApplicationStatus appStatus = new IccCardApplicationStatus();
                appStatus.app_type = appStatus.AppTypeFromRILInt(rilAppStatus.appType);
                appStatus.app_state = appStatus.AppStateFromRILInt(rilAppStatus.appState);
                appStatus.perso_substate = appStatus.PersoSubstateFromRILInt(
                        rilAppStatus.persoSubstate);
                appStatus.aid = rilAppStatus.aidPtr;
                appStatus.app_label = rilAppStatus.appLabelPtr;
                appStatus.pin1_replaced = rilAppStatus.pin1Replaced != 0;
                appStatus.pin1 = appStatus.PinStateFromRILInt(rilAppStatus.pin1);
                appStatus.pin2 = appStatus.PinStateFromRILInt(rilAppStatus.pin2);
                iccCardStatus.mApplications[i] = appStatus;
            }
        }
        if (cardStatus15 != null) {
            iccCardStatus.physicalSlotIndex = cardStatus15.base.base.physicalSlotId;
            iccCardStatus.atr = cardStatus15.base.base.atr;
            iccCardStatus.iccid = cardStatus15.base.base.iccid;
            iccCardStatus.eid = cardStatus15.base.eid;
            int numApplications = cardStatus15.applications.size();

            // limit to maximum allowed applications
            if (numApplications > com.android.internal.telephony.uicc.IccCardStatus.CARD_MAX_APPS) {
                numApplications = com.android.internal.telephony.uicc.IccCardStatus.CARD_MAX_APPS;
            }
            iccCardStatus.mApplications = new IccCardApplicationStatus[numApplications];
            for (int i = 0; i < numApplications; i++) {
                android.hardware.radio.V1_5.AppStatus rilAppStatus =
                        cardStatus15.applications.get(i);
                IccCardApplicationStatus appStatus = new IccCardApplicationStatus();
                appStatus.app_type = appStatus.AppTypeFromRILInt(rilAppStatus.base.appType);
                appStatus.app_state = appStatus.AppStateFromRILInt(rilAppStatus.base.appState);
                appStatus.perso_substate = appStatus.PersoSubstateFromRILInt(
                        rilAppStatus.persoSubstate);
                appStatus.aid = rilAppStatus.base.aidPtr;
                appStatus.app_label = rilAppStatus.base.appLabelPtr;
                appStatus.pin1_replaced = rilAppStatus.base.pin1Replaced != 0;
                appStatus.pin1 = appStatus.PinStateFromRILInt(rilAppStatus.base.pin1);
                appStatus.pin2 = appStatus.PinStateFromRILInt(rilAppStatus.base.pin2);
                iccCardStatus.mApplications[i] = appStatus;
            }
        }
        return iccCardStatus;
    }

    /**
     * Convert CardStatus defined in CardStatus.aidl to IccCardStatus
     * @param cardStatus CardStatus defined in CardStatus.aidl
     * @return The converted IccCardStatus
     */
    public static IccCardStatus convertHalCardStatus(
            android.hardware.radio.sim.CardStatus cardStatus) {
        IccCardStatus iccCardStatus = new IccCardStatus();
        iccCardStatus.setCardState(cardStatus.cardState);
        iccCardStatus.setUniversalPinState(cardStatus.universalPinState);
        iccCardStatus.mGsmUmtsSubscriptionAppIndex = cardStatus.gsmUmtsSubscriptionAppIndex;
        iccCardStatus.mCdmaSubscriptionAppIndex = cardStatus.cdmaSubscriptionAppIndex;
        iccCardStatus.mImsSubscriptionAppIndex = cardStatus.imsSubscriptionAppIndex;
        iccCardStatus.physicalSlotIndex = cardStatus.slotMap.physicalSlotId;
        iccCardStatus.atr = cardStatus.atr;
        iccCardStatus.iccid = cardStatus.iccid;
        iccCardStatus.eid = cardStatus.eid;

        int numApplications = Math.min(cardStatus.applications.length,
                com.android.internal.telephony.uicc.IccCardStatus.CARD_MAX_APPS);
        iccCardStatus.mApplications = new IccCardApplicationStatus[numApplications];
        for (int i = 0; i < numApplications; i++) {
            android.hardware.radio.sim.AppStatus rilAppStatus = cardStatus.applications[i];
            IccCardApplicationStatus appStatus = new IccCardApplicationStatus();
            appStatus.app_type = appStatus.AppTypeFromRILInt(rilAppStatus.appType);
            appStatus.app_state = appStatus.AppStateFromRILInt(rilAppStatus.appState);
            appStatus.perso_substate = appStatus.PersoSubstateFromRILInt(
                    rilAppStatus.persoSubstate);
            appStatus.aid = rilAppStatus.aidPtr;
            appStatus.app_label = rilAppStatus.appLabelPtr;
            appStatus.pin1_replaced = rilAppStatus.pin1Replaced;
            appStatus.pin1 = appStatus.PinStateFromRILInt(rilAppStatus.pin1);
            appStatus.pin2 = appStatus.PinStateFromRILInt(rilAppStatus.pin2);
            iccCardStatus.mApplications[i] = appStatus;
        }
        return iccCardStatus;
    }

    /**
     * Convert PhonebookCapacity defined in radio/1.6/types.hal to AdnCapacity
     * @param pbCap PhonebookCapacity defined in radio/1.6/types.hal
     * @return The converted AdnCapacity
     */
    public static AdnCapacity convertHalPhonebookCapacity(
            android.hardware.radio.V1_6.PhonebookCapacity pbCap) {
        if (pbCap != null) {
            return new AdnCapacity(pbCap.maxAdnRecords, pbCap.usedAdnRecords, pbCap.maxEmailRecords,
                    pbCap.usedEmailRecords, pbCap.maxAdditionalNumberRecords,
                    pbCap.usedAdditionalNumberRecords, pbCap.maxNameLen, pbCap.maxNumberLen,
                    pbCap.maxEmailLen, pbCap.maxAdditionalNumberLen);
        }
        return null;
    }

    /**
     * Convert PhonebookCapacity defined in PhonebookCapacity.aidl to AdnCapacity
     * @param pbCap PhonebookCapacity defined in PhonebookCapacity.aidl
     * @return The converted AdnCapacity
     */
    public static AdnCapacity convertHalPhonebookCapacity(
            android.hardware.radio.sim.PhonebookCapacity pbCap) {
        if (pbCap != null) {
            return new AdnCapacity(pbCap.maxAdnRecords, pbCap.usedAdnRecords, pbCap.maxEmailRecords,
                    pbCap.usedEmailRecords, pbCap.maxAdditionalNumberRecords,
                    pbCap.usedAdditionalNumberRecords, pbCap.maxNameLen, pbCap.maxNumberLen,
                    pbCap.maxEmailLen, pbCap.maxAdditionalNumberLen);
        }
        return null;
    }

    /**
     * Convert PhonebookRecordInfo defined in radio/1.6/types.hal to SimPhonebookRecord
     * @param recInfo PhonebookRecordInfo defined in radio/1.6/types.hal
     * @return The converted SimPhonebookRecord
     */
    public static SimPhonebookRecord convertHalPhonebookRecordInfo(
            android.hardware.radio.V1_6.PhonebookRecordInfo recInfo) {
        String[] emails = recInfo.emails == null ? null
                : recInfo.emails.toArray(new String[recInfo.emails.size()]);
        String[] numbers = recInfo.additionalNumbers == null ? null
                : recInfo.additionalNumbers.toArray(new String[recInfo.additionalNumbers.size()]);
        return new SimPhonebookRecord(recInfo.recordId, recInfo.name, recInfo.number, emails,
                numbers);
    }

    /**
     * Convert PhonebookRecordInfo defined in PhonebookRecordInfo.aidl to SimPhonebookRecord
     * @param recInfo PhonebookRecordInfo defined in PhonebookRecordInfo.aidl
     * @return The converted SimPhonebookRecord
     */
    public static SimPhonebookRecord convertHalPhonebookRecordInfo(
            android.hardware.radio.sim.PhonebookRecordInfo recInfo) {
        return new SimPhonebookRecord(recInfo.recordId, recInfo.name, recInfo.number,
                recInfo.emails, recInfo.additionalNumbers);
    }

    /**
     * Convert to PhonebookRecordInfo defined in radio/1.6/types.hal
     * @param record SimPhonebookRecord to convert
     * @return The converted PhonebookRecordInfo defined in radio/1.6/types.hal
     */
    public static android.hardware.radio.V1_6.PhonebookRecordInfo convertToHalPhonebookRecordInfo(
            SimPhonebookRecord record) {
        android.hardware.radio.V1_6.PhonebookRecordInfo pbRecordInfo =
                new android.hardware.radio.V1_6.PhonebookRecordInfo();
        pbRecordInfo.recordId = record.getRecordIndex();
        pbRecordInfo.name = convertNullToEmptyString(record.getAlphaTag());
        pbRecordInfo.number = convertNullToEmptyString(
                convertToHalPhonebookRecordInfoNumber(record.getNumber()));
        if (record.getEmails() != null) {
            pbRecordInfo.emails = primitiveArrayToArrayList(record.getEmails());
        }
        if (record.getAdditionalNumbers() != null) {
            for (String addNum : record.getAdditionalNumbers()) {
                pbRecordInfo.additionalNumbers.add(convertToHalPhonebookRecordInfoNumber(addNum));
            }
        }
        return pbRecordInfo;
    }

    /**
     * Convert to PhonebookRecordInfo.aidl
     * @param record SimPhonebookRecord to convert
     * @return The converted PhonebookRecordInfo
     */
    public static android.hardware.radio.sim.PhonebookRecordInfo
            convertToHalPhonebookRecordInfoAidl(SimPhonebookRecord record) {
        android.hardware.radio.sim.PhonebookRecordInfo pbRecordInfo =
                new android.hardware.radio.sim.PhonebookRecordInfo();
        pbRecordInfo.recordId = record.getRecordIndex();
        pbRecordInfo.name = convertNullToEmptyString(record.getAlphaTag());
        pbRecordInfo.number = convertNullToEmptyString(
                convertToHalPhonebookRecordInfoNumber(record.getNumber()));
        pbRecordInfo.emails = record.getEmails();
        if (record.getAdditionalNumbers() != null) {
            String[] additionalNumbers = new String[record.getAdditionalNumbers().length];
            for (int i = 0; i < additionalNumbers.length; i++) {
                additionalNumbers[i] =
                        convertToHalPhonebookRecordInfoNumber(record.getAdditionalNumbers()[i]);
            }
            pbRecordInfo.additionalNumbers = additionalNumbers;
        }
        return pbRecordInfo;
    }

    /**
     * Convert the GSM pause/wild/wait character to the phone number in the SIM PhonebookRecordInfo
     * number format
     * @param input GSM pause/wild/wait character
     * @return The converted PhonebookRecordInfo number
     */
    private static String convertToHalPhonebookRecordInfoNumber(String input) {
        return input == null ? null : input.replace(PhoneNumberUtils.WAIT, 'e')
                .replace(PhoneNumberUtils.PAUSE, 'T')
                .replace(PhoneNumberUtils.WILD, '?');
    }

    /**
     * Convert array of SimSlotStatus to IccSlotStatus
     * @param o object that represents array/list of SimSlotStatus
     * @return ArrayList of IccSlotStatus
     */
    public static ArrayList<IccSlotStatus> convertHalSlotStatus(Object o) {
        ArrayList<IccSlotStatus> response = new ArrayList<>();
        if (o instanceof android.hardware.radio.config.SimSlotStatus[]) {
            final android.hardware.radio.config.SimSlotStatus[] halSlotStatusArray =
                    (android.hardware.radio.config.SimSlotStatus[]) o;
            for (android.hardware.radio.config.SimSlotStatus slotStatus : halSlotStatusArray) {
                IccSlotStatus iccSlotStatus = new IccSlotStatus();
                iccSlotStatus.setCardState(slotStatus.cardState);
                iccSlotStatus.setSlotState(slotStatus.portInfo[0].portActive ? 1 : 0);
                iccSlotStatus.logicalSlotIndex = slotStatus.portInfo[0].logicalSlotId;
                iccSlotStatus.atr = slotStatus.atr;
                iccSlotStatus.iccid = slotStatus.portInfo[0].iccId;
                iccSlotStatus.eid = slotStatus.eid;
                response.add(iccSlotStatus);
            }
        } else if (o instanceof ArrayList) {
            final ArrayList<android.hardware.radio.config.V1_0.SimSlotStatus> halSlotStatusArray =
                    (ArrayList<android.hardware.radio.config.V1_0.SimSlotStatus>) o;
            for (android.hardware.radio.config.V1_0.SimSlotStatus slotStatus : halSlotStatusArray) {
                IccSlotStatus iccSlotStatus = new IccSlotStatus();
                iccSlotStatus.setCardState(slotStatus.cardState);
                iccSlotStatus.setSlotState(slotStatus.slotState);
                iccSlotStatus.logicalSlotIndex = slotStatus.logicalSlotId;
                iccSlotStatus.atr = slotStatus.atr;
                iccSlotStatus.iccid = slotStatus.iccid;
                response.add(iccSlotStatus);
            }
        } else if (o instanceof ArrayList) {
            final ArrayList<android.hardware.radio.config.V1_2.SimSlotStatus> halSlotStatusArray =
                    (ArrayList<android.hardware.radio.config.V1_2.SimSlotStatus>) o;
            for (android.hardware.radio.config.V1_2.SimSlotStatus slotStatus : halSlotStatusArray) {
                IccSlotStatus iccSlotStatus = new IccSlotStatus();
                iccSlotStatus.setCardState(slotStatus.base.cardState);
                iccSlotStatus.setSlotState(slotStatus.base.slotState);
                iccSlotStatus.logicalSlotIndex = slotStatus.base.logicalSlotId;
                iccSlotStatus.atr = slotStatus.base.atr;
                iccSlotStatus.iccid = slotStatus.base.iccid;
                iccSlotStatus.eid = slotStatus.eid;
                response.add(iccSlotStatus);
            }
        }
        return response;
    }

    /**
     * Convert int[] list to SlotPortMapping[]
     * @param list int[] of slots mapping
     * @return SlotPortMapping[] of slots mapping
     */
    public static android.hardware.radio.config.SlotPortMapping[] convertSimSlotsMapping(
            int[] list) {
        android.hardware.radio.config.SlotPortMapping[] res =
                new android.hardware.radio.config.SlotPortMapping[list.length];
        for (int i : list) {
            res[i] = new android.hardware.radio.config.SlotPortMapping();
            res[i].portId = i;
        }
        return res;
    }


    /**
     * Convert PhoneCapability to telephony PhoneCapability.
     * @param deviceNrCapabilities device's nr capability array
     * @param o PhoneCapability to convert
     * @return converted PhoneCapability
     */
    public static PhoneCapability convertHalPhoneCapability(int[] deviceNrCapabilities, Object o) {
        int maxActiveVoiceCalls = 0;
        int maxActiveData = 0;
        boolean validationBeforeSwitchSupported = false;
        List<ModemInfo> logicalModemList = new ArrayList<>();
        if (o instanceof android.hardware.radio.config.PhoneCapability) {
            final android.hardware.radio.config.PhoneCapability phoneCapability =
                    (android.hardware.radio.config.PhoneCapability) o;
            maxActiveData = phoneCapability.maxActiveData;
            validationBeforeSwitchSupported = phoneCapability.isInternetLingeringSupported;
            for (int modemId : phoneCapability.logicalModemIds) {
                logicalModemList.add(new ModemInfo(modemId));
            }
        } else if (o instanceof android.hardware.radio.config.V1_1.PhoneCapability) {
            final android.hardware.radio.config.V1_1.PhoneCapability phoneCapability =
                    (android.hardware.radio.config.V1_1.PhoneCapability) o;
            maxActiveData = phoneCapability.maxActiveData;
            validationBeforeSwitchSupported = phoneCapability.isInternetLingeringSupported;
            for (android.hardware.radio.config.V1_1.ModemInfo modemInfo :
                    phoneCapability.logicalModemList) {
                logicalModemList.add(new ModemInfo(modemInfo.modemId));
            }
        }
        return new PhoneCapability(maxActiveVoiceCalls, maxActiveData, logicalModemList,
                validationBeforeSwitchSupported, deviceNrCapabilities);
    }

    /** Append the data to the end of an ArrayList */
    public static void appendPrimitiveArrayToArrayList(byte[] src, ArrayList<Byte> dst) {
        for (byte b : src) {
            dst.add(b);
        }
    }

    /** Convert a primitive byte array to an ArrayList<Integer>. */
    public static ArrayList<Byte> primitiveArrayToArrayList(byte[] arr) {
        ArrayList<Byte> arrayList = new ArrayList<>(arr.length);
        for (byte b : arr) {
            arrayList.add(b);
        }
        return arrayList;
    }

    /** Convert a primitive int array to an ArrayList<Integer>. */
    public static ArrayList<Integer> primitiveArrayToArrayList(int[] arr) {
        ArrayList<Integer> arrayList = new ArrayList<>(arr.length);
        for (int i : arr) {
            arrayList.add(i);
        }
        return arrayList;
    }

    /** Convert a primitive String array to an ArrayList<String>. */
    public static ArrayList<String> primitiveArrayToArrayList(String[] arr) {
        return new ArrayList<>(Arrays.asList(arr));
    }

    /** Convert an ArrayList of Bytes to an exactly-sized primitive array */
    public static byte[] arrayListToPrimitiveArray(ArrayList<Byte> bytes) {
        byte[] ret = new byte[bytes.size()];
        for (int i = 0; i < ret.length; i++) {
            ret[i] = bytes.get(i);
        }
        return ret;
    }

    /** Convert null to an empty String */
    public static String convertNullToEmptyString(String string) {
        return string != null ? string : "";
    }

    /**
     * RIL request to String
     * @param request request
     * @return The converted String request
     */
    public static String requestToString(int request) {
        switch(request) {
            case RIL_REQUEST_GET_SIM_STATUS:
                return "GET_SIM_STATUS";
            case RIL_REQUEST_ENTER_SIM_PIN:
                return "ENTER_SIM_PIN";
            case RIL_REQUEST_ENTER_SIM_PUK:
                return "ENTER_SIM_PUK";
            case RIL_REQUEST_ENTER_SIM_PIN2:
                return "ENTER_SIM_PIN2";
            case RIL_REQUEST_ENTER_SIM_PUK2:
                return "ENTER_SIM_PUK2";
            case RIL_REQUEST_CHANGE_SIM_PIN:
                return "CHANGE_SIM_PIN";
            case RIL_REQUEST_CHANGE_SIM_PIN2:
                return "CHANGE_SIM_PIN2";
            case RIL_REQUEST_ENTER_NETWORK_DEPERSONALIZATION:
                return "ENTER_NETWORK_DEPERSONALIZATION";
            case RIL_REQUEST_GET_CURRENT_CALLS:
                return "GET_CURRENT_CALLS";
            case RIL_REQUEST_DIAL:
                return "DIAL";
            case RIL_REQUEST_GET_IMSI:
                return "GET_IMSI";
            case RIL_REQUEST_HANGUP:
                return "HANGUP";
            case RIL_REQUEST_HANGUP_WAITING_OR_BACKGROUND:
                return "HANGUP_WAITING_OR_BACKGROUND";
            case RIL_REQUEST_HANGUP_FOREGROUND_RESUME_BACKGROUND:
                return "HANGUP_FOREGROUND_RESUME_BACKGROUND";
            case RIL_REQUEST_SWITCH_WAITING_OR_HOLDING_AND_ACTIVE:
                return "REQUEST_SWITCH_WAITING_OR_HOLDING_AND_ACTIVE";
            case RIL_REQUEST_CONFERENCE:
                return "CONFERENCE";
            case RIL_REQUEST_UDUB:
                return "UDUB";
            case RIL_REQUEST_LAST_CALL_FAIL_CAUSE:
                return "LAST_CALL_FAIL_CAUSE";
            case RIL_REQUEST_SIGNAL_STRENGTH:
                return "SIGNAL_STRENGTH";
            case RIL_REQUEST_VOICE_REGISTRATION_STATE:
                return "VOICE_REGISTRATION_STATE";
            case RIL_REQUEST_DATA_REGISTRATION_STATE:
                return "DATA_REGISTRATION_STATE";
            case RIL_REQUEST_OPERATOR:
                return "OPERATOR";
            case RIL_REQUEST_RADIO_POWER:
                return "RADIO_POWER";
            case RIL_REQUEST_DTMF:
                return "DTMF";
            case RIL_REQUEST_SEND_SMS:
                return "SEND_SMS";
            case RIL_REQUEST_SEND_SMS_EXPECT_MORE:
                return "SEND_SMS_EXPECT_MORE";
            case RIL_REQUEST_SETUP_DATA_CALL:
                return "SETUP_DATA_CALL";
            case RIL_REQUEST_SIM_IO:
                return "SIM_IO";
            case RIL_REQUEST_SEND_USSD:
                return "SEND_USSD";
            case RIL_REQUEST_CANCEL_USSD:
                return "CANCEL_USSD";
            case RIL_REQUEST_GET_CLIR:
                return "GET_CLIR";
            case RIL_REQUEST_SET_CLIR:
                return "SET_CLIR";
            case RIL_REQUEST_QUERY_CALL_FORWARD_STATUS:
                return "QUERY_CALL_FORWARD_STATUS";
            case RIL_REQUEST_SET_CALL_FORWARD:
                return "SET_CALL_FORWARD";
            case RIL_REQUEST_QUERY_CALL_WAITING:
                return "QUERY_CALL_WAITING";
            case RIL_REQUEST_SET_CALL_WAITING:
                return "SET_CALL_WAITING";
            case RIL_REQUEST_SMS_ACKNOWLEDGE:
                return "SMS_ACKNOWLEDGE";
            case RIL_REQUEST_GET_IMEI:
                return "GET_IMEI";
            case RIL_REQUEST_GET_IMEISV:
                return "GET_IMEISV";
            case RIL_REQUEST_ANSWER:
                return "ANSWER";
            case RIL_REQUEST_DEACTIVATE_DATA_CALL:
                return "DEACTIVATE_DATA_CALL";
            case RIL_REQUEST_QUERY_FACILITY_LOCK:
                return "QUERY_FACILITY_LOCK";
            case RIL_REQUEST_SET_FACILITY_LOCK:
                return "SET_FACILITY_LOCK";
            case RIL_REQUEST_CHANGE_BARRING_PASSWORD:
                return "CHANGE_BARRING_PASSWORD";
            case RIL_REQUEST_QUERY_NETWORK_SELECTION_MODE:
                return "QUERY_NETWORK_SELECTION_MODE";
            case RIL_REQUEST_SET_NETWORK_SELECTION_AUTOMATIC:
                return "SET_NETWORK_SELECTION_AUTOMATIC";
            case RIL_REQUEST_SET_NETWORK_SELECTION_MANUAL:
                return "SET_NETWORK_SELECTION_MANUAL";
            case RIL_REQUEST_QUERY_AVAILABLE_NETWORKS :
                return "QUERY_AVAILABLE_NETWORKS ";
            case RIL_REQUEST_DTMF_START:
                return "DTMF_START";
            case RIL_REQUEST_DTMF_STOP:
                return "DTMF_STOP";
            case RIL_REQUEST_BASEBAND_VERSION:
                return "BASEBAND_VERSION";
            case RIL_REQUEST_SEPARATE_CONNECTION:
                return "SEPARATE_CONNECTION";
            case RIL_REQUEST_SET_MUTE:
                return "SET_MUTE";
            case RIL_REQUEST_GET_MUTE:
                return "GET_MUTE";
            case RIL_REQUEST_QUERY_CLIP:
                return "QUERY_CLIP";
            case RIL_REQUEST_LAST_DATA_CALL_FAIL_CAUSE:
                return "LAST_DATA_CALL_FAIL_CAUSE";
            case RIL_REQUEST_DATA_CALL_LIST:
                return "DATA_CALL_LIST";
            case RIL_REQUEST_RESET_RADIO:
                return "RESET_RADIO";
            case RIL_REQUEST_OEM_HOOK_RAW:
                return "OEM_HOOK_RAW";
            case RIL_REQUEST_OEM_HOOK_STRINGS:
                return "OEM_HOOK_STRINGS";
            case RIL_REQUEST_SCREEN_STATE:
                return "SCREEN_STATE";
            case RIL_REQUEST_SET_SUPP_SVC_NOTIFICATION:
                return "SET_SUPP_SVC_NOTIFICATION";
            case RIL_REQUEST_WRITE_SMS_TO_SIM:
                return "WRITE_SMS_TO_SIM";
            case RIL_REQUEST_DELETE_SMS_ON_SIM:
                return "DELETE_SMS_ON_SIM";
            case RIL_REQUEST_SET_BAND_MODE:
                return "SET_BAND_MODE";
            case RIL_REQUEST_QUERY_AVAILABLE_BAND_MODE:
                return "QUERY_AVAILABLE_BAND_MODE";
            case RIL_REQUEST_STK_GET_PROFILE:
                return "STK_GET_PROFILE";
            case RIL_REQUEST_STK_SET_PROFILE:
                return "STK_SET_PROFILE";
            case RIL_REQUEST_STK_SEND_ENVELOPE_COMMAND:
                return "STK_SEND_ENVELOPE_COMMAND";
            case RIL_REQUEST_STK_SEND_TERMINAL_RESPONSE:
                return "STK_SEND_TERMINAL_RESPONSE";
            case RIL_REQUEST_STK_HANDLE_CALL_SETUP_REQUESTED_FROM_SIM:
                return "STK_HANDLE_CALL_SETUP_REQUESTED_FROM_SIM";
            case RIL_REQUEST_EXPLICIT_CALL_TRANSFER:
                return "EXPLICIT_CALL_TRANSFER";
            case RIL_REQUEST_SET_PREFERRED_NETWORK_TYPE:
                return "SET_PREFERRED_NETWORK_TYPE";
            case RIL_REQUEST_GET_PREFERRED_NETWORK_TYPE:
                return "GET_PREFERRED_NETWORK_TYPE";
            case RIL_REQUEST_GET_NEIGHBORING_CELL_IDS:
                return "GET_NEIGHBORING_CELL_IDS";
            case RIL_REQUEST_SET_LOCATION_UPDATES:
                return "SET_LOCATION_UPDATES";
            case RIL_REQUEST_CDMA_SET_SUBSCRIPTION_SOURCE:
                return "CDMA_SET_SUBSCRIPTION_SOURCE";
            case RIL_REQUEST_CDMA_SET_ROAMING_PREFERENCE:
                return "CDMA_SET_ROAMING_PREFERENCE";
            case RIL_REQUEST_CDMA_QUERY_ROAMING_PREFERENCE:
                return "CDMA_QUERY_ROAMING_PREFERENCE";
            case RIL_REQUEST_SET_TTY_MODE:
                return "SET_TTY_MODE";
            case RIL_REQUEST_QUERY_TTY_MODE:
                return "QUERY_TTY_MODE";
            case RIL_REQUEST_CDMA_SET_PREFERRED_VOICE_PRIVACY_MODE:
                return "CDMA_SET_PREFERRED_VOICE_PRIVACY_MODE";
            case RIL_REQUEST_CDMA_QUERY_PREFERRED_VOICE_PRIVACY_MODE:
                return "CDMA_QUERY_PREFERRED_VOICE_PRIVACY_MODE";
            case RIL_REQUEST_CDMA_FLASH:
                return "CDMA_FLASH";
            case RIL_REQUEST_CDMA_BURST_DTMF:
                return "CDMA_BURST_DTMF";
            case RIL_REQUEST_CDMA_VALIDATE_AND_WRITE_AKEY:
                return "CDMA_VALIDATE_AND_WRITE_AKEY";
            case RIL_REQUEST_CDMA_SEND_SMS:
                return "CDMA_SEND_SMS";
            case RIL_REQUEST_CDMA_SMS_ACKNOWLEDGE:
                return "CDMA_SMS_ACKNOWLEDGE";
            case RIL_REQUEST_GSM_GET_BROADCAST_CONFIG:
                return "GSM_GET_BROADCAST_CONFIG";
            case RIL_REQUEST_GSM_SET_BROADCAST_CONFIG:
                return "GSM_SET_BROADCAST_CONFIG";
            case RIL_REQUEST_GSM_BROADCAST_ACTIVATION:
                return "GSM_BROADCAST_ACTIVATION";
            case RIL_REQUEST_CDMA_GET_BROADCAST_CONFIG:
                return "CDMA_GET_BROADCAST_CONFIG";
            case RIL_REQUEST_CDMA_SET_BROADCAST_CONFIG:
                return "CDMA_SET_BROADCAST_CONFIG";
            case RIL_REQUEST_CDMA_BROADCAST_ACTIVATION:
                return "CDMA_BROADCAST_ACTIVATION";
            case RIL_REQUEST_CDMA_SUBSCRIPTION:
                return "CDMA_SUBSCRIPTION";
            case RIL_REQUEST_CDMA_WRITE_SMS_TO_RUIM:
                return "CDMA_WRITE_SMS_TO_RUIM";
            case RIL_REQUEST_CDMA_DELETE_SMS_ON_RUIM:
                return "CDMA_DELETE_SMS_ON_RUIM";
            case RIL_REQUEST_DEVICE_IDENTITY:
                return "DEVICE_IDENTITY";
            case RIL_REQUEST_EXIT_EMERGENCY_CALLBACK_MODE:
                return "EXIT_EMERGENCY_CALLBACK_MODE";
            case RIL_REQUEST_GET_SMSC_ADDRESS:
                return "GET_SMSC_ADDRESS";
            case RIL_REQUEST_SET_SMSC_ADDRESS:
                return "SET_SMSC_ADDRESS";
            case RIL_REQUEST_REPORT_SMS_MEMORY_STATUS:
                return "REPORT_SMS_MEMORY_STATUS";
            case RIL_REQUEST_REPORT_STK_SERVICE_IS_RUNNING:
                return "REPORT_STK_SERVICE_IS_RUNNING";
            case RIL_REQUEST_CDMA_GET_SUBSCRIPTION_SOURCE:
                return "CDMA_GET_SUBSCRIPTION_SOURCE";
            case RIL_REQUEST_ISIM_AUTHENTICATION:
                return "ISIM_AUTHENTICATION";
            case RIL_REQUEST_ACKNOWLEDGE_INCOMING_GSM_SMS_WITH_PDU:
                return "ACKNOWLEDGE_INCOMING_GSM_SMS_WITH_PDU";
            case RIL_REQUEST_STK_SEND_ENVELOPE_WITH_STATUS:
                return "STK_SEND_ENVELOPE_WITH_STATUS";
            case RIL_REQUEST_VOICE_RADIO_TECH:
                return "VOICE_RADIO_TECH";
            case RIL_REQUEST_GET_CELL_INFO_LIST:
                return "GET_CELL_INFO_LIST";
            case RIL_REQUEST_SET_UNSOL_CELL_INFO_LIST_RATE:
                return "SET_CELL_INFO_LIST_RATE";
            case RIL_REQUEST_SET_INITIAL_ATTACH_APN:
                return "SET_INITIAL_ATTACH_APN";
            case RIL_REQUEST_IMS_REGISTRATION_STATE:
                return "IMS_REGISTRATION_STATE";
            case RIL_REQUEST_IMS_SEND_SMS:
                return "IMS_SEND_SMS";
            case RIL_REQUEST_SIM_TRANSMIT_APDU_BASIC:
                return "SIM_TRANSMIT_APDU_BASIC";
            case RIL_REQUEST_SIM_OPEN_CHANNEL:
                return "SIM_OPEN_CHANNEL";
            case RIL_REQUEST_SIM_CLOSE_CHANNEL:
                return "SIM_CLOSE_CHANNEL";
            case RIL_REQUEST_SIM_TRANSMIT_APDU_CHANNEL:
                return "SIM_TRANSMIT_APDU_CHANNEL";
            case RIL_REQUEST_NV_READ_ITEM:
                return "NV_READ_ITEM";
            case RIL_REQUEST_NV_WRITE_ITEM:
                return "NV_WRITE_ITEM";
            case RIL_REQUEST_NV_WRITE_CDMA_PRL:
                return "NV_WRITE_CDMA_PRL";
            case RIL_REQUEST_NV_RESET_CONFIG:
                return "NV_RESET_CONFIG";
            case RIL_REQUEST_SET_UICC_SUBSCRIPTION:
                return "SET_UICC_SUBSCRIPTION";
            case RIL_REQUEST_ALLOW_DATA:
                return "ALLOW_DATA";
            case RIL_REQUEST_GET_HARDWARE_CONFIG:
                return "GET_HARDWARE_CONFIG";
            case RIL_REQUEST_SIM_AUTHENTICATION:
                return "SIM_AUTHENTICATION";
            case RIL_REQUEST_GET_DC_RT_INFO:
                return "GET_DC_RT_INFO";
            case RIL_REQUEST_SET_DC_RT_INFO_RATE:
                return "SET_DC_RT_INFO_RATE";
            case RIL_REQUEST_SET_DATA_PROFILE:
                return "SET_DATA_PROFILE";
            case RIL_REQUEST_SHUTDOWN:
                return "SHUTDOWN";
            case RIL_REQUEST_GET_RADIO_CAPABILITY:
                return "GET_RADIO_CAPABILITY";
            case RIL_REQUEST_SET_RADIO_CAPABILITY:
                return "SET_RADIO_CAPABILITY";
            case RIL_REQUEST_START_LCE:
                return "START_LCE";
            case RIL_REQUEST_STOP_LCE:
                return "STOP_LCE";
            case RIL_REQUEST_PULL_LCEDATA:
                return "PULL_LCEDATA";
            case RIL_REQUEST_GET_ACTIVITY_INFO:
                return "GET_ACTIVITY_INFO";
            case RIL_REQUEST_SET_ALLOWED_CARRIERS:
                return "SET_ALLOWED_CARRIERS";
            case RIL_REQUEST_GET_ALLOWED_CARRIERS:
                return "GET_ALLOWED_CARRIERS";
            case RIL_REQUEST_SEND_DEVICE_STATE:
                return "SEND_DEVICE_STATE";
            case RIL_REQUEST_SET_UNSOLICITED_RESPONSE_FILTER:
                return "SET_UNSOLICITED_RESPONSE_FILTER";
            case RIL_REQUEST_SET_SIM_CARD_POWER:
                return "SET_SIM_CARD_POWER";
            case RIL_REQUEST_SET_CARRIER_INFO_IMSI_ENCRYPTION:
                return "SET_CARRIER_INFO_IMSI_ENCRYPTION";
            case RIL_REQUEST_START_NETWORK_SCAN:
                return "START_NETWORK_SCAN";
            case RIL_REQUEST_STOP_NETWORK_SCAN:
                return "STOP_NETWORK_SCAN";
            case RIL_REQUEST_START_KEEPALIVE:
                return "START_KEEPALIVE";
            case RIL_REQUEST_STOP_KEEPALIVE:
                return "STOP_KEEPALIVE";
            case RIL_REQUEST_ENABLE_MODEM:
                return "ENABLE_MODEM";
            case RIL_REQUEST_GET_MODEM_STATUS:
                return "GET_MODEM_STATUS";
            case RIL_REQUEST_CDMA_SEND_SMS_EXPECT_MORE:
                return "CDMA_SEND_SMS_EXPECT_MORE";
            case RIL_REQUEST_GET_SIM_PHONEBOOK_CAPACITY:
                return "GET_SIM_PHONEBOOK_CAPACITY";
            case RIL_REQUEST_GET_SIM_PHONEBOOK_RECORDS:
                return "GET_SIM_PHONEBOOK_RECORDS";
            case RIL_REQUEST_UPDATE_SIM_PHONEBOOK_RECORD:
                return "UPDATE_SIM_PHONEBOOK_RECORD";
            case RIL_REQUEST_GET_SLOT_STATUS:
                return "GET_SLOT_STATUS";
            case RIL_REQUEST_SET_LOGICAL_TO_PHYSICAL_SLOT_MAPPING:
                return "SET_LOGICAL_TO_PHYSICAL_SLOT_MAPPING";
            case RIL_REQUEST_SET_SIGNAL_STRENGTH_REPORTING_CRITERIA:
                return "SET_SIGNAL_STRENGTH_REPORTING_CRITERIA";
            case RIL_REQUEST_SET_LINK_CAPACITY_REPORTING_CRITERIA:
                return "SET_LINK_CAPACITY_REPORTING_CRITERIA";
            case RIL_REQUEST_SET_PREFERRED_DATA_MODEM:
                return "SET_PREFERRED_DATA_MODEM";
            case RIL_REQUEST_EMERGENCY_DIAL:
                return "EMERGENCY_DIAL";
            case RIL_REQUEST_GET_PHONE_CAPABILITY:
                return "GET_PHONE_CAPABILITY";
            case RIL_REQUEST_SWITCH_DUAL_SIM_CONFIG:
                return "SWITCH_DUAL_SIM_CONFIG";
            case RIL_REQUEST_ENABLE_UICC_APPLICATIONS:
                return "ENABLE_UICC_APPLICATIONS";
            case RIL_REQUEST_GET_UICC_APPLICATIONS_ENABLEMENT:
                return "GET_UICC_APPLICATIONS_ENABLEMENT";
            case RIL_REQUEST_SET_SYSTEM_SELECTION_CHANNELS:
                return "SET_SYSTEM_SELECTION_CHANNELS";
            case RIL_REQUEST_GET_BARRING_INFO:
                return "GET_BARRING_INFO";
            case RIL_REQUEST_ENTER_SIM_DEPERSONALIZATION:
                return "ENTER_SIM_DEPERSONALIZATION";
            case RIL_REQUEST_ENABLE_NR_DUAL_CONNECTIVITY:
                return "ENABLE_NR_DUAL_CONNECTIVITY";
            case RIL_REQUEST_IS_NR_DUAL_CONNECTIVITY_ENABLED:
                return "IS_NR_DUAL_CONNECTIVITY_ENABLED";
            case RIL_REQUEST_ALLOCATE_PDU_SESSION_ID:
                return "ALLOCATE_PDU_SESSION_ID";
            case RIL_REQUEST_RELEASE_PDU_SESSION_ID:
                return "RELEASE_PDU_SESSION_ID";
            case RIL_REQUEST_START_HANDOVER:
                return "START_HANDOVER";
            case RIL_REQUEST_CANCEL_HANDOVER:
                return "CANCEL_HANDOVER";
            case RIL_REQUEST_GET_SYSTEM_SELECTION_CHANNELS:
                return "GET_SYSTEM_SELECTION_CHANNELS";
            case RIL_REQUEST_GET_HAL_DEVICE_CAPABILITIES:
                return "GET_HAL_DEVICE_CAPABILITIES";
            case RIL_REQUEST_SET_DATA_THROTTLING:
                return "SET_DATA_THROTTLING";
            case RIL_REQUEST_SET_ALLOWED_NETWORK_TYPES_BITMAP:
                return "SET_ALLOWED_NETWORK_TYPES_BITMAP";
            case RIL_REQUEST_GET_ALLOWED_NETWORK_TYPES_BITMAP:
                return "GET_ALLOWED_NETWORK_TYPES_BITMAP";
            case RIL_REQUEST_GET_SLICING_CONFIG:
                return "GET_SLICING_CONFIG";
            default:
                return "<unknown request " + request + ">";
        }
    }

    /**
     * RIL response to String
     * @param response response
     * @return The converted String response
     */
    public static String responseToString(int response) {
        switch (response) {
            case RIL_UNSOL_RESPONSE_RADIO_STATE_CHANGED:
                return "UNSOL_RESPONSE_RADIO_STATE_CHANGED";
            case RIL_UNSOL_RESPONSE_CALL_STATE_CHANGED:
                return "UNSOL_RESPONSE_CALL_STATE_CHANGED";
            case RIL_UNSOL_RESPONSE_NETWORK_STATE_CHANGED:
                return "UNSOL_RESPONSE_NETWORK_STATE_CHANGED";
            case RIL_UNSOL_RESPONSE_NEW_SMS:
                return "UNSOL_RESPONSE_NEW_SMS";
            case RIL_UNSOL_RESPONSE_NEW_SMS_STATUS_REPORT:
                return "UNSOL_RESPONSE_NEW_SMS_STATUS_REPORT";
            case RIL_UNSOL_RESPONSE_NEW_SMS_ON_SIM:
                return "UNSOL_RESPONSE_NEW_SMS_ON_SIM";
            case RIL_UNSOL_ON_USSD:
                return "UNSOL_ON_USSD";
            case RIL_UNSOL_ON_USSD_REQUEST:
                return "UNSOL_ON_USSD_REQUEST";
            case RIL_UNSOL_NITZ_TIME_RECEIVED:
                return "UNSOL_NITZ_TIME_RECEIVED";
            case RIL_UNSOL_SIGNAL_STRENGTH:
                return "UNSOL_SIGNAL_STRENGTH";
            case RIL_UNSOL_DATA_CALL_LIST_CHANGED:
                return "UNSOL_DATA_CALL_LIST_CHANGED";
            case RIL_UNSOL_SUPP_SVC_NOTIFICATION:
                return "UNSOL_SUPP_SVC_NOTIFICATION";
            case RIL_UNSOL_STK_SESSION_END:
                return "UNSOL_STK_SESSION_END";
            case RIL_UNSOL_STK_PROACTIVE_COMMAND:
                return "UNSOL_STK_PROACTIVE_COMMAND";
            case RIL_UNSOL_STK_EVENT_NOTIFY:
                return "UNSOL_STK_EVENT_NOTIFY";
            case RIL_UNSOL_STK_CALL_SETUP:
                return "UNSOL_STK_CALL_SETUP";
            case RIL_UNSOL_SIM_SMS_STORAGE_FULL:
                return "UNSOL_SIM_SMS_STORAGE_FULL";
            case RIL_UNSOL_SIM_REFRESH:
                return "UNSOL_SIM_REFRESH";
            case RIL_UNSOL_CALL_RING:
                return "UNSOL_CALL_RING";
            case RIL_UNSOL_RESPONSE_SIM_STATUS_CHANGED:
                return "UNSOL_RESPONSE_SIM_STATUS_CHANGED";
            case RIL_UNSOL_RESPONSE_CDMA_NEW_SMS:
                return "UNSOL_RESPONSE_CDMA_NEW_SMS";
            case RIL_UNSOL_RESPONSE_NEW_BROADCAST_SMS:
                return "UNSOL_RESPONSE_NEW_BROADCAST_SMS";
            case RIL_UNSOL_CDMA_RUIM_SMS_STORAGE_FULL:
                return "UNSOL_CDMA_RUIM_SMS_STORAGE_FULL";
            case RIL_UNSOL_RESTRICTED_STATE_CHANGED:
                return "UNSOL_RESTRICTED_STATE_CHANGED";
            case RIL_UNSOL_ENTER_EMERGENCY_CALLBACK_MODE:
                return "UNSOL_ENTER_EMERGENCY_CALLBACK_MODE";
            case RIL_UNSOL_CDMA_CALL_WAITING:
                return "UNSOL_CDMA_CALL_WAITING";
            case RIL_UNSOL_CDMA_OTA_PROVISION_STATUS:
                return "UNSOL_CDMA_OTA_PROVISION_STATUS";
            case RIL_UNSOL_CDMA_INFO_REC:
                return "UNSOL_CDMA_INFO_REC";
            case RIL_UNSOL_OEM_HOOK_RAW:
                return "UNSOL_OEM_HOOK_RAW";
            case RIL_UNSOL_RINGBACK_TONE:
                return "UNSOL_RINGBACK_TONE";
            case RIL_UNSOL_RESEND_INCALL_MUTE:
                return "UNSOL_RESEND_INCALL_MUTE";
            case RIL_UNSOL_CDMA_SUBSCRIPTION_SOURCE_CHANGED:
                return "UNSOL_CDMA_SUBSCRIPTION_SOURCE_CHANGED";
            case RIL_UNSOL_CDMA_PRL_CHANGED:
                return "UNSOL_CDMA_PRL_CHANGED";
            case RIL_UNSOL_EXIT_EMERGENCY_CALLBACK_MODE:
                return "UNSOL_EXIT_EMERGENCY_CALLBACK_MODE";
            case RIL_UNSOL_RIL_CONNECTED:
                return "UNSOL_RIL_CONNECTED";
            case RIL_UNSOL_VOICE_RADIO_TECH_CHANGED:
                return "UNSOL_VOICE_RADIO_TECH_CHANGED";
            case RIL_UNSOL_CELL_INFO_LIST:
                return "UNSOL_CELL_INFO_LIST";
            case RIL_UNSOL_RESPONSE_IMS_NETWORK_STATE_CHANGED:
                return "UNSOL_RESPONSE_IMS_NETWORK_STATE_CHANGED";
            case RIL_UNSOL_UICC_SUBSCRIPTION_STATUS_CHANGED:
                return "UNSOL_UICC_SUBSCRIPTION_STATUS_CHANGED";
            case RIL_UNSOL_SRVCC_STATE_NOTIFY:
                return "UNSOL_SRVCC_STATE_NOTIFY";
            case RIL_UNSOL_HARDWARE_CONFIG_CHANGED:
                return "UNSOL_HARDWARE_CONFIG_CHANGED";
            case RIL_UNSOL_DC_RT_INFO_CHANGED:
                return "UNSOL_DC_RT_INFO_CHANGED";
            case RIL_UNSOL_RADIO_CAPABILITY:
                return "UNSOL_RADIO_CAPABILITY";
            case RIL_UNSOL_ON_SS:
                return "UNSOL_ON_SS";
            case RIL_UNSOL_STK_CC_ALPHA_NOTIFY:
                return "UNSOL_STK_CC_ALPHA_NOTIFY";
            case RIL_UNSOL_LCEDATA_RECV:
                return "UNSOL_LCE_INFO_RECV";
            case RIL_UNSOL_PCO_DATA:
                return "UNSOL_PCO_DATA";
            case RIL_UNSOL_MODEM_RESTART:
                return "UNSOL_MODEM_RESTART";
            case RIL_UNSOL_CARRIER_INFO_IMSI_ENCRYPTION:
                return "UNSOL_CARRIER_INFO_IMSI_ENCRYPTION";
            case RIL_UNSOL_NETWORK_SCAN_RESULT:
                return "UNSOL_NETWORK_SCAN_RESULT";
            case RIL_UNSOL_KEEPALIVE_STATUS:
                return "UNSOL_KEEPALIVE_STATUS";
            case RIL_UNSOL_UNTHROTTLE_APN:
                return "UNSOL_UNTHROTTLE_APN";
            case RIL_UNSOL_RESPONSE_SIM_PHONEBOOK_CHANGED:
                return "UNSOL_RESPONSE_SIM_PHONEBOOK_CHANGED";
            case RIL_UNSOL_RESPONSE_SIM_PHONEBOOK_RECORDS_RECEIVED:
                return "UNSOL_RESPONSE_SIM_PHONEBOOK_RECORDS_RECEIVED";
            case RIL_UNSOL_ICC_SLOT_STATUS:
                return "UNSOL_ICC_SLOT_STATUS";
            case RIL_UNSOL_PHYSICAL_CHANNEL_CONFIG:
                return "UNSOL_PHYSICAL_CHANNEL_CONFIG";
            case RIL_UNSOL_EMERGENCY_NUMBER_LIST:
                return "UNSOL_EMERGENCY_NUMBER_LIST";
            case RIL_UNSOL_UICC_APPLICATIONS_ENABLEMENT_CHANGED:
                return "UNSOL_UICC_APPLICATIONS_ENABLEMENT_CHANGED";
            case RIL_UNSOL_REGISTRATION_FAILED:
                return "UNSOL_REGISTRATION_FAILED";
            case RIL_UNSOL_BARRING_INFO_CHANGED:
                return "UNSOL_BARRING_INFO_CHANGED";
            default:
                return "<unknown response>";
        }
    }

    /**
     * Create capabilities based off of the radio hal version and feature set configurations.
     * @param radioHalVersion radio hal version
     * @param modemReducedFeatureSet1 reduced feature set
     * @return set of capabilities
     */
    @VisibleForTesting
    public static Set<String> getCaps(HalVersion radioHalVersion, boolean modemReducedFeatureSet1) {
        final Set<String> caps = new HashSet<>();

        if (radioHalVersion.equals(RIL.RADIO_HAL_VERSION_UNKNOWN)) {
            // If the Radio HAL is UNKNOWN, no capabilities will present themselves.
            loge("Radio Hal Version is UNKNOWN!");
        }

        logd("Radio Hal Version = " + radioHalVersion.toString());
        if (radioHalVersion.greaterOrEqual(RIL.RADIO_HAL_VERSION_1_6)) {
            caps.add(CAPABILITY_USES_ALLOWED_NETWORK_TYPES_BITMASK);
            logd("CAPABILITY_USES_ALLOWED_NETWORK_TYPES_BITMASK");

            if (!modemReducedFeatureSet1) {
                caps.add(CAPABILITY_SECONDARY_LINK_BANDWIDTH_VISIBLE);
                logd("CAPABILITY_SECONDARY_LINK_BANDWIDTH_VISIBLE");
                caps.add(CAPABILITY_NR_DUAL_CONNECTIVITY_CONFIGURATION_AVAILABLE);
                logd("CAPABILITY_NR_DUAL_CONNECTIVITY_CONFIGURATION_AVAILABLE");
                caps.add(CAPABILITY_THERMAL_MITIGATION_DATA_THROTTLING);
                logd("CAPABILITY_THERMAL_MITIGATION_DATA_THROTTLING");
                caps.add(CAPABILITY_SLICING_CONFIG_SUPPORTED);
                logd("CAPABILITY_SLICING_CONFIG_SUPPORTED");
                caps.add(CAPABILITY_PHYSICAL_CHANNEL_CONFIG_1_6_SUPPORTED);
                logd("CAPABILITY_PHYSICAL_CHANNEL_CONFIG_1_6_SUPPORTED");
            } else {
                caps.add(CAPABILITY_SIM_PHONEBOOK_IN_MODEM);
                logd("CAPABILITY_SIM_PHONEBOOK_IN_MODEM");
            }
        }
        return caps;
    }

    private static void logd(String log) {
        Rlog.d("RILUtils", log);
    }

    private static void loge(String log) {
        Rlog.e("RILUtils", log);
    }
}<|MERGE_RESOLUTION|>--- conflicted
+++ resolved
@@ -1002,11 +1002,7 @@
         si.sliceServiceType = (byte) sliceInfo.getSliceServiceType();
         si.mappedHplmnSst = (byte) sliceInfo.getMappedHplmnSliceServiceType();
         si.sliceDifferentiator = sliceInfo.getSliceDifferentiator();
-<<<<<<< HEAD
-        si.mappedHplmnSD = sliceInfo.getMappedHplmnSliceDifferentiator();
-=======
         si.mappedHplmnSd = sliceInfo.getMappedHplmnSliceDifferentiator();
->>>>>>> a6ec49ca
         return si;
     }
 
@@ -1578,12 +1574,9 @@
         if ((networkTypeBitmask & TelephonyManager.NETWORK_TYPE_BITMASK_TD_SCDMA) != 0) {
             raf |= android.hardware.radio.RadioAccessFamily.TD_SCDMA;
         }
-<<<<<<< HEAD
-=======
         if ((networkTypeBitmask & TelephonyManager.NETWORK_TYPE_BITMASK_IWLAN) != 0) {
             raf |= android.hardware.radio.RadioAccessFamily.IWLAN;
         }
->>>>>>> a6ec49ca
         if ((networkTypeBitmask & TelephonyManager.NETWORK_TYPE_BITMASK_LTE) != 0) {
             raf |= android.hardware.radio.RadioAccessFamily.LTE;
         }
@@ -1593,10 +1586,6 @@
         if ((networkTypeBitmask & TelephonyManager.NETWORK_TYPE_BITMASK_NR) != 0) {
             raf |= android.hardware.radio.RadioAccessFamily.NR;
         }
-<<<<<<< HEAD
-        // TODO: need hal definition for IWLAN
-=======
->>>>>>> a6ec49ca
         return (raf == 0) ? android.hardware.radio.RadioAccessFamily.UNKNOWN : raf;
     }
 
