/*
 * Copyright (C) 2021 The Android Open Source Project
 *
 * Licensed under the Apache License, Version 2.0 (the "License");
 * you may not use this file except in compliance with the License.
 * You may obtain a copy of the License at
 *
 *      http://www.apache.org/licenses/LICENSE-2.0
 *
 * Unless required by applicable law or agreed to in writing, software
 * distributed under the License is distributed on an "AS IS" BASIS,
 * WITHOUT WARRANTIES OR CONDITIONS OF ANY KIND, either express or implied.
 * See the License for the specific language governing permissions and
 * limitations under the License.
 */

package com.android.internal.telephony;

import static android.telephony.TelephonyManager.CAPABILITY_NR_DUAL_CONNECTIVITY_CONFIGURATION_AVAILABLE;
import static android.telephony.TelephonyManager.CAPABILITY_PHYSICAL_CHANNEL_CONFIG_1_6_SUPPORTED;
import static android.telephony.TelephonyManager.CAPABILITY_SECONDARY_LINK_BANDWIDTH_VISIBLE;
import static android.telephony.TelephonyManager.CAPABILITY_SIM_PHONEBOOK_IN_MODEM;
import static android.telephony.TelephonyManager.CAPABILITY_SLICING_CONFIG_SUPPORTED;
import static android.telephony.TelephonyManager.CAPABILITY_THERMAL_MITIGATION_DATA_THROTTLING;
import static android.telephony.TelephonyManager.CAPABILITY_USES_ALLOWED_NETWORK_TYPES_BITMASK;

import static com.android.internal.telephony.RILConstants.RIL_REQUEST_ACKNOWLEDGE_INCOMING_GSM_SMS_WITH_PDU;
import static com.android.internal.telephony.RILConstants.RIL_REQUEST_ALLOCATE_PDU_SESSION_ID;
import static com.android.internal.telephony.RILConstants.RIL_REQUEST_ALLOW_DATA;
import static com.android.internal.telephony.RILConstants.RIL_REQUEST_ANSWER;
import static com.android.internal.telephony.RILConstants.RIL_REQUEST_BASEBAND_VERSION;
import static com.android.internal.telephony.RILConstants.RIL_REQUEST_CANCEL_HANDOVER;
import static com.android.internal.telephony.RILConstants.RIL_REQUEST_CANCEL_USSD;
import static com.android.internal.telephony.RILConstants.RIL_REQUEST_CDMA_BROADCAST_ACTIVATION;
import static com.android.internal.telephony.RILConstants.RIL_REQUEST_CDMA_BURST_DTMF;
import static com.android.internal.telephony.RILConstants.RIL_REQUEST_CDMA_DELETE_SMS_ON_RUIM;
import static com.android.internal.telephony.RILConstants.RIL_REQUEST_CDMA_FLASH;
import static com.android.internal.telephony.RILConstants.RIL_REQUEST_CDMA_GET_BROADCAST_CONFIG;
import static com.android.internal.telephony.RILConstants.RIL_REQUEST_CDMA_GET_SUBSCRIPTION_SOURCE;
import static com.android.internal.telephony.RILConstants.RIL_REQUEST_CDMA_QUERY_PREFERRED_VOICE_PRIVACY_MODE;
import static com.android.internal.telephony.RILConstants.RIL_REQUEST_CDMA_QUERY_ROAMING_PREFERENCE;
import static com.android.internal.telephony.RILConstants.RIL_REQUEST_CDMA_SEND_SMS;
import static com.android.internal.telephony.RILConstants.RIL_REQUEST_CDMA_SEND_SMS_EXPECT_MORE;
import static com.android.internal.telephony.RILConstants.RIL_REQUEST_CDMA_SET_BROADCAST_CONFIG;
import static com.android.internal.telephony.RILConstants.RIL_REQUEST_CDMA_SET_PREFERRED_VOICE_PRIVACY_MODE;
import static com.android.internal.telephony.RILConstants.RIL_REQUEST_CDMA_SET_ROAMING_PREFERENCE;
import static com.android.internal.telephony.RILConstants.RIL_REQUEST_CDMA_SET_SUBSCRIPTION_SOURCE;
import static com.android.internal.telephony.RILConstants.RIL_REQUEST_CDMA_SMS_ACKNOWLEDGE;
import static com.android.internal.telephony.RILConstants.RIL_REQUEST_CDMA_SUBSCRIPTION;
import static com.android.internal.telephony.RILConstants.RIL_REQUEST_CDMA_VALIDATE_AND_WRITE_AKEY;
import static com.android.internal.telephony.RILConstants.RIL_REQUEST_CDMA_WRITE_SMS_TO_RUIM;
import static com.android.internal.telephony.RILConstants.RIL_REQUEST_CHANGE_BARRING_PASSWORD;
import static com.android.internal.telephony.RILConstants.RIL_REQUEST_CHANGE_SIM_PIN;
import static com.android.internal.telephony.RILConstants.RIL_REQUEST_CHANGE_SIM_PIN2;
import static com.android.internal.telephony.RILConstants.RIL_REQUEST_CONFERENCE;
import static com.android.internal.telephony.RILConstants.RIL_REQUEST_DATA_CALL_LIST;
import static com.android.internal.telephony.RILConstants.RIL_REQUEST_DATA_REGISTRATION_STATE;
import static com.android.internal.telephony.RILConstants.RIL_REQUEST_DEACTIVATE_DATA_CALL;
import static com.android.internal.telephony.RILConstants.RIL_REQUEST_DELETE_SMS_ON_SIM;
import static com.android.internal.telephony.RILConstants.RIL_REQUEST_DEVICE_IDENTITY;
import static com.android.internal.telephony.RILConstants.RIL_REQUEST_DIAL;
import static com.android.internal.telephony.RILConstants.RIL_REQUEST_DTMF;
import static com.android.internal.telephony.RILConstants.RIL_REQUEST_DTMF_START;
import static com.android.internal.telephony.RILConstants.RIL_REQUEST_DTMF_STOP;
import static com.android.internal.telephony.RILConstants.RIL_REQUEST_EMERGENCY_DIAL;
import static com.android.internal.telephony.RILConstants.RIL_REQUEST_ENABLE_MODEM;
import static com.android.internal.telephony.RILConstants.RIL_REQUEST_ENABLE_NR_DUAL_CONNECTIVITY;
import static com.android.internal.telephony.RILConstants.RIL_REQUEST_ENABLE_UICC_APPLICATIONS;
import static com.android.internal.telephony.RILConstants.RIL_REQUEST_ENTER_NETWORK_DEPERSONALIZATION;
import static com.android.internal.telephony.RILConstants.RIL_REQUEST_ENTER_SIM_DEPERSONALIZATION;
import static com.android.internal.telephony.RILConstants.RIL_REQUEST_ENTER_SIM_PIN;
import static com.android.internal.telephony.RILConstants.RIL_REQUEST_ENTER_SIM_PIN2;
import static com.android.internal.telephony.RILConstants.RIL_REQUEST_ENTER_SIM_PUK;
import static com.android.internal.telephony.RILConstants.RIL_REQUEST_ENTER_SIM_PUK2;
import static com.android.internal.telephony.RILConstants.RIL_REQUEST_EXIT_EMERGENCY_CALLBACK_MODE;
import static com.android.internal.telephony.RILConstants.RIL_REQUEST_EXPLICIT_CALL_TRANSFER;
import static com.android.internal.telephony.RILConstants.RIL_REQUEST_GET_ACTIVITY_INFO;
import static com.android.internal.telephony.RILConstants.RIL_REQUEST_GET_ALLOWED_CARRIERS;
import static com.android.internal.telephony.RILConstants.RIL_REQUEST_GET_ALLOWED_NETWORK_TYPES_BITMAP;
import static com.android.internal.telephony.RILConstants.RIL_REQUEST_GET_BARRING_INFO;
import static com.android.internal.telephony.RILConstants.RIL_REQUEST_GET_CELL_INFO_LIST;
import static com.android.internal.telephony.RILConstants.RIL_REQUEST_GET_CLIR;
import static com.android.internal.telephony.RILConstants.RIL_REQUEST_GET_CURRENT_CALLS;
import static com.android.internal.telephony.RILConstants.RIL_REQUEST_GET_DC_RT_INFO;
import static com.android.internal.telephony.RILConstants.RIL_REQUEST_GET_HAL_DEVICE_CAPABILITIES;
import static com.android.internal.telephony.RILConstants.RIL_REQUEST_GET_HARDWARE_CONFIG;
import static com.android.internal.telephony.RILConstants.RIL_REQUEST_GET_IMEI;
import static com.android.internal.telephony.RILConstants.RIL_REQUEST_GET_IMEISV;
import static com.android.internal.telephony.RILConstants.RIL_REQUEST_GET_IMSI;
import static com.android.internal.telephony.RILConstants.RIL_REQUEST_GET_MODEM_STATUS;
import static com.android.internal.telephony.RILConstants.RIL_REQUEST_GET_MUTE;
import static com.android.internal.telephony.RILConstants.RIL_REQUEST_GET_NEIGHBORING_CELL_IDS;
import static com.android.internal.telephony.RILConstants.RIL_REQUEST_GET_PHONE_CAPABILITY;
import static com.android.internal.telephony.RILConstants.RIL_REQUEST_GET_PREFERRED_NETWORK_TYPE;
import static com.android.internal.telephony.RILConstants.RIL_REQUEST_GET_RADIO_CAPABILITY;
import static com.android.internal.telephony.RILConstants.RIL_REQUEST_GET_SIM_PHONEBOOK_CAPACITY;
import static com.android.internal.telephony.RILConstants.RIL_REQUEST_GET_SIM_PHONEBOOK_RECORDS;
import static com.android.internal.telephony.RILConstants.RIL_REQUEST_GET_SIM_STATUS;
import static com.android.internal.telephony.RILConstants.RIL_REQUEST_GET_SLICING_CONFIG;
import static com.android.internal.telephony.RILConstants.RIL_REQUEST_GET_SLOT_STATUS;
import static com.android.internal.telephony.RILConstants.RIL_REQUEST_GET_SMSC_ADDRESS;
import static com.android.internal.telephony.RILConstants.RIL_REQUEST_GET_SYSTEM_SELECTION_CHANNELS;
import static com.android.internal.telephony.RILConstants.RIL_REQUEST_GET_UICC_APPLICATIONS_ENABLEMENT;
import static com.android.internal.telephony.RILConstants.RIL_REQUEST_GSM_BROADCAST_ACTIVATION;
import static com.android.internal.telephony.RILConstants.RIL_REQUEST_GSM_GET_BROADCAST_CONFIG;
import static com.android.internal.telephony.RILConstants.RIL_REQUEST_GSM_SET_BROADCAST_CONFIG;
import static com.android.internal.telephony.RILConstants.RIL_REQUEST_HANGUP;
import static com.android.internal.telephony.RILConstants.RIL_REQUEST_HANGUP_FOREGROUND_RESUME_BACKGROUND;
import static com.android.internal.telephony.RILConstants.RIL_REQUEST_HANGUP_WAITING_OR_BACKGROUND;
import static com.android.internal.telephony.RILConstants.RIL_REQUEST_IMS_REGISTRATION_STATE;
import static com.android.internal.telephony.RILConstants.RIL_REQUEST_IMS_SEND_SMS;
import static com.android.internal.telephony.RILConstants.RIL_REQUEST_ISIM_AUTHENTICATION;
import static com.android.internal.telephony.RILConstants.RIL_REQUEST_IS_NR_DUAL_CONNECTIVITY_ENABLED;
import static com.android.internal.telephony.RILConstants.RIL_REQUEST_LAST_CALL_FAIL_CAUSE;
import static com.android.internal.telephony.RILConstants.RIL_REQUEST_LAST_DATA_CALL_FAIL_CAUSE;
import static com.android.internal.telephony.RILConstants.RIL_REQUEST_NV_READ_ITEM;
import static com.android.internal.telephony.RILConstants.RIL_REQUEST_NV_RESET_CONFIG;
import static com.android.internal.telephony.RILConstants.RIL_REQUEST_NV_WRITE_CDMA_PRL;
import static com.android.internal.telephony.RILConstants.RIL_REQUEST_NV_WRITE_ITEM;
import static com.android.internal.telephony.RILConstants.RIL_REQUEST_OEM_HOOK_RAW;
import static com.android.internal.telephony.RILConstants.RIL_REQUEST_OEM_HOOK_STRINGS;
import static com.android.internal.telephony.RILConstants.RIL_REQUEST_OPERATOR;
import static com.android.internal.telephony.RILConstants.RIL_REQUEST_PULL_LCEDATA;
import static com.android.internal.telephony.RILConstants.RIL_REQUEST_QUERY_AVAILABLE_BAND_MODE;
import static com.android.internal.telephony.RILConstants.RIL_REQUEST_QUERY_AVAILABLE_NETWORKS;
import static com.android.internal.telephony.RILConstants.RIL_REQUEST_QUERY_CALL_FORWARD_STATUS;
import static com.android.internal.telephony.RILConstants.RIL_REQUEST_QUERY_CALL_WAITING;
import static com.android.internal.telephony.RILConstants.RIL_REQUEST_QUERY_CLIP;
import static com.android.internal.telephony.RILConstants.RIL_REQUEST_QUERY_FACILITY_LOCK;
import static com.android.internal.telephony.RILConstants.RIL_REQUEST_QUERY_NETWORK_SELECTION_MODE;
import static com.android.internal.telephony.RILConstants.RIL_REQUEST_QUERY_TTY_MODE;
import static com.android.internal.telephony.RILConstants.RIL_REQUEST_RADIO_POWER;
import static com.android.internal.telephony.RILConstants.RIL_REQUEST_RELEASE_PDU_SESSION_ID;
import static com.android.internal.telephony.RILConstants.RIL_REQUEST_REPORT_SMS_MEMORY_STATUS;
import static com.android.internal.telephony.RILConstants.RIL_REQUEST_REPORT_STK_SERVICE_IS_RUNNING;
import static com.android.internal.telephony.RILConstants.RIL_REQUEST_RESET_RADIO;
import static com.android.internal.telephony.RILConstants.RIL_REQUEST_SCREEN_STATE;
import static com.android.internal.telephony.RILConstants.RIL_REQUEST_SEND_DEVICE_STATE;
import static com.android.internal.telephony.RILConstants.RIL_REQUEST_SEND_SMS;
import static com.android.internal.telephony.RILConstants.RIL_REQUEST_SEND_SMS_EXPECT_MORE;
import static com.android.internal.telephony.RILConstants.RIL_REQUEST_SEND_USSD;
import static com.android.internal.telephony.RILConstants.RIL_REQUEST_SEPARATE_CONNECTION;
import static com.android.internal.telephony.RILConstants.RIL_REQUEST_SETUP_DATA_CALL;
import static com.android.internal.telephony.RILConstants.RIL_REQUEST_SET_ALLOWED_CARRIERS;
import static com.android.internal.telephony.RILConstants.RIL_REQUEST_SET_ALLOWED_NETWORK_TYPES_BITMAP;
import static com.android.internal.telephony.RILConstants.RIL_REQUEST_SET_BAND_MODE;
import static com.android.internal.telephony.RILConstants.RIL_REQUEST_SET_CALL_FORWARD;
import static com.android.internal.telephony.RILConstants.RIL_REQUEST_SET_CALL_WAITING;
import static com.android.internal.telephony.RILConstants.RIL_REQUEST_SET_CARRIER_INFO_IMSI_ENCRYPTION;
import static com.android.internal.telephony.RILConstants.RIL_REQUEST_SET_CLIR;
import static com.android.internal.telephony.RILConstants.RIL_REQUEST_SET_DATA_PROFILE;
import static com.android.internal.telephony.RILConstants.RIL_REQUEST_SET_DATA_THROTTLING;
import static com.android.internal.telephony.RILConstants.RIL_REQUEST_SET_DC_RT_INFO_RATE;
import static com.android.internal.telephony.RILConstants.RIL_REQUEST_SET_FACILITY_LOCK;
import static com.android.internal.telephony.RILConstants.RIL_REQUEST_SET_INITIAL_ATTACH_APN;
import static com.android.internal.telephony.RILConstants.RIL_REQUEST_SET_LINK_CAPACITY_REPORTING_CRITERIA;
import static com.android.internal.telephony.RILConstants.RIL_REQUEST_SET_LOCATION_UPDATES;
import static com.android.internal.telephony.RILConstants.RIL_REQUEST_SET_LOGICAL_TO_PHYSICAL_SLOT_MAPPING;
import static com.android.internal.telephony.RILConstants.RIL_REQUEST_SET_MUTE;
import static com.android.internal.telephony.RILConstants.RIL_REQUEST_SET_NETWORK_SELECTION_AUTOMATIC;
import static com.android.internal.telephony.RILConstants.RIL_REQUEST_SET_NETWORK_SELECTION_MANUAL;
import static com.android.internal.telephony.RILConstants.RIL_REQUEST_SET_PREFERRED_DATA_MODEM;
import static com.android.internal.telephony.RILConstants.RIL_REQUEST_SET_PREFERRED_NETWORK_TYPE;
import static com.android.internal.telephony.RILConstants.RIL_REQUEST_SET_RADIO_CAPABILITY;
import static com.android.internal.telephony.RILConstants.RIL_REQUEST_SET_SIGNAL_STRENGTH_REPORTING_CRITERIA;
import static com.android.internal.telephony.RILConstants.RIL_REQUEST_SET_SIM_CARD_POWER;
import static com.android.internal.telephony.RILConstants.RIL_REQUEST_SET_SMSC_ADDRESS;
import static com.android.internal.telephony.RILConstants.RIL_REQUEST_SET_SUPP_SVC_NOTIFICATION;
import static com.android.internal.telephony.RILConstants.RIL_REQUEST_SET_SYSTEM_SELECTION_CHANNELS;
import static com.android.internal.telephony.RILConstants.RIL_REQUEST_SET_TTY_MODE;
import static com.android.internal.telephony.RILConstants.RIL_REQUEST_SET_UICC_SUBSCRIPTION;
import static com.android.internal.telephony.RILConstants.RIL_REQUEST_SET_UNSOLICITED_RESPONSE_FILTER;
import static com.android.internal.telephony.RILConstants.RIL_REQUEST_SET_UNSOL_CELL_INFO_LIST_RATE;
import static com.android.internal.telephony.RILConstants.RIL_REQUEST_SHUTDOWN;
import static com.android.internal.telephony.RILConstants.RIL_REQUEST_SIGNAL_STRENGTH;
import static com.android.internal.telephony.RILConstants.RIL_REQUEST_SIM_AUTHENTICATION;
import static com.android.internal.telephony.RILConstants.RIL_REQUEST_SIM_CLOSE_CHANNEL;
import static com.android.internal.telephony.RILConstants.RIL_REQUEST_SIM_IO;
import static com.android.internal.telephony.RILConstants.RIL_REQUEST_SIM_OPEN_CHANNEL;
import static com.android.internal.telephony.RILConstants.RIL_REQUEST_SIM_TRANSMIT_APDU_BASIC;
import static com.android.internal.telephony.RILConstants.RIL_REQUEST_SIM_TRANSMIT_APDU_CHANNEL;
import static com.android.internal.telephony.RILConstants.RIL_REQUEST_SMS_ACKNOWLEDGE;
import static com.android.internal.telephony.RILConstants.RIL_REQUEST_START_HANDOVER;
import static com.android.internal.telephony.RILConstants.RIL_REQUEST_START_KEEPALIVE;
import static com.android.internal.telephony.RILConstants.RIL_REQUEST_START_LCE;
import static com.android.internal.telephony.RILConstants.RIL_REQUEST_START_NETWORK_SCAN;
import static com.android.internal.telephony.RILConstants.RIL_REQUEST_STK_GET_PROFILE;
import static com.android.internal.telephony.RILConstants.RIL_REQUEST_STK_HANDLE_CALL_SETUP_REQUESTED_FROM_SIM;
import static com.android.internal.telephony.RILConstants.RIL_REQUEST_STK_SEND_ENVELOPE_COMMAND;
import static com.android.internal.telephony.RILConstants.RIL_REQUEST_STK_SEND_ENVELOPE_WITH_STATUS;
import static com.android.internal.telephony.RILConstants.RIL_REQUEST_STK_SEND_TERMINAL_RESPONSE;
import static com.android.internal.telephony.RILConstants.RIL_REQUEST_STK_SET_PROFILE;
import static com.android.internal.telephony.RILConstants.RIL_REQUEST_STOP_KEEPALIVE;
import static com.android.internal.telephony.RILConstants.RIL_REQUEST_STOP_LCE;
import static com.android.internal.telephony.RILConstants.RIL_REQUEST_STOP_NETWORK_SCAN;
import static com.android.internal.telephony.RILConstants.RIL_REQUEST_SWITCH_DUAL_SIM_CONFIG;
import static com.android.internal.telephony.RILConstants.RIL_REQUEST_SWITCH_WAITING_OR_HOLDING_AND_ACTIVE;
import static com.android.internal.telephony.RILConstants.RIL_REQUEST_UDUB;
import static com.android.internal.telephony.RILConstants.RIL_REQUEST_UPDATE_SIM_PHONEBOOK_RECORD;
import static com.android.internal.telephony.RILConstants.RIL_REQUEST_VOICE_RADIO_TECH;
import static com.android.internal.telephony.RILConstants.RIL_REQUEST_VOICE_REGISTRATION_STATE;
import static com.android.internal.telephony.RILConstants.RIL_REQUEST_WRITE_SMS_TO_SIM;
import static com.android.internal.telephony.RILConstants.RIL_UNSOL_BARRING_INFO_CHANGED;
import static com.android.internal.telephony.RILConstants.RIL_UNSOL_CALL_RING;
import static com.android.internal.telephony.RILConstants.RIL_UNSOL_CARRIER_INFO_IMSI_ENCRYPTION;
import static com.android.internal.telephony.RILConstants.RIL_UNSOL_CDMA_CALL_WAITING;
import static com.android.internal.telephony.RILConstants.RIL_UNSOL_CDMA_INFO_REC;
import static com.android.internal.telephony.RILConstants.RIL_UNSOL_CDMA_OTA_PROVISION_STATUS;
import static com.android.internal.telephony.RILConstants.RIL_UNSOL_CDMA_PRL_CHANGED;
import static com.android.internal.telephony.RILConstants.RIL_UNSOL_CDMA_RUIM_SMS_STORAGE_FULL;
import static com.android.internal.telephony.RILConstants.RIL_UNSOL_CDMA_SUBSCRIPTION_SOURCE_CHANGED;
import static com.android.internal.telephony.RILConstants.RIL_UNSOL_CELL_INFO_LIST;
import static com.android.internal.telephony.RILConstants.RIL_UNSOL_DATA_CALL_LIST_CHANGED;
import static com.android.internal.telephony.RILConstants.RIL_UNSOL_DC_RT_INFO_CHANGED;
import static com.android.internal.telephony.RILConstants.RIL_UNSOL_EMERGENCY_NUMBER_LIST;
import static com.android.internal.telephony.RILConstants.RIL_UNSOL_ENTER_EMERGENCY_CALLBACK_MODE;
import static com.android.internal.telephony.RILConstants.RIL_UNSOL_EXIT_EMERGENCY_CALLBACK_MODE;
import static com.android.internal.telephony.RILConstants.RIL_UNSOL_HARDWARE_CONFIG_CHANGED;
import static com.android.internal.telephony.RILConstants.RIL_UNSOL_ICC_SLOT_STATUS;
import static com.android.internal.telephony.RILConstants.RIL_UNSOL_KEEPALIVE_STATUS;
import static com.android.internal.telephony.RILConstants.RIL_UNSOL_LCEDATA_RECV;
import static com.android.internal.telephony.RILConstants.RIL_UNSOL_MODEM_RESTART;
import static com.android.internal.telephony.RILConstants.RIL_UNSOL_NETWORK_SCAN_RESULT;
import static com.android.internal.telephony.RILConstants.RIL_UNSOL_NITZ_TIME_RECEIVED;
import static com.android.internal.telephony.RILConstants.RIL_UNSOL_OEM_HOOK_RAW;
import static com.android.internal.telephony.RILConstants.RIL_UNSOL_ON_SS;
import static com.android.internal.telephony.RILConstants.RIL_UNSOL_ON_USSD;
import static com.android.internal.telephony.RILConstants.RIL_UNSOL_ON_USSD_REQUEST;
import static com.android.internal.telephony.RILConstants.RIL_UNSOL_PCO_DATA;
import static com.android.internal.telephony.RILConstants.RIL_UNSOL_PHYSICAL_CHANNEL_CONFIG;
import static com.android.internal.telephony.RILConstants.RIL_UNSOL_RADIO_CAPABILITY;
import static com.android.internal.telephony.RILConstants.RIL_UNSOL_REGISTRATION_FAILED;
import static com.android.internal.telephony.RILConstants.RIL_UNSOL_RESEND_INCALL_MUTE;
import static com.android.internal.telephony.RILConstants.RIL_UNSOL_RESPONSE_CALL_STATE_CHANGED;
import static com.android.internal.telephony.RILConstants.RIL_UNSOL_RESPONSE_CDMA_NEW_SMS;
import static com.android.internal.telephony.RILConstants.RIL_UNSOL_RESPONSE_IMS_NETWORK_STATE_CHANGED;
import static com.android.internal.telephony.RILConstants.RIL_UNSOL_RESPONSE_NETWORK_STATE_CHANGED;
import static com.android.internal.telephony.RILConstants.RIL_UNSOL_RESPONSE_NEW_BROADCAST_SMS;
import static com.android.internal.telephony.RILConstants.RIL_UNSOL_RESPONSE_NEW_SMS;
import static com.android.internal.telephony.RILConstants.RIL_UNSOL_RESPONSE_NEW_SMS_ON_SIM;
import static com.android.internal.telephony.RILConstants.RIL_UNSOL_RESPONSE_NEW_SMS_STATUS_REPORT;
import static com.android.internal.telephony.RILConstants.RIL_UNSOL_RESPONSE_RADIO_STATE_CHANGED;
import static com.android.internal.telephony.RILConstants.RIL_UNSOL_RESPONSE_SIM_PHONEBOOK_CHANGED;
import static com.android.internal.telephony.RILConstants.RIL_UNSOL_RESPONSE_SIM_PHONEBOOK_RECORDS_RECEIVED;
import static com.android.internal.telephony.RILConstants.RIL_UNSOL_RESPONSE_SIM_STATUS_CHANGED;
import static com.android.internal.telephony.RILConstants.RIL_UNSOL_RESTRICTED_STATE_CHANGED;
import static com.android.internal.telephony.RILConstants.RIL_UNSOL_RIL_CONNECTED;
import static com.android.internal.telephony.RILConstants.RIL_UNSOL_RINGBACK_TONE;
import static com.android.internal.telephony.RILConstants.RIL_UNSOL_SIGNAL_STRENGTH;
import static com.android.internal.telephony.RILConstants.RIL_UNSOL_SIM_REFRESH;
import static com.android.internal.telephony.RILConstants.RIL_UNSOL_SIM_SMS_STORAGE_FULL;
import static com.android.internal.telephony.RILConstants.RIL_UNSOL_SRVCC_STATE_NOTIFY;
import static com.android.internal.telephony.RILConstants.RIL_UNSOL_STK_CALL_SETUP;
import static com.android.internal.telephony.RILConstants.RIL_UNSOL_STK_CC_ALPHA_NOTIFY;
import static com.android.internal.telephony.RILConstants.RIL_UNSOL_STK_EVENT_NOTIFY;
import static com.android.internal.telephony.RILConstants.RIL_UNSOL_STK_PROACTIVE_COMMAND;
import static com.android.internal.telephony.RILConstants.RIL_UNSOL_STK_SESSION_END;
import static com.android.internal.telephony.RILConstants.RIL_UNSOL_SUPP_SVC_NOTIFICATION;
import static com.android.internal.telephony.RILConstants.RIL_UNSOL_UICC_APPLICATIONS_ENABLEMENT_CHANGED;
import static com.android.internal.telephony.RILConstants.RIL_UNSOL_UICC_SUBSCRIPTION_STATUS_CHANGED;
import static com.android.internal.telephony.RILConstants.RIL_UNSOL_UNTHROTTLE_APN;
import static com.android.internal.telephony.RILConstants.RIL_UNSOL_VOICE_RADIO_TECH_CHANGED;
import static com.android.internal.telephony.RILConstants.RIL_REQUEST_GET_ENHANCED_RADIO_CAPABILITY;

import android.annotation.Nullable;
import android.net.InetAddresses;
import android.net.LinkAddress;
import android.net.LinkProperties;
import android.os.SystemClock;
import android.service.carrier.CarrierIdentifier;
import android.telephony.AccessNetworkConstants;
import android.telephony.Annotation;
import android.telephony.BarringInfo;
import android.telephony.CarrierRestrictionRules;
import android.telephony.CellConfigLte;
import android.telephony.CellIdentity;
import android.telephony.CellIdentityCdma;
import android.telephony.CellIdentityGsm;
import android.telephony.CellIdentityLte;
import android.telephony.CellIdentityNr;
import android.telephony.CellIdentityTdscdma;
import android.telephony.CellIdentityWcdma;
import android.telephony.CellInfo;
import android.telephony.CellInfoCdma;
import android.telephony.CellInfoGsm;
import android.telephony.CellInfoLte;
import android.telephony.CellInfoNr;
import android.telephony.CellInfoTdscdma;
import android.telephony.CellInfoWcdma;
import android.telephony.CellSignalStrength;
import android.telephony.CellSignalStrengthCdma;
import android.telephony.CellSignalStrengthGsm;
import android.telephony.CellSignalStrengthLte;
import android.telephony.CellSignalStrengthNr;
import android.telephony.CellSignalStrengthTdscdma;
import android.telephony.CellSignalStrengthWcdma;
import android.telephony.ClosedSubscriberGroupInfo;
import android.telephony.LinkCapacityEstimate;
import android.telephony.ModemInfo;
import android.telephony.PhoneCapability;
import android.telephony.PhoneNumberUtils;
import android.telephony.PhysicalChannelConfig;
import android.telephony.RadioAccessSpecifier;
import android.telephony.ServiceState;
import android.telephony.SignalStrength;
import android.telephony.SignalThresholdInfo;
import android.telephony.SmsManager;
import android.telephony.TelephonyManager;
import android.telephony.data.ApnSetting;
import android.telephony.data.DataCallResponse;
import android.telephony.data.DataProfile;
import android.telephony.data.EpsQos;
import android.telephony.data.NetworkSliceInfo;
import android.telephony.data.NetworkSlicingConfig;
import android.telephony.data.NrQos;
import android.telephony.data.Qos;
import android.telephony.data.QosBearerFilter;
import android.telephony.data.QosBearerSession;
import android.telephony.data.RouteSelectionDescriptor;
import android.telephony.data.TrafficDescriptor;
import android.telephony.data.UrspRule;
import android.text.TextUtils;
import android.util.ArraySet;
import android.util.SparseArray;

import com.android.internal.annotations.VisibleForTesting;
import com.android.internal.telephony.cat.ComprehensionTlv;
import com.android.internal.telephony.cat.ComprehensionTlvTag;
import com.android.internal.telephony.cdma.SmsMessage;
import com.android.internal.telephony.cdma.sms.CdmaSmsAddress;
import com.android.internal.telephony.cdma.sms.CdmaSmsSubaddress;
import com.android.internal.telephony.cdma.sms.SmsEnvelope;
import com.android.internal.telephony.dataconnection.KeepaliveStatus;
import com.android.internal.telephony.uicc.AdnCapacity;
import com.android.internal.telephony.uicc.IccCardApplicationStatus;
import com.android.internal.telephony.uicc.IccCardStatus;
import com.android.internal.telephony.uicc.IccSlotPortMapping;
import com.android.internal.telephony.uicc.IccSlotStatus;
import com.android.internal.telephony.uicc.IccUtils;
import com.android.internal.telephony.uicc.SimPhonebookRecord;
import com.android.telephony.Rlog;

import java.io.ByteArrayInputStream;
import java.io.DataInputStream;
import java.io.IOException;
import java.net.Inet4Address;
import java.net.InetAddress;
import java.util.ArrayList;
import java.util.Arrays;
import java.util.Collections;
import java.util.HashSet;
import java.util.List;
import java.util.Set;
import java.util.stream.Collectors;

/**
 * Utils class for HAL <-> RIL conversions
 */
public class RILUtils {
    private static final String LOG_TAG = "RILUtils";

    // The number of required config values for broadcast SMS stored in RIL_CdmaBroadcastServiceInfo
    public static final int CDMA_BSI_NO_OF_INTS_STRUCT = 3;
    // The number of service categories for broadcast SMS
    public static final int CDMA_BROADCAST_SMS_NO_OF_SERVICE_CATEGORIES = 31;

    // Radio power failure UUIDs
    public static final String RADIO_POWER_FAILURE_BUGREPORT_UUID =
            "316f3801-fa21-4954-a42f-0041eada3b31";
    public static final String RADIO_POWER_FAILURE_RF_HARDWARE_ISSUE_UUID =
            "316f3801-fa21-4954-a42f-0041eada3b32";
    public static final String RADIO_POWER_FAILURE_NO_RF_CALIBRATION_UUID =
            "316f3801-fa21-4954-a42f-0041eada3b33";

    /**
     * Convert to PersoSubstate defined in radio/1.5/types.hal
     * @param persoType PersoSubState type
     * @return The converted PersoSubstate
     */
    public static int convertToHalPersoType(
            IccCardApplicationStatus.PersoSubState persoType) {
        switch (persoType) {
            case PERSOSUBSTATE_IN_PROGRESS:
                return android.hardware.radio.V1_5.PersoSubstate.IN_PROGRESS;
            case  PERSOSUBSTATE_READY:
                return android.hardware.radio.V1_5.PersoSubstate.READY;
            case PERSOSUBSTATE_SIM_NETWORK:
                return android.hardware.radio.V1_5.PersoSubstate.SIM_NETWORK;
            case PERSOSUBSTATE_SIM_NETWORK_SUBSET:
                return android.hardware.radio.V1_5.PersoSubstate.SIM_NETWORK_SUBSET;
            case PERSOSUBSTATE_SIM_CORPORATE:
                return android.hardware.radio.V1_5.PersoSubstate.SIM_CORPORATE;
            case PERSOSUBSTATE_SIM_SERVICE_PROVIDER:
                return android.hardware.radio.V1_5.PersoSubstate.SIM_SERVICE_PROVIDER;
            case PERSOSUBSTATE_SIM_SIM:
                return android.hardware.radio.V1_5.PersoSubstate.SIM_SIM;
            case PERSOSUBSTATE_SIM_NETWORK_PUK:
                return android.hardware.radio.V1_5.PersoSubstate.SIM_NETWORK_PUK;
            case PERSOSUBSTATE_SIM_NETWORK_SUBSET_PUK:
                return android.hardware.radio.V1_5.PersoSubstate.SIM_NETWORK_SUBSET_PUK;
            case PERSOSUBSTATE_SIM_CORPORATE_PUK:
                return android.hardware.radio.V1_5.PersoSubstate.SIM_CORPORATE_PUK;
            case PERSOSUBSTATE_SIM_SERVICE_PROVIDER_PUK:
                return android.hardware.radio.V1_5.PersoSubstate.SIM_SERVICE_PROVIDER_PUK;
            case PERSOSUBSTATE_SIM_SIM_PUK:
                return android.hardware.radio.V1_5.PersoSubstate.SIM_SIM_PUK;
            case PERSOSUBSTATE_RUIM_NETWORK1:
                return android.hardware.radio.V1_5.PersoSubstate.RUIM_NETWORK1;
            case PERSOSUBSTATE_RUIM_NETWORK2:
                return android.hardware.radio.V1_5.PersoSubstate.RUIM_NETWORK2;
            case PERSOSUBSTATE_RUIM_HRPD:
                return android.hardware.radio.V1_5.PersoSubstate.RUIM_HRPD;
            case PERSOSUBSTATE_RUIM_CORPORATE:
                return android.hardware.radio.V1_5.PersoSubstate.RUIM_CORPORATE;
            case PERSOSUBSTATE_RUIM_SERVICE_PROVIDER:
                return android.hardware.radio.V1_5.PersoSubstate.RUIM_SERVICE_PROVIDER;
            case PERSOSUBSTATE_RUIM_RUIM:
                return android.hardware.radio.V1_5.PersoSubstate.RUIM_RUIM;
            case PERSOSUBSTATE_RUIM_NETWORK1_PUK:
                return android.hardware.radio.V1_5.PersoSubstate.RUIM_NETWORK1_PUK;
            case PERSOSUBSTATE_RUIM_NETWORK2_PUK:
                return android.hardware.radio.V1_5.PersoSubstate.RUIM_NETWORK2_PUK;
            case PERSOSUBSTATE_RUIM_HRPD_PUK:
                return android.hardware.radio.V1_5.PersoSubstate.RUIM_HRPD_PUK;
            case PERSOSUBSTATE_RUIM_CORPORATE_PUK:
                return android.hardware.radio.V1_5.PersoSubstate.RUIM_CORPORATE_PUK;
            case PERSOSUBSTATE_RUIM_SERVICE_PROVIDER_PUK:
                return android.hardware.radio.V1_5.PersoSubstate.RUIM_SERVICE_PROVIDER_PUK;
            case PERSOSUBSTATE_RUIM_RUIM_PUK:
                return android.hardware.radio.V1_5.PersoSubstate.RUIM_RUIM_PUK;
            case PERSOSUBSTATE_SIM_SPN:
                return android.hardware.radio.V1_5.PersoSubstate.SIM_SPN;
            case PERSOSUBSTATE_SIM_SPN_PUK:
                return android.hardware.radio.V1_5.PersoSubstate.SIM_SPN_PUK;
            case PERSOSUBSTATE_SIM_SP_EHPLMN:
                return android.hardware.radio.V1_5.PersoSubstate.SIM_SP_EHPLMN;
            case PERSOSUBSTATE_SIM_SP_EHPLMN_PUK:
                return android.hardware.radio.V1_5.PersoSubstate.SIM_SP_EHPLMN_PUK;
            case PERSOSUBSTATE_SIM_ICCID:
                return android.hardware.radio.V1_5.PersoSubstate.SIM_ICCID;
            case PERSOSUBSTATE_SIM_ICCID_PUK:
                return android.hardware.radio.V1_5.PersoSubstate.SIM_ICCID_PUK;
            case PERSOSUBSTATE_SIM_IMPI:
                return android.hardware.radio.V1_5.PersoSubstate.SIM_IMPI;
            case PERSOSUBSTATE_SIM_IMPI_PUK:
                return android.hardware.radio.V1_5.PersoSubstate.SIM_IMPI_PUK;
            case PERSOSUBSTATE_SIM_NS_SP:
                return android.hardware.radio.V1_5.PersoSubstate.SIM_NS_SP;
            case PERSOSUBSTATE_SIM_NS_SP_PUK:
                return android.hardware.radio.V1_5.PersoSubstate.SIM_NS_SP_PUK;
            default:
                return android.hardware.radio.V1_5.PersoSubstate.UNKNOWN;
        }
    }

    /**
     * Convert to PersoSubstate.aidl
     * @param persoType PersoSubState type
     * @return The converted PersoSubstate
     */
    public static int convertToHalPersoTypeAidl(
            IccCardApplicationStatus.PersoSubState persoType) {
        switch (persoType) {
            case PERSOSUBSTATE_IN_PROGRESS:
                return android.hardware.radio.sim.PersoSubstate.IN_PROGRESS;
            case  PERSOSUBSTATE_READY:
                return android.hardware.radio.sim.PersoSubstate.READY;
            case PERSOSUBSTATE_SIM_NETWORK:
                return android.hardware.radio.sim.PersoSubstate.SIM_NETWORK;
            case PERSOSUBSTATE_SIM_NETWORK_SUBSET:
                return android.hardware.radio.sim.PersoSubstate.SIM_NETWORK_SUBSET;
            case PERSOSUBSTATE_SIM_CORPORATE:
                return android.hardware.radio.sim.PersoSubstate.SIM_CORPORATE;
            case PERSOSUBSTATE_SIM_SERVICE_PROVIDER:
                return android.hardware.radio.sim.PersoSubstate.SIM_SERVICE_PROVIDER;
            case PERSOSUBSTATE_SIM_SIM:
                return android.hardware.radio.sim.PersoSubstate.SIM_SIM;
            case PERSOSUBSTATE_SIM_NETWORK_PUK:
                return android.hardware.radio.sim.PersoSubstate.SIM_NETWORK_PUK;
            case PERSOSUBSTATE_SIM_NETWORK_SUBSET_PUK:
                return android.hardware.radio.sim.PersoSubstate.SIM_NETWORK_SUBSET_PUK;
            case PERSOSUBSTATE_SIM_CORPORATE_PUK:
                return android.hardware.radio.sim.PersoSubstate.SIM_CORPORATE_PUK;
            case PERSOSUBSTATE_SIM_SERVICE_PROVIDER_PUK:
                return android.hardware.radio.sim.PersoSubstate.SIM_SERVICE_PROVIDER_PUK;
            case PERSOSUBSTATE_SIM_SIM_PUK:
                return android.hardware.radio.sim.PersoSubstate.SIM_SIM_PUK;
            case PERSOSUBSTATE_RUIM_NETWORK1:
                return android.hardware.radio.sim.PersoSubstate.RUIM_NETWORK1;
            case PERSOSUBSTATE_RUIM_NETWORK2:
                return android.hardware.radio.sim.PersoSubstate.RUIM_NETWORK2;
            case PERSOSUBSTATE_RUIM_HRPD:
                return android.hardware.radio.sim.PersoSubstate.RUIM_HRPD;
            case PERSOSUBSTATE_RUIM_CORPORATE:
                return android.hardware.radio.sim.PersoSubstate.RUIM_CORPORATE;
            case PERSOSUBSTATE_RUIM_SERVICE_PROVIDER:
                return android.hardware.radio.sim.PersoSubstate.RUIM_SERVICE_PROVIDER;
            case PERSOSUBSTATE_RUIM_RUIM:
                return android.hardware.radio.sim.PersoSubstate.RUIM_RUIM;
            case PERSOSUBSTATE_RUIM_NETWORK1_PUK:
                return android.hardware.radio.sim.PersoSubstate.RUIM_NETWORK1_PUK;
            case PERSOSUBSTATE_RUIM_NETWORK2_PUK:
                return android.hardware.radio.sim.PersoSubstate.RUIM_NETWORK2_PUK;
            case PERSOSUBSTATE_RUIM_HRPD_PUK:
                return android.hardware.radio.sim.PersoSubstate.RUIM_HRPD_PUK;
            case PERSOSUBSTATE_RUIM_CORPORATE_PUK:
                return android.hardware.radio.sim.PersoSubstate.RUIM_CORPORATE_PUK;
            case PERSOSUBSTATE_RUIM_SERVICE_PROVIDER_PUK:
                return android.hardware.radio.sim.PersoSubstate.RUIM_SERVICE_PROVIDER_PUK;
            case PERSOSUBSTATE_RUIM_RUIM_PUK:
                return android.hardware.radio.sim.PersoSubstate.RUIM_RUIM_PUK;
            case PERSOSUBSTATE_SIM_SPN:
                return android.hardware.radio.sim.PersoSubstate.SIM_SPN;
            case PERSOSUBSTATE_SIM_SPN_PUK:
                return android.hardware.radio.sim.PersoSubstate.SIM_SPN_PUK;
            case PERSOSUBSTATE_SIM_SP_EHPLMN:
                return android.hardware.radio.sim.PersoSubstate.SIM_SP_EHPLMN;
            case PERSOSUBSTATE_SIM_SP_EHPLMN_PUK:
                return android.hardware.radio.sim.PersoSubstate.SIM_SP_EHPLMN_PUK;
            case PERSOSUBSTATE_SIM_ICCID:
                return android.hardware.radio.sim.PersoSubstate.SIM_ICCID;
            case PERSOSUBSTATE_SIM_ICCID_PUK:
                return android.hardware.radio.sim.PersoSubstate.SIM_ICCID_PUK;
            case PERSOSUBSTATE_SIM_IMPI:
                return android.hardware.radio.sim.PersoSubstate.SIM_IMPI;
            case PERSOSUBSTATE_SIM_IMPI_PUK:
                return android.hardware.radio.sim.PersoSubstate.SIM_IMPI_PUK;
            case PERSOSUBSTATE_SIM_NS_SP:
                return android.hardware.radio.sim.PersoSubstate.SIM_NS_SP;
            case PERSOSUBSTATE_SIM_NS_SP_PUK:
                return android.hardware.radio.sim.PersoSubstate.SIM_NS_SP_PUK;
            default:
                return android.hardware.radio.sim.PersoSubstate.UNKNOWN;
        }
    }

    /**
     * Convert to GsmSmsMessage defined in radio/1.0/types.hal
     * @param smscPdu SMSC address
     * @param pdu SMS in PDU format
     * @return A converted GsmSmsMessage
     */
    public static android.hardware.radio.V1_0.GsmSmsMessage convertToHalGsmSmsMessage(
            String smscPdu, String pdu) {
        android.hardware.radio.V1_0.GsmSmsMessage msg =
                new android.hardware.radio.V1_0.GsmSmsMessage();
        msg.smscPdu = smscPdu == null ? "" : smscPdu;
        msg.pdu = pdu == null ? "" : pdu;
        return msg;
    }

    /**
     * Convert to GsmSmsMessage.aidl
     * @param smscPdu SMSC address
     * @param pdu SMS in PDU format
     * @return A converted GsmSmsMessage
     */
    public static android.hardware.radio.messaging.GsmSmsMessage convertToHalGsmSmsMessageAidl(
            String smscPdu, String pdu) {
        android.hardware.radio.messaging.GsmSmsMessage msg =
                new android.hardware.radio.messaging.GsmSmsMessage();
        msg.smscPdu = RILUtils.convertNullToEmptyString(smscPdu);
        msg.pdu = RILUtils.convertNullToEmptyString(pdu);
        return msg;
    }

    /**
     * Convert to CdmaSmsMessage defined in radio/1.0/types.hal
     * @param pdu SMS in PDU format
     * @return A converted CdmaSmsMessage
     */
    public static android.hardware.radio.V1_0.CdmaSmsMessage convertToHalCdmaSmsMessage(
            byte[] pdu) {
        android.hardware.radio.V1_0.CdmaSmsMessage msg =
                new android.hardware.radio.V1_0.CdmaSmsMessage();
        int addrNbrOfDigits;
        int subaddrNbrOfDigits;
        int bearerDataLength;
        ByteArrayInputStream bais = new ByteArrayInputStream(pdu);
        DataInputStream dis = new DataInputStream(bais);

        try {
            msg.teleserviceId = dis.readInt(); // teleServiceId
            msg.isServicePresent = (byte) dis.readInt() == 1; // servicePresent
            msg.serviceCategory = dis.readInt(); // serviceCategory
            msg.address.digitMode = dis.read();  // address digit mode
            msg.address.numberMode = dis.read(); // address number mode
            msg.address.numberType = dis.read(); // address number type
            msg.address.numberPlan = dis.read(); // address number plan
            addrNbrOfDigits = (byte) dis.read();
            for (int i = 0; i < addrNbrOfDigits; i++) {
                msg.address.digits.add(dis.readByte()); // address_orig_bytes[i]
            }
            msg.subAddress.subaddressType = dis.read(); //subaddressType
            msg.subAddress.odd = (byte) dis.read() == 1; //subaddr odd
            subaddrNbrOfDigits = (byte) dis.read();
            for (int i = 0; i < subaddrNbrOfDigits; i++) {
                msg.subAddress.digits.add(dis.readByte()); //subaddr_orig_bytes[i]
            }

            bearerDataLength = dis.read();
            for (int i = 0; i < bearerDataLength; i++) {
                msg.bearerData.add(dis.readByte()); //bearerData[i]
            }
        } catch (IOException ex) {
        }
        return msg;
    }

    /**
     * Convert to CdmaSmsMessage.aidl
     * @param pdu SMS in PDU format
     * @return The converted CdmaSmsMessage
     */
    public static android.hardware.radio.messaging.CdmaSmsMessage convertToHalCdmaSmsMessageAidl(
            byte[] pdu) {
        android.hardware.radio.messaging.CdmaSmsMessage msg =
                new android.hardware.radio.messaging.CdmaSmsMessage();
        int addrNbrOfDigits;
        int subaddrNbrOfDigits;
        int bearerDataLength;
        ByteArrayInputStream bais = new ByteArrayInputStream(pdu);
        DataInputStream dis = new DataInputStream(bais);

        try {
            msg.teleserviceId = dis.readInt(); // teleServiceId
            msg.isServicePresent = (byte) dis.readInt() == 1; // servicePresent
            msg.serviceCategory = dis.readInt(); // serviceCategory
            msg.address.digitMode = dis.read();  // address digit mode
            msg.address.isNumberModeDataNetwork =
                    dis.read() == CdmaSmsAddress.NUMBER_MODE_DATA_NETWORK; // address number mode
            msg.address.numberType = dis.read(); // address number type
            msg.address.numberPlan = dis.read(); // address number plan
            addrNbrOfDigits = (byte) dis.read();
            byte[] digits = new byte[addrNbrOfDigits];
            for (int i = 0; i < addrNbrOfDigits; i++) {
                digits[i] = dis.readByte(); // address_orig_bytes[i]
            }
            msg.address.digits = digits;
            msg.subAddress.subaddressType = dis.read(); //subaddressType
            msg.subAddress.odd = (byte) dis.read() == 1; //subaddr odd
            subaddrNbrOfDigits = (byte) dis.read();
            digits = new byte[subaddrNbrOfDigits];
            for (int i = 0; i < subaddrNbrOfDigits; i++) {
                digits[i] = dis.readByte(); //subaddr_orig_bytes[i]
            }
            msg.subAddress.digits = digits;

            bearerDataLength = dis.read();
            byte[] bearerData = new byte[bearerDataLength];
            for (int i = 0; i < bearerDataLength; i++) {
                bearerData[i] = dis.readByte(); //bearerData[i]
            }
            msg.bearerData = bearerData;
        } catch (IOException ex) {
        }
        return msg;
    }

    /**
     * Convert CdmaSmsMessage defined in radio/1.0/types.hal to SmsMessage
     * Note only primitive fields are set
     * @param cdmaSmsMessage CdmaSmsMessage defined in radio/1.0/types.hal
     * @return A converted SmsMessage
     */
    public static SmsMessage convertHalCdmaSmsMessage(
            android.hardware.radio.V1_0.CdmaSmsMessage cdmaSmsMessage) {
        // Note: Parcel.readByte actually reads one Int and masks to byte
        SmsEnvelope env = new SmsEnvelope();
        CdmaSmsAddress addr = new CdmaSmsAddress();
        CdmaSmsSubaddress subaddr = new CdmaSmsSubaddress();
        byte[] data;
        byte count;
        int countInt;
        int addressDigitMode;

        //currently not supported by the modem-lib: env.mMessageType
        env.teleService = cdmaSmsMessage.teleserviceId;

        if (cdmaSmsMessage.isServicePresent) {
            env.messageType = SmsEnvelope.MESSAGE_TYPE_BROADCAST;
        } else {
            if (SmsEnvelope.TELESERVICE_NOT_SET == env.teleService) {
                // assume type ACK
                env.messageType = SmsEnvelope.MESSAGE_TYPE_ACKNOWLEDGE;
            } else {
                env.messageType = SmsEnvelope.MESSAGE_TYPE_POINT_TO_POINT;
            }
        }
        env.serviceCategory = cdmaSmsMessage.serviceCategory;

        // address
        addressDigitMode = cdmaSmsMessage.address.digitMode;
        addr.digitMode = (byte) (0xFF & addressDigitMode);
        addr.numberMode = (byte) (0xFF & cdmaSmsMessage.address.numberMode);
        addr.ton = cdmaSmsMessage.address.numberType;
        addr.numberPlan = (byte) (0xFF & cdmaSmsMessage.address.numberPlan);
        count = (byte) cdmaSmsMessage.address.digits.size();
        addr.numberOfDigits = count;
        data = new byte[count];
        for (int index = 0; index < count; index++) {
            data[index] = cdmaSmsMessage.address.digits.get(index);

            // convert the value if it is 4-bit DTMF to 8 bit
            if (addressDigitMode == CdmaSmsAddress.DIGIT_MODE_4BIT_DTMF) {
                data[index] = SmsMessage.convertDtmfToAscii(data[index]);
            }
        }

        addr.origBytes = data;

        subaddr.type = cdmaSmsMessage.subAddress.subaddressType;
        subaddr.odd = (byte) (cdmaSmsMessage.subAddress.odd ? 1 : 0);
        count = (byte) cdmaSmsMessage.subAddress.digits.size();

        if (count < 0) {
            count = 0;
        }

        // p_cur->sSubAddress.digits[digitCount] :

        data = new byte[count];

        for (int index = 0; index < count; ++index) {
            data[index] = cdmaSmsMessage.subAddress.digits.get(index);
        }

        subaddr.origBytes = data;

        /* currently not supported by the modem-lib:
            env.bearerReply
            env.replySeqNo
            env.errorClass
            env.causeCode
        */

        // bearer data
        countInt = cdmaSmsMessage.bearerData.size();
        if (countInt < 0) {
            countInt = 0;
        }

        data = new byte[countInt];
        for (int index = 0; index < countInt; index++) {
            data[index] = cdmaSmsMessage.bearerData.get(index);
        }
        // BD gets further decoded when accessed in SMSDispatcher
        env.bearerData = data;

        // link the filled objects to the SMS
        env.origAddress = addr;
        env.origSubaddress = subaddr;

        SmsMessage msg = new SmsMessage(addr, env);

        return msg;
    }

    /**
     * Convert CdmaSmsMessage defined in CdmaSmsMessage.aidl to SmsMessage
     * Note only primitive fields are set
     * @param msg CdmaSmsMessage defined in CdmaSmsMessage.aidl
     * @return A converted SmsMessage
     */
    public static SmsMessage convertHalCdmaSmsMessage(
            android.hardware.radio.messaging.CdmaSmsMessage msg) {
        // Note: Parcel.readByte actually reads one Int and masks to byte
        SmsEnvelope env = new SmsEnvelope();
        CdmaSmsAddress addr = new CdmaSmsAddress();
        CdmaSmsSubaddress subaddr = new CdmaSmsSubaddress();

        // address
        int addressDigitMode = msg.address.digitMode;
        addr.digitMode = (byte) (0xFF & addressDigitMode);
        addr.numberMode = (byte) (0xFF & (msg.address.isNumberModeDataNetwork ? 1 : 0));
        addr.ton = msg.address.numberType;
        addr.numberPlan = (byte) (0xFF & msg.address.numberPlan);
        addr.numberOfDigits = msg.address.digits.length;
        byte[] data = new byte[msg.address.digits.length];
        for (int index = 0; index < data.length; index++) {
            data[index] = msg.address.digits[index];
            // convert the value if it is 4-bit DTMF to 8 bit
            if (addressDigitMode == CdmaSmsAddress.DIGIT_MODE_4BIT_DTMF) {
                data[index] = SmsMessage.convertDtmfToAscii(data[index]);
            }
        }
        addr.origBytes = data;

        // subaddress
        subaddr.type = msg.subAddress.subaddressType;
        subaddr.odd = (byte) (msg.subAddress.odd ? 1 : 0);
        subaddr.origBytes = msg.subAddress.digits;

        // envelope
        // currently not supported by the modem-lib: env.bearerReply, env.replySeqNo,
        // env.errorClass, env.causeCode, env.mMessageType
        env.teleService = msg.teleserviceId;
        if (msg.isServicePresent) {
            env.messageType = SmsEnvelope.MESSAGE_TYPE_BROADCAST;
        } else {
            if (SmsEnvelope.TELESERVICE_NOT_SET == env.teleService) {
                // assume type ACK
                env.messageType = SmsEnvelope.MESSAGE_TYPE_ACKNOWLEDGE;
            } else {
                env.messageType = SmsEnvelope.MESSAGE_TYPE_POINT_TO_POINT;
            }
        }
        env.serviceCategory = msg.serviceCategory;

        // bearer data is further decoded when accessed in SmsDispatcher
        env.bearerData = msg.bearerData;

        // link the filled objects to the SMS
        env.origAddress = addr;
        env.origSubaddress = subaddr;

        return new SmsMessage(addr, env);
    }

    /**
     * Convert to DataProfileInfo defined in radio/1.0/types.hal
     * @param dp Data profile
     * @return The converted DataProfileInfo
     */
    public static android.hardware.radio.V1_0.DataProfileInfo convertToHalDataProfile10(
            DataProfile dp) {
        android.hardware.radio.V1_0.DataProfileInfo dpi =
                new android.hardware.radio.V1_0.DataProfileInfo();

        dpi.profileId = dp.getProfileId();
        dpi.apn = dp.getApn();
        dpi.protocol = ApnSetting.getProtocolStringFromInt(dp.getProtocolType());
        dpi.roamingProtocol = ApnSetting.getProtocolStringFromInt(dp.getRoamingProtocolType());
        dpi.authType = dp.getAuthType();
        dpi.user = TextUtils.emptyIfNull(dp.getUserName());
        dpi.password = TextUtils.emptyIfNull(dp.getPassword());
        dpi.type = dp.getType();
        dpi.maxConnsTime = dp.getMaxConnectionsTime();
        dpi.maxConns = dp.getMaxConnections();
        dpi.waitTime = dp.getWaitTime();
        dpi.enabled = dp.isEnabled();
        dpi.supportedApnTypesBitmap = dp.getSupportedApnTypesBitmask();
        // Shift by 1 bit due to the discrepancy between
        // android.hardware.radio.V1_0.RadioAccessFamily and the bitmask version of
        // ServiceState.RIL_RADIO_TECHNOLOGY_XXXX.
        dpi.bearerBitmap = ServiceState.convertNetworkTypeBitmaskToBearerBitmask(
                dp.getBearerBitmask()) << 1;
        dpi.mtu = dp.getMtuV4();
        dpi.mvnoType = android.hardware.radio.V1_0.MvnoType.NONE;
        dpi.mvnoMatchData = "";

        return dpi;
    }

    /**
     * Convert to DataProfileInfo defined in radio/1.4/types.hal
     * @param dp Data profile
     * @return The converted DataProfileInfo
     */
    public static android.hardware.radio.V1_4.DataProfileInfo convertToHalDataProfile14(
            DataProfile dp) {
        android.hardware.radio.V1_4.DataProfileInfo dpi =
                new android.hardware.radio.V1_4.DataProfileInfo();

        dpi.apn = dp.getApn();
        dpi.protocol = dp.getProtocolType();
        dpi.roamingProtocol = dp.getRoamingProtocolType();
        dpi.authType = dp.getAuthType();
        dpi.user = TextUtils.emptyIfNull(dp.getUserName());
        dpi.password = TextUtils.emptyIfNull(dp.getPassword());
        dpi.type = dp.getType();
        dpi.maxConnsTime = dp.getMaxConnectionsTime();
        dpi.maxConns = dp.getMaxConnections();
        dpi.waitTime = dp.getWaitTime();
        dpi.enabled = dp.isEnabled();
        dpi.supportedApnTypesBitmap = dp.getSupportedApnTypesBitmask();
        // Shift by 1 bit due to the discrepancy between
        // android.hardware.radio.V1_0.RadioAccessFamily and the bitmask version of
        // ServiceState.RIL_RADIO_TECHNOLOGY_XXXX.
        dpi.bearerBitmap = ServiceState.convertNetworkTypeBitmaskToBearerBitmask(
                dp.getBearerBitmask()) << 1;
        dpi.mtu = dp.getMtuV4();
        dpi.persistent = dp.isPersistent();
        dpi.preferred = dp.isPreferred();

        // profile id is only meaningful when it's persistent on the modem.
        dpi.profileId = (dpi.persistent) ? dp.getProfileId()
                : android.hardware.radio.V1_0.DataProfileId.INVALID;

        return dpi;
    }

    /**
     * Convert to DataProfileInfo defined in radio/1.5/types.hal
     * @param dp Data profile
     * @return The converted DataProfileInfo
     */
    public static android.hardware.radio.V1_5.DataProfileInfo convertToHalDataProfile15(
            DataProfile dp) {
        android.hardware.radio.V1_5.DataProfileInfo dpi =
                new android.hardware.radio.V1_5.DataProfileInfo();

        dpi.apn = dp.getApn();
        dpi.protocol = dp.getProtocolType();
        dpi.roamingProtocol = dp.getRoamingProtocolType();
        dpi.authType = dp.getAuthType();
        dpi.user = TextUtils.emptyIfNull(dp.getUserName());
        dpi.password = TextUtils.emptyIfNull(dp.getPassword());
        dpi.type = dp.getType();
        dpi.maxConnsTime = dp.getMaxConnectionsTime();
        dpi.maxConns = dp.getMaxConnections();
        dpi.waitTime = dp.getWaitTime();
        dpi.enabled = dp.isEnabled();
        dpi.supportedApnTypesBitmap = dp.getSupportedApnTypesBitmask();
        // Shift by 1 bit due to the discrepancy between
        // android.hardware.radio.V1_0.RadioAccessFamily and the bitmask version of
        // ServiceState.RIL_RADIO_TECHNOLOGY_XXXX.
        dpi.bearerBitmap = ServiceState.convertNetworkTypeBitmaskToBearerBitmask(
                dp.getBearerBitmask()) << 1;
        dpi.mtuV4 = dp.getMtuV4();
        dpi.mtuV6 = dp.getMtuV6();
        dpi.persistent = dp.isPersistent();
        dpi.preferred = dp.isPreferred();

        // profile id is only meaningful when it's persistent on the modem.
        dpi.profileId = (dpi.persistent) ? dp.getProfileId()
                : android.hardware.radio.V1_0.DataProfileId.INVALID;

        return dpi;
    }

    /**
     * Convert to DataProfileInfo.aidl
     * @param dp Data profile
     * @return The converted DataProfileInfo
     */
    public static android.hardware.radio.data.DataProfileInfo convertToHalDataProfile(
            DataProfile dp) {
        android.hardware.radio.data.DataProfileInfo dpi =
                new android.hardware.radio.data.DataProfileInfo();

        dpi.apn = dp.getApn();
        dpi.protocol = dp.getProtocolType();
        dpi.roamingProtocol = dp.getRoamingProtocolType();
        dpi.authType = dp.getAuthType();
        dpi.user = convertNullToEmptyString(dp.getUserName());
        dpi.password = convertNullToEmptyString(dp.getPassword());
        dpi.type = dp.getType();
        dpi.maxConnsTime = dp.getMaxConnectionsTime();
        dpi.maxConns = dp.getMaxConnections();
        dpi.waitTime = dp.getWaitTime();
        dpi.enabled = dp.isEnabled();
        dpi.supportedApnTypesBitmap = dp.getSupportedApnTypesBitmask();
        // Shift by 1 bit due to the discrepancy between RadioAccessFamily.aidl and the bitmask
        // version of ServiceState.RIL_RADIO_TECHNOLOGY_XXXX.
        dpi.bearerBitmap = ServiceState.convertNetworkTypeBitmaskToBearerBitmask(
                dp.getBearerBitmask()) << 1;
        dpi.mtuV4 = dp.getMtuV4();
        dpi.mtuV6 = dp.getMtuV6();
        dpi.persistent = dp.isPersistent();
        dpi.preferred = dp.isPreferred();

        // profile id is only meaningful when it's persistent on the modem.
        dpi.profileId = (dpi.persistent) ? dp.getProfileId()
                : android.hardware.radio.data.DataProfileInfo.ID_INVALID;

        return dpi;
    }

    /**
     * Convert to OptionalSliceInfo defined in radio/1.6/types.hal
     * @param sliceInfo Slice info
     * @return The converted OptionalSliceInfo
     */
    public static android.hardware.radio.V1_6.OptionalSliceInfo convertToHalSliceInfo(
            @Nullable NetworkSliceInfo sliceInfo) {
        android.hardware.radio.V1_6.OptionalSliceInfo optionalSliceInfo =
                new android.hardware.radio.V1_6.OptionalSliceInfo();
        if (sliceInfo == null) {
            return optionalSliceInfo;
        }

        android.hardware.radio.V1_6.SliceInfo si = new android.hardware.radio.V1_6.SliceInfo();
        si.sst = (byte) sliceInfo.getSliceServiceType();
        si.mappedHplmnSst = (byte) sliceInfo.getMappedHplmnSliceServiceType();
        si.sliceDifferentiator = sliceInfo.getSliceDifferentiator();
        si.mappedHplmnSD = sliceInfo.getMappedHplmnSliceDifferentiator();
        optionalSliceInfo.value(si);
        return optionalSliceInfo;
    }

    /**
     * Convert to SliceInfo.aidl
     * @param sliceInfo Slice info
     * @return The converted SliceInfo
     */
    public static android.hardware.radio.data.SliceInfo convertToHalSliceInfoAidl(
            @Nullable NetworkSliceInfo sliceInfo) {
        if (sliceInfo == null) {
            return null;
        }

        android.hardware.radio.data.SliceInfo si = new android.hardware.radio.data.SliceInfo();
        si.sliceServiceType = (byte) sliceInfo.getSliceServiceType();
        si.mappedHplmnSst = (byte) sliceInfo.getMappedHplmnSliceServiceType();
        si.sliceDifferentiator = sliceInfo.getSliceDifferentiator();
        si.mappedHplmnSd = sliceInfo.getMappedHplmnSliceDifferentiator();
        return si;
    }

    /**
     * Convert to OptionalTrafficDescriptor defined in radio/1.6/types.hal
     * @param trafficDescriptor Traffic descriptor
     * @return The converted OptionalTrafficDescriptor
     */
    public static android.hardware.radio.V1_6.OptionalTrafficDescriptor
            convertToHalTrafficDescriptor(@Nullable TrafficDescriptor trafficDescriptor) {
        android.hardware.radio.V1_6.OptionalTrafficDescriptor optionalTrafficDescriptor =
                new android.hardware.radio.V1_6.OptionalTrafficDescriptor();
        if (trafficDescriptor == null) {
            return optionalTrafficDescriptor;
        }

        android.hardware.radio.V1_6.TrafficDescriptor td =
                new android.hardware.radio.V1_6.TrafficDescriptor();

        android.hardware.radio.V1_6.OptionalDnn optionalDnn =
                new android.hardware.radio.V1_6.OptionalDnn();
        if (trafficDescriptor.getDataNetworkName() != null) {
            optionalDnn.value(trafficDescriptor.getDataNetworkName());
        }
        td.dnn = optionalDnn;

        android.hardware.radio.V1_6.OptionalOsAppId optionalOsAppId =
                new android.hardware.radio.V1_6.OptionalOsAppId();
        if (trafficDescriptor.getOsAppId() != null) {
            android.hardware.radio.V1_6.OsAppId osAppId = new android.hardware.radio.V1_6.OsAppId();
            osAppId.osAppId = primitiveArrayToArrayList(trafficDescriptor.getOsAppId());
            optionalOsAppId.value(osAppId);
        }
        td.osAppId = optionalOsAppId;

        optionalTrafficDescriptor.value(td);
        return optionalTrafficDescriptor;
    }

    /**
     * Convert to TrafficDescriptor.aidl
     * @param trafficDescriptor Traffic descriptor
     * @return The converted TrafficDescriptor
     */
    public static android.hardware.radio.data.TrafficDescriptor
            convertToHalTrafficDescriptorAidl(@Nullable TrafficDescriptor trafficDescriptor) {
        if (trafficDescriptor == null) {
            return null;
        }

        android.hardware.radio.data.TrafficDescriptor td =
                new android.hardware.radio.data.TrafficDescriptor();
        td.dnn = trafficDescriptor.getDataNetworkName();
        android.hardware.radio.data.OsAppId osAppId = new android.hardware.radio.data.OsAppId();
        osAppId.osAppId = trafficDescriptor.getOsAppId();
        td.osAppId = osAppId;
        return td;
    }

    /**
     * Convert to ResetNvType defined in radio/1.0/types.hal
     * @param resetType NV reset type
     * @return The converted reset type in integer or -1 if param is invalid
     */
    public static int convertToHalResetNvType(int resetType) {
        /**
         * resetType values
         * 1 - reload all NV items
         * 2 - erase NV reset (SCRTN)
         * 3 - factory reset (RTN)
         */
        switch (resetType) {
            case 1: return android.hardware.radio.V1_0.ResetNvType.RELOAD;
            case 2: return android.hardware.radio.V1_0.ResetNvType.ERASE;
            case 3: return android.hardware.radio.V1_0.ResetNvType.FACTORY_RESET;
        }
        return -1;
    }

    /**
     * Convert to ResetNvType.aidl
     * @param resetType NV reset type
     * @return The converted reset type in integer or -1 if param is invalid
     */
    public static int convertToHalResetNvTypeAidl(int resetType) {
        /**
         * resetType values
         * 1 - reload all NV items
         * 2 - erase NV reset (SCRTN)
         * 3 - factory reset (RTN)
         */
        switch (resetType) {
            case 1: return android.hardware.radio.modem.ResetNvType.RELOAD;
            case 2: return android.hardware.radio.modem.ResetNvType.ERASE;
            case 3: return android.hardware.radio.modem.ResetNvType.FACTORY_RESET;
        }
        return -1;
    }

    /**
     * Convert to a list of LinkAddress defined in radio/1.5/types.hal
     * @param linkProperties Link properties
     * @return The converted list of LinkAddresses
     */
    public static ArrayList<android.hardware.radio.V1_5.LinkAddress> convertToHalLinkProperties15(
            LinkProperties linkProperties) {
        ArrayList<android.hardware.radio.V1_5.LinkAddress> addresses15 = new ArrayList<>();
        if (linkProperties != null) {
            for (android.net.LinkAddress la : linkProperties.getAllLinkAddresses()) {
                android.hardware.radio.V1_5.LinkAddress linkAddress =
                        new android.hardware.radio.V1_5.LinkAddress();
                linkAddress.address = la.getAddress().getHostAddress();
                linkAddress.properties = la.getFlags();
                linkAddress.deprecationTime = la.getDeprecationTime();
                linkAddress.expirationTime = la.getExpirationTime();
                addresses15.add(linkAddress);
            }
        }
        return addresses15;
    }

    /**
     * Convert to a list of LinkAddress.aidl
     * @param linkProperties Link properties
     * @return The converted list of LinkAddresses
     */
    public static android.hardware.radio.data.LinkAddress[] convertToHalLinkProperties(
            LinkProperties linkProperties) {
        if (linkProperties == null) {
            return null;
        }
        android.hardware.radio.data.LinkAddress[] addresses =
                new android.hardware.radio.data.LinkAddress[
                        linkProperties.getAllLinkAddresses().size()];
        for (int i = 0; i < linkProperties.getAllLinkAddresses().size(); i++) {
            LinkAddress la = linkProperties.getAllLinkAddresses().get(i);
            android.hardware.radio.data.LinkAddress linkAddress =
                    new android.hardware.radio.data.LinkAddress();
            linkAddress.address = la.getAddress().getHostAddress();
            linkAddress.addressProperties = la.getFlags();
            linkAddress.deprecationTime = la.getDeprecationTime();
            linkAddress.expirationTime = la.getExpirationTime();
            addresses[i] = linkAddress;
        }
        return addresses;
    }

    /**
     * Convert RadioAccessSpecifier defined in radio/1.5/types.hal to RadioAccessSpecifier
     * @param specifier RadioAccessSpecifier defined in radio/1.5/types.hal
     * @return The converted RadioAccessSpecifier
     */
    public static RadioAccessSpecifier convertHalRadioAccessSpecifier(
            android.hardware.radio.V1_5.RadioAccessSpecifier specifier) {
        if (specifier == null) return null;
        ArrayList<Integer> halBands = new ArrayList<>();
        switch (specifier.bands.getDiscriminator()) {
            case android.hardware.radio.V1_5.RadioAccessSpecifier.Bands.hidl_discriminator
                    .geranBands:
                halBands = specifier.bands.geranBands();
                break;
            case android.hardware.radio.V1_5.RadioAccessSpecifier.Bands.hidl_discriminator
                    .utranBands:
                halBands = specifier.bands.utranBands();
                break;
            case android.hardware.radio.V1_5.RadioAccessSpecifier.Bands.hidl_discriminator
                    .eutranBands:
                halBands = specifier.bands.eutranBands();
                break;
            case android.hardware.radio.V1_5.RadioAccessSpecifier.Bands.hidl_discriminator
                    .ngranBands:
                halBands = specifier.bands.ngranBands();
                break;
        }
        return new RadioAccessSpecifier(convertHalRadioAccessNetworks(specifier.radioAccessNetwork),
                halBands.stream().mapToInt(Integer::intValue).toArray(),
                specifier.channels.stream().mapToInt(Integer::intValue).toArray());
    }

    /**
     * Convert RadioAccessSpecifier defined in RadioAccessSpecifier.aidl to RadioAccessSpecifier
     * @param specifier RadioAccessSpecifier defined in RadioAccessSpecifier.aidl
     * @return The converted RadioAccessSpecifier
     */
    public static RadioAccessSpecifier convertHalRadioAccessSpecifier(
            android.hardware.radio.network.RadioAccessSpecifier specifier) {
        if (specifier == null) return null;
        int[] halBands = null;
        switch (specifier.bands.getTag()) {
            case android.hardware.radio.network.RadioAccessSpecifierBands.geranBands:
                halBands = specifier.bands.getGeranBands();
                break;
            case android.hardware.radio.network.RadioAccessSpecifierBands.utranBands:
                halBands = specifier.bands.getUtranBands();
                break;
            case android.hardware.radio.network.RadioAccessSpecifierBands.eutranBands:
                halBands = specifier.bands.getEutranBands();
                break;
            case android.hardware.radio.network.RadioAccessSpecifierBands.ngranBands:
                halBands = specifier.bands.getNgranBands();
                break;
        }
        return new RadioAccessSpecifier(specifier.accessNetwork, halBands, specifier.channels);
    }

    /**
     * Convert to RadioAccessSpecifier defined in radio/1.1/types.hal
     * @param ras Radio access specifier
     * @return The converted RadioAccessSpecifier
     */
    public static android.hardware.radio.V1_1.RadioAccessSpecifier
            convertToHalRadioAccessSpecifier11(RadioAccessSpecifier ras) {
        android.hardware.radio.V1_1.RadioAccessSpecifier rasInHalFormat =
                new android.hardware.radio.V1_1.RadioAccessSpecifier();
        rasInHalFormat.radioAccessNetwork = ras.getRadioAccessNetwork();
        ArrayList<Integer> bands = new ArrayList<>();
        if (ras.getBands() != null) {
            for (int band : ras.getBands()) {
                bands.add(band);
            }
        }
        switch (ras.getRadioAccessNetwork()) {
            case AccessNetworkConstants.AccessNetworkType.GERAN:
                rasInHalFormat.geranBands = bands;
                break;
            case AccessNetworkConstants.AccessNetworkType.UTRAN:
                rasInHalFormat.utranBands = bands;
                break;
            case AccessNetworkConstants.AccessNetworkType.EUTRAN: // fallthrough
            case AccessNetworkConstants.AccessNetworkType.NGRAN:
                rasInHalFormat.radioAccessNetwork = AccessNetworkConstants.AccessNetworkType.EUTRAN;
                rasInHalFormat.eutranBands = bands;
                break;
            default:
                return null;
        }

        if (ras.getChannels() != null) {
            for (int channel : ras.getChannels()) {
                rasInHalFormat.channels.add(channel);
            }
        }

        return rasInHalFormat;
    }

    /**
     * Convert to RadioAccessSpecifier defined in radio/1.5/types.hal
     * @param ras Radio access specifier
     * @return The converted RadioAccessSpecifier
     */
    public static android.hardware.radio.V1_5.RadioAccessSpecifier
            convertToHalRadioAccessSpecifier15(RadioAccessSpecifier ras) {
        android.hardware.radio.V1_5.RadioAccessSpecifier rasInHalFormat =
                new android.hardware.radio.V1_5.RadioAccessSpecifier();
        android.hardware.radio.V1_5.RadioAccessSpecifier.Bands bandsInHalFormat =
                new android.hardware.radio.V1_5.RadioAccessSpecifier.Bands();
        rasInHalFormat.radioAccessNetwork = convertToHalRadioAccessNetworks(
                ras.getRadioAccessNetwork());
        ArrayList<Integer> bands = new ArrayList<>();
        if (ras.getBands() != null) {
            for (int band : ras.getBands()) {
                bands.add(band);
            }
        }
        switch (ras.getRadioAccessNetwork()) {
            case AccessNetworkConstants.AccessNetworkType.GERAN:
                bandsInHalFormat.geranBands(bands);
                break;
            case AccessNetworkConstants.AccessNetworkType.UTRAN:
                bandsInHalFormat.utranBands(bands);
                break;
            case AccessNetworkConstants.AccessNetworkType.EUTRAN:
                bandsInHalFormat.eutranBands(bands);
                break;
            case AccessNetworkConstants.AccessNetworkType.NGRAN:
                bandsInHalFormat.ngranBands(bands);
                break;
            default:
                return null;
        }
        rasInHalFormat.bands = bandsInHalFormat;

        if (ras.getChannels() != null) {
            for (int channel : ras.getChannels()) {
                rasInHalFormat.channels.add(channel);
            }
        }

        return rasInHalFormat;
    }

    /**
     * Convert to RadioAccessSpecifier.aidl
     * @param ras Radio access specifier
     * @return The converted RadioAccessSpecifier
     */
    public static android.hardware.radio.network.RadioAccessSpecifier
            convertToHalRadioAccessSpecifierAidl(RadioAccessSpecifier ras) {
        android.hardware.radio.network.RadioAccessSpecifier rasInHalFormat =
                new android.hardware.radio.network.RadioAccessSpecifier();
        android.hardware.radio.network.RadioAccessSpecifierBands bandsInHalFormat =
                new android.hardware.radio.network.RadioAccessSpecifierBands();
        rasInHalFormat.accessNetwork = convertToHalAccessNetworkAidl(ras.getRadioAccessNetwork());
        int[] bands = null;
        if (ras.getBands() != null) {
            bands = new int[ras.getBands().length];
            for (int i = 0; i < ras.getBands().length; i++) {
                bands[i] = ras.getBands()[i];
            }
        }
        switch (ras.getRadioAccessNetwork()) {
            case AccessNetworkConstants.AccessNetworkType.GERAN:
                bandsInHalFormat.geranBands(bands);
                break;
            case AccessNetworkConstants.AccessNetworkType.UTRAN:
                bandsInHalFormat.utranBands(bands);
                break;
            case AccessNetworkConstants.AccessNetworkType.EUTRAN:
                bandsInHalFormat.eutranBands(bands);
                break;
            case AccessNetworkConstants.AccessNetworkType.NGRAN:
                bandsInHalFormat.ngranBands(bands);
                break;
            default:
                return null;
        }
        rasInHalFormat.bands = bandsInHalFormat;

        if (ras.getChannels() != null) {
            int[] channels = new int[ras.getChannels().length];
            for (int i = 0; i < ras.getChannels().length; i++) {
                channels[i] = ras.getChannels()[i];
            }
            rasInHalFormat.channels = channels;
        }

        return rasInHalFormat;
    }

    /**
     * Convert to censored terminal response
     * @param terminalResponse Terminal response
     * @return The converted censored terminal response
     */
    public static String convertToCensoredTerminalResponse(String terminalResponse) {
        try {
            byte[] bytes = IccUtils.hexStringToBytes(terminalResponse);
            if (bytes != null) {
                List<ComprehensionTlv> ctlvs = ComprehensionTlv.decodeMany(bytes, 0);
                int from = 0;
                for (ComprehensionTlv ctlv : ctlvs) {
                    // Find text strings which might be personal information input by user,
                    // then replace it with "********".
                    if (ComprehensionTlvTag.TEXT_STRING.value() == ctlv.getTag()) {
                        byte[] target = Arrays.copyOfRange(ctlv.getRawValue(), from,
                                ctlv.getValueIndex() + ctlv.getLength());
                        terminalResponse = terminalResponse.toLowerCase().replace(
                                IccUtils.bytesToHexString(target).toLowerCase(), "********");
                    }
                    // The text string tag and the length field should also be hidden.
                    from = ctlv.getValueIndex() + ctlv.getLength();
                }
            }
        } catch (Exception e) {
            terminalResponse = null;
        }

        return terminalResponse;
    }

    /**
     * Convert to {@link TelephonyManager.NetworkTypeBitMask}, the bitmask represented by
     * {@link android.telephony.Annotation.NetworkType}.
     *
     * @param raf {@link android.hardware.radio.V1_0.RadioAccessFamily}
     * @return {@link TelephonyManager.NetworkTypeBitMask}
     */
    @TelephonyManager.NetworkTypeBitMask
    public static int convertHalNetworkTypeBitMask(int raf) {
        int networkTypeRaf = 0;

        if ((raf & android.hardware.radio.V1_0.RadioAccessFamily.GSM) != 0) {
            networkTypeRaf |= TelephonyManager.NETWORK_TYPE_BITMASK_GSM;
        }
        if ((raf & android.hardware.radio.V1_0.RadioAccessFamily.GPRS) != 0) {
            networkTypeRaf |= TelephonyManager.NETWORK_TYPE_BITMASK_GPRS;
        }
        if ((raf & android.hardware.radio.V1_0.RadioAccessFamily.EDGE) != 0) {
            networkTypeRaf |= TelephonyManager.NETWORK_TYPE_BITMASK_EDGE;
        }
        // convert both IS95A/IS95B to CDMA as network mode doesn't support CDMA
        if ((raf & android.hardware.radio.V1_0.RadioAccessFamily.IS95A) != 0) {
            networkTypeRaf |= TelephonyManager.NETWORK_TYPE_BITMASK_CDMA;
        }
        if ((raf & android.hardware.radio.V1_0.RadioAccessFamily.IS95B) != 0) {
            networkTypeRaf |= TelephonyManager.NETWORK_TYPE_BITMASK_CDMA;
        }
        if ((raf & android.hardware.radio.V1_0.RadioAccessFamily.ONE_X_RTT) != 0) {
            networkTypeRaf |= TelephonyManager.NETWORK_TYPE_BITMASK_1xRTT;
        }
        if ((raf & android.hardware.radio.V1_0.RadioAccessFamily.EVDO_0) != 0) {
            networkTypeRaf |= TelephonyManager.NETWORK_TYPE_BITMASK_EVDO_0;
        }
        if ((raf & android.hardware.radio.V1_0.RadioAccessFamily.EVDO_A) != 0) {
            networkTypeRaf |= TelephonyManager.NETWORK_TYPE_BITMASK_EVDO_A;
        }
        if ((raf & android.hardware.radio.V1_0.RadioAccessFamily.EVDO_B) != 0) {
            networkTypeRaf |= TelephonyManager.NETWORK_TYPE_BITMASK_EVDO_B;
        }
        if ((raf & android.hardware.radio.V1_0.RadioAccessFamily.EHRPD) != 0) {
            networkTypeRaf |= TelephonyManager.NETWORK_TYPE_BITMASK_EHRPD;
        }
        if ((raf & android.hardware.radio.V1_0.RadioAccessFamily.HSUPA) != 0) {
            networkTypeRaf |= TelephonyManager.NETWORK_TYPE_BITMASK_HSUPA;
        }
        if ((raf & android.hardware.radio.V1_0.RadioAccessFamily.HSDPA) != 0) {
            networkTypeRaf |= TelephonyManager.NETWORK_TYPE_BITMASK_HSDPA;
        }
        if ((raf & android.hardware.radio.V1_0.RadioAccessFamily.HSPA) != 0) {
            networkTypeRaf |= TelephonyManager.NETWORK_TYPE_BITMASK_HSPA;
        }
        if ((raf & android.hardware.radio.V1_0.RadioAccessFamily.HSPAP) != 0) {
            networkTypeRaf |= TelephonyManager.NETWORK_TYPE_BITMASK_HSPAP;
        }
        if ((raf & android.hardware.radio.V1_0.RadioAccessFamily.UMTS) != 0) {
            networkTypeRaf |= TelephonyManager.NETWORK_TYPE_BITMASK_UMTS;
        }
        if ((raf & android.hardware.radio.V1_0.RadioAccessFamily.TD_SCDMA) != 0) {
            networkTypeRaf |= TelephonyManager.NETWORK_TYPE_BITMASK_TD_SCDMA;
        }
        if ((raf & android.hardware.radio.V1_0.RadioAccessFamily.LTE) != 0) {
            networkTypeRaf |= TelephonyManager.NETWORK_TYPE_BITMASK_LTE;
        }
        if ((raf & android.hardware.radio.V1_0.RadioAccessFamily.LTE_CA) != 0) {
            networkTypeRaf |= TelephonyManager.NETWORK_TYPE_BITMASK_LTE_CA;
        }
        if ((raf & android.hardware.radio.V1_4.RadioAccessFamily.NR) != 0) {
            networkTypeRaf |= TelephonyManager.NETWORK_TYPE_BITMASK_NR;
        }
        if ((raf & (1 << ServiceState.RIL_RADIO_TECHNOLOGY_IWLAN)) != 0) {
            networkTypeRaf |= TelephonyManager.NETWORK_TYPE_BITMASK_IWLAN;
        }
        return (networkTypeRaf == 0) ? TelephonyManager.NETWORK_TYPE_UNKNOWN : networkTypeRaf;
    }

    /**
     * Convert to RadioAccessFamily defined in radio/1.4/types.hal
     * @param networkTypeBitmask {@link TelephonyManager.NetworkTypeBitMask}, the bitmask
     *        represented by {@link android.telephony.Annotation.NetworkType}
     * @return The converted RadioAccessFamily
     */
    public static int convertToHalRadioAccessFamily(
            @TelephonyManager.NetworkTypeBitMask int networkTypeBitmask) {
        int raf = 0;

        if ((networkTypeBitmask & TelephonyManager.NETWORK_TYPE_BITMASK_GSM) != 0) {
            raf |= android.hardware.radio.V1_0.RadioAccessFamily.GSM;
        }
        if ((networkTypeBitmask & TelephonyManager.NETWORK_TYPE_BITMASK_GPRS) != 0) {
            raf |= android.hardware.radio.V1_0.RadioAccessFamily.GPRS;
        }
        if ((networkTypeBitmask & TelephonyManager.NETWORK_TYPE_BITMASK_EDGE) != 0) {
            raf |= android.hardware.radio.V1_0.RadioAccessFamily.EDGE;
        }
        // convert CDMA to IS95A, consistent with ServiceState.networkTypeToRilRadioTechnology
        if ((networkTypeBitmask & TelephonyManager.NETWORK_TYPE_BITMASK_CDMA) != 0) {
            raf |= android.hardware.radio.V1_0.RadioAccessFamily.IS95A;
        }
        if ((networkTypeBitmask & TelephonyManager.NETWORK_TYPE_BITMASK_1xRTT) != 0) {
            raf |= android.hardware.radio.V1_0.RadioAccessFamily.ONE_X_RTT;
        }
        if ((networkTypeBitmask & TelephonyManager.NETWORK_TYPE_BITMASK_EVDO_0) != 0) {
            raf |= android.hardware.radio.V1_0.RadioAccessFamily.EVDO_0;
        }
        if ((networkTypeBitmask & TelephonyManager.NETWORK_TYPE_BITMASK_EVDO_A) != 0) {
            raf |= android.hardware.radio.V1_0.RadioAccessFamily.EVDO_A;
        }
        if ((networkTypeBitmask & TelephonyManager.NETWORK_TYPE_BITMASK_EVDO_B) != 0) {
            raf |= android.hardware.radio.V1_0.RadioAccessFamily.EVDO_B;
        }
        if ((networkTypeBitmask & TelephonyManager.NETWORK_TYPE_BITMASK_EHRPD) != 0) {
            raf |= android.hardware.radio.V1_0.RadioAccessFamily.EHRPD;
        }
        if ((networkTypeBitmask & TelephonyManager.NETWORK_TYPE_BITMASK_HSUPA) != 0) {
            raf |= android.hardware.radio.V1_0.RadioAccessFamily.HSUPA;
        }
        if ((networkTypeBitmask & TelephonyManager.NETWORK_TYPE_BITMASK_HSDPA) != 0) {
            raf |= android.hardware.radio.V1_0.RadioAccessFamily.HSDPA;
        }
        if ((networkTypeBitmask & TelephonyManager.NETWORK_TYPE_BITMASK_HSPA) != 0) {
            raf |= android.hardware.radio.V1_0.RadioAccessFamily.HSPA;
        }
        if ((networkTypeBitmask & TelephonyManager.NETWORK_TYPE_BITMASK_HSPAP) != 0) {
            raf |= android.hardware.radio.V1_0.RadioAccessFamily.HSPAP;
        }
        if ((networkTypeBitmask & TelephonyManager.NETWORK_TYPE_BITMASK_UMTS) != 0) {
            raf |= android.hardware.radio.V1_0.RadioAccessFamily.UMTS;
        }
        if ((networkTypeBitmask & TelephonyManager.NETWORK_TYPE_BITMASK_TD_SCDMA) != 0) {
            raf |= android.hardware.radio.V1_0.RadioAccessFamily.TD_SCDMA;
        }
        if ((networkTypeBitmask & TelephonyManager.NETWORK_TYPE_BITMASK_IWLAN) != 0) {
            raf |= (1 << android.hardware.radio.V1_4.RadioTechnology.IWLAN);
        }
        if ((networkTypeBitmask & TelephonyManager.NETWORK_TYPE_BITMASK_LTE) != 0) {
            raf |= android.hardware.radio.V1_0.RadioAccessFamily.LTE;
        }
        if ((networkTypeBitmask & TelephonyManager.NETWORK_TYPE_BITMASK_LTE_CA) != 0) {
            raf |= android.hardware.radio.V1_0.RadioAccessFamily.LTE_CA;
        }
        if ((networkTypeBitmask & TelephonyManager.NETWORK_TYPE_BITMASK_NR) != 0) {
            raf |= android.hardware.radio.V1_4.RadioAccessFamily.NR;
        }
        return (raf == 0) ? android.hardware.radio.V1_4.RadioAccessFamily.UNKNOWN : raf;
    }

    /**
     * Convert to RadioAccessFamily.aidl
     * @param networkTypeBitmask {@link TelephonyManager.NetworkTypeBitMask}, the bitmask
     *        represented by {@link android.telephony.Annotation.NetworkType}
     * @return The converted RadioAccessFamily
     */
    public static int convertToHalRadioAccessFamilyAidl(
            @TelephonyManager.NetworkTypeBitMask int networkTypeBitmask) {
        int raf = 0;

        if ((networkTypeBitmask & TelephonyManager.NETWORK_TYPE_BITMASK_GSM) != 0) {
            raf |= android.hardware.radio.RadioAccessFamily.GSM;
        }
        if ((networkTypeBitmask & TelephonyManager.NETWORK_TYPE_BITMASK_GPRS) != 0) {
            raf |= android.hardware.radio.RadioAccessFamily.GPRS;
        }
        if ((networkTypeBitmask & TelephonyManager.NETWORK_TYPE_BITMASK_EDGE) != 0) {
            raf |= android.hardware.radio.RadioAccessFamily.EDGE;
        }
        // convert CDMA to IS95A, consistent with ServiceState.networkTypeToRilRadioTechnology
        if ((networkTypeBitmask & TelephonyManager.NETWORK_TYPE_BITMASK_CDMA) != 0) {
            raf |= android.hardware.radio.RadioAccessFamily.IS95A;
        }
        if ((networkTypeBitmask & TelephonyManager.NETWORK_TYPE_BITMASK_1xRTT) != 0) {
            raf |= android.hardware.radio.RadioAccessFamily.ONE_X_RTT;
        }
        if ((networkTypeBitmask & TelephonyManager.NETWORK_TYPE_BITMASK_EVDO_0) != 0) {
            raf |= android.hardware.radio.RadioAccessFamily.EVDO_0;
        }
        if ((networkTypeBitmask & TelephonyManager.NETWORK_TYPE_BITMASK_EVDO_A) != 0) {
            raf |= android.hardware.radio.RadioAccessFamily.EVDO_A;
        }
        if ((networkTypeBitmask & TelephonyManager.NETWORK_TYPE_BITMASK_EVDO_B) != 0) {
            raf |= android.hardware.radio.RadioAccessFamily.EVDO_B;
        }
        if ((networkTypeBitmask & TelephonyManager.NETWORK_TYPE_BITMASK_EHRPD) != 0) {
            raf |= android.hardware.radio.RadioAccessFamily.EHRPD;
        }
        if ((networkTypeBitmask & TelephonyManager.NETWORK_TYPE_BITMASK_HSUPA) != 0) {
            raf |= android.hardware.radio.RadioAccessFamily.HSUPA;
        }
        if ((networkTypeBitmask & TelephonyManager.NETWORK_TYPE_BITMASK_HSDPA) != 0) {
            raf |= android.hardware.radio.RadioAccessFamily.HSDPA;
        }
        if ((networkTypeBitmask & TelephonyManager.NETWORK_TYPE_BITMASK_HSPA) != 0) {
            raf |= android.hardware.radio.RadioAccessFamily.HSPA;
        }
        if ((networkTypeBitmask & TelephonyManager.NETWORK_TYPE_BITMASK_HSPAP) != 0) {
            raf |= android.hardware.radio.RadioAccessFamily.HSPAP;
        }
        if ((networkTypeBitmask & TelephonyManager.NETWORK_TYPE_BITMASK_UMTS) != 0) {
            raf |= android.hardware.radio.RadioAccessFamily.UMTS;
        }
        if ((networkTypeBitmask & TelephonyManager.NETWORK_TYPE_BITMASK_TD_SCDMA) != 0) {
            raf |= android.hardware.radio.RadioAccessFamily.TD_SCDMA;
        }
        if ((networkTypeBitmask & TelephonyManager.NETWORK_TYPE_BITMASK_IWLAN) != 0) {
            raf |= android.hardware.radio.RadioAccessFamily.IWLAN;
        }
        if ((networkTypeBitmask & TelephonyManager.NETWORK_TYPE_BITMASK_LTE) != 0) {
            raf |= android.hardware.radio.RadioAccessFamily.LTE;
        }
        if ((networkTypeBitmask & TelephonyManager.NETWORK_TYPE_BITMASK_LTE_CA) != 0) {
            raf |= android.hardware.radio.RadioAccessFamily.LTE_CA;
        }
        if ((networkTypeBitmask & TelephonyManager.NETWORK_TYPE_BITMASK_NR) != 0) {
            raf |= android.hardware.radio.RadioAccessFamily.NR;
        }
        return (raf == 0) ? android.hardware.radio.RadioAccessFamily.UNKNOWN : raf;
    }

    /**
     * Convert AccessNetworkType to AccessNetwork defined in radio/1.5/types.hal
     * @param accessNetworkType Access network type
     * @return The converted AccessNetwork
     */
    public static int convertToHalAccessNetwork(int accessNetworkType) {
        switch (accessNetworkType) {
            case AccessNetworkConstants.AccessNetworkType.GERAN:
                return android.hardware.radio.V1_5.AccessNetwork.GERAN;
            case AccessNetworkConstants.AccessNetworkType.UTRAN:
                return android.hardware.radio.V1_5.AccessNetwork.UTRAN;
            case AccessNetworkConstants.AccessNetworkType.EUTRAN:
                return android.hardware.radio.V1_5.AccessNetwork.EUTRAN;
            case AccessNetworkConstants.AccessNetworkType.CDMA2000:
                return android.hardware.radio.V1_5.AccessNetwork.CDMA2000;
            case AccessNetworkConstants.AccessNetworkType.IWLAN:
                return android.hardware.radio.V1_5.AccessNetwork.IWLAN;
            case AccessNetworkConstants.AccessNetworkType.NGRAN:
                return android.hardware.radio.V1_5.AccessNetwork.NGRAN;
            case AccessNetworkConstants.AccessNetworkType.UNKNOWN:
            default:
                return android.hardware.radio.V1_5.AccessNetwork.UNKNOWN;
        }
    }

    /**
     * Convert to AccessNetwork.aidl
     * @param accessNetworkType Access network type
     * @return The converted AccessNetwork
     */
    public static int convertToHalAccessNetworkAidl(int accessNetworkType) {
        switch (accessNetworkType) {
            case AccessNetworkConstants.AccessNetworkType.GERAN:
                return android.hardware.radio.AccessNetwork.GERAN;
            case AccessNetworkConstants.AccessNetworkType.UTRAN:
                return android.hardware.radio.AccessNetwork.UTRAN;
            case AccessNetworkConstants.AccessNetworkType.EUTRAN:
                return android.hardware.radio.AccessNetwork.EUTRAN;
            case AccessNetworkConstants.AccessNetworkType.CDMA2000:
                return android.hardware.radio.AccessNetwork.CDMA2000;
            case AccessNetworkConstants.AccessNetworkType.IWLAN:
                return android.hardware.radio.AccessNetwork.IWLAN;
            case AccessNetworkConstants.AccessNetworkType.NGRAN:
                return android.hardware.radio.AccessNetwork.NGRAN;
            case AccessNetworkConstants.AccessNetworkType.UNKNOWN:
            default:
                return android.hardware.radio.AccessNetwork.UNKNOWN;
        }
    }

    /**
     * Convert to RadioAccessNetwork defined in radio/1.1/types.hal
     * @param accessNetworkType Access network type
     * @return The converted RadioAccessNetwork
     */
    public static int convertToHalRadioAccessNetworks(int accessNetworkType) {
        switch (accessNetworkType) {
            case AccessNetworkConstants.AccessNetworkType.GERAN:
                return android.hardware.radio.V1_1.RadioAccessNetworks.GERAN;
            case AccessNetworkConstants.AccessNetworkType.UTRAN:
                return android.hardware.radio.V1_1.RadioAccessNetworks.UTRAN;
            case AccessNetworkConstants.AccessNetworkType.EUTRAN:
                return android.hardware.radio.V1_1.RadioAccessNetworks.EUTRAN;
            case AccessNetworkConstants.AccessNetworkType.NGRAN:
                return android.hardware.radio.V1_5.RadioAccessNetworks.NGRAN;
            case AccessNetworkConstants.AccessNetworkType.CDMA2000:
                return android.hardware.radio.V1_5.RadioAccessNetworks.CDMA2000;
            case AccessNetworkConstants.AccessNetworkType.UNKNOWN:
            default:
                return android.hardware.radio.V1_5.RadioAccessNetworks.UNKNOWN;
        }
    }

    /**
     * Convert RadioAccessNetworks defined in radio/1.5/types.hal to AccessNetworkType
     * @param ran RadioAccessNetwork defined in radio/1.5/types.hal
     * @return The converted AccessNetworkType
     */
    public static int convertHalRadioAccessNetworks(int ran) {
        switch (ran) {
            case android.hardware.radio.V1_5.RadioAccessNetworks.GERAN:
                return AccessNetworkConstants.AccessNetworkType.GERAN;
            case android.hardware.radio.V1_5.RadioAccessNetworks.UTRAN:
                return AccessNetworkConstants.AccessNetworkType.UTRAN;
            case android.hardware.radio.V1_5.RadioAccessNetworks.EUTRAN:
                return AccessNetworkConstants.AccessNetworkType.EUTRAN;
            case android.hardware.radio.V1_5.RadioAccessNetworks.NGRAN:
                return AccessNetworkConstants.AccessNetworkType.NGRAN;
            case android.hardware.radio.V1_5.RadioAccessNetworks.CDMA2000:
                return AccessNetworkConstants.AccessNetworkType.CDMA2000;
            case android.hardware.radio.V1_5.RadioAccessNetworks.UNKNOWN:
            default:
                return AccessNetworkConstants.AccessNetworkType.UNKNOWN;
        }
    }

    /**
     * Convert to SimApdu defined in radio/1.0/types.hal
     * @param channel channel
     * @param cla cla
     * @param instruction instruction
     * @param p1 p1
     * @param p2 p2
     * @param p3 p3
     * @param data data
     * @return The converted SimApdu
     */
    public static android.hardware.radio.V1_0.SimApdu convertToHalSimApdu(int channel, int cla,
            int instruction, int p1, int p2, int p3, String data) {
        android.hardware.radio.V1_0.SimApdu msg = new android.hardware.radio.V1_0.SimApdu();
        msg.sessionId = channel;
        msg.cla = cla;
        msg.instruction = instruction;
        msg.p1 = p1;
        msg.p2 = p2;
        msg.p3 = p3;
        msg.data = convertNullToEmptyString(data);
        return msg;
    }

    /**
     * Convert to SimApdu.aidl
     * @param channel channel
     * @param cla cla
     * @param instruction instruction
     * @param p1 p1
     * @param p2 p2
     * @param p3 p3
     * @param data data
     * @return The converted SimApdu
     */
    public static android.hardware.radio.sim.SimApdu convertToHalSimApduAidl(int channel, int cla,
            int instruction, int p1, int p2, int p3, String data) {
        android.hardware.radio.sim.SimApdu msg = new android.hardware.radio.sim.SimApdu();
        msg.sessionId = channel;
        msg.cla = cla;
        msg.instruction = instruction;
        msg.p1 = p1;
        msg.p2 = p2;
        msg.p3 = p3;
        msg.data = convertNullToEmptyString(data);
        return msg;
    }

    /**
     * Convert to SimLockMultiSimPolicy defined in radio/1.4/types.hal
     * @param policy Multi SIM policy
     * @return The converted SimLockMultiSimPolicy
     */
    public static int convertToHalSimLockMultiSimPolicy(int policy) {
        switch (policy) {
            case CarrierRestrictionRules.MULTISIM_POLICY_ONE_VALID_SIM_MUST_BE_PRESENT:
                return android.hardware.radio.V1_4.SimLockMultiSimPolicy
                        .ONE_VALID_SIM_MUST_BE_PRESENT;
            case CarrierRestrictionRules.MULTISIM_POLICY_NONE:
                // fallthrough
            default:
                return android.hardware.radio.V1_4.SimLockMultiSimPolicy.NO_MULTISIM_POLICY;

        }
    }

    /**
     * Convert to SimLockMultiSimPolicy.aidl
     * @param policy Multi SIM policy
     * @return The converted SimLockMultiSimPolicy
     */
    public static int convertToHalSimLockMultiSimPolicyAidl(int policy) {
        switch (policy) {
            case CarrierRestrictionRules.MULTISIM_POLICY_ONE_VALID_SIM_MUST_BE_PRESENT:
                return android.hardware.radio.sim.SimLockMultiSimPolicy
                        .ONE_VALID_SIM_MUST_BE_PRESENT;
            case CarrierRestrictionRules.MULTISIM_POLICY_NONE:
                // fallthrough
            default:
                return android.hardware.radio.sim.SimLockMultiSimPolicy.NO_MULTISIM_POLICY;

        }
    }

    /**
     * Convert a list of CarrierIdentifiers into a list of Carriers defined in radio/1.0/types.hal
     * @param carriers List of CarrierIdentifiers
     * @return The converted list of Carriers
     */
    public static ArrayList<android.hardware.radio.V1_0.Carrier> convertToHalCarrierRestrictionList(
            List<CarrierIdentifier> carriers) {
        ArrayList<android.hardware.radio.V1_0.Carrier> result = new ArrayList<>();
        for (CarrierIdentifier ci : carriers) {
            android.hardware.radio.V1_0.Carrier c = new android.hardware.radio.V1_0.Carrier();
            c.mcc = convertNullToEmptyString(ci.getMcc());
            c.mnc = convertNullToEmptyString(ci.getMnc());
            int matchType = CarrierIdentifier.MatchType.ALL;
            String matchData = null;
            if (!TextUtils.isEmpty(ci.getSpn())) {
                matchType = CarrierIdentifier.MatchType.SPN;
                matchData = ci.getSpn();
            } else if (!TextUtils.isEmpty(ci.getImsi())) {
                matchType = CarrierIdentifier.MatchType.IMSI_PREFIX;
                matchData = ci.getImsi();
            } else if (!TextUtils.isEmpty(ci.getGid1())) {
                matchType = CarrierIdentifier.MatchType.GID1;
                matchData = ci.getGid1();
            } else if (!TextUtils.isEmpty(ci.getGid2())) {
                matchType = CarrierIdentifier.MatchType.GID2;
                matchData = ci.getGid2();
            }
            c.matchType = matchType;
            c.matchData = convertNullToEmptyString(matchData);
            result.add(c);
        }
        return result;
    }

    /**
     * Convert a list of CarrierIdentifiers into an array of Carrier.aidl
     * @param carriers List of CarrierIdentifiers
     * @return The converted array of Carriers
     */
    public static android.hardware.radio.sim.Carrier[] convertToHalCarrierRestrictionListAidl(
            List<CarrierIdentifier> carriers) {
        android.hardware.radio.sim.Carrier[] result =
                new android.hardware.radio.sim.Carrier[carriers.size()];
        for (int i = 0; i < carriers.size(); i++) {
            CarrierIdentifier ci = carriers.get(i);
            android.hardware.radio.sim.Carrier carrier = new android.hardware.radio.sim.Carrier();
            carrier.mcc = convertNullToEmptyString(ci.getMcc());
            carrier.mnc = convertNullToEmptyString(ci.getMnc());
            int matchType = CarrierIdentifier.MatchType.ALL;
            String matchData = null;
            if (!TextUtils.isEmpty(ci.getSpn())) {
                matchType = CarrierIdentifier.MatchType.SPN;
                matchData = ci.getSpn();
            } else if (!TextUtils.isEmpty(ci.getImsi())) {
                matchType = CarrierIdentifier.MatchType.IMSI_PREFIX;
                matchData = ci.getImsi();
            } else if (!TextUtils.isEmpty(ci.getGid1())) {
                matchType = CarrierIdentifier.MatchType.GID1;
                matchData = ci.getGid1();
            } else if (!TextUtils.isEmpty(ci.getGid2())) {
                matchType = CarrierIdentifier.MatchType.GID2;
                matchData = ci.getGid2();
            }
            carrier.matchType = matchType;
            carrier.matchData = convertNullToEmptyString(matchData);
            result[i] = carrier;
        }
        return result;
    }

    /**
     * Convert to Dial defined in radio/1.0/types.hal
     * @param address Address
     * @param clirMode CLIR mode
     * @param uusInfo UUS info
     * @return The converted Dial
     */
    public static android.hardware.radio.V1_0.Dial convertToHalDial(String address, int clirMode,
            UUSInfo uusInfo) {
        android.hardware.radio.V1_0.Dial dial = new android.hardware.radio.V1_0.Dial();
        dial.address = RILUtils.convertNullToEmptyString(address);
        dial.clir = clirMode;
        if (uusInfo != null) {
            android.hardware.radio.V1_0.UusInfo info = new android.hardware.radio.V1_0.UusInfo();
            info.uusType = uusInfo.getType();
            info.uusDcs = uusInfo.getDcs();
            info.uusData = new String(uusInfo.getUserData());
            dial.uusInfo.add(info);
        }
        return dial;
    }

    /**
     * Convert to Dial.aidl
     * @param address Address
     * @param clirMode CLIR mode
     * @param uusInfo UUS info
     * @return The converted Dial.aidl
     */
    public static android.hardware.radio.voice.Dial convertToHalDialAidl(String address,
            int clirMode, UUSInfo uusInfo) {
        android.hardware.radio.voice.Dial dial = new android.hardware.radio.voice.Dial();
        dial.address = RILUtils.convertNullToEmptyString(address);
        dial.clir = clirMode;
        if (uusInfo != null) {
            android.hardware.radio.voice.UusInfo info = new android.hardware.radio.voice.UusInfo();
            info.uusType = uusInfo.getType();
            info.uusDcs = uusInfo.getDcs();
            info.uusData = new String(uusInfo.getUserData());
            dial.uusInfo = new android.hardware.radio.voice.UusInfo[] {info};
        }
        return dial;
    }

    /**
     * Convert to SignalThresholdInfo defined in radio/1.5/types.hal
     * @param signalThresholdInfo Signal threshold info
     * @return The converted SignalThresholdInfo
     */
    public static android.hardware.radio.V1_5.SignalThresholdInfo convertToHalSignalThresholdInfo(
            SignalThresholdInfo signalThresholdInfo) {
        android.hardware.radio.V1_5.SignalThresholdInfo signalThresholdInfoHal =
                new android.hardware.radio.V1_5.SignalThresholdInfo();
        signalThresholdInfoHal.signalMeasurement = signalThresholdInfo.getSignalMeasurementType();
        signalThresholdInfoHal.hysteresisMs = signalThresholdInfo.getHysteresisMs();
        signalThresholdInfoHal.hysteresisDb = signalThresholdInfo.getHysteresisDb();
        signalThresholdInfoHal.thresholds = primitiveArrayToArrayList(
                signalThresholdInfo.getThresholds());
        signalThresholdInfoHal.isEnabled = signalThresholdInfo.isEnabled();
        return signalThresholdInfoHal;
    }

    /**
     * Convert to SignalThresholdInfo.aidl
     * @param signalThresholdInfo Signal threshold info
     * @return The converted SignalThresholdInfo
     */
    public static android.hardware.radio.network.SignalThresholdInfo
            convertToHalSignalThresholdInfoAidl(SignalThresholdInfo signalThresholdInfo) {
        android.hardware.radio.network.SignalThresholdInfo signalThresholdInfoHal =
                new android.hardware.radio.network.SignalThresholdInfo();
        signalThresholdInfoHal.signalMeasurement = signalThresholdInfo.getSignalMeasurementType();
        signalThresholdInfoHal.hysteresisMs = signalThresholdInfo.getHysteresisMs();
        signalThresholdInfoHal.hysteresisDb = signalThresholdInfo.getHysteresisDb();
        signalThresholdInfoHal.thresholds = signalThresholdInfo.getThresholds();
        signalThresholdInfoHal.isEnabled = signalThresholdInfo.isEnabled();
        return signalThresholdInfoHal;
    }

    /**
     * Convert to SmsWriteArgsStatus defined in radio/1.0/types.hal
     * @param status StatusOnIcc
     * @return The converted SmsWriteArgsStatus defined in radio/1.0/types.hal
     */
    public static int convertToHalSmsWriteArgsStatus(int status) {
        switch (status & 0x7) {
            case SmsManager.STATUS_ON_ICC_READ:
                return android.hardware.radio.V1_0.SmsWriteArgsStatus.REC_READ;
            case SmsManager.STATUS_ON_ICC_UNREAD:
                return android.hardware.radio.V1_0.SmsWriteArgsStatus.REC_UNREAD;
            case SmsManager.STATUS_ON_ICC_SENT:
                return android.hardware.radio.V1_0.SmsWriteArgsStatus.STO_SENT;
            case SmsManager.STATUS_ON_ICC_UNSENT:
                return android.hardware.radio.V1_0.SmsWriteArgsStatus.STO_UNSENT;
            default:
                return android.hardware.radio.V1_0.SmsWriteArgsStatus.REC_READ;
        }
    }

    /**
     * Convert to statuses defined in SmsWriteArgs.aidl
     * @param status StatusOnIcc
     * @return The converted statuses defined in SmsWriteArgs.aidl
     */
    public static int convertToHalSmsWriteArgsStatusAidl(int status) {
        switch (status & 0x7) {
            case SmsManager.STATUS_ON_ICC_READ:
                return android.hardware.radio.messaging.SmsWriteArgs.STATUS_REC_READ;
            case SmsManager.STATUS_ON_ICC_UNREAD:
                return android.hardware.radio.messaging.SmsWriteArgs.STATUS_REC_UNREAD;
            case SmsManager.STATUS_ON_ICC_SENT:
                return android.hardware.radio.messaging.SmsWriteArgs.STATUS_STO_SENT;
            case SmsManager.STATUS_ON_ICC_UNSENT:
                return android.hardware.radio.messaging.SmsWriteArgs.STATUS_STO_UNSENT;
            default:
                return android.hardware.radio.messaging.SmsWriteArgs.STATUS_REC_READ;
        }
    }

    /**
     * Convert a list of HardwareConfig defined in radio/1.0/types.hal to a list of HardwareConfig
     * @param hwListRil List of HardwareConfig defined in radio/1.0/types.hal
     * @return The converted list of HardwareConfig
     */
    public static ArrayList<HardwareConfig> convertHalHardwareConfigList(
            ArrayList<android.hardware.radio.V1_0.HardwareConfig> hwListRil) {
        int num;
        ArrayList<HardwareConfig> response;
        HardwareConfig hw;

        num = hwListRil.size();
        response = new ArrayList<>(num);

        for (android.hardware.radio.V1_0.HardwareConfig hwRil : hwListRil) {
            int type = hwRil.type;
            switch(type) {
                case HardwareConfig.DEV_HARDWARE_TYPE_MODEM: {
                    hw = new HardwareConfig(type);
                    android.hardware.radio.V1_0.HardwareConfigModem hwModem = hwRil.modem.get(0);
                    hw.assignModem(hwRil.uuid, hwRil.state, hwModem.rilModel, hwModem.rat,
                            hwModem.maxVoice, hwModem.maxData, hwModem.maxStandby);
                    break;
                }
                case HardwareConfig.DEV_HARDWARE_TYPE_SIM: {
                    hw = new HardwareConfig(type);
                    hw.assignSim(hwRil.uuid, hwRil.state, hwRil.sim.get(0).modemUuid);
                    break;
                }
                default: {
                    throw new RuntimeException(
                            "RIL_REQUEST_GET_HARDWARE_CONFIG invalid hardware type:" + type);
                }
            }
            response.add(hw);
        }
        return response;
    }

    /**
     * Convert a list of HardwareConfig defined in HardwareConfig.aidl to a list of HardwareConfig
     * @param hwListRil List of HardwareConfig defined in HardwareConfig.aidl
     * @return The converted list of HardwareConfig
     */
    public static ArrayList<HardwareConfig> convertHalHardwareConfigList(
            android.hardware.radio.modem.HardwareConfig[] hwListRil) {
        ArrayList<HardwareConfig> response = new ArrayList<>(hwListRil.length);
        HardwareConfig hw;

        for (android.hardware.radio.modem.HardwareConfig hwRil : hwListRil) {
            int type = hwRil.type;
            switch (type) {
                case HardwareConfig.DEV_HARDWARE_TYPE_MODEM: {
                    hw = new HardwareConfig(type);
                    android.hardware.radio.modem.HardwareConfigModem hwModem = hwRil.modem[0];
                    hw.assignModem(hwRil.uuid, hwRil.state, hwModem.rilModel, hwModem.rat,
                            hwModem.maxVoiceCalls, hwModem.maxDataCalls, hwModem.maxStandby);
                    break;
                }
                case HardwareConfig.DEV_HARDWARE_TYPE_SIM: {
                    hw = new HardwareConfig(type);
                    hw.assignSim(hwRil.uuid, hwRil.state, hwRil.sim[0].modemUuid);
                    break;
                }
                default: {
                    throw new RuntimeException(
                            "RIL_REQUEST_GET_HARDWARE_CONFIG invalid hardware type:" + type);
                }
            }
            response.add(hw);
        }
        return response;
    }

    /**
     * Convert RadioCapability defined in radio/1.0/types.hal to RadioCapability
     * @param rc RadioCapability defined in radio/1.0/types.hal
     * @param ril RIL
     * @return The converted RadioCapability
     */
    public static RadioCapability convertHalRadioCapability(
            android.hardware.radio.V1_0.RadioCapability rc, RIL ril) {
        int session = rc.session;
        int phase = rc.phase;
        int rat = convertHalNetworkTypeBitMask(rc.raf);
        String logicModemUuid = rc.logicalModemUuid;
        int status = rc.status;

        ril.riljLog("convertHalRadioCapability: session=" + session + ", phase=" + phase + ", rat="
                + rat + ", logicModemUuid=" + logicModemUuid + ", status=" + status + ", rcRil.raf="
                + rc.raf);
        return new RadioCapability(ril.mPhoneId, session, phase, rat, logicModemUuid, status);
    }

    /**
     * Convert RadioCapability defined in RadioCapability.aidl to RadioCapability
     * @param rc RadioCapability defined in RadioCapability.aidl
     * @param ril RIL
     * @return The converted RadioCapability
     */
    public static RadioCapability convertHalRadioCapability(
            android.hardware.radio.modem.RadioCapability rc, RIL ril) {
        int session = rc.session;
        int phase = rc.phase;
        int rat = convertHalNetworkTypeBitMask(rc.raf);
        String logicModemUuid = rc.logicalModemUuid;
        int status = rc.status;

        ril.riljLog("convertHalRadioCapability: session=" + session + ", phase=" + phase + ", rat="
                + rat + ", logicModemUuid=" + logicModemUuid + ", status=" + status + ", rcRil.raf="
                + rc.raf);
        return new RadioCapability(ril.mPhoneId, session, phase, rat, logicModemUuid, status);
    }

    /**
     * Convert LceDataInfo defined in radio/1.0/types.hal and LinkCapacityEstimate defined in
     * radio/1.2, 1.6/types.hal to a list of LinkCapacityEstimates
     * @param lceObj LceDataInfo defined in radio/1.0/types.hal or LinkCapacityEstimate defined in
     *        radio/1.2, 1.6/types.hal
     * @return The converted list of LinkCapacityEstimates
     */
    public static List<LinkCapacityEstimate> convertHalLceData(Object lceObj) {
        final List<LinkCapacityEstimate> lceList = new ArrayList<>();
        if (lceObj == null) return lceList;
        if (lceObj instanceof android.hardware.radio.V1_0.LceDataInfo) {
            android.hardware.radio.V1_0.LceDataInfo lce =
                    (android.hardware.radio.V1_0.LceDataInfo) lceObj;
            lceList.add(new LinkCapacityEstimate(LinkCapacityEstimate.LCE_TYPE_COMBINED,
                    lce.lastHopCapacityKbps, LinkCapacityEstimate.INVALID));
        } else if (lceObj instanceof android.hardware.radio.V1_2.LinkCapacityEstimate) {
            android.hardware.radio.V1_2.LinkCapacityEstimate lce =
                    (android.hardware.radio.V1_2.LinkCapacityEstimate) lceObj;
            lceList.add(new LinkCapacityEstimate(LinkCapacityEstimate.LCE_TYPE_COMBINED,
                    lce.downlinkCapacityKbps, lce.uplinkCapacityKbps));
        } else if (lceObj instanceof android.hardware.radio.V1_6.LinkCapacityEstimate) {
            android.hardware.radio.V1_6.LinkCapacityEstimate lce =
                    (android.hardware.radio.V1_6.LinkCapacityEstimate) lceObj;
            int primaryDownlinkCapacityKbps = lce.downlinkCapacityKbps;
            int primaryUplinkCapacityKbps = lce.uplinkCapacityKbps;
            if (primaryDownlinkCapacityKbps != LinkCapacityEstimate.INVALID
                    && lce.secondaryDownlinkCapacityKbps != LinkCapacityEstimate.INVALID) {
                primaryDownlinkCapacityKbps =
                        lce.downlinkCapacityKbps - lce.secondaryDownlinkCapacityKbps;
            }
            if (primaryUplinkCapacityKbps != LinkCapacityEstimate.INVALID
                    && lce.secondaryUplinkCapacityKbps != LinkCapacityEstimate.INVALID) {
                primaryUplinkCapacityKbps =
                        lce.uplinkCapacityKbps - lce.secondaryUplinkCapacityKbps;
            }
            lceList.add(new LinkCapacityEstimate(LinkCapacityEstimate.LCE_TYPE_PRIMARY,
                    primaryDownlinkCapacityKbps, primaryUplinkCapacityKbps));
            lceList.add(new LinkCapacityEstimate(LinkCapacityEstimate.LCE_TYPE_SECONDARY,
                    lce.secondaryDownlinkCapacityKbps, lce.secondaryUplinkCapacityKbps));
        }
        return lceList;
    }

    /**
     * Convert LceDataInfo defined in LceDataInfo.aidl to a list of LinkCapacityEstimates
     * @param lce LceDataInfo defined in LceDataInfo.aidl
     * @return The converted list of LinkCapacityEstimates
     */
    public static List<LinkCapacityEstimate> convertHalLceData(
            android.hardware.radio.network.LceDataInfo lce) {
        final List<LinkCapacityEstimate> lceList = new ArrayList<>();
        lceList.add(new LinkCapacityEstimate(LinkCapacityEstimate.LCE_TYPE_COMBINED,
                lce.lastHopCapacityKbps, LinkCapacityEstimate.INVALID));
        return lceList;
    }

    /**
     * Convert LinkCapacityEstimate defined in LinkCapacityEstimate.aidl to a list of
     * LinkCapacityEstimates
     * @param lce LinkCapacityEstimate defined in LinkCapacityEstimate.aidl
     * @return The converted list of LinkCapacityEstimates
     */
    public static List<LinkCapacityEstimate> convertHalLceData(
            android.hardware.radio.network.LinkCapacityEstimate lce) {
        final List<LinkCapacityEstimate> lceList = new ArrayList<>();
        int primaryDownlinkCapacityKbps = lce.downlinkCapacityKbps;
        int primaryUplinkCapacityKbps = lce.uplinkCapacityKbps;
        if (primaryDownlinkCapacityKbps != LinkCapacityEstimate.INVALID
                && lce.secondaryDownlinkCapacityKbps != LinkCapacityEstimate.INVALID) {
            primaryDownlinkCapacityKbps =
                    lce.downlinkCapacityKbps - lce.secondaryDownlinkCapacityKbps;
        }
        if (primaryUplinkCapacityKbps != LinkCapacityEstimate.INVALID
                && lce.secondaryUplinkCapacityKbps != LinkCapacityEstimate.INVALID) {
            primaryUplinkCapacityKbps =
                    lce.uplinkCapacityKbps - lce.secondaryUplinkCapacityKbps;
        }
        lceList.add(new LinkCapacityEstimate(LinkCapacityEstimate.LCE_TYPE_PRIMARY,
                primaryDownlinkCapacityKbps, primaryUplinkCapacityKbps));
        lceList.add(new LinkCapacityEstimate(LinkCapacityEstimate.LCE_TYPE_SECONDARY,
                lce.secondaryDownlinkCapacityKbps, lce.secondaryUplinkCapacityKbps));
        return lceList;
    }


    /**
     * Convert a list of CellInfo defined in radio/1.0, 1.2, 1.4, 1.5, 1.6/types.hal to a list of
     * CellInfos
     * @param records List of CellInfo defined in radio/1.0, 1.2, 1.4, 1.5, 1.6/types.hal
     * @return The converted list of CellInfos
     */
    public static ArrayList<CellInfo> convertHalCellInfoList(ArrayList<Object> records) {
        ArrayList<CellInfo> response = new ArrayList<>(records.size());
        if (records.isEmpty()) return response;
        final long nanotime = SystemClock.elapsedRealtimeNanos();
        for (Object obj : records) {
            response.add(convertHalCellInfo(obj, nanotime));
        }
        return response;
    }

    /**
     * Convert a list of CellInfo defined in CellInfo.aidl to a list of CellInfos
     * @param records List of CellInfo defined in CellInfo.aidl
     * @return The converted list of CellInfos
     */
    public static ArrayList<CellInfo> convertHalCellInfoList(
            android.hardware.radio.network.CellInfo[] records) {
        ArrayList<CellInfo> response = new ArrayList<>(records.length);
        if (records.length == 0) return response;
        final long nanotime = SystemClock.elapsedRealtimeNanos();
        for (android.hardware.radio.network.CellInfo ci : records) {
            response.add(convertHalCellInfo(ci, nanotime));
        }
        return response;
    }

    /**
     * Convert a CellInfo defined in radio/1.0, 1.2, 1.4, 1.5, 1.6/types.hal to CellInfo
     * @param cellInfo CellInfo defined in radio/1.0, 1.2, 1.4, 1.5, 1.6/types.hal
     * @param nanotime time the CellInfo was created
     * @return The converted CellInfo
     */
    private static CellInfo convertHalCellInfo(Object cellInfo, long nanotime) {
        if (cellInfo == null) return null;
        int type;
        int connectionStatus;
        boolean registered;
        CellIdentityGsm gsmCi = null;
        CellSignalStrengthGsm gsmSs = null;
        CellIdentityCdma cdmaCi = null;
        CellSignalStrengthCdma cdmaSs = null;
        CellIdentityLte lteCi = null;
        CellSignalStrengthLte lteSs = null;
        CellConfigLte lteCc = null;
        CellIdentityWcdma wcdmaCi = null;
        CellSignalStrengthWcdma wcdmaSs = null;
        CellIdentityTdscdma tdscdmaCi = null;
        CellSignalStrengthTdscdma tdscdmaSs = null;
        CellIdentityNr nrCi = null;
        CellSignalStrengthNr nrSs = null;
        if (cellInfo instanceof android.hardware.radio.V1_0.CellInfo) {
            final android.hardware.radio.V1_0.CellInfo record =
                    (android.hardware.radio.V1_0.CellInfo) cellInfo;
            connectionStatus = CellInfo.CONNECTION_UNKNOWN;
            registered = record.registered;
            switch (record.cellInfoType) {
                case android.hardware.radio.V1_0.CellInfoType.GSM:
                    type = CellInfo.TYPE_GSM;
                    android.hardware.radio.V1_0.CellInfoGsm gsm = record.gsm.get(0);
                    gsmCi = convertHalCellIdentityGsm(gsm.cellIdentityGsm);
                    gsmSs = convertHalGsmSignalStrength(gsm.signalStrengthGsm);
                    break;
                case android.hardware.radio.V1_0.CellInfoType.CDMA:
                    type = CellInfo.TYPE_CDMA;
                    android.hardware.radio.V1_0.CellInfoCdma cdma = record.cdma.get(0);
                    cdmaCi = convertHalCellIdentityCdma(cdma.cellIdentityCdma);
                    cdmaSs = convertHalCdmaSignalStrength(
                            cdma.signalStrengthCdma, cdma.signalStrengthEvdo);
                    break;
                case android.hardware.radio.V1_0.CellInfoType.LTE:
                    type = CellInfo.TYPE_LTE;
                    android.hardware.radio.V1_0.CellInfoLte lte = record.lte.get(0);
                    lteCi = convertHalCellIdentityLte(lte.cellIdentityLte);
                    lteSs = convertHalLteSignalStrength(lte.signalStrengthLte);
                    lteCc = new CellConfigLte();
                    break;
                case android.hardware.radio.V1_0.CellInfoType.WCDMA:
                    type = CellInfo.TYPE_WCDMA;
                    android.hardware.radio.V1_0.CellInfoWcdma wcdma = record.wcdma.get(0);
                    wcdmaCi = convertHalCellIdentityWcdma(wcdma.cellIdentityWcdma);
                    wcdmaSs = convertHalWcdmaSignalStrength(wcdma.signalStrengthWcdma);
                    break;
                case android.hardware.radio.V1_0.CellInfoType.TD_SCDMA:
                    type = CellInfo.TYPE_TDSCDMA;
                    android.hardware.radio.V1_0.CellInfoTdscdma tdscdma = record.tdscdma.get(0);
                    tdscdmaCi = convertHalCellIdentityTdscdma(tdscdma.cellIdentityTdscdma);
                    tdscdmaSs = convertHalTdscdmaSignalStrength(tdscdma.signalStrengthTdscdma);
                    break;
                default: return null;
            }
        } else if (cellInfo instanceof android.hardware.radio.V1_2.CellInfo) {
            final android.hardware.radio.V1_2.CellInfo record =
                    (android.hardware.radio.V1_2.CellInfo) cellInfo;
            connectionStatus = record.connectionStatus;
            registered = record.registered;
            switch(record.cellInfoType) {
                case android.hardware.radio.V1_0.CellInfoType.GSM:
                    type = CellInfo.TYPE_GSM;
                    android.hardware.radio.V1_2.CellInfoGsm gsm = record.gsm.get(0);
                    gsmCi = convertHalCellIdentityGsm(gsm.cellIdentityGsm);
                    gsmSs = convertHalGsmSignalStrength(gsm.signalStrengthGsm);
                    break;
                case android.hardware.radio.V1_0.CellInfoType.CDMA:
                    type = CellInfo.TYPE_CDMA;
                    android.hardware.radio.V1_2.CellInfoCdma cdma = record.cdma.get(0);
                    cdmaCi = convertHalCellIdentityCdma(cdma.cellIdentityCdma);
                    cdmaSs = convertHalCdmaSignalStrength(
                            cdma.signalStrengthCdma, cdma.signalStrengthEvdo);
                    break;
                case android.hardware.radio.V1_0.CellInfoType.LTE:
                    type = CellInfo.TYPE_LTE;
                    android.hardware.radio.V1_2.CellInfoLte lte = record.lte.get(0);
                    lteCi = convertHalCellIdentityLte(lte.cellIdentityLte);
                    lteSs = convertHalLteSignalStrength(lte.signalStrengthLte);
                    lteCc = new CellConfigLte();
                    break;
                case android.hardware.radio.V1_0.CellInfoType.WCDMA:
                    type = CellInfo.TYPE_WCDMA;
                    android.hardware.radio.V1_2.CellInfoWcdma wcdma = record.wcdma.get(0);
                    wcdmaCi = convertHalCellIdentityWcdma(wcdma.cellIdentityWcdma);
                    wcdmaSs = convertHalWcdmaSignalStrength(wcdma.signalStrengthWcdma);
                    break;
                case android.hardware.radio.V1_0.CellInfoType.TD_SCDMA:
                    type = CellInfo.TYPE_TDSCDMA;
                    android.hardware.radio.V1_2.CellInfoTdscdma tdscdma = record.tdscdma.get(0);
                    tdscdmaCi = convertHalCellIdentityTdscdma(tdscdma.cellIdentityTdscdma);
                    tdscdmaSs = convertHalTdscdmaSignalStrength(tdscdma.signalStrengthTdscdma);
                    break;
                default: return null;
            }
        } else if (cellInfo instanceof android.hardware.radio.V1_4.CellInfo) {
            final android.hardware.radio.V1_4.CellInfo record =
                    (android.hardware.radio.V1_4.CellInfo) cellInfo;
            connectionStatus = record.connectionStatus;
            registered = record.isRegistered;
            switch (record.info.getDiscriminator()) {
                case android.hardware.radio.V1_4.CellInfo.Info.hidl_discriminator.gsm:
                    type = CellInfo.TYPE_GSM;
                    android.hardware.radio.V1_2.CellInfoGsm gsm = record.info.gsm();
                    gsmCi = convertHalCellIdentityGsm(gsm.cellIdentityGsm);
                    gsmSs = convertHalGsmSignalStrength(gsm.signalStrengthGsm);
                    break;
                case android.hardware.radio.V1_4.CellInfo.Info.hidl_discriminator.cdma:
                    type = CellInfo.TYPE_CDMA;
                    android.hardware.radio.V1_2.CellInfoCdma cdma = record.info.cdma();
                    cdmaCi = convertHalCellIdentityCdma(cdma.cellIdentityCdma);
                    cdmaSs = convertHalCdmaSignalStrength(
                            cdma.signalStrengthCdma, cdma.signalStrengthEvdo);
                    break;
                case android.hardware.radio.V1_4.CellInfo.Info.hidl_discriminator.lte:
                    type = CellInfo.TYPE_LTE;
                    android.hardware.radio.V1_4.CellInfoLte lte = record.info.lte();
                    lteCi = convertHalCellIdentityLte(lte.base.cellIdentityLte);
                    lteSs = convertHalLteSignalStrength(lte.base.signalStrengthLte);
                    lteCc = new CellConfigLte(lte.cellConfig.isEndcAvailable);
                    break;
                case android.hardware.radio.V1_4.CellInfo.Info.hidl_discriminator.wcdma:
                    type = CellInfo.TYPE_WCDMA;
                    android.hardware.radio.V1_2.CellInfoWcdma wcdma = record.info.wcdma();
                    wcdmaCi = convertHalCellIdentityWcdma(wcdma.cellIdentityWcdma);
                    wcdmaSs = convertHalWcdmaSignalStrength(wcdma.signalStrengthWcdma);
                    break;
                case android.hardware.radio.V1_4.CellInfo.Info.hidl_discriminator.tdscdma:
                    type = CellInfo.TYPE_TDSCDMA;
                    android.hardware.radio.V1_2.CellInfoTdscdma tdscdma = record.info.tdscdma();
                    tdscdmaCi = convertHalCellIdentityTdscdma(tdscdma.cellIdentityTdscdma);
                    tdscdmaSs = convertHalTdscdmaSignalStrength(tdscdma.signalStrengthTdscdma);
                    break;
                case android.hardware.radio.V1_4.CellInfo.Info.hidl_discriminator.nr:
                    type = CellInfo.TYPE_NR;
                    android.hardware.radio.V1_4.CellInfoNr nr = record.info.nr();
                    nrCi = convertHalCellIdentityNr(nr.cellidentity);
                    nrSs = convertHalNrSignalStrength(nr.signalStrength);
                    break;
                default: return null;
            }
        } else if (cellInfo instanceof android.hardware.radio.V1_5.CellInfo) {
            final android.hardware.radio.V1_5.CellInfo record =
                    (android.hardware.radio.V1_5.CellInfo) cellInfo;
            connectionStatus = record.connectionStatus;
            registered = record.registered;
            switch (record.ratSpecificInfo.getDiscriminator()) {
                case android.hardware.radio.V1_5.CellInfo
                        .CellInfoRatSpecificInfo.hidl_discriminator.gsm:
                    type = CellInfo.TYPE_GSM;
                    android.hardware.radio.V1_5.CellInfoGsm gsm = record.ratSpecificInfo.gsm();
                    gsmCi = convertHalCellIdentityGsm(gsm.cellIdentityGsm);
                    gsmSs = convertHalGsmSignalStrength(gsm.signalStrengthGsm);
                    break;
                case android.hardware.radio.V1_5.CellInfo
                        .CellInfoRatSpecificInfo.hidl_discriminator.cdma:
                    type = CellInfo.TYPE_CDMA;
                    android.hardware.radio.V1_2.CellInfoCdma cdma = record.ratSpecificInfo.cdma();
                    cdmaCi = convertHalCellIdentityCdma(cdma.cellIdentityCdma);
                    cdmaSs = convertHalCdmaSignalStrength(
                            cdma.signalStrengthCdma, cdma.signalStrengthEvdo);
                    break;
                case android.hardware.radio.V1_5.CellInfo
                        .CellInfoRatSpecificInfo.hidl_discriminator.lte:
                    type = CellInfo.TYPE_LTE;
                    android.hardware.radio.V1_5.CellInfoLte lte = record.ratSpecificInfo.lte();
                    lteCi = convertHalCellIdentityLte(lte.cellIdentityLte);
                    lteSs = convertHalLteSignalStrength(lte.signalStrengthLte);
                    lteCc = new CellConfigLte();
                    break;
                case android.hardware.radio.V1_5.CellInfo
                        .CellInfoRatSpecificInfo.hidl_discriminator.wcdma:
                    type = CellInfo.TYPE_WCDMA;
                    android.hardware.radio.V1_5.CellInfoWcdma wcdma =
                            record.ratSpecificInfo.wcdma();
                    wcdmaCi = convertHalCellIdentityWcdma(wcdma.cellIdentityWcdma);
                    wcdmaSs = convertHalWcdmaSignalStrength(wcdma.signalStrengthWcdma);
                    break;
                case android.hardware.radio.V1_5.CellInfo
                        .CellInfoRatSpecificInfo.hidl_discriminator.tdscdma:
                    type = CellInfo.TYPE_TDSCDMA;
                    android.hardware.radio.V1_5.CellInfoTdscdma tdscdma =
                            record.ratSpecificInfo.tdscdma();
                    tdscdmaCi = convertHalCellIdentityTdscdma(tdscdma.cellIdentityTdscdma);
                    tdscdmaSs = convertHalTdscdmaSignalStrength(tdscdma.signalStrengthTdscdma);
                    break;
                case android.hardware.radio.V1_5.CellInfo
                        .CellInfoRatSpecificInfo.hidl_discriminator.nr:
                    type = CellInfo.TYPE_NR;
                    android.hardware.radio.V1_5.CellInfoNr nr = record.ratSpecificInfo.nr();
                    nrCi = convertHalCellIdentityNr(nr.cellIdentityNr);
                    nrSs = convertHalNrSignalStrength(nr.signalStrengthNr);
                    break;
                default: return null;
            }
        } else if (cellInfo instanceof android.hardware.radio.V1_6.CellInfo) {
            final android.hardware.radio.V1_6.CellInfo record =
                    (android.hardware.radio.V1_6.CellInfo) cellInfo;
            connectionStatus = record.connectionStatus;
            registered = record.registered;
            switch (record.ratSpecificInfo.getDiscriminator()) {
                case android.hardware.radio.V1_6.CellInfo
                        .CellInfoRatSpecificInfo.hidl_discriminator.gsm:
                    type = CellInfo.TYPE_GSM;
                    android.hardware.radio.V1_5.CellInfoGsm gsm = record.ratSpecificInfo.gsm();
                    gsmCi = convertHalCellIdentityGsm(gsm.cellIdentityGsm);
                    gsmSs = convertHalGsmSignalStrength(gsm.signalStrengthGsm);
                    break;
                case android.hardware.radio.V1_6.CellInfo
                        .CellInfoRatSpecificInfo.hidl_discriminator.cdma:
                    type = CellInfo.TYPE_CDMA;
                    android.hardware.radio.V1_2.CellInfoCdma cdma = record.ratSpecificInfo.cdma();
                    cdmaCi = convertHalCellIdentityCdma(cdma.cellIdentityCdma);
                    cdmaSs = convertHalCdmaSignalStrength(
                            cdma.signalStrengthCdma, cdma.signalStrengthEvdo);
                    break;
                case android.hardware.radio.V1_6.CellInfo
                        .CellInfoRatSpecificInfo.hidl_discriminator.lte:
                    type = CellInfo.TYPE_LTE;
                    android.hardware.radio.V1_6.CellInfoLte lte = record.ratSpecificInfo.lte();
                    lteCi = convertHalCellIdentityLte(lte.cellIdentityLte);
                    lteSs = convertHalLteSignalStrength(lte.signalStrengthLte);
                    lteCc = new CellConfigLte();
                    break;
                case android.hardware.radio.V1_6.CellInfo
                        .CellInfoRatSpecificInfo.hidl_discriminator.wcdma:
                    type = CellInfo.TYPE_WCDMA;
                    android.hardware.radio.V1_5.CellInfoWcdma wcdma =
                            record.ratSpecificInfo.wcdma();
                    wcdmaCi = convertHalCellIdentityWcdma(wcdma.cellIdentityWcdma);
                    wcdmaSs = convertHalWcdmaSignalStrength(wcdma.signalStrengthWcdma);
                    break;
                case android.hardware.radio.V1_6.CellInfo
                        .CellInfoRatSpecificInfo.hidl_discriminator.tdscdma:
                    type = CellInfo.TYPE_TDSCDMA;
                    android.hardware.radio.V1_5.CellInfoTdscdma tdscdma =
                            record.ratSpecificInfo.tdscdma();
                    tdscdmaCi = convertHalCellIdentityTdscdma(tdscdma.cellIdentityTdscdma);
                    tdscdmaSs = convertHalTdscdmaSignalStrength(tdscdma.signalStrengthTdscdma);
                    break;
                case android.hardware.radio.V1_6.CellInfo
                        .CellInfoRatSpecificInfo.hidl_discriminator.nr:
                    type = CellInfo.TYPE_NR;
                    android.hardware.radio.V1_6.CellInfoNr nr = record.ratSpecificInfo.nr();
                    nrCi = convertHalCellIdentityNr(nr.cellIdentityNr);
                    nrSs = convertHalNrSignalStrength(nr.signalStrengthNr);
                    break;
                default: return null;
            }
        } else {
            return null;
        }

        switch (type) {
            case CellInfo.TYPE_GSM:
                return new CellInfoGsm(connectionStatus, registered, nanotime, gsmCi, gsmSs);
            case CellInfo.TYPE_CDMA:
                return new CellInfoCdma(connectionStatus, registered, nanotime, cdmaCi, cdmaSs);
            case CellInfo.TYPE_LTE:
                return new CellInfoLte(connectionStatus, registered, nanotime, lteCi, lteSs, lteCc);
            case CellInfo.TYPE_WCDMA:
                return new CellInfoWcdma(connectionStatus, registered, nanotime, wcdmaCi, wcdmaSs);
            case CellInfo.TYPE_TDSCDMA:
                return new CellInfoTdscdma(connectionStatus, registered, nanotime, tdscdmaCi,
                        tdscdmaSs);
            case CellInfo.TYPE_NR:
                return new CellInfoNr(connectionStatus, registered, nanotime, nrCi, nrSs);
            case CellInfo.TYPE_UNKNOWN:
            default:
                return null;
        }
    }

    /**
     * Convert a CellInfo defined in radio/1.0, 1.2, 1.4, 1.5, 1.6/types.hal to CellInfo
     * @param cellInfo CellInfo defined in radio/1.0, 1.2, 1.4, 1.5, 1.6/types.hal
     * @param nanotime time the CellInfo was created
     * @return The converted CellInfo
     */
    private static CellInfo convertHalCellInfo(android.hardware.radio.network.CellInfo cellInfo,
            long nanotime) {
        if (cellInfo == null) return null;
        int connectionStatus = cellInfo.connectionStatus;
        boolean registered = cellInfo.registered;
        switch (cellInfo.ratSpecificInfo.getTag()) {
            case android.hardware.radio.network.CellInfoRatSpecificInfo.gsm:
                android.hardware.radio.network.CellInfoGsm gsm = cellInfo.ratSpecificInfo.getGsm();
                return new CellInfoGsm(connectionStatus, registered, nanotime,
                        convertHalCellIdentityGsm(gsm.cellIdentityGsm),
                        convertHalGsmSignalStrength(gsm.signalStrengthGsm));
            case android.hardware.radio.network.CellInfoRatSpecificInfo.cdma:
                android.hardware.radio.network.CellInfoCdma cdma =
                        cellInfo.ratSpecificInfo.getCdma();
                return new CellInfoCdma(connectionStatus, registered, nanotime,
                        convertHalCellIdentityCdma(cdma.cellIdentityCdma),
                        convertHalCdmaSignalStrength(cdma.signalStrengthCdma,
                                cdma.signalStrengthEvdo));
            case android.hardware.radio.network.CellInfoRatSpecificInfo.lte:
                android.hardware.radio.network.CellInfoLte lte = cellInfo.ratSpecificInfo.getLte();
                return new CellInfoLte(connectionStatus, registered, nanotime,
                        convertHalCellIdentityLte(lte.cellIdentityLte),
                        convertHalLteSignalStrength(lte.signalStrengthLte), new CellConfigLte());
            case android.hardware.radio.network.CellInfoRatSpecificInfo.wcdma:
                android.hardware.radio.network.CellInfoWcdma wcdma =
                        cellInfo.ratSpecificInfo.getWcdma();
                return new CellInfoWcdma(connectionStatus, registered, nanotime,
                        convertHalCellIdentityWcdma(wcdma.cellIdentityWcdma),
                        convertHalWcdmaSignalStrength(wcdma.signalStrengthWcdma));
            case android.hardware.radio.network.CellInfoRatSpecificInfo.tdscdma:
                android.hardware.radio.network.CellInfoTdscdma tdscdma =
                        cellInfo.ratSpecificInfo.getTdscdma();
                return new CellInfoTdscdma(connectionStatus, registered, nanotime,
                        convertHalCellIdentityTdscdma(tdscdma.cellIdentityTdscdma),
                        convertHalTdscdmaSignalStrength(tdscdma.signalStrengthTdscdma));
            case android.hardware.radio.network.CellInfoRatSpecificInfo.nr:
                android.hardware.radio.network.CellInfoNr nr = cellInfo.ratSpecificInfo.getNr();
                return new CellInfoNr(connectionStatus, registered, nanotime,
                        convertHalCellIdentityNr(nr.cellIdentityNr),
                        convertHalNrSignalStrength(nr.signalStrengthNr));
            default:
                return null;
        }
    }

    /**
     * Convert a CellIdentity defined in radio/1.0, 1.2, 1.5/types.hal to CellIdentity
     * @param halCi CellIdentity defined in radio/1.0, 1.2, 1.5/types.hal
     * @return The converted CellIdentity
     */
    public static CellIdentity convertHalCellIdentity(Object halCi) {
        if (halCi == null) return null;
        if (halCi instanceof android.hardware.radio.V1_0.CellIdentity) {
            android.hardware.radio.V1_0.CellIdentity ci =
                    (android.hardware.radio.V1_0.CellIdentity) halCi;
            switch (ci.cellInfoType) {
                case CellInfo.TYPE_GSM:
                    if (ci.cellIdentityGsm.size() == 1) {
                        return convertHalCellIdentityGsm(ci.cellIdentityGsm.get(0));
                    }
                    break;
                case CellInfo.TYPE_CDMA:
                    if (ci.cellIdentityCdma.size() == 1) {
                        return convertHalCellIdentityCdma(ci.cellIdentityCdma.get(0));
                    }
                    break;
                case CellInfo.TYPE_LTE:
                    if (ci.cellIdentityLte.size() == 1) {
                        return convertHalCellIdentityLte(ci.cellIdentityLte.get(0));
                    }
                    break;
                case CellInfo.TYPE_WCDMA:
                    if (ci.cellIdentityWcdma.size() == 1) {
                        return convertHalCellIdentityWcdma(ci.cellIdentityWcdma.get(0));
                    }
                    break;
                case CellInfo.TYPE_TDSCDMA:
                    if (ci.cellIdentityTdscdma.size() == 1) {
                        return convertHalCellIdentityTdscdma(ci.cellIdentityTdscdma.get(0));
                    }
                    break;
            }
        } else if (halCi instanceof android.hardware.radio.V1_2.CellIdentity) {
            android.hardware.radio.V1_2.CellIdentity ci =
                    (android.hardware.radio.V1_2.CellIdentity) halCi;
            switch (ci.cellInfoType) {
                case CellInfo.TYPE_GSM:
                    if (ci.cellIdentityGsm.size() == 1) {
                        return convertHalCellIdentityGsm(ci.cellIdentityGsm.get(0));
                    }
                    break;
                case CellInfo.TYPE_CDMA:
                    if (ci.cellIdentityCdma.size() == 1) {
                        return convertHalCellIdentityCdma(ci.cellIdentityCdma.get(0));
                    }
                    break;
                case CellInfo.TYPE_LTE:
                    if (ci.cellIdentityLte.size() == 1) {
                        return convertHalCellIdentityLte(ci.cellIdentityLte.get(0));
                    }
                    break;
                case CellInfo.TYPE_WCDMA:
                    if (ci.cellIdentityWcdma.size() == 1) {
                        return convertHalCellIdentityWcdma(ci.cellIdentityWcdma.get(0));
                    }
                    break;
                case CellInfo.TYPE_TDSCDMA:
                    if (ci.cellIdentityTdscdma.size() == 1) {
                        return convertHalCellIdentityTdscdma(ci.cellIdentityTdscdma.get(0));
                    }
                    break;
            }
        } else if (halCi instanceof android.hardware.radio.V1_5.CellIdentity) {
            android.hardware.radio.V1_5.CellIdentity ci =
                    (android.hardware.radio.V1_5.CellIdentity) halCi;
            switch (ci.getDiscriminator()) {
                case android.hardware.radio.V1_5.CellIdentity.hidl_discriminator.gsm:
                    return convertHalCellIdentityGsm(ci.gsm());
                case android.hardware.radio.V1_5.CellIdentity.hidl_discriminator.cdma:
                    return convertHalCellIdentityCdma(ci.cdma());
                case android.hardware.radio.V1_5.CellIdentity.hidl_discriminator.lte:
                    return convertHalCellIdentityLte(ci.lte());
                case android.hardware.radio.V1_5.CellIdentity.hidl_discriminator.wcdma:
                    return convertHalCellIdentityWcdma(ci.wcdma());
                case android.hardware.radio.V1_5.CellIdentity.hidl_discriminator.tdscdma:
                    return convertHalCellIdentityTdscdma(ci.tdscdma());
                case android.hardware.radio.V1_5.CellIdentity.hidl_discriminator.nr:
                    return convertHalCellIdentityNr(ci.nr());
            }
        }
        return null;
    }

    /**
     * Convert a CellIdentity defined in CellIdentity.aidl to CellInfo
     * @param ci CellIdentity defined in CellIdentity.aidl
     * @return The converted CellIdentity
     */
    public static CellIdentity convertHalCellIdentity(
            android.hardware.radio.network.CellIdentity ci) {
        if (ci == null) return null;
        switch (ci.getTag()) {
            case android.hardware.radio.network.CellIdentity.gsm:
                return convertHalCellIdentityGsm(ci.getGsm());
            case android.hardware.radio.network.CellIdentity.cdma:
                return convertHalCellIdentityCdma(ci.getCdma());
            case android.hardware.radio.network.CellIdentity.lte:
                return convertHalCellIdentityLte(ci.getLte());
            case android.hardware.radio.network.CellIdentity.wcdma:
                return convertHalCellIdentityWcdma(ci.getWcdma());
            case android.hardware.radio.network.CellIdentity.tdscdma:
                return convertHalCellIdentityTdscdma(ci.getTdscdma());
            case android.hardware.radio.network.CellIdentity.nr:
                return convertHalCellIdentityNr(ci.getNr());
            default: return null;
        }
    }

    /**
     * Convert a CellIdentityGsm defined in radio/1.0, 1.2, 1.5/types.hal to CellIdentityGsm
     * @param gsm CellIdentityGsm defined in radio/1.0, 1.2, 1.5/types.hal
     * @return The converted CellIdentityGsm
     */
    public static CellIdentityGsm convertHalCellIdentityGsm(Object gsm) {
        if (gsm == null) return null;
        if (gsm instanceof android.hardware.radio.V1_0.CellIdentityGsm) {
            android.hardware.radio.V1_0.CellIdentityGsm ci =
                    (android.hardware.radio.V1_0.CellIdentityGsm) gsm;
            return new CellIdentityGsm(ci.lac, ci.cid, ci.arfcn,
                    ci.bsic == (byte) 0xFF ? CellInfo.UNAVAILABLE : ci.bsic, ci.mcc, ci.mnc, "", "",
                    new ArraySet<>());
        } else if (gsm instanceof android.hardware.radio.V1_2.CellIdentityGsm) {
            android.hardware.radio.V1_2.CellIdentityGsm ci =
                    (android.hardware.radio.V1_2.CellIdentityGsm) gsm;
            return new CellIdentityGsm(ci.base.lac, ci.base.cid, ci.base.arfcn,
                    ci.base.bsic == (byte) 0xFF ? CellInfo.UNAVAILABLE : ci.base.bsic, ci.base.mcc,
                    ci.base.mnc, ci.operatorNames.alphaLong, ci.operatorNames.alphaShort,
                    new ArraySet<>());
        } else if (gsm instanceof android.hardware.radio.V1_5.CellIdentityGsm) {
            android.hardware.radio.V1_5.CellIdentityGsm ci =
                    (android.hardware.radio.V1_5.CellIdentityGsm) gsm;
            return new CellIdentityGsm(ci.base.base.lac, ci.base.base.cid, ci.base.base.arfcn,
                    ci.base.base.bsic == (byte) 0xFF ? CellInfo.UNAVAILABLE
                            : ci.base.base.bsic, ci.base.base.mcc, ci.base.base.mnc,
                    ci.base.operatorNames.alphaLong, ci.base.operatorNames.alphaShort,
                    ci.additionalPlmns);
        } else {
            return null;
        }
    }

    /**
     * Convert a CellIdentityGsm defined in CellIdentityGsm.aidl to CellIdentityGsm
     * @param cid CellIdentityGsm defined in CellIdentityGsm.aidl
     * @return The converted CellIdentityGsm
     */
    public static CellIdentityGsm convertHalCellIdentityGsm(
            android.hardware.radio.network.CellIdentityGsm cid) {
        return new CellIdentityGsm(cid.lac, cid.cid, cid.arfcn,
                cid.bsic == (byte) 0xFF ? CellInfo.UNAVAILABLE : cid.bsic, cid.mcc, cid.mnc,
                "", "", new ArraySet<>());
    }

    /**
     * Convert a CellIdentityCdma defined in radio/1.0, 1.2/types.hal to CellIdentityCdma
     * @param cdma CellIdentityCdma defined in radio/1.0, 1.2/types.hal
     * @return The converted CellIdentityCdma
     */
    public static CellIdentityCdma convertHalCellIdentityCdma(Object cdma) {
        if (cdma == null) return null;
        if (cdma instanceof android.hardware.radio.V1_0.CellIdentityCdma) {
            android.hardware.radio.V1_0.CellIdentityCdma ci =
                    (android.hardware.radio.V1_0.CellIdentityCdma) cdma;
            return new CellIdentityCdma(ci.networkId, ci.systemId, ci.baseStationId, ci.longitude,
                    ci.latitude, "", "");
        } else if (cdma instanceof android.hardware.radio.V1_2.CellIdentityCdma) {
            android.hardware.radio.V1_2.CellIdentityCdma ci =
                    (android.hardware.radio.V1_2.CellIdentityCdma) cdma;
            return new CellIdentityCdma(ci.base.networkId, ci.base.systemId, ci.base.baseStationId,
                    ci.base.longitude, ci.base.latitude, ci.operatorNames.alphaLong,
                    ci.operatorNames.alphaShort);
        } else {
            return null;
        }
    }

    /**
     * Convert a CellIdentityCdma defined in CellIdentityCdma.aidl to CellIdentityCdma
     * @param cid CellIdentityCdma defined in CelIdentityCdma.aidl
     * @return The converted CellIdentityCdma
     */
    public static CellIdentityCdma convertHalCellIdentityCdma(
            android.hardware.radio.network.CellIdentityCdma cid) {
        return new CellIdentityCdma(cid.networkId, cid.systemId, cid.baseStationId, cid.longitude,
                cid.latitude, cid.operatorNames.alphaLong, cid.operatorNames.alphaShort);
    }

    /**
     * Convert a CellIdentityLte defined in radio/1.0, 1.2, 1.5/types.hal to CellIdentityLte
     * @param lte CellIdentityLte defined in radio/1.0, 1.2, 1.5/types.hal
     * @return The converted CellIdentityLte
     */
    public static CellIdentityLte convertHalCellIdentityLte(Object lte) {
        if (lte == null) return null;
        if (lte instanceof android.hardware.radio.V1_0.CellIdentityLte) {
            android.hardware.radio.V1_0.CellIdentityLte ci =
                    (android.hardware.radio.V1_0.CellIdentityLte) lte;
            return new CellIdentityLte(ci.ci, ci.pci, ci.tac, ci.earfcn, new int[] {},
                    CellInfo.UNAVAILABLE, ci.mcc, ci.mnc, "", "", new ArraySet<>(), null);
        } else if (lte instanceof android.hardware.radio.V1_2.CellIdentityLte) {
            android.hardware.radio.V1_2.CellIdentityLte ci =
                    (android.hardware.radio.V1_2.CellIdentityLte) lte;
            return new CellIdentityLte(ci.base.ci, ci.base.pci, ci.base.tac, ci.base.earfcn,
                    new int[] {}, ci.bandwidth, ci.base.mcc, ci.base.mnc,
                    ci.operatorNames.alphaLong, ci.operatorNames.alphaShort, new ArraySet<>(),
                    null);
        } else if (lte instanceof android.hardware.radio.V1_5.CellIdentityLte) {
            android.hardware.radio.V1_5.CellIdentityLte ci =
                    (android.hardware.radio.V1_5.CellIdentityLte) lte;
            return new CellIdentityLte(ci.base.base.ci, ci.base.base.pci, ci.base.base.tac,
                    ci.base.base.earfcn, ci.bands.stream().mapToInt(Integer::intValue).toArray(),
                    ci.base.bandwidth, ci.base.base.mcc, ci.base.base.mnc,
                    ci.base.operatorNames.alphaLong, ci.base.operatorNames.alphaShort,
                    ci.additionalPlmns, convertHalClosedSubscriberGroupInfo(ci.optionalCsgInfo));
        } else {
            return null;
        }
    }

    /**
     * Convert a CellIdentityLte defined in CellIdentityLte.aidl to CellIdentityLte
     * @param cid CellIdentityLte defined in CellIdentityLte.aidl
     * @return The converted CellIdentityLte
     */
    public static CellIdentityLte convertHalCellIdentityLte(
            android.hardware.radio.network.CellIdentityLte cid) {
        return new CellIdentityLte(cid.ci, cid.pci, cid.tac, cid.earfcn, cid.bands, cid.bandwidth,
                cid.mcc, cid.mnc, cid.operatorNames.alphaLong, cid.operatorNames.alphaShort,
                primitiveArrayToArrayList(cid.additionalPlmns),
                convertHalClosedSubscriberGroupInfo(cid.csgInfo));
    }

    /**
     * Convert a CellIdentityWcdma defined in radio/1.0, 1.2, 1.5/types.hal to CellIdentityWcdma
     * @param wcdma CellIdentityWcdma defined in radio/1.0, 1.2, 1.5/types.hal
     * @return The converted CellIdentityWcdma
     */
    public static CellIdentityWcdma convertHalCellIdentityWcdma(Object wcdma) {
        if (wcdma == null) return null;
        if (wcdma instanceof android.hardware.radio.V1_0.CellIdentityWcdma) {
            android.hardware.radio.V1_0.CellIdentityWcdma ci =
                    (android.hardware.radio.V1_0.CellIdentityWcdma) wcdma;
            return new CellIdentityWcdma(ci.lac, ci.cid, ci.psc, ci.uarfcn, ci.mcc, ci.mnc, "", "",
                    new ArraySet<>(), null);
        } else if (wcdma instanceof android.hardware.radio.V1_2.CellIdentityWcdma) {
            android.hardware.radio.V1_2.CellIdentityWcdma ci =
                    (android.hardware.radio.V1_2.CellIdentityWcdma) wcdma;
            return new CellIdentityWcdma(ci.base.lac, ci.base.cid, ci.base.psc, ci.base.uarfcn,
                    ci.base.mcc, ci.base.mnc, ci.operatorNames.alphaLong,
                    ci.operatorNames.alphaShort, new ArraySet<>(), null);
        } else if (wcdma instanceof android.hardware.radio.V1_5.CellIdentityWcdma) {
            android.hardware.radio.V1_5.CellIdentityWcdma ci =
                    (android.hardware.radio.V1_5.CellIdentityWcdma) wcdma;
            return new CellIdentityWcdma(ci.base.base.lac, ci.base.base.cid, ci.base.base.psc,
                    ci.base.base.uarfcn, ci.base.base.mcc, ci.base.base.mnc,
                    ci.base.operatorNames.alphaLong, ci.base.operatorNames.alphaShort,
                    ci.additionalPlmns, convertHalClosedSubscriberGroupInfo(ci.optionalCsgInfo));
        } else {
            return null;
        }
    }

    /**
     * Convert a CellIdentityWcdma defined in CellIdentityWcdma.aidl to CellIdentityWcdma
     * @param cid CellIdentityWcdma defined in CellIdentityWcdma.aidl
     * @return The converted CellIdentityWcdma
     */
    public static CellIdentityWcdma convertHalCellIdentityWcdma(
            android.hardware.radio.network.CellIdentityWcdma cid) {
        return new CellIdentityWcdma(cid.lac, cid.cid, cid.psc, cid.uarfcn, cid.mcc, cid.mnc,
                cid.operatorNames.alphaLong, cid.operatorNames.alphaShort,
                primitiveArrayToArrayList(cid.additionalPlmns),
                convertHalClosedSubscriberGroupInfo(cid.csgInfo));
    }

    /**
     * Convert a CellIdentityTdscdma defined in radio/1.0, 1.2, 1.5/types.hal to CellIdentityTdscdma
     * @param tdscdma CellIdentityTdscdma defined in radio/1.0, 1.2, 1.5/types.hal
     * @return The converted CellIdentityTdscdma
     */
    public static CellIdentityTdscdma convertHalCellIdentityTdscdma(Object tdscdma) {
        if (tdscdma == null) return null;
        if (tdscdma instanceof android.hardware.radio.V1_0.CellIdentityTdscdma) {
            android.hardware.radio.V1_0.CellIdentityTdscdma ci =
                    (android.hardware.radio.V1_0.CellIdentityTdscdma) tdscdma;
            return new CellIdentityTdscdma(ci.mcc, ci.mnc, ci.lac, ci.cid, ci.cpid,
                    CellInfo.UNAVAILABLE, "", "", Collections.emptyList(), null);
        } else if (tdscdma instanceof android.hardware.radio.V1_2.CellIdentityTdscdma) {
            android.hardware.radio.V1_2.CellIdentityTdscdma ci =
                    (android.hardware.radio.V1_2.CellIdentityTdscdma) tdscdma;
            return new CellIdentityTdscdma(ci.base.mcc, ci.base.mnc, ci.base.lac, ci.base.cid,
                    ci.base.cpid, ci.uarfcn, ci.operatorNames.alphaLong,
                    ci.operatorNames.alphaShort, Collections.emptyList(), null);
        } else if (tdscdma instanceof android.hardware.radio.V1_5.CellIdentityTdscdma) {
            android.hardware.radio.V1_5.CellIdentityTdscdma ci =
                    (android.hardware.radio.V1_5.CellIdentityTdscdma) tdscdma;
            return new CellIdentityTdscdma(ci.base.base.mcc, ci.base.base.mnc, ci.base.base.lac,
                    ci.base.base.cid, ci.base.base.cpid, ci.base.uarfcn,
                    ci.base.operatorNames.alphaLong, ci.base.operatorNames.alphaShort,
                    ci.additionalPlmns, convertHalClosedSubscriberGroupInfo(ci.optionalCsgInfo));
        } else {
            return null;
        }
    }

    /**
     * Convert a CellIdentityTdscdma defined in CellIdentityTdscdma.aidl to CellIdentityTdscdma
     * @param cid CellIdentityTdscdma defined in radio/1.0, 1.2, 1.5/types.hal
     * @return The converted CellIdentityTdscdma
     */
    public static CellIdentityTdscdma convertHalCellIdentityTdscdma(
            android.hardware.radio.network.CellIdentityTdscdma cid) {
        return new CellIdentityTdscdma(cid.mcc, cid.mnc, cid.lac, cid.cid, cid.cpid, cid.uarfcn,
                cid.operatorNames.alphaLong, cid.operatorNames.alphaShort,
                primitiveArrayToArrayList(cid.additionalPlmns),
                convertHalClosedSubscriberGroupInfo(cid.csgInfo));
    }

    /**
     * Convert a CellIdentityNr defined in radio/1.4, 1.5/types.hal to CellIdentityNr
     * @param nr CellIdentityNr defined in radio/1.4 1.5/types.hal
     * @return The converted CellIdentityNr
     */
    public static CellIdentityNr convertHalCellIdentityNr(Object nr) {
        if (nr == null) return null;
        if (nr instanceof android.hardware.radio.V1_4.CellIdentityNr) {
            android.hardware.radio.V1_4.CellIdentityNr ci =
                    (android.hardware.radio.V1_4.CellIdentityNr) nr;
            return new CellIdentityNr(ci.pci, ci.tac, ci.nrarfcn, new int[] {}, ci.mcc, ci.mnc,
                    ci.nci, ci.operatorNames.alphaLong, ci.operatorNames.alphaShort,
                    new ArraySet<>());
        } else if (nr instanceof android.hardware.radio.V1_5.CellIdentityNr) {
            android.hardware.radio.V1_5.CellIdentityNr ci =
                    (android.hardware.radio.V1_5.CellIdentityNr) nr;
            return new CellIdentityNr(ci.base.pci, ci.base.tac, ci.base.nrarfcn,
                    ci.bands.stream().mapToInt(Integer::intValue).toArray(), ci.base.mcc,
                    ci.base.mnc, ci.base.nci, ci.base.operatorNames.alphaLong,
                    ci.base.operatorNames.alphaShort, ci.additionalPlmns);
        } else {
            return null;
        }
    }

    /**
     * Convert a CellIdentityNr defined in CellIdentityNr.aidl to CellIdentityNr
     * @param cid CellIdentityNr defined in CellIdentityNr.aidl
     * @return The converted CellIdentityNr
     */
    public static CellIdentityNr convertHalCellIdentityNr(
            android.hardware.radio.network.CellIdentityNr cid) {
        return new CellIdentityNr(cid.pci, cid.tac, cid.nrarfcn, cid.bands, cid.mcc, cid.mnc,
                cid.nci, cid.operatorNames.alphaLong, cid.operatorNames.alphaShort,
                primitiveArrayToArrayList(cid.additionalPlmns));
    }

    /**
     * Convert a SignalStrength defined in radio/1.0, 1.2, 1.4, 1.6/types.hal to SignalStrength
     * @param ss SignalStrength defined in radio/1.0, 1.2, 1.4, 1.6/types.hal
     * @return The converted SignalStrength
     */
    public static SignalStrength convertHalSignalStrength(Object ss) {
        if (ss == null) return null;
        if (ss instanceof android.hardware.radio.V1_0.SignalStrength) {
            android.hardware.radio.V1_0.SignalStrength signalStrength =
                    (android.hardware.radio.V1_0.SignalStrength) ss;
            return new SignalStrength(
                    RILUtils.convertHalCdmaSignalStrength(signalStrength.cdma, signalStrength.evdo),
                    RILUtils.convertHalGsmSignalStrength(signalStrength.gw),
                    new CellSignalStrengthWcdma(),
                    RILUtils.convertHalTdscdmaSignalStrength(signalStrength.tdScdma),
                    RILUtils.convertHalLteSignalStrength(signalStrength.lte),
                    new CellSignalStrengthNr());
        } else if (ss instanceof android.hardware.radio.V1_2.SignalStrength) {
            android.hardware.radio.V1_2.SignalStrength signalStrength =
                    (android.hardware.radio.V1_2.SignalStrength) ss;
            return new SignalStrength(
                    RILUtils.convertHalCdmaSignalStrength(signalStrength.cdma, signalStrength.evdo),
                    RILUtils.convertHalGsmSignalStrength(signalStrength.gsm),
                    RILUtils.convertHalWcdmaSignalStrength(signalStrength.wcdma),
                    RILUtils.convertHalTdscdmaSignalStrength(signalStrength.tdScdma),
                    RILUtils.convertHalLteSignalStrength(signalStrength.lte),
                    new CellSignalStrengthNr());
        } else if (ss instanceof android.hardware.radio.V1_4.SignalStrength) {
            android.hardware.radio.V1_4.SignalStrength signalStrength =
                    (android.hardware.radio.V1_4.SignalStrength) ss;
            return new SignalStrength(
                    RILUtils.convertHalCdmaSignalStrength(signalStrength.cdma, signalStrength.evdo),
                    RILUtils.convertHalGsmSignalStrength(signalStrength.gsm),
                    RILUtils.convertHalWcdmaSignalStrength(signalStrength.wcdma),
                    RILUtils.convertHalTdscdmaSignalStrength(signalStrength.tdscdma),
                    RILUtils.convertHalLteSignalStrength(signalStrength.lte),
                    RILUtils.convertHalNrSignalStrength(signalStrength.nr));
        } else if (ss instanceof android.hardware.radio.V1_6.SignalStrength) {
            android.hardware.radio.V1_6.SignalStrength signalStrength =
                    (android.hardware.radio.V1_6.SignalStrength) ss;
            return new SignalStrength(
                    RILUtils.convertHalCdmaSignalStrength(signalStrength.cdma, signalStrength.evdo),
                    RILUtils.convertHalGsmSignalStrength(signalStrength.gsm),
                    RILUtils.convertHalWcdmaSignalStrength(signalStrength.wcdma),
                    RILUtils.convertHalTdscdmaSignalStrength(signalStrength.tdscdma),
                    RILUtils.convertHalLteSignalStrength(signalStrength.lte),
                    RILUtils.convertHalNrSignalStrength(signalStrength.nr));
        }
        return null;
    }

    /**
     * Convert a SignalStrength defined in SignalStrength.aidl to SignalStrength
     * @param signalStrength SignalStrength defined in SignalStrength.aidl
     * @return The converted SignalStrength
     */
    public static SignalStrength convertHalSignalStrength(
            android.hardware.radio.network.SignalStrength signalStrength) {
        return new SignalStrength(
                RILUtils.convertHalCdmaSignalStrength(signalStrength.cdma, signalStrength.evdo),
                RILUtils.convertHalGsmSignalStrength(signalStrength.gsm),
                RILUtils.convertHalWcdmaSignalStrength(signalStrength.wcdma),
                RILUtils.convertHalTdscdmaSignalStrength(signalStrength.tdscdma),
                RILUtils.convertHalLteSignalStrength(signalStrength.lte),
                RILUtils.convertHalNrSignalStrength(signalStrength.nr));
    }

    /**
     * Convert a GsmSignalStrength defined in radio/1.0/types.hal to CellSignalStrengthGsm
     * @param ss GsmSignalStrength defined in radio/1.0/types.hal
     * @return The converted CellSignalStrengthGsm
     */
    public static CellSignalStrengthGsm convertHalGsmSignalStrength(
            android.hardware.radio.V1_0.GsmSignalStrength ss) {
        CellSignalStrengthGsm ret = new CellSignalStrengthGsm(
                CellSignalStrength.getRssiDbmFromAsu(ss.signalStrength), ss.bitErrorRate,
                ss.timingAdvance);
        if (ret.getRssi() == CellInfo.UNAVAILABLE) {
            ret.setDefaultValues();
            ret.updateLevel(null, null);
        }
        return ret;
    }

    /**
     * Convert a GsmSignalStrength defined in GsmSignalStrength.aidl to CellSignalStrengthGsm
     * @param ss GsmSignalStrength defined in GsmSignalStrength.aidl
     * @return The converted CellSignalStrengthGsm
     */
    public static CellSignalStrengthGsm convertHalGsmSignalStrength(
            android.hardware.radio.network.GsmSignalStrength ss) {
        CellSignalStrengthGsm ret = new CellSignalStrengthGsm(
                CellSignalStrength.getRssiDbmFromAsu(ss.signalStrength), ss.bitErrorRate,
                ss.timingAdvance);
        if (ret.getRssi() == CellInfo.UNAVAILABLE) {
            ret.setDefaultValues();
            ret.updateLevel(null, null);
        }
        return ret;
    }

    /**
     * Convert a CdmaSignalStrength and EvdoSignalStrength defined in radio/1.0/types.hal to
     * CellSignalStrengthCdma
     * @param cdma CdmaSignalStrength defined in radio/1.0/types.hal
     * @param evdo EvdoSignalStrength defined in radio/1.0/types.hal
     * @return The converted CellSignalStrengthCdma
     */
    public static CellSignalStrengthCdma convertHalCdmaSignalStrength(
            android.hardware.radio.V1_0.CdmaSignalStrength cdma,
            android.hardware.radio.V1_0.EvdoSignalStrength evdo) {
        return new CellSignalStrengthCdma(-cdma.dbm, -cdma.ecio, -evdo.dbm, -evdo.ecio,
                evdo.signalNoiseRatio);
    }

    /**
     * Convert a CdmaSignalStrength and EvdoSignalStrength defined in radio/network to
     * CellSignalStrengthCdma
     * @param cdma CdmaSignalStrength defined in CdmaSignalStrength.aidl
     * @param evdo EvdoSignalStrength defined in EvdoSignalStrength.aidl
     * @return The converted CellSignalStrengthCdma
     */
    public static CellSignalStrengthCdma convertHalCdmaSignalStrength(
            android.hardware.radio.network.CdmaSignalStrength cdma,
            android.hardware.radio.network.EvdoSignalStrength evdo) {
        return new CellSignalStrengthCdma(-cdma.dbm, -cdma.ecio, -evdo.dbm, -evdo.ecio,
                evdo.signalNoiseRatio);
    }

    /**
     * Convert a LteSignalStrength defined in radio/1.0, 1.6/types.hal to CellSignalStrengthLte
     * @param lte LteSignalStrength defined in radio/1.0, 1.6/types.hal
     * @return The converted CellSignalStrengthLte
     */
    public static CellSignalStrengthLte convertHalLteSignalStrength(Object lte) {
        if (lte == null) return null;
        if (lte instanceof android.hardware.radio.V1_0.LteSignalStrength) {
            android.hardware.radio.V1_0.LteSignalStrength ss =
                    (android.hardware.radio.V1_0.LteSignalStrength) lte;
            return new CellSignalStrengthLte(
                    CellSignalStrengthLte.convertRssiAsuToDBm(ss.signalStrength),
                    ss.rsrp != CellInfo.UNAVAILABLE ? -ss.rsrp : ss.rsrp,
                    ss.rsrq != CellInfo.UNAVAILABLE ? -ss.rsrq : ss.rsrq,
                    CellSignalStrengthLte.convertRssnrUnitFromTenDbToDB(ss.rssnr), ss.cqi,
                    ss.timingAdvance);
        } else if (lte instanceof android.hardware.radio.V1_6.LteSignalStrength) {
            android.hardware.radio.V1_6.LteSignalStrength ss =
                    (android.hardware.radio.V1_6.LteSignalStrength) lte;
            return new CellSignalStrengthLte(
                    CellSignalStrengthLte.convertRssiAsuToDBm(ss.base.signalStrength),
                    ss.base.rsrp != CellInfo.UNAVAILABLE ? -ss.base.rsrp : ss.base.rsrp,
                    ss.base.rsrq != CellInfo.UNAVAILABLE ? -ss.base.rsrq : ss.base.rsrq,
                    CellSignalStrengthLte.convertRssnrUnitFromTenDbToDB(ss.base.rssnr),
                    ss.cqiTableIndex, ss.base.cqi, ss.base.timingAdvance);
        } else {
            return null;
        }
    }

    /**
     * Convert a LteSignalStrength defined in LteSignalStrength.aidl to CellSignalStrengthLte
     * @param ss LteSignalStrength defined in LteSignalStrength.aidl
     * @return The converted CellSignalStrengthLte
     */
    public static CellSignalStrengthLte convertHalLteSignalStrength(
            android.hardware.radio.network.LteSignalStrength ss) {
        return new CellSignalStrengthLte(
                CellSignalStrengthLte.convertRssiAsuToDBm(ss.signalStrength),
                ss.rsrp != CellInfo.UNAVAILABLE ? -ss.rsrp : ss.rsrp,
                ss.rsrq != CellInfo.UNAVAILABLE ? -ss.rsrq : ss.rsrq,
                CellSignalStrengthLte.convertRssnrUnitFromTenDbToDB(ss.rssnr), ss.cqiTableIndex,
                ss.cqi, ss.timingAdvance);
    }

    /**
     * Convert a WcdmaSignalStrength defined in radio/1.0, 1.2/types.hal to CellSignalStrengthWcdma
     * @param wcdma WcdmaSignalStrength defined in radio/1.0, 1.2/types.hal
     * @return The converted CellSignalStrengthWcdma
     */
    public static CellSignalStrengthWcdma convertHalWcdmaSignalStrength(Object wcdma) {
        if (wcdma == null) return null;
        CellSignalStrengthWcdma ret = null;
        if (wcdma instanceof android.hardware.radio.V1_0.WcdmaSignalStrength) {
            android.hardware.radio.V1_0.WcdmaSignalStrength ss =
                    (android.hardware.radio.V1_0.WcdmaSignalStrength) wcdma;
            ret = new CellSignalStrengthWcdma(
                    CellSignalStrength.getRssiDbmFromAsu(ss.signalStrength), ss.bitErrorRate,
                    CellInfo.UNAVAILABLE, CellInfo.UNAVAILABLE);
        } else if (wcdma instanceof android.hardware.radio.V1_2.WcdmaSignalStrength) {
            android.hardware.radio.V1_2.WcdmaSignalStrength ss =
                    (android.hardware.radio.V1_2.WcdmaSignalStrength) wcdma;
            ret = new CellSignalStrengthWcdma(
                    CellSignalStrength.getRssiDbmFromAsu(ss.base.signalStrength),
                    ss.base.bitErrorRate, CellSignalStrength.getRscpDbmFromAsu(ss.rscp),
                    CellSignalStrength.getEcNoDbFromAsu(ss.ecno));
        }
        if (ret != null && ret.getRssi() == CellInfo.UNAVAILABLE
                && ret.getRscp() == CellInfo.UNAVAILABLE) {
            ret.setDefaultValues();
            ret.updateLevel(null, null);
        }
        return ret;
    }

    /**
     * Convert a WcdmaSignalStrength defined in WcdmaSignalStrength.aidl to CellSignalStrengthWcdma
     * @param ss WcdmaSignalStrength defined in WcdmaSignalStrength.aidl
     * @return The converted CellSignalStrengthWcdma
     */
    public static CellSignalStrengthWcdma convertHalWcdmaSignalStrength(
            android.hardware.radio.network.WcdmaSignalStrength ss) {
        CellSignalStrengthWcdma ret = new CellSignalStrengthWcdma(
                CellSignalStrength.getRssiDbmFromAsu(ss.signalStrength),
                ss.bitErrorRate, CellSignalStrength.getRscpDbmFromAsu(ss.rscp),
                CellSignalStrength.getEcNoDbFromAsu(ss.ecno));
        if (ret.getRssi() == CellInfo.UNAVAILABLE && ret.getRscp() == CellInfo.UNAVAILABLE) {
            ret.setDefaultValues();
            ret.updateLevel(null, null);
        }
        return ret;
    }

    /**
     * Convert a TdScdmaSignalStrength defined in radio/1.0/types.hal or TdscdmaSignalStrength
     * defined in radio/1.2/types.hal to CellSignalStrengthTdscdma
     * @param tdscdma TdScdmaSignalStrength defined in radio/1.0/types.hal or TdscdmaSignalStrength
     *        defined in radio/1.2/types.hal
     * @return The converted CellSignalStrengthTdscdma
     */
    public static CellSignalStrengthTdscdma convertHalTdscdmaSignalStrength(Object tdscdma) {
        if (tdscdma == null) return null;
        CellSignalStrengthTdscdma ret = null;
        if (tdscdma instanceof android.hardware.radio.V1_0.TdScdmaSignalStrength) {
            android.hardware.radio.V1_0.TdScdmaSignalStrength ss =
                    (android.hardware.radio.V1_0.TdScdmaSignalStrength) tdscdma;
            ret = new CellSignalStrengthTdscdma(CellInfo.UNAVAILABLE, CellInfo.UNAVAILABLE,
                    ss.rscp != CellInfo.UNAVAILABLE ? -ss.rscp : ss.rscp);
        } else if (tdscdma instanceof android.hardware.radio.V1_2.TdscdmaSignalStrength) {
            android.hardware.radio.V1_2.TdscdmaSignalStrength ss =
                    (android.hardware.radio.V1_2.TdscdmaSignalStrength) tdscdma;
            ret = new CellSignalStrengthTdscdma(
                    CellSignalStrength.getRssiDbmFromAsu(ss.signalStrength), ss.bitErrorRate,
                    CellSignalStrength.getRscpDbmFromAsu(ss.rscp));
        }
        if (ret != null && ret.getRssi() == CellInfo.UNAVAILABLE
                && ret.getRscp() == CellInfo.UNAVAILABLE) {
            ret.setDefaultValues();
            ret.updateLevel(null, null);
        }
        return ret;
    }

    /**
     * Convert a TdscdmaSignalStrength defined in TdscdmaSignalStrength.aidl to
     * CellSignalStrengthTdscdma
     * @param ss TdscdmaSignalStrength defined in TdscdmaSignalStrength.aidl
     * @return The converted CellSignalStrengthTdscdma
     */
    public static CellSignalStrengthTdscdma convertHalTdscdmaSignalStrength(
            android.hardware.radio.network.TdscdmaSignalStrength ss) {
        CellSignalStrengthTdscdma ret = new CellSignalStrengthTdscdma(
                CellSignalStrength.getRssiDbmFromAsu(ss.signalStrength),
                ss.bitErrorRate, CellSignalStrength.getRscpDbmFromAsu(ss.rscp));
        if (ret.getRssi() == CellInfo.UNAVAILABLE && ret.getRscp() == CellInfo.UNAVAILABLE) {
            ret.setDefaultValues();
            ret.updateLevel(null, null);
        }
        return ret;
    }

    /**
     * Convert a NrSignalStrength defined in radio/1.4, 1.6/types.hal to CellSignalStrengthNr
     * @param nr NrSignalStrength defined in radio/1.4, 1.6/types.hal
     * @return The converted CellSignalStrengthNr
     */
    public static CellSignalStrengthNr convertHalNrSignalStrength(Object nr) {
        if (nr == null) return null;
        if (nr instanceof android.hardware.radio.V1_4.NrSignalStrength) {
            android.hardware.radio.V1_4.NrSignalStrength ss =
                    (android.hardware.radio.V1_4.NrSignalStrength) nr;
            return new CellSignalStrengthNr(CellSignalStrengthNr.flip(ss.csiRsrp),
                    CellSignalStrengthNr.flip(ss.csiRsrq), ss.csiSinr,
                    CellSignalStrengthNr.flip(ss.ssRsrp), CellSignalStrengthNr.flip(ss.ssRsrq),
                    ss.ssSinr);
        } else if (nr instanceof android.hardware.radio.V1_6.NrSignalStrength) {
            android.hardware.radio.V1_6.NrSignalStrength ss =
                    (android.hardware.radio.V1_6.NrSignalStrength) nr;
            return new CellSignalStrengthNr(CellSignalStrengthNr.flip(ss.base.csiRsrp),
                    CellSignalStrengthNr.flip(ss.base.csiRsrq), ss.base.csiSinr,
                    ss.csiCqiTableIndex, ss.csiCqiReport, CellSignalStrengthNr.flip(ss.base.ssRsrp),
                    CellSignalStrengthNr.flip(ss.base.ssRsrq), ss.base.ssSinr);
        }
        return null;
    }

    /**
     * Convert a NrSignalStrength defined in NrSignalStrength.aidl to CellSignalStrengthNr
     * @param ss NrSignalStrength defined in NrSignalStrength.aidl
     * @return The converted CellSignalStrengthNr
     */
    public static CellSignalStrengthNr convertHalNrSignalStrength(
            android.hardware.radio.network.NrSignalStrength ss) {
        return new CellSignalStrengthNr(CellSignalStrengthNr.flip(ss.csiRsrp),
                CellSignalStrengthNr.flip(ss.csiRsrq), ss.csiSinr, ss.csiCqiTableIndex,
                primitiveArrayToArrayList(ss.csiCqiReport), CellSignalStrengthNr.flip(ss.ssRsrp),
                CellSignalStrengthNr.flip(ss.ssRsrq), ss.ssSinr);
    }

    private static ClosedSubscriberGroupInfo convertHalClosedSubscriberGroupInfo(
            android.hardware.radio.V1_5.OptionalCsgInfo optionalCsgInfo) {
        android.hardware.radio.V1_5.ClosedSubscriberGroupInfo csgInfo =
                optionalCsgInfo.getDiscriminator()
                        == android.hardware.radio.V1_5.OptionalCsgInfo.hidl_discriminator.csgInfo
                        ? optionalCsgInfo.csgInfo() : null;
        if (csgInfo == null) return null;
        return new ClosedSubscriberGroupInfo(csgInfo.csgIndication, csgInfo.homeNodebName,
                csgInfo.csgIdentity);
    }

    private static ClosedSubscriberGroupInfo convertHalClosedSubscriberGroupInfo(
            android.hardware.radio.network.ClosedSubscriberGroupInfo csgInfo) {
        if (csgInfo == null) return null;
        return new ClosedSubscriberGroupInfo(csgInfo.csgIndication, csgInfo.homeNodebName,
                csgInfo.csgIdentity);
    }

    /**
     * Convert a list of BarringInfo defined in radio/1.5/types.hal to a sparse array of
     * BarringServiceInfos
     * @param halBarringInfos List of BarringInfos defined in radio/1.5/types.hal
     * @return The converted sparse array of BarringServiceInfos
     */
    public static SparseArray<BarringInfo.BarringServiceInfo> convertHalBarringInfoList(
            List<android.hardware.radio.V1_5.BarringInfo> halBarringInfos) {
        SparseArray<BarringInfo.BarringServiceInfo> serviceInfos = new SparseArray<>();
        for (android.hardware.radio.V1_5.BarringInfo halBarringInfo : halBarringInfos) {
            if (halBarringInfo.barringType
                    == android.hardware.radio.V1_5.BarringInfo.BarringType.CONDITIONAL) {
                if (halBarringInfo.barringTypeSpecificInfo.getDiscriminator()
                        != android.hardware.radio.V1_5.BarringInfo.BarringTypeSpecificInfo
                        .hidl_discriminator.conditional) {
                    // this is an error case where the barring info is conditional but the
                    // conditional barring fields weren't included
                    continue;
                }
                android.hardware.radio.V1_5.BarringInfo.BarringTypeSpecificInfo
                        .Conditional conditionalInfo =
                        halBarringInfo.barringTypeSpecificInfo.conditional();
                serviceInfos.put(
                        halBarringInfo.serviceType, new BarringInfo.BarringServiceInfo(
                                halBarringInfo.barringType, // will always be CONDITIONAL here
                                conditionalInfo.isBarred,
                                conditionalInfo.factor,
                                conditionalInfo.timeSeconds));
            } else {
                // Barring type is either NONE or UNCONDITIONAL
                serviceInfos.put(
                        halBarringInfo.serviceType, new BarringInfo.BarringServiceInfo(
                                halBarringInfo.barringType, false, 0, 0));
            }
        }
        return serviceInfos;
    }

    /**
     * Convert a list of BarringInfo defined in BarringInfo.aidl to a sparse array of
     * BarringServiceInfos
     * @param halBarringInfos List of BarringInfos defined in BarringInfo.aidl
     * @return The converted sparse array of BarringServiceInfos
     */
    public static SparseArray<BarringInfo.BarringServiceInfo> convertHalBarringInfoList(
            android.hardware.radio.network.BarringInfo[] halBarringInfos) {
        SparseArray<BarringInfo.BarringServiceInfo> serviceInfos = new SparseArray<>();
        for (android.hardware.radio.network.BarringInfo halBarringInfo : halBarringInfos) {
            if (halBarringInfo.barringType
                    == android.hardware.radio.network.BarringInfo.BARRING_TYPE_CONDITIONAL) {
                if (halBarringInfo.barringTypeSpecificInfo == null) {
                    // this is an error case where the barring info is conditional but the
                    // conditional barring fields weren't included
                    continue;
                }
                serviceInfos.put(
                        halBarringInfo.serviceType, new BarringInfo.BarringServiceInfo(
                                halBarringInfo.barringType, // will always be CONDITIONAL here
                                halBarringInfo.barringTypeSpecificInfo.isBarred,
                                halBarringInfo.barringTypeSpecificInfo.factor,
                                halBarringInfo.barringTypeSpecificInfo.timeSeconds));
            } else {
                // Barring type is either NONE or UNCONDITIONAL
                serviceInfos.put(halBarringInfo.serviceType, new BarringInfo.BarringServiceInfo(
                        halBarringInfo.barringType, false, 0, 0));
            }
        }
        return serviceInfos;
    }

    private static LinkAddress convertToLinkAddress(String addressString) {
        return convertToLinkAddress(addressString, 0, LinkAddress.LIFETIME_UNKNOWN,
                LinkAddress.LIFETIME_UNKNOWN);
    }

    private static LinkAddress convertToLinkAddress(String addressString, int properties,
            long deprecationTime, long expirationTime) {
        addressString = addressString.trim();
        InetAddress address = null;
        int prefixLength = -1;
        try {
            String[] pieces = addressString.split("/", 2);
            address = InetAddresses.parseNumericAddress(pieces[0]);
            if (pieces.length == 1) {
                prefixLength = (address instanceof Inet4Address) ? 32 : 128;
            } else if (pieces.length == 2) {
                prefixLength = Integer.parseInt(pieces[1]);
            }
        } catch (NullPointerException e) {            // Null string.
        } catch (ArrayIndexOutOfBoundsException e) {  // No prefix length.
        } catch (NumberFormatException e) {           // Non-numeric prefix.
        } catch (IllegalArgumentException e) {        // Invalid IP address.
        }

        if (address == null || prefixLength == -1) {
            throw new IllegalArgumentException("Invalid link address " + addressString);
        }

        return new LinkAddress(address, prefixLength, properties, 0, deprecationTime,
                expirationTime);
    }

    /**
     * Convert SetupDataCallResult defined in radio/1.0, 1.4, 1.5, 1.6/types.hal into
     * DataCallResponse
     * @param dcResult SetupDataCallResult defined in radio/1.0, 1.4, 1.5, 1.6/types.hal
     * @return The converted DataCallResponse
     */
    @VisibleForTesting
    public static DataCallResponse convertHalDataCallResult(Object dcResult) {
        if (dcResult == null) return null;

        int cause, cid, active, mtu, mtuV4, mtuV6;
        long suggestedRetryTime;
        String ifname;
        int protocolType;
        String[] addresses = null;
        String[] dnses = null;
        String[] gateways = null;
        String[] pcscfs = null;
        Qos defaultQos = null;
        @DataCallResponse.HandoverFailureMode
        int handoverFailureMode = DataCallResponse.HANDOVER_FAILURE_MODE_LEGACY;
        int pduSessionId = DataCallResponse.PDU_SESSION_ID_NOT_SET;
        List<LinkAddress> laList = new ArrayList<>();
        List<QosBearerSession> qosSessions = new ArrayList<>();
        NetworkSliceInfo sliceInfo = null;
        List<TrafficDescriptor> trafficDescriptors = new ArrayList<>();

        if (dcResult instanceof android.hardware.radio.V1_0.SetupDataCallResult) {
            final android.hardware.radio.V1_0.SetupDataCallResult result =
                    (android.hardware.radio.V1_0.SetupDataCallResult) dcResult;
            cause = result.status;
            suggestedRetryTime = result.suggestedRetryTime;
            cid = result.cid;
            active = result.active;
            protocolType = ApnSetting.getProtocolIntFromString(result.type);
            ifname = result.ifname;
            if (!TextUtils.isEmpty(result.addresses)) {
                addresses = result.addresses.split("\\s+");
            }
            if (!TextUtils.isEmpty(result.dnses)) {
                dnses = result.dnses.split("\\s+");
            }
            if (!TextUtils.isEmpty(result.gateways)) {
                gateways = result.gateways.split("\\s+");
            }
            if (!TextUtils.isEmpty(result.pcscf)) {
                pcscfs = result.pcscf.split("\\s+");
            }
            mtu = mtuV4 = mtuV6 = result.mtu;
            if (addresses != null) {
                for (String address : addresses) {
                    laList.add(convertToLinkAddress(address));
                }
            }
        } else if (dcResult instanceof android.hardware.radio.V1_4.SetupDataCallResult) {
            final android.hardware.radio.V1_4.SetupDataCallResult result =
                    (android.hardware.radio.V1_4.SetupDataCallResult) dcResult;
            cause = result.cause;
            suggestedRetryTime = result.suggestedRetryTime;
            cid = result.cid;
            active = result.active;
            protocolType = result.type;
            ifname = result.ifname;
            addresses = result.addresses.toArray(new String[0]);
            dnses = result.dnses.toArray(new String[0]);
            gateways = result.gateways.toArray(new String[0]);
            pcscfs = result.pcscf.toArray(new String[0]);
            mtu = mtuV4 = mtuV6 = result.mtu;
            if (addresses != null) {
                for (String address : addresses) {
                    laList.add(convertToLinkAddress(address));
                }
            }
        } else if (dcResult instanceof android.hardware.radio.V1_5.SetupDataCallResult) {
            final android.hardware.radio.V1_5.SetupDataCallResult result =
                    (android.hardware.radio.V1_5.SetupDataCallResult) dcResult;
            cause = result.cause;
            suggestedRetryTime = result.suggestedRetryTime;
            cid = result.cid;
            active = result.active;
            protocolType = result.type;
            ifname = result.ifname;
            laList = result.addresses.stream().map(la -> convertToLinkAddress(
                    la.address, la.properties, la.deprecationTime, la.expirationTime))
                    .collect(Collectors.toList());
            dnses = result.dnses.toArray(new String[0]);
            gateways = result.gateways.toArray(new String[0]);
            pcscfs = result.pcscf.toArray(new String[0]);
            mtu = Math.max(result.mtuV4, result.mtuV6);
            mtuV4 = result.mtuV4;
            mtuV6 = result.mtuV6;
        } else if (dcResult instanceof android.hardware.radio.V1_6.SetupDataCallResult) {
            final android.hardware.radio.V1_6.SetupDataCallResult result =
                    (android.hardware.radio.V1_6.SetupDataCallResult) dcResult;
            cause = result.cause;
            suggestedRetryTime = result.suggestedRetryTime;
            cid = result.cid;
            active = result.active;
            protocolType = result.type;
            ifname = result.ifname;
            laList = result.addresses.stream().map(la -> convertToLinkAddress(
                    la.address, la.properties, la.deprecationTime, la.expirationTime))
                    .collect(Collectors.toList());
            dnses = result.dnses.toArray(new String[0]);
            gateways = result.gateways.toArray(new String[0]);
            pcscfs = result.pcscf.toArray(new String[0]);
            mtu = Math.max(result.mtuV4, result.mtuV6);
            mtuV4 = result.mtuV4;
            mtuV6 = result.mtuV6;
            handoverFailureMode = result.handoverFailureMode;
            pduSessionId = result.pduSessionId;
            defaultQos = convertHalQos(result.defaultQos);
            qosSessions = result.qosSessions.stream().map(RILUtils::convertHalQosBearerSession)
                    .collect(Collectors.toList());
            sliceInfo = result.sliceInfo.getDiscriminator()
                    == android.hardware.radio.V1_6.OptionalSliceInfo.hidl_discriminator.noinit
                    ? null : convertHalSliceInfo(result.sliceInfo.value());
            trafficDescriptors = result.trafficDescriptors.stream().map(
                    RILUtils::convertHalTrafficDescriptor).collect(Collectors.toList());
        } else {
            Rlog.e(LOG_TAG, "Unsupported SetupDataCallResult " + dcResult);
            return null;
        }

        // Process dns
        List<InetAddress> dnsList = new ArrayList<>();
        if (dnses != null) {
            for (String dns : dnses) {
                dns = dns.trim();
                InetAddress ia;
                try {
                    ia = InetAddresses.parseNumericAddress(dns);
                    dnsList.add(ia);
                } catch (IllegalArgumentException e) {
                    Rlog.e(LOG_TAG, "Unknown dns: " + dns, e);
                }
            }
        }

        // Process gateway
        List<InetAddress> gatewayList = new ArrayList<>();
        if (gateways != null) {
            for (String gateway : gateways) {
                gateway = gateway.trim();
                InetAddress ia;
                try {
                    ia = InetAddresses.parseNumericAddress(gateway);
                    gatewayList.add(ia);
                } catch (IllegalArgumentException e) {
                    Rlog.e(LOG_TAG, "Unknown gateway: " + gateway, e);
                }
            }
        }

        // Process gateway
        List<InetAddress> pcscfList = new ArrayList<>();
        if (pcscfs != null) {
            for (String pcscf : pcscfs) {
                pcscf = pcscf.trim();
                InetAddress ia;
                try {
                    ia = InetAddresses.parseNumericAddress(pcscf);
                    pcscfList.add(ia);
                } catch (IllegalArgumentException e) {
                    Rlog.e(LOG_TAG, "Unknown pcscf: " + pcscf, e);
                }
            }
        }

        return new DataCallResponse.Builder()
                .setCause(cause)
                .setRetryDurationMillis(suggestedRetryTime)
                .setId(cid)
                .setLinkStatus(active)
                .setProtocolType(protocolType)
                .setInterfaceName(ifname)
                .setAddresses(laList)
                .setDnsAddresses(dnsList)
                .setGatewayAddresses(gatewayList)
                .setPcscfAddresses(pcscfList)
                .setMtu(mtu)
                .setMtuV4(mtuV4)
                .setMtuV6(mtuV6)
                .setHandoverFailureMode(handoverFailureMode)
                .setPduSessionId(pduSessionId)
                .setDefaultQos(defaultQos)
                .setQosBearerSessions(qosSessions)
                .setSliceInfo(sliceInfo)
                .setTrafficDescriptors(trafficDescriptors)
                .build();
    }

    /**
     * Convert SetupDataCallResult defined in SetupDataCallResult.aidl into DataCallResponse
     * @param result SetupDataCallResult defined in SetupDataCallResult.aidl
     * @return The converted DataCallResponse
     */
    @VisibleForTesting
    public static DataCallResponse convertHalDataCallResult(
            android.hardware.radio.data.SetupDataCallResult result) {
        if (result == null) return null;
        List<LinkAddress> laList = new ArrayList<>();
        for (android.hardware.radio.data.LinkAddress la : result.addresses) {
            laList.add(convertToLinkAddress(la.address, la.addressProperties,
                    la.deprecationTime, la.expirationTime));
        }
        List<InetAddress> dnsList = new ArrayList<>();
        if (result.dnses != null) {
            for (String dns : result.dnses) {
                dns = dns.trim();
                InetAddress ia;
                try {
                    ia = InetAddresses.parseNumericAddress(dns);
                    dnsList.add(ia);
                } catch (IllegalArgumentException e) {
                    Rlog.e(LOG_TAG, "Unknown dns: " + dns, e);
                }
            }
        }
        List<InetAddress> gatewayList = new ArrayList<>();
        if (result.gateways != null) {
            for (String gateway : result.gateways) {
                gateway = gateway.trim();
                InetAddress ia;
                try {
                    ia = InetAddresses.parseNumericAddress(gateway);
                    gatewayList.add(ia);
                } catch (IllegalArgumentException e) {
                    Rlog.e(LOG_TAG, "Unknown gateway: " + gateway, e);
                }
            }
        }
        List<InetAddress> pcscfList = new ArrayList<>();
        if (result.pcscf != null) {
            for (String pcscf : result.pcscf) {
                pcscf = pcscf.trim();
                InetAddress ia;
                try {
                    ia = InetAddresses.parseNumericAddress(pcscf);
                    pcscfList.add(ia);
                } catch (IllegalArgumentException e) {
                    Rlog.e(LOG_TAG, "Unknown pcscf: " + pcscf, e);
                }
            }
        }
        List<QosBearerSession> qosSessions = new ArrayList<>();
        for (android.hardware.radio.data.QosSession session : result.qosSessions) {
            qosSessions.add(convertHalQosBearerSession(session));
        }
        List<TrafficDescriptor> trafficDescriptors = new ArrayList<>();
        for (android.hardware.radio.data.TrafficDescriptor td : result.trafficDescriptors) {
            trafficDescriptors.add(convertHalTrafficDescriptor(td));
        }

        return new DataCallResponse.Builder()
                .setCause(result.cause)
                .setRetryDurationMillis(result.suggestedRetryTime)
                .setId(result.cid)
                .setLinkStatus(result.active)
                .setProtocolType(result.type)
                .setInterfaceName(result.ifname)
                .setAddresses(laList)
                .setDnsAddresses(dnsList)
                .setGatewayAddresses(gatewayList)
                .setPcscfAddresses(pcscfList)
                .setMtu(Math.max(result.mtuV4, result.mtuV6))
                .setMtuV4(result.mtuV4)
                .setMtuV6(result.mtuV6)
                .setHandoverFailureMode(result.handoverFailureMode)
                .setPduSessionId(result.pduSessionId)
                .setDefaultQos(convertHalQos(result.defaultQos))
                .setQosBearerSessions(qosSessions)
                .setSliceInfo(convertHalSliceInfo(result.sliceInfo))
                .setTrafficDescriptors(trafficDescriptors)
                .build();
    }

    private static NetworkSliceInfo convertHalSliceInfo(android.hardware.radio.V1_6.SliceInfo si) {
        NetworkSliceInfo.Builder builder = new NetworkSliceInfo.Builder()
                .setSliceServiceType(si.sst)
                .setMappedHplmnSliceServiceType(si.mappedHplmnSst);
        if (si.sliceDifferentiator != NetworkSliceInfo.SLICE_DIFFERENTIATOR_NO_SLICE) {
            builder.setSliceDifferentiator(si.sliceDifferentiator)
                    .setMappedHplmnSliceDifferentiator(si.mappedHplmnSD);
        }
        return builder.build();
    }

    private static NetworkSliceInfo convertHalSliceInfo(android.hardware.radio.data.SliceInfo si) {
        NetworkSliceInfo.Builder builder = new NetworkSliceInfo.Builder()
                .setSliceServiceType(si.sliceServiceType)
                .setMappedHplmnSliceServiceType(si.mappedHplmnSst);
        if (si.sliceDifferentiator != NetworkSliceInfo.SLICE_DIFFERENTIATOR_NO_SLICE) {
            builder.setSliceDifferentiator(si.sliceDifferentiator)
                    .setMappedHplmnSliceDifferentiator(si.mappedHplmnSd);
        }
        return builder.build();
    }

    private static TrafficDescriptor convertHalTrafficDescriptor(
            android.hardware.radio.V1_6.TrafficDescriptor td) {
        String dnn = td.dnn.getDiscriminator()
                == android.hardware.radio.V1_6.OptionalDnn.hidl_discriminator.noinit
                ? null : td.dnn.value();
        String osAppId = td.osAppId.getDiscriminator()
                == android.hardware.radio.V1_6.OptionalOsAppId.hidl_discriminator.noinit
                ? null : new String(arrayListToPrimitiveArray(td.osAppId.value().osAppId));
        TrafficDescriptor.Builder builder = new TrafficDescriptor.Builder();
        if (dnn != null) {
            builder.setDataNetworkName(dnn);
        }
        if (osAppId != null) {
            builder.setOsAppId(osAppId.getBytes());
        }
        return builder.build();
    }

    private static TrafficDescriptor convertHalTrafficDescriptor(
            android.hardware.radio.data.TrafficDescriptor td) {
        String dnn = td.dnn;
        String osAppId = td.osAppId == null ? null : new String(td.osAppId.osAppId);
        TrafficDescriptor.Builder builder = new TrafficDescriptor.Builder();
        if (dnn != null) {
            builder.setDataNetworkName(dnn);
        }
        if (osAppId != null) {
            builder.setOsAppId(osAppId.getBytes());
        }
        return builder.build();
    }

    /**
     * Convert SlicingConfig defined in radio/1.6/types.hal to NetworkSlicingConfig
     * @param sc SlicingConfig defined in radio/1.6/types.hal
     * @return The converted NetworkSlicingConfig
     */
    public static NetworkSlicingConfig convertHalSlicingConfig(
            android.hardware.radio.V1_6.SlicingConfig sc) {
        List<UrspRule> urspRules = sc.urspRules.stream().map(ur -> new UrspRule(ur.precedence,
                ur.trafficDescriptors.stream().map(RILUtils::convertHalTrafficDescriptor)
                        .collect(Collectors.toList()),
                ur.routeSelectionDescriptor.stream().map(rsd -> new RouteSelectionDescriptor(
                        rsd.precedence, rsd.sessionType.value(), rsd.sscMode.value(),
                        rsd.sliceInfo.stream().map(RILUtils::convertHalSliceInfo)
                                .collect(Collectors.toList()),
                        rsd.dnn)).collect(Collectors.toList())))
                .collect(Collectors.toList());
        return new NetworkSlicingConfig(urspRules, sc.sliceInfo.stream()
                .map(RILUtils::convertHalSliceInfo).collect(Collectors.toList()));
    }

    /**
     * Convert SlicingConfig defined in SlicingConfig.aidl to NetworkSlicingConfig
     * @param sc SlicingConfig defined in SlicingConfig.aidl
     * @return The converted NetworkSlicingConfig
     */
    public static NetworkSlicingConfig convertHalSlicingConfig(
            android.hardware.radio.data.SlicingConfig sc) {
        List<UrspRule> urspRules = new ArrayList<>();
        for (android.hardware.radio.data.UrspRule ur : sc.urspRules) {
            List<TrafficDescriptor> tds = new ArrayList<>();
            for (android.hardware.radio.data.TrafficDescriptor td : ur.trafficDescriptors) {
                tds.add(convertHalTrafficDescriptor(td));
            }
            List<RouteSelectionDescriptor> rsds = new ArrayList<>();
            for (android.hardware.radio.data.RouteSelectionDescriptor rsd
                    : ur.routeSelectionDescriptor) {
                List<NetworkSliceInfo> sliceInfo = new ArrayList<>();
                for (android.hardware.radio.data.SliceInfo si : rsd.sliceInfo) {
                    sliceInfo.add(convertHalSliceInfo(si));
                }
                rsds.add(new RouteSelectionDescriptor(rsd.precedence, rsd.sessionType, rsd.sscMode,
                        sliceInfo, primitiveArrayToArrayList(rsd.dnn)));
            }
            urspRules.add(new UrspRule(ur.precedence, tds, rsds));
        }
        List<NetworkSliceInfo> sliceInfo = new ArrayList<>();
        for (android.hardware.radio.data.SliceInfo si : sc.sliceInfo) {
            sliceInfo.add(convertHalSliceInfo(si));
        }
        return new NetworkSlicingConfig(urspRules, sliceInfo);
    }

    private static Qos.QosBandwidth convertHalQosBandwidth(
            android.hardware.radio.V1_6.QosBandwidth bandwidth) {
        return new Qos.QosBandwidth(bandwidth.maxBitrateKbps, bandwidth.guaranteedBitrateKbps);
    }

    private static Qos.QosBandwidth convertHalQosBandwidth(
            android.hardware.radio.data.QosBandwidth bandwidth) {
        return new Qos.QosBandwidth(bandwidth.maxBitrateKbps, bandwidth.guaranteedBitrateKbps);
    }

    private static Qos convertHalQos(android.hardware.radio.V1_6.Qos qos) {
        switch (qos.getDiscriminator()) {
            case android.hardware.radio.V1_6.Qos.hidl_discriminator.eps:
                android.hardware.radio.V1_6.EpsQos eps = qos.eps();
                return new EpsQos(convertHalQosBandwidth(eps.downlink),
                        convertHalQosBandwidth(eps.uplink), eps.qci);
            case android.hardware.radio.V1_6.Qos.hidl_discriminator.nr:
                android.hardware.radio.V1_6.NrQos nr = qos.nr();
                return new NrQos(convertHalQosBandwidth(nr.downlink),
                        convertHalQosBandwidth(nr.uplink), nr.qfi, nr.fiveQi, nr.averagingWindowMs);
            default:
                return null;
        }
    }

    private static Qos convertHalQos(android.hardware.radio.data.Qos qos) {
        switch (qos.getTag()) {
            case android.hardware.radio.data.Qos.eps:
                android.hardware.radio.data.EpsQos eps = qos.getEps();
                return new EpsQos(convertHalQosBandwidth(eps.downlink),
                        convertHalQosBandwidth(eps.uplink), eps.qci);
            case android.hardware.radio.data.Qos.nr:
                android.hardware.radio.data.NrQos nr = qos.getNr();
                return new NrQos(convertHalQosBandwidth(nr.downlink),
                        convertHalQosBandwidth(nr.uplink), nr.qfi, nr.fiveQi,
                        nr.averagingWindowMs);
            default:
                return null;
        }
    }

    private static QosBearerFilter convertHalQosBearerFilter(
            android.hardware.radio.V1_6.QosFilter qosFilter) {
        List<LinkAddress> localAddressList = new ArrayList<>();
        String[] localAddresses = qosFilter.localAddresses.toArray(new String[0]);
        if (localAddresses != null) {
            for (String address : localAddresses) {
                localAddressList.add(convertToLinkAddress(address));
            }
        }
        List<LinkAddress> remoteAddressList = new ArrayList<>();
        String[] remoteAddresses = qosFilter.remoteAddresses.toArray(new String[0]);
        if (remoteAddresses != null) {
            for (String address : remoteAddresses) {
                remoteAddressList.add(convertToLinkAddress(address));
            }
        }
        QosBearerFilter.PortRange localPort = null;
        if (qosFilter.localPort != null) {
            if (qosFilter.localPort.getDiscriminator()
                    == android.hardware.radio.V1_6.MaybePort.hidl_discriminator.range) {
                final android.hardware.radio.V1_6.PortRange portRange = qosFilter.localPort.range();
                localPort = new QosBearerFilter.PortRange(portRange.start, portRange.end);
            }
        }
        QosBearerFilter.PortRange remotePort = null;
        if (qosFilter.remotePort != null) {
            if (qosFilter.remotePort.getDiscriminator()
                    == android.hardware.radio.V1_6.MaybePort.hidl_discriminator.range) {
                final android.hardware.radio.V1_6.PortRange portRange =
                        qosFilter.remotePort.range();
                remotePort = new QosBearerFilter.PortRange(portRange.start, portRange.end);
            }
        }
        int tos = -1;
        if (qosFilter.tos != null) {
            if (qosFilter.tos.getDiscriminator() == android.hardware.radio.V1_6.QosFilter
                    .TypeOfService.hidl_discriminator.value) {
                tos = qosFilter.tos.value();
            }
        }
        long flowLabel = -1;
        if (qosFilter.flowLabel != null) {
            if (qosFilter.flowLabel.getDiscriminator() == android.hardware.radio.V1_6.QosFilter
                    .Ipv6FlowLabel.hidl_discriminator.value) {
                flowLabel = qosFilter.flowLabel.value();
            }
        }
        long spi = -1;
        if (qosFilter.spi != null) {
            if (qosFilter.spi.getDiscriminator()
                    == android.hardware.radio.V1_6.QosFilter.IpsecSpi.hidl_discriminator.value) {
                spi = qosFilter.spi.value();
            }
        }
        return new QosBearerFilter(localAddressList, remoteAddressList, localPort, remotePort,
                qosFilter.protocol, tos, flowLabel, spi, qosFilter.direction, qosFilter.precedence);
    }

    private static QosBearerFilter convertHalQosBearerFilter(
            android.hardware.radio.data.QosFilter qosFilter) {
        List<LinkAddress> localAddressList = new ArrayList<>();
        String[] localAddresses = qosFilter.localAddresses;
        if (localAddresses != null) {
            for (String address : localAddresses) {
                localAddressList.add(convertToLinkAddress(address));
            }
        }
        List<LinkAddress> remoteAddressList = new ArrayList<>();
        String[] remoteAddresses = qosFilter.remoteAddresses;
        if (remoteAddresses != null) {
            for (String address : remoteAddresses) {
                remoteAddressList.add(convertToLinkAddress(address));
            }
        }
        QosBearerFilter.PortRange localPort = null;
        if (qosFilter.localPort != null) {
            localPort = new QosBearerFilter.PortRange(
                    qosFilter.localPort.start, qosFilter.localPort.end);
        }
        QosBearerFilter.PortRange remotePort = null;
        if (qosFilter.remotePort != null) {
            remotePort = new QosBearerFilter.PortRange(
                    qosFilter.remotePort.start, qosFilter.remotePort.end);
        }
        int tos = -1;
        if (qosFilter.tos != null) {
            if (qosFilter.tos.getTag()
                    == android.hardware.radio.data.QosFilterTypeOfService.value) {
                tos = qosFilter.tos.value;
            }
        }
        long flowLabel = -1;
        if (qosFilter.flowLabel != null) {
            if (qosFilter.flowLabel.getTag()
                    == android.hardware.radio.data.QosFilterIpv6FlowLabel.value) {
                flowLabel = qosFilter.flowLabel.value;
            }
        }
        long spi = -1;
        if (qosFilter.spi != null) {
            if (qosFilter.spi.getTag()
                    == android.hardware.radio.data.QosFilterIpsecSpi.value) {
                spi = qosFilter.spi.value;
            }
        }
        return new QosBearerFilter(localAddressList, remoteAddressList, localPort, remotePort,
                qosFilter.protocol, tos, flowLabel, spi, qosFilter.direction, qosFilter.precedence);
    }

    private static QosBearerSession convertHalQosBearerSession(
            android.hardware.radio.V1_6.QosSession qosSession) {
        List<QosBearerFilter> qosBearerFilters = new ArrayList<>();
        if (qosSession.qosFilters != null) {
            for (android.hardware.radio.V1_6.QosFilter filter : qosSession.qosFilters) {
                qosBearerFilters.add(convertHalQosBearerFilter(filter));
            }
        }
        return new QosBearerSession(qosSession.qosSessionId, convertHalQos(qosSession.qos),
                qosBearerFilters);
    }

    private static QosBearerSession convertHalQosBearerSession(
            android.hardware.radio.data.QosSession qosSession) {
        List<QosBearerFilter> qosBearerFilters = new ArrayList<>();
        if (qosSession.qosFilters != null) {
            for (android.hardware.radio.data.QosFilter filter : qosSession.qosFilters) {
                qosBearerFilters.add(convertHalQosBearerFilter(filter));
            }
        }
        return new QosBearerSession(qosSession.qosSessionId, convertHalQos(qosSession.qos),
                qosBearerFilters);
    }

    /**
     * Convert a list of SetupDataCallResult defined in radio/1.0, 1.4, 1.5, 1.6/types.hal into
     * a list of DataCallResponse
     * @param dataCallResultList List of SetupDataCallResult defined in
     *        radio/1.0, 1.4, 1.5, 1.6/types.hal
     * @return The converted list of DataCallResponses
     */
    @VisibleForTesting
    public static ArrayList<DataCallResponse> convertHalDataCallResultList(
            List<? extends Object> dataCallResultList) {
        ArrayList<DataCallResponse> response = new ArrayList<>(dataCallResultList.size());

        for (Object obj : dataCallResultList) {
            response.add(convertHalDataCallResult(obj));
        }
        return response;
    }

    /**
     * Convert a list of SetupDataCallResult defined in SetupDataCallResult.aidl into a list of
     * DataCallResponse
     * @param dataCallResultList Array of SetupDataCallResult defined in SetupDataCallResult.aidl
     * @return The converted list of DataCallResponses
     */
    @VisibleForTesting
    public static ArrayList<DataCallResponse> convertHalDataCallResultList(
            android.hardware.radio.data.SetupDataCallResult[] dataCallResultList) {
        ArrayList<DataCallResponse> response = new ArrayList<>(dataCallResultList.length);

        for (android.hardware.radio.data.SetupDataCallResult result : dataCallResultList) {
            response.add(convertHalDataCallResult(result));
        }
        return response;
    }

    /**
     * Convert KeepaliveStatusCode defined in radio/1.1/types.hal and KeepaliveStatus.aidl
     * to KeepaliveStatus
     * @param halCode KeepaliveStatus code defined in radio/1.1/types.hal or KeepaliveStatus.aidl
     * @return The converted KeepaliveStatus
     */
    public static int convertHalKeepaliveStatusCode(int halCode) {
        switch (halCode) {
            case android.hardware.radio.V1_1.KeepaliveStatusCode.ACTIVE:
                return KeepaliveStatus.STATUS_ACTIVE;
            case android.hardware.radio.V1_1.KeepaliveStatusCode.INACTIVE:
                return KeepaliveStatus.STATUS_INACTIVE;
            case android.hardware.radio.V1_1.KeepaliveStatusCode.PENDING:
                return KeepaliveStatus.STATUS_PENDING;
            default:
                return -1;
        }
    }

    /**
     * Convert RadioState defined in radio/1.0/types.hal and RadioState.aidl to RadioPowerState
     * @param stateInt Radio state defined in radio/1.0/types.hal or RadioState.aidl
     * @return The converted {@link Annotation.RadioPowerState RadioPowerState}
     */
    public static @Annotation.RadioPowerState int convertHalRadioState(int stateInt) {
        int state;
        switch(stateInt) {
            case android.hardware.radio.V1_0.RadioState.OFF:
                state = TelephonyManager.RADIO_POWER_OFF;
                break;
            case android.hardware.radio.V1_0.RadioState.UNAVAILABLE:
                state = TelephonyManager.RADIO_POWER_UNAVAILABLE;
                break;
            case android.hardware.radio.V1_0.RadioState.ON:
                state = TelephonyManager.RADIO_POWER_ON;
                break;
            default:
                throw new RuntimeException("Unrecognized RadioState: " + stateInt);
        }
        return state;
    }

    /**
     * Convert CellConnectionStatus defined in radio/1.2/types.hal to ConnectionStatus
     * @param status Cell connection status defined in radio/1.2/types.hal
     * @return The converted ConnectionStatus
     */
    public static int convertHalCellConnectionStatus(int status) {
        switch (status) {
            case android.hardware.radio.V1_2.CellConnectionStatus.PRIMARY_SERVING:
                return PhysicalChannelConfig.CONNECTION_PRIMARY_SERVING;
            case android.hardware.radio.V1_2.CellConnectionStatus.SECONDARY_SERVING:
                return PhysicalChannelConfig.CONNECTION_SECONDARY_SERVING;
            default:
                return PhysicalChannelConfig.CONNECTION_UNKNOWN;
        }
    }

    /**
     * Convert Call defined in radio/1.0, 1.2, 1.6/types.hal to DriverCall
     * @param halCall Call defined in radio/1.0, 1.2, 1.6/types.hal
     * @return The converted DriverCall
     */
    public static DriverCall convertToDriverCall(Object halCall) {
        DriverCall dc = new DriverCall();
        final android.hardware.radio.V1_6.Call call16;
        final android.hardware.radio.V1_2.Call call12;
        final android.hardware.radio.V1_0.Call call10;
        if (halCall instanceof android.hardware.radio.V1_6.Call) {
            call16 = (android.hardware.radio.V1_6.Call) halCall;
            call12 = call16.base;
            call10 = call12.base;
        } else if (halCall instanceof android.hardware.radio.V1_2.Call) {
            call16 = null;
            call12 = (android.hardware.radio.V1_2.Call) halCall;
            call10 = call12.base;
        } else if (halCall instanceof android.hardware.radio.V1_0.Call) {
            call16 = null;
            call12 = null;
            call10 = (android.hardware.radio.V1_0.Call) halCall;
        } else {
            call16 = null;
            call12 = null;
            call10 = null;
        }
        if (call10 != null) {
            dc.state = DriverCall.stateFromCLCC((int) (call10.state));
            dc.index = call10.index;
            dc.TOA = call10.toa;
            dc.isMpty = call10.isMpty;
            dc.isMT = call10.isMT;
            dc.als = call10.als;
            dc.isVoice = call10.isVoice;
            dc.isVoicePrivacy = call10.isVoicePrivacy;
            dc.number = call10.number;
            dc.numberPresentation = DriverCall.presentationFromCLIP(
                    (int) (call10.numberPresentation));
            dc.name = call10.name;
            dc.namePresentation = DriverCall.presentationFromCLIP((int) (call10.namePresentation));
            if (call10.uusInfo.size() == 1) {
                dc.uusInfo = new UUSInfo();
                dc.uusInfo.setType(call10.uusInfo.get(0).uusType);
                dc.uusInfo.setDcs(call10.uusInfo.get(0).uusDcs);
                if (!TextUtils.isEmpty(call10.uusInfo.get(0).uusData)) {
                    byte[] userData = call10.uusInfo.get(0).uusData.getBytes();
                    dc.uusInfo.setUserData(userData);
                }
            }
            // Make sure there's a leading + on addresses with a TOA of 145
            dc.number = PhoneNumberUtils.stringFromStringAndTOA(dc.number, dc.TOA);
        }
        if (call12 != null) {
            dc.audioQuality = (int) (call12.audioQuality);
        }
        if (call16 != null) {
            dc.forwardedNumber = call16.forwardedNumber;
        }
        return dc;
    }

    /**
     * Convert Call defined in Call.aidl to DriverCall
     * @param halCall Call defined in Call.aidl
     * @return The converted DriverCall
     */
    public static DriverCall convertToDriverCall(android.hardware.radio.voice.Call halCall) {
        DriverCall dc = new DriverCall();
        dc.state = DriverCall.stateFromCLCC((int) halCall.state);
        dc.index = halCall.index;
        dc.TOA = halCall.toa;
        dc.isMpty = halCall.isMpty;
        dc.isMT = halCall.isMT;
        dc.als = halCall.als;
        dc.isVoice = halCall.isVoice;
        dc.isVoicePrivacy = halCall.isVoicePrivacy;
        dc.number = halCall.number;
        dc.numberPresentation = DriverCall.presentationFromCLIP((int) halCall.numberPresentation);
        dc.name = halCall.name;
        dc.namePresentation = DriverCall.presentationFromCLIP((int) halCall.namePresentation);
        if (halCall.uusInfo.length == 1) {
            dc.uusInfo = new UUSInfo();
            dc.uusInfo.setType(halCall.uusInfo[0].uusType);
            dc.uusInfo.setDcs(halCall.uusInfo[0].uusDcs);
            if (!TextUtils.isEmpty(halCall.uusInfo[0].uusData)) {
                dc.uusInfo.setUserData(halCall.uusInfo[0].uusData.getBytes());
            }
        }
        // Make sure there's a leading + on addresses with a TOA of 145
        dc.number = PhoneNumberUtils.stringFromStringAndTOA(dc.number, dc.TOA);
        dc.audioQuality = (int) halCall.audioQuality;
        dc.forwardedNumber = halCall.forwardedNumber;
        return dc;
    }

    /**
     * Convert OperatorStatus defined in radio/1.0/types.hal to OperatorInfo.State
     * @param status Operator status defined in radio/1.0/types.hal
     * @return The converted OperatorStatus as a String
     */
    public static String convertHalOperatorStatus(int status) {
        if (status == android.hardware.radio.V1_0.OperatorStatus.UNKNOWN) {
            return "unknown";
        } else if (status == android.hardware.radio.V1_0.OperatorStatus.AVAILABLE) {
            return "available";
        } else if (status == android.hardware.radio.V1_0.OperatorStatus.CURRENT) {
            return "current";
        } else if (status == android.hardware.radio.V1_0.OperatorStatus.FORBIDDEN) {
            return "forbidden";
        } else {
            return "";
        }
    }

    /**
     * Convert a list of Carriers defined in radio/1.0/types.hal to a list of CarrierIdentifiers
     * @param carrierList List of Carriers defined in radio/1.0/types.hal
     * @return The converted list of CarrierIdentifiers
     */
    public static List<CarrierIdentifier> convertHalCarrierList(
            List<android.hardware.radio.V1_0.Carrier> carrierList) {
        List<CarrierIdentifier> ret = new ArrayList<>();
        for (int i = 0; i < carrierList.size(); i++) {
            String mcc = carrierList.get(i).mcc;
            String mnc = carrierList.get(i).mnc;
            String spn = null, imsi = null, gid1 = null, gid2 = null;
            int matchType = carrierList.get(i).matchType;
            String matchData = carrierList.get(i).matchData;
            if (matchType == CarrierIdentifier.MatchType.SPN) {
                spn = matchData;
            } else if (matchType == CarrierIdentifier.MatchType.IMSI_PREFIX) {
                imsi = matchData;
            } else if (matchType == CarrierIdentifier.MatchType.GID1) {
                gid1 = matchData;
            } else if (matchType == CarrierIdentifier.MatchType.GID2) {
                gid2 = matchData;
            }
            ret.add(new CarrierIdentifier(mcc, mnc, spn, imsi, gid1, gid2));
        }
        return ret;
    }

    /**
     * Convert a list of Carriers defined in radio/1.0/types.hal to a list of CarrierIdentifiers
     * @param carrierList List of Carriers defined in radio/1.0/types.hal
     * @return The converted list of CarrierIdentifiers
     */
    public static List<CarrierIdentifier> convertHalCarrierList(
            android.hardware.radio.sim.Carrier[] carrierList) {
        List<CarrierIdentifier> ret = new ArrayList<>();
        for (int i = 0; i < carrierList.length; i++) {
            String mcc = carrierList[i].mcc;
            String mnc = carrierList[i].mnc;
            String spn = null, imsi = null, gid1 = null, gid2 = null;
            int matchType = carrierList[i].matchType;
            String matchData = carrierList[i].matchData;
            if (matchType == CarrierIdentifier.MatchType.SPN) {
                spn = matchData;
            } else if (matchType == CarrierIdentifier.MatchType.IMSI_PREFIX) {
                imsi = matchData;
            } else if (matchType == CarrierIdentifier.MatchType.GID1) {
                gid1 = matchData;
            } else if (matchType == CarrierIdentifier.MatchType.GID2) {
                gid2 = matchData;
            }
            ret.add(new CarrierIdentifier(mcc, mnc, spn, imsi, gid1, gid2));
        }
        return ret;
    }

    /**
     * Convert CardStatus defined in radio/1.0, 1.5/types.hal to IccCardStatus
     * @param cardStatus CardStatus defined in radio/1.0, 1.5/types.hal
     * @return The converted IccCardStatus
     */
    public static IccCardStatus convertHalCardStatus(Object cardStatus) {
        final android.hardware.radio.V1_0.CardStatus cardStatus10;
        final android.hardware.radio.V1_5.CardStatus cardStatus15;
        if (cardStatus instanceof android.hardware.radio.V1_5.CardStatus) {
            cardStatus15 = (android.hardware.radio.V1_5.CardStatus) cardStatus;
            cardStatus10 = cardStatus15.base.base.base;
        } else if (cardStatus instanceof android.hardware.radio.V1_0.CardStatus) {
            cardStatus15 = null;
            cardStatus10 = (android.hardware.radio.V1_0.CardStatus) cardStatus;
        } else {
            cardStatus15 = null;
            cardStatus10 = null;
        }

        IccCardStatus iccCardStatus = new IccCardStatus();
        if (cardStatus10 != null) {
            iccCardStatus.setCardState(cardStatus10.cardState);
            iccCardStatus.setUniversalPinState(cardStatus10.universalPinState);
            iccCardStatus.mGsmUmtsSubscriptionAppIndex = cardStatus10.gsmUmtsSubscriptionAppIndex;
            iccCardStatus.mCdmaSubscriptionAppIndex = cardStatus10.cdmaSubscriptionAppIndex;
            iccCardStatus.mImsSubscriptionAppIndex = cardStatus10.imsSubscriptionAppIndex;
            int numApplications = cardStatus10.applications.size();

            // limit to maximum allowed applications
            if (numApplications > com.android.internal.telephony.uicc.IccCardStatus.CARD_MAX_APPS) {
                numApplications = com.android.internal.telephony.uicc.IccCardStatus.CARD_MAX_APPS;
            }
            iccCardStatus.mApplications = new IccCardApplicationStatus[numApplications];
            for (int i = 0; i < numApplications; i++) {
                android.hardware.radio.V1_0.AppStatus rilAppStatus =
                        cardStatus10.applications.get(i);
                IccCardApplicationStatus appStatus = new IccCardApplicationStatus();
                appStatus.app_type = appStatus.AppTypeFromRILInt(rilAppStatus.appType);
                appStatus.app_state = appStatus.AppStateFromRILInt(rilAppStatus.appState);
                appStatus.perso_substate = appStatus.PersoSubstateFromRILInt(
                        rilAppStatus.persoSubstate);
                appStatus.aid = rilAppStatus.aidPtr;
                appStatus.app_label = rilAppStatus.appLabelPtr;
                appStatus.pin1_replaced = rilAppStatus.pin1Replaced != 0;
                appStatus.pin1 = appStatus.PinStateFromRILInt(rilAppStatus.pin1);
                appStatus.pin2 = appStatus.PinStateFromRILInt(rilAppStatus.pin2);
                iccCardStatus.mApplications[i] = appStatus;
            }
        }
        if (cardStatus15 != null) {
            IccSlotPortMapping slotPortMapping = new IccSlotPortMapping();
            slotPortMapping.mPhysicalSlotIndex = cardStatus15.base.base.physicalSlotId;
            iccCardStatus.mSlotPortMapping = slotPortMapping;
            iccCardStatus.atr = cardStatus15.base.base.atr;
            iccCardStatus.iccid = cardStatus15.base.base.iccid;
            iccCardStatus.eid = cardStatus15.base.eid;
            int numApplications = cardStatus15.applications.size();

            // limit to maximum allowed applications
            if (numApplications > com.android.internal.telephony.uicc.IccCardStatus.CARD_MAX_APPS) {
                numApplications = com.android.internal.telephony.uicc.IccCardStatus.CARD_MAX_APPS;
            }
            iccCardStatus.mApplications = new IccCardApplicationStatus[numApplications];
            for (int i = 0; i < numApplications; i++) {
                android.hardware.radio.V1_5.AppStatus rilAppStatus =
                        cardStatus15.applications.get(i);
                IccCardApplicationStatus appStatus = new IccCardApplicationStatus();
                appStatus.app_type = appStatus.AppTypeFromRILInt(rilAppStatus.base.appType);
                appStatus.app_state = appStatus.AppStateFromRILInt(rilAppStatus.base.appState);
                appStatus.perso_substate = appStatus.PersoSubstateFromRILInt(
                        rilAppStatus.persoSubstate);
                appStatus.aid = rilAppStatus.base.aidPtr;
                appStatus.app_label = rilAppStatus.base.appLabelPtr;
                appStatus.pin1_replaced = rilAppStatus.base.pin1Replaced != 0;
                appStatus.pin1 = appStatus.PinStateFromRILInt(rilAppStatus.base.pin1);
                appStatus.pin2 = appStatus.PinStateFromRILInt(rilAppStatus.base.pin2);
                iccCardStatus.mApplications[i] = appStatus;
            }
        }
        return iccCardStatus;
    }

    /**
     * Convert CardStatus defined in CardStatus.aidl to IccCardStatus
     * @param cardStatus CardStatus defined in CardStatus.aidl
     * @return The converted IccCardStatus
     */
    public static IccCardStatus convertHalCardStatus(
            android.hardware.radio.sim.CardStatus cardStatus) {
        IccCardStatus iccCardStatus = new IccCardStatus();
        iccCardStatus.setCardState(cardStatus.cardState);
        iccCardStatus.setUniversalPinState(cardStatus.universalPinState);
        iccCardStatus.mGsmUmtsSubscriptionAppIndex = cardStatus.gsmUmtsSubscriptionAppIndex;
        iccCardStatus.mCdmaSubscriptionAppIndex = cardStatus.cdmaSubscriptionAppIndex;
        iccCardStatus.mImsSubscriptionAppIndex = cardStatus.imsSubscriptionAppIndex;
        iccCardStatus.atr = cardStatus.atr;
        iccCardStatus.iccid = cardStatus.iccid;
        iccCardStatus.eid = cardStatus.eid;

        int numApplications = Math.min(cardStatus.applications.length,
                com.android.internal.telephony.uicc.IccCardStatus.CARD_MAX_APPS);
        iccCardStatus.mApplications = new IccCardApplicationStatus[numApplications];
        for (int i = 0; i < numApplications; i++) {
            android.hardware.radio.sim.AppStatus rilAppStatus = cardStatus.applications[i];
            IccCardApplicationStatus appStatus = new IccCardApplicationStatus();
            appStatus.app_type = appStatus.AppTypeFromRILInt(rilAppStatus.appType);
            appStatus.app_state = appStatus.AppStateFromRILInt(rilAppStatus.appState);
            appStatus.perso_substate = appStatus.PersoSubstateFromRILInt(
                    rilAppStatus.persoSubstate);
            appStatus.aid = rilAppStatus.aidPtr;
            appStatus.app_label = rilAppStatus.appLabelPtr;
            appStatus.pin1_replaced = rilAppStatus.pin1Replaced;
            appStatus.pin1 = appStatus.PinStateFromRILInt(rilAppStatus.pin1);
            appStatus.pin2 = appStatus.PinStateFromRILInt(rilAppStatus.pin2);
            iccCardStatus.mApplications[i] = appStatus;
        }
        IccSlotPortMapping slotPortMapping = new IccSlotPortMapping();
        slotPortMapping.mPhysicalSlotIndex = cardStatus.slotMap.physicalSlotId;
        slotPortMapping.mPortIndex = cardStatus.slotMap.portId;
        iccCardStatus.mSlotPortMapping = slotPortMapping;
        return iccCardStatus;
    }

    /**
     * Convert PhonebookCapacity defined in radio/1.6/types.hal to AdnCapacity
     * @param pbCap PhonebookCapacity defined in radio/1.6/types.hal
     * @return The converted AdnCapacity
     */
    public static AdnCapacity convertHalPhonebookCapacity(
            android.hardware.radio.V1_6.PhonebookCapacity pbCap) {
        if (pbCap != null) {
            return new AdnCapacity(pbCap.maxAdnRecords, pbCap.usedAdnRecords, pbCap.maxEmailRecords,
                    pbCap.usedEmailRecords, pbCap.maxAdditionalNumberRecords,
                    pbCap.usedAdditionalNumberRecords, pbCap.maxNameLen, pbCap.maxNumberLen,
                    pbCap.maxEmailLen, pbCap.maxAdditionalNumberLen);
        }
        return null;
    }

    /**
     * Convert PhonebookCapacity defined in PhonebookCapacity.aidl to AdnCapacity
     * @param pbCap PhonebookCapacity defined in PhonebookCapacity.aidl
     * @return The converted AdnCapacity
     */
    public static AdnCapacity convertHalPhonebookCapacity(
            android.hardware.radio.sim.PhonebookCapacity pbCap) {
        if (pbCap != null) {
            return new AdnCapacity(pbCap.maxAdnRecords, pbCap.usedAdnRecords, pbCap.maxEmailRecords,
                    pbCap.usedEmailRecords, pbCap.maxAdditionalNumberRecords,
                    pbCap.usedAdditionalNumberRecords, pbCap.maxNameLen, pbCap.maxNumberLen,
                    pbCap.maxEmailLen, pbCap.maxAdditionalNumberLen);
        }
        return null;
    }

    /**
     * Convert PhonebookRecordInfo defined in radio/1.6/types.hal to SimPhonebookRecord
     * @param recInfo PhonebookRecordInfo defined in radio/1.6/types.hal
     * @return The converted SimPhonebookRecord
     */
    public static SimPhonebookRecord convertHalPhonebookRecordInfo(
            android.hardware.radio.V1_6.PhonebookRecordInfo recInfo) {
        String[] emails = recInfo.emails == null ? null
                : recInfo.emails.toArray(new String[recInfo.emails.size()]);
        String[] numbers = recInfo.additionalNumbers == null ? null
                : recInfo.additionalNumbers.toArray(new String[recInfo.additionalNumbers.size()]);
        return new SimPhonebookRecord(recInfo.recordId, recInfo.name, recInfo.number, emails,
                numbers);
    }

    /**
     * Convert PhonebookRecordInfo defined in PhonebookRecordInfo.aidl to SimPhonebookRecord
     * @param recInfo PhonebookRecordInfo defined in PhonebookRecordInfo.aidl
     * @return The converted SimPhonebookRecord
     */
    public static SimPhonebookRecord convertHalPhonebookRecordInfo(
            android.hardware.radio.sim.PhonebookRecordInfo recInfo) {
        return new SimPhonebookRecord(recInfo.recordId, recInfo.name, recInfo.number,
                recInfo.emails, recInfo.additionalNumbers);
    }

    /**
     * Convert to PhonebookRecordInfo defined in radio/1.6/types.hal
     * @param record SimPhonebookRecord to convert
     * @return The converted PhonebookRecordInfo defined in radio/1.6/types.hal
     */
    public static android.hardware.radio.V1_6.PhonebookRecordInfo convertToHalPhonebookRecordInfo(
            SimPhonebookRecord record) {
        android.hardware.radio.V1_6.PhonebookRecordInfo pbRecordInfo =
                new android.hardware.radio.V1_6.PhonebookRecordInfo();
        pbRecordInfo.recordId = record.getRecordId();
        pbRecordInfo.name = convertNullToEmptyString(record.getAlphaTag());
        pbRecordInfo.number = convertNullToEmptyString(
                convertToHalPhonebookRecordInfoNumber(record.getNumber()));
        if (record.getEmails() != null) {
            pbRecordInfo.emails = primitiveArrayToArrayList(record.getEmails());
        }
        if (record.getAdditionalNumbers() != null) {
            for (String addNum : record.getAdditionalNumbers()) {
                pbRecordInfo.additionalNumbers.add(convertToHalPhonebookRecordInfoNumber(addNum));
            }
        }
        return pbRecordInfo;
    }

    /**
     * Convert to PhonebookRecordInfo.aidl
     * @param record SimPhonebookRecord to convert
     * @return The converted PhonebookRecordInfo
     */
    public static android.hardware.radio.sim.PhonebookRecordInfo
            convertToHalPhonebookRecordInfoAidl(SimPhonebookRecord record) {
        android.hardware.radio.sim.PhonebookRecordInfo pbRecordInfo =
                new android.hardware.radio.sim.PhonebookRecordInfo();
        pbRecordInfo.recordId = record.getRecordIndex();
        pbRecordInfo.name = convertNullToEmptyString(record.getAlphaTag());
        pbRecordInfo.number = convertNullToEmptyString(
                convertToHalPhonebookRecordInfoNumber(record.getNumber()));
        pbRecordInfo.emails = record.getEmails();
        if (record.getAdditionalNumbers() != null) {
            String[] additionalNumbers = new String[record.getAdditionalNumbers().length];
            for (int i = 0; i < additionalNumbers.length; i++) {
                additionalNumbers[i] =
                        convertToHalPhonebookRecordInfoNumber(record.getAdditionalNumbers()[i]);
            }
            pbRecordInfo.additionalNumbers = additionalNumbers;
        }
        return pbRecordInfo;
    }

    /**
     * Convert the GSM pause/wild/wait character to the phone number in the SIM PhonebookRecordInfo
     * number format
     * @param input GSM pause/wild/wait character
     * @return The converted PhonebookRecordInfo number
     */
    private static String convertToHalPhonebookRecordInfoNumber(String input) {
        return input == null ? null : input.replace(PhoneNumberUtils.WAIT, 'e')
                .replace(PhoneNumberUtils.PAUSE, 'T')
                .replace(PhoneNumberUtils.WILD, '?');
    }

    /**
     * Convert array of SimSlotStatus to IccSlotStatus
     * @param o object that represents array/list of SimSlotStatus
     * @return ArrayList of IccSlotStatus
     */
    public static ArrayList<IccSlotStatus> convertHalSlotStatus(Object o) {
        ArrayList<IccSlotStatus> response = new ArrayList<>();
        if (o instanceof android.hardware.radio.config.SimSlotStatus[]) {
            final android.hardware.radio.config.SimSlotStatus[] halSlotStatusArray =
                    (android.hardware.radio.config.SimSlotStatus[]) o;
            for (android.hardware.radio.config.SimSlotStatus slotStatus : halSlotStatusArray) {
                IccSlotStatus iccSlotStatus = new IccSlotStatus();
                iccSlotStatus.setCardState(slotStatus.cardState);
                iccSlotStatus.setSlotState(slotStatus.portInfo[0].portActive ? 1 : 0);
                iccSlotStatus.logicalSlotIndex = slotStatus.portInfo[0].logicalSlotId;
                iccSlotStatus.atr = slotStatus.atr;
                iccSlotStatus.iccid = slotStatus.portInfo[0].iccId;
                iccSlotStatus.eid = slotStatus.eid;
                response.add(iccSlotStatus);
            }
        } else if (o instanceof ArrayList) {
            final ArrayList<android.hardware.radio.config.V1_0.SimSlotStatus> halSlotStatusArray =
                    (ArrayList<android.hardware.radio.config.V1_0.SimSlotStatus>) o;
            for (android.hardware.radio.config.V1_0.SimSlotStatus slotStatus : halSlotStatusArray) {
                IccSlotStatus iccSlotStatus = new IccSlotStatus();
                iccSlotStatus.setCardState(slotStatus.cardState);
                iccSlotStatus.setSlotState(slotStatus.slotState);
                iccSlotStatus.logicalSlotIndex = slotStatus.logicalSlotId;
                iccSlotStatus.atr = slotStatus.atr;
                iccSlotStatus.iccid = slotStatus.iccid;
                response.add(iccSlotStatus);
            }
        } else if (o instanceof ArrayList) {
            final ArrayList<android.hardware.radio.config.V1_2.SimSlotStatus> halSlotStatusArray =
                    (ArrayList<android.hardware.radio.config.V1_2.SimSlotStatus>) o;
            for (android.hardware.radio.config.V1_2.SimSlotStatus slotStatus : halSlotStatusArray) {
                IccSlotStatus iccSlotStatus = new IccSlotStatus();
                iccSlotStatus.setCardState(slotStatus.base.cardState);
                iccSlotStatus.setSlotState(slotStatus.base.slotState);
                iccSlotStatus.logicalSlotIndex = slotStatus.base.logicalSlotId;
                iccSlotStatus.atr = slotStatus.base.atr;
                iccSlotStatus.iccid = slotStatus.base.iccid;
                iccSlotStatus.eid = slotStatus.eid;
                response.add(iccSlotStatus);
            }
        }
        return response;
    }

    /**
     * Convert int[] list to SlotPortMapping[]
     * @param list int[] of slots mapping
     * @return SlotPortMapping[] of slots mapping
     */
    public static android.hardware.radio.config.SlotPortMapping[] convertSimSlotsMapping(
            int[] list) {
        android.hardware.radio.config.SlotPortMapping[] res =
                new android.hardware.radio.config.SlotPortMapping[list.length];
        for (int i : list) {
            res[i] = new android.hardware.radio.config.SlotPortMapping();
            res[i].portId = i;
        }
        return res;
    }


    /**
     * Convert PhoneCapability to telephony PhoneCapability.
     * @param deviceNrCapabilities device's nr capability array
     * @param o PhoneCapability to convert
     * @return converted PhoneCapability
     */
    public static PhoneCapability convertHalPhoneCapability(int[] deviceNrCapabilities, Object o) {
        int maxActiveVoiceCalls = 0;
        int maxActiveData = 0;
        boolean validationBeforeSwitchSupported = false;
        List<ModemInfo> logicalModemList = new ArrayList<>();
        if (o instanceof android.hardware.radio.config.PhoneCapability) {
            final android.hardware.radio.config.PhoneCapability phoneCapability =
                    (android.hardware.radio.config.PhoneCapability) o;
            maxActiveData = phoneCapability.maxActiveData;
            validationBeforeSwitchSupported = phoneCapability.isInternetLingeringSupported;
            for (int modemId : phoneCapability.logicalModemIds) {
                logicalModemList.add(new ModemInfo(modemId));
            }
        } else if (o instanceof android.hardware.radio.config.V1_1.PhoneCapability) {
            final android.hardware.radio.config.V1_1.PhoneCapability phoneCapability =
                    (android.hardware.radio.config.V1_1.PhoneCapability) o;
            maxActiveData = phoneCapability.maxActiveData;
            validationBeforeSwitchSupported = phoneCapability.isInternetLingeringSupported;
            for (android.hardware.radio.config.V1_1.ModemInfo modemInfo :
                    phoneCapability.logicalModemList) {
                logicalModemList.add(new ModemInfo(modemInfo.modemId));
            }
        }
        return new PhoneCapability(maxActiveVoiceCalls, maxActiveData, logicalModemList,
                validationBeforeSwitchSupported, deviceNrCapabilities);
    }

    /** Append the data to the end of an ArrayList */
    public static void appendPrimitiveArrayToArrayList(byte[] src, ArrayList<Byte> dst) {
        for (byte b : src) {
            dst.add(b);
        }
    }

    /** Convert a primitive byte array to an ArrayList<Integer>. */
    public static ArrayList<Byte> primitiveArrayToArrayList(byte[] arr) {
        ArrayList<Byte> arrayList = new ArrayList<>(arr.length);
        for (byte b : arr) {
            arrayList.add(b);
        }
        return arrayList;
    }

    /** Convert a primitive int array to an ArrayList<Integer>. */
    public static ArrayList<Integer> primitiveArrayToArrayList(int[] arr) {
        ArrayList<Integer> arrayList = new ArrayList<>(arr.length);
        for (int i : arr) {
            arrayList.add(i);
        }
        return arrayList;
    }

    /** Convert a primitive String array to an ArrayList<String>. */
    public static ArrayList<String> primitiveArrayToArrayList(String[] arr) {
        return new ArrayList<>(Arrays.asList(arr));
    }

    /** Convert an ArrayList of Bytes to an exactly-sized primitive array */
    public static byte[] arrayListToPrimitiveArray(ArrayList<Byte> bytes) {
        byte[] ret = new byte[bytes.size()];
        for (int i = 0; i < ret.length; i++) {
            ret[i] = bytes.get(i);
        }
        return ret;
    }

    /** Convert null to an empty String */
    public static String convertNullToEmptyString(String string) {
        return string != null ? string : "";
    }

    /**
     * RIL request to String
     * @param request request
     * @return The converted String request
     */
    public static String requestToString(int request) {
        switch(request) {
            case RIL_REQUEST_GET_SIM_STATUS:
                return "GET_SIM_STATUS";
            case RIL_REQUEST_ENTER_SIM_PIN:
                return "ENTER_SIM_PIN";
            case RIL_REQUEST_ENTER_SIM_PUK:
                return "ENTER_SIM_PUK";
            case RIL_REQUEST_ENTER_SIM_PIN2:
                return "ENTER_SIM_PIN2";
            case RIL_REQUEST_ENTER_SIM_PUK2:
                return "ENTER_SIM_PUK2";
            case RIL_REQUEST_CHANGE_SIM_PIN:
                return "CHANGE_SIM_PIN";
            case RIL_REQUEST_CHANGE_SIM_PIN2:
                return "CHANGE_SIM_PIN2";
            case RIL_REQUEST_ENTER_NETWORK_DEPERSONALIZATION:
                return "ENTER_NETWORK_DEPERSONALIZATION";
            case RIL_REQUEST_GET_CURRENT_CALLS:
                return "GET_CURRENT_CALLS";
            case RIL_REQUEST_DIAL:
                return "DIAL";
            case RIL_REQUEST_GET_IMSI:
                return "GET_IMSI";
            case RIL_REQUEST_HANGUP:
                return "HANGUP";
            case RIL_REQUEST_HANGUP_WAITING_OR_BACKGROUND:
                return "HANGUP_WAITING_OR_BACKGROUND";
            case RIL_REQUEST_HANGUP_FOREGROUND_RESUME_BACKGROUND:
                return "HANGUP_FOREGROUND_RESUME_BACKGROUND";
            case RIL_REQUEST_SWITCH_WAITING_OR_HOLDING_AND_ACTIVE:
                return "REQUEST_SWITCH_WAITING_OR_HOLDING_AND_ACTIVE";
            case RIL_REQUEST_CONFERENCE:
                return "CONFERENCE";
            case RIL_REQUEST_UDUB:
                return "UDUB";
            case RIL_REQUEST_LAST_CALL_FAIL_CAUSE:
                return "LAST_CALL_FAIL_CAUSE";
            case RIL_REQUEST_SIGNAL_STRENGTH:
                return "SIGNAL_STRENGTH";
            case RIL_REQUEST_VOICE_REGISTRATION_STATE:
                return "VOICE_REGISTRATION_STATE";
            case RIL_REQUEST_DATA_REGISTRATION_STATE:
                return "DATA_REGISTRATION_STATE";
            case RIL_REQUEST_OPERATOR:
                return "OPERATOR";
            case RIL_REQUEST_RADIO_POWER:
                return "RADIO_POWER";
            case RIL_REQUEST_DTMF:
                return "DTMF";
            case RIL_REQUEST_SEND_SMS:
                return "SEND_SMS";
            case RIL_REQUEST_SEND_SMS_EXPECT_MORE:
                return "SEND_SMS_EXPECT_MORE";
            case RIL_REQUEST_SETUP_DATA_CALL:
                return "SETUP_DATA_CALL";
            case RIL_REQUEST_SIM_IO:
                return "SIM_IO";
            case RIL_REQUEST_SEND_USSD:
                return "SEND_USSD";
            case RIL_REQUEST_CANCEL_USSD:
                return "CANCEL_USSD";
            case RIL_REQUEST_GET_CLIR:
                return "GET_CLIR";
            case RIL_REQUEST_SET_CLIR:
                return "SET_CLIR";
            case RIL_REQUEST_QUERY_CALL_FORWARD_STATUS:
                return "QUERY_CALL_FORWARD_STATUS";
            case RIL_REQUEST_SET_CALL_FORWARD:
                return "SET_CALL_FORWARD";
            case RIL_REQUEST_QUERY_CALL_WAITING:
                return "QUERY_CALL_WAITING";
            case RIL_REQUEST_SET_CALL_WAITING:
                return "SET_CALL_WAITING";
            case RIL_REQUEST_SMS_ACKNOWLEDGE:
                return "SMS_ACKNOWLEDGE";
            case RIL_REQUEST_GET_IMEI:
                return "GET_IMEI";
            case RIL_REQUEST_GET_IMEISV:
                return "GET_IMEISV";
            case RIL_REQUEST_ANSWER:
                return "ANSWER";
            case RIL_REQUEST_DEACTIVATE_DATA_CALL:
                return "DEACTIVATE_DATA_CALL";
            case RIL_REQUEST_QUERY_FACILITY_LOCK:
                return "QUERY_FACILITY_LOCK";
            case RIL_REQUEST_SET_FACILITY_LOCK:
                return "SET_FACILITY_LOCK";
            case RIL_REQUEST_CHANGE_BARRING_PASSWORD:
                return "CHANGE_BARRING_PASSWORD";
            case RIL_REQUEST_QUERY_NETWORK_SELECTION_MODE:
                return "QUERY_NETWORK_SELECTION_MODE";
            case RIL_REQUEST_SET_NETWORK_SELECTION_AUTOMATIC:
                return "SET_NETWORK_SELECTION_AUTOMATIC";
            case RIL_REQUEST_SET_NETWORK_SELECTION_MANUAL:
                return "SET_NETWORK_SELECTION_MANUAL";
            case RIL_REQUEST_QUERY_AVAILABLE_NETWORKS :
                return "QUERY_AVAILABLE_NETWORKS ";
            case RIL_REQUEST_DTMF_START:
                return "DTMF_START";
            case RIL_REQUEST_DTMF_STOP:
                return "DTMF_STOP";
            case RIL_REQUEST_BASEBAND_VERSION:
                return "BASEBAND_VERSION";
            case RIL_REQUEST_SEPARATE_CONNECTION:
                return "SEPARATE_CONNECTION";
            case RIL_REQUEST_SET_MUTE:
                return "SET_MUTE";
            case RIL_REQUEST_GET_MUTE:
                return "GET_MUTE";
            case RIL_REQUEST_QUERY_CLIP:
                return "QUERY_CLIP";
            case RIL_REQUEST_LAST_DATA_CALL_FAIL_CAUSE:
                return "LAST_DATA_CALL_FAIL_CAUSE";
            case RIL_REQUEST_DATA_CALL_LIST:
                return "DATA_CALL_LIST";
            case RIL_REQUEST_RESET_RADIO:
                return "RESET_RADIO";
            case RIL_REQUEST_OEM_HOOK_RAW:
                return "OEM_HOOK_RAW";
            case RIL_REQUEST_OEM_HOOK_STRINGS:
                return "OEM_HOOK_STRINGS";
            case RIL_REQUEST_SCREEN_STATE:
                return "SCREEN_STATE";
            case RIL_REQUEST_SET_SUPP_SVC_NOTIFICATION:
                return "SET_SUPP_SVC_NOTIFICATION";
            case RIL_REQUEST_WRITE_SMS_TO_SIM:
                return "WRITE_SMS_TO_SIM";
            case RIL_REQUEST_DELETE_SMS_ON_SIM:
                return "DELETE_SMS_ON_SIM";
            case RIL_REQUEST_SET_BAND_MODE:
                return "SET_BAND_MODE";
            case RIL_REQUEST_QUERY_AVAILABLE_BAND_MODE:
                return "QUERY_AVAILABLE_BAND_MODE";
            case RIL_REQUEST_STK_GET_PROFILE:
                return "STK_GET_PROFILE";
            case RIL_REQUEST_STK_SET_PROFILE:
                return "STK_SET_PROFILE";
            case RIL_REQUEST_STK_SEND_ENVELOPE_COMMAND:
                return "STK_SEND_ENVELOPE_COMMAND";
            case RIL_REQUEST_STK_SEND_TERMINAL_RESPONSE:
                return "STK_SEND_TERMINAL_RESPONSE";
            case RIL_REQUEST_STK_HANDLE_CALL_SETUP_REQUESTED_FROM_SIM:
                return "STK_HANDLE_CALL_SETUP_REQUESTED_FROM_SIM";
            case RIL_REQUEST_EXPLICIT_CALL_TRANSFER:
                return "EXPLICIT_CALL_TRANSFER";
            case RIL_REQUEST_SET_PREFERRED_NETWORK_TYPE:
                return "SET_PREFERRED_NETWORK_TYPE";
            case RIL_REQUEST_GET_PREFERRED_NETWORK_TYPE:
                return "GET_PREFERRED_NETWORK_TYPE";
            case RIL_REQUEST_GET_NEIGHBORING_CELL_IDS:
                return "GET_NEIGHBORING_CELL_IDS";
            case RIL_REQUEST_SET_LOCATION_UPDATES:
                return "SET_LOCATION_UPDATES";
            case RIL_REQUEST_CDMA_SET_SUBSCRIPTION_SOURCE:
                return "CDMA_SET_SUBSCRIPTION_SOURCE";
            case RIL_REQUEST_CDMA_SET_ROAMING_PREFERENCE:
                return "CDMA_SET_ROAMING_PREFERENCE";
            case RIL_REQUEST_CDMA_QUERY_ROAMING_PREFERENCE:
                return "CDMA_QUERY_ROAMING_PREFERENCE";
            case RIL_REQUEST_SET_TTY_MODE:
                return "SET_TTY_MODE";
            case RIL_REQUEST_QUERY_TTY_MODE:
                return "QUERY_TTY_MODE";
            case RIL_REQUEST_CDMA_SET_PREFERRED_VOICE_PRIVACY_MODE:
                return "CDMA_SET_PREFERRED_VOICE_PRIVACY_MODE";
            case RIL_REQUEST_CDMA_QUERY_PREFERRED_VOICE_PRIVACY_MODE:
                return "CDMA_QUERY_PREFERRED_VOICE_PRIVACY_MODE";
            case RIL_REQUEST_CDMA_FLASH:
                return "CDMA_FLASH";
            case RIL_REQUEST_CDMA_BURST_DTMF:
                return "CDMA_BURST_DTMF";
            case RIL_REQUEST_CDMA_VALIDATE_AND_WRITE_AKEY:
                return "CDMA_VALIDATE_AND_WRITE_AKEY";
            case RIL_REQUEST_CDMA_SEND_SMS:
                return "CDMA_SEND_SMS";
            case RIL_REQUEST_CDMA_SMS_ACKNOWLEDGE:
                return "CDMA_SMS_ACKNOWLEDGE";
            case RIL_REQUEST_GSM_GET_BROADCAST_CONFIG:
                return "GSM_GET_BROADCAST_CONFIG";
            case RIL_REQUEST_GSM_SET_BROADCAST_CONFIG:
                return "GSM_SET_BROADCAST_CONFIG";
            case RIL_REQUEST_GSM_BROADCAST_ACTIVATION:
                return "GSM_BROADCAST_ACTIVATION";
            case RIL_REQUEST_CDMA_GET_BROADCAST_CONFIG:
                return "CDMA_GET_BROADCAST_CONFIG";
            case RIL_REQUEST_CDMA_SET_BROADCAST_CONFIG:
                return "CDMA_SET_BROADCAST_CONFIG";
            case RIL_REQUEST_CDMA_BROADCAST_ACTIVATION:
                return "CDMA_BROADCAST_ACTIVATION";
            case RIL_REQUEST_CDMA_SUBSCRIPTION:
                return "CDMA_SUBSCRIPTION";
            case RIL_REQUEST_CDMA_WRITE_SMS_TO_RUIM:
                return "CDMA_WRITE_SMS_TO_RUIM";
            case RIL_REQUEST_CDMA_DELETE_SMS_ON_RUIM:
                return "CDMA_DELETE_SMS_ON_RUIM";
            case RIL_REQUEST_DEVICE_IDENTITY:
                return "DEVICE_IDENTITY";
            case RIL_REQUEST_EXIT_EMERGENCY_CALLBACK_MODE:
                return "EXIT_EMERGENCY_CALLBACK_MODE";
            case RIL_REQUEST_GET_SMSC_ADDRESS:
                return "GET_SMSC_ADDRESS";
            case RIL_REQUEST_SET_SMSC_ADDRESS:
                return "SET_SMSC_ADDRESS";
            case RIL_REQUEST_REPORT_SMS_MEMORY_STATUS:
                return "REPORT_SMS_MEMORY_STATUS";
            case RIL_REQUEST_REPORT_STK_SERVICE_IS_RUNNING:
                return "REPORT_STK_SERVICE_IS_RUNNING";
            case RIL_REQUEST_CDMA_GET_SUBSCRIPTION_SOURCE:
                return "CDMA_GET_SUBSCRIPTION_SOURCE";
            case RIL_REQUEST_ISIM_AUTHENTICATION:
                return "ISIM_AUTHENTICATION";
            case RIL_REQUEST_ACKNOWLEDGE_INCOMING_GSM_SMS_WITH_PDU:
                return "ACKNOWLEDGE_INCOMING_GSM_SMS_WITH_PDU";
            case RIL_REQUEST_STK_SEND_ENVELOPE_WITH_STATUS:
                return "STK_SEND_ENVELOPE_WITH_STATUS";
            case RIL_REQUEST_VOICE_RADIO_TECH:
                return "VOICE_RADIO_TECH";
            case RIL_REQUEST_GET_CELL_INFO_LIST:
                return "GET_CELL_INFO_LIST";
            case RIL_REQUEST_SET_UNSOL_CELL_INFO_LIST_RATE:
                return "SET_CELL_INFO_LIST_RATE";
            case RIL_REQUEST_SET_INITIAL_ATTACH_APN:
                return "SET_INITIAL_ATTACH_APN";
            case RIL_REQUEST_IMS_REGISTRATION_STATE:
                return "IMS_REGISTRATION_STATE";
            case RIL_REQUEST_IMS_SEND_SMS:
                return "IMS_SEND_SMS";
            case RIL_REQUEST_SIM_TRANSMIT_APDU_BASIC:
                return "SIM_TRANSMIT_APDU_BASIC";
            case RIL_REQUEST_SIM_OPEN_CHANNEL:
                return "SIM_OPEN_CHANNEL";
            case RIL_REQUEST_SIM_CLOSE_CHANNEL:
                return "SIM_CLOSE_CHANNEL";
            case RIL_REQUEST_SIM_TRANSMIT_APDU_CHANNEL:
                return "SIM_TRANSMIT_APDU_CHANNEL";
            case RIL_REQUEST_NV_READ_ITEM:
                return "NV_READ_ITEM";
            case RIL_REQUEST_NV_WRITE_ITEM:
                return "NV_WRITE_ITEM";
            case RIL_REQUEST_NV_WRITE_CDMA_PRL:
                return "NV_WRITE_CDMA_PRL";
            case RIL_REQUEST_NV_RESET_CONFIG:
                return "NV_RESET_CONFIG";
            case RIL_REQUEST_SET_UICC_SUBSCRIPTION:
                return "SET_UICC_SUBSCRIPTION";
            case RIL_REQUEST_ALLOW_DATA:
                return "ALLOW_DATA";
            case RIL_REQUEST_GET_HARDWARE_CONFIG:
                return "GET_HARDWARE_CONFIG";
            case RIL_REQUEST_SIM_AUTHENTICATION:
                return "SIM_AUTHENTICATION";
            case RIL_REQUEST_GET_DC_RT_INFO:
                return "GET_DC_RT_INFO";
            case RIL_REQUEST_SET_DC_RT_INFO_RATE:
                return "SET_DC_RT_INFO_RATE";
            case RIL_REQUEST_SET_DATA_PROFILE:
                return "SET_DATA_PROFILE";
            case RIL_REQUEST_SHUTDOWN:
                return "SHUTDOWN";
            case RIL_REQUEST_GET_RADIO_CAPABILITY:
                return "GET_RADIO_CAPABILITY";
            case RIL_REQUEST_SET_RADIO_CAPABILITY:
                return "SET_RADIO_CAPABILITY";
            case RIL_REQUEST_START_LCE:
                return "START_LCE";
            case RIL_REQUEST_STOP_LCE:
                return "STOP_LCE";
            case RIL_REQUEST_PULL_LCEDATA:
                return "PULL_LCEDATA";
            case RIL_REQUEST_GET_ACTIVITY_INFO:
                return "GET_ACTIVITY_INFO";
            case RIL_REQUEST_SET_ALLOWED_CARRIERS:
                return "SET_ALLOWED_CARRIERS";
            case RIL_REQUEST_GET_ALLOWED_CARRIERS:
                return "GET_ALLOWED_CARRIERS";
            case RIL_REQUEST_SEND_DEVICE_STATE:
                return "SEND_DEVICE_STATE";
            case RIL_REQUEST_SET_UNSOLICITED_RESPONSE_FILTER:
                return "SET_UNSOLICITED_RESPONSE_FILTER";
            case RIL_REQUEST_SET_SIM_CARD_POWER:
                return "SET_SIM_CARD_POWER";
            case RIL_REQUEST_SET_CARRIER_INFO_IMSI_ENCRYPTION:
                return "SET_CARRIER_INFO_IMSI_ENCRYPTION";
            case RIL_REQUEST_START_NETWORK_SCAN:
                return "START_NETWORK_SCAN";
            case RIL_REQUEST_STOP_NETWORK_SCAN:
                return "STOP_NETWORK_SCAN";
            case RIL_REQUEST_START_KEEPALIVE:
                return "START_KEEPALIVE";
            case RIL_REQUEST_STOP_KEEPALIVE:
                return "STOP_KEEPALIVE";
            case RIL_REQUEST_ENABLE_MODEM:
                return "ENABLE_MODEM";
            case RIL_REQUEST_GET_MODEM_STATUS:
                return "GET_MODEM_STATUS";
            case RIL_REQUEST_CDMA_SEND_SMS_EXPECT_MORE:
                return "CDMA_SEND_SMS_EXPECT_MORE";
            case RIL_REQUEST_GET_SIM_PHONEBOOK_CAPACITY:
                return "GET_SIM_PHONEBOOK_CAPACITY";
            case RIL_REQUEST_GET_SIM_PHONEBOOK_RECORDS:
                return "GET_SIM_PHONEBOOK_RECORDS";
            case RIL_REQUEST_UPDATE_SIM_PHONEBOOK_RECORD:
                return "UPDATE_SIM_PHONEBOOK_RECORD";
            case RIL_REQUEST_GET_SLOT_STATUS:
                return "GET_SLOT_STATUS";
            case RIL_REQUEST_SET_LOGICAL_TO_PHYSICAL_SLOT_MAPPING:
                return "SET_LOGICAL_TO_PHYSICAL_SLOT_MAPPING";
            case RIL_REQUEST_SET_SIGNAL_STRENGTH_REPORTING_CRITERIA:
                return "SET_SIGNAL_STRENGTH_REPORTING_CRITERIA";
            case RIL_REQUEST_SET_LINK_CAPACITY_REPORTING_CRITERIA:
                return "SET_LINK_CAPACITY_REPORTING_CRITERIA";
            case RIL_REQUEST_SET_PREFERRED_DATA_MODEM:
                return "SET_PREFERRED_DATA_MODEM";
            case RIL_REQUEST_EMERGENCY_DIAL:
                return "EMERGENCY_DIAL";
            case RIL_REQUEST_GET_PHONE_CAPABILITY:
                return "GET_PHONE_CAPABILITY";
            case RIL_REQUEST_SWITCH_DUAL_SIM_CONFIG:
                return "SWITCH_DUAL_SIM_CONFIG";
            case RIL_REQUEST_ENABLE_UICC_APPLICATIONS:
                return "ENABLE_UICC_APPLICATIONS";
            case RIL_REQUEST_GET_UICC_APPLICATIONS_ENABLEMENT:
                return "GET_UICC_APPLICATIONS_ENABLEMENT";
            case RIL_REQUEST_SET_SYSTEM_SELECTION_CHANNELS:
                return "SET_SYSTEM_SELECTION_CHANNELS";
            case RIL_REQUEST_GET_BARRING_INFO:
                return "GET_BARRING_INFO";
            case RIL_REQUEST_ENTER_SIM_DEPERSONALIZATION:
                return "ENTER_SIM_DEPERSONALIZATION";
            case RIL_REQUEST_ENABLE_NR_DUAL_CONNECTIVITY:
                return "ENABLE_NR_DUAL_CONNECTIVITY";
            case RIL_REQUEST_IS_NR_DUAL_CONNECTIVITY_ENABLED:
                return "IS_NR_DUAL_CONNECTIVITY_ENABLED";
            case RIL_REQUEST_ALLOCATE_PDU_SESSION_ID:
                return "ALLOCATE_PDU_SESSION_ID";
            case RIL_REQUEST_RELEASE_PDU_SESSION_ID:
                return "RELEASE_PDU_SESSION_ID";
            case RIL_REQUEST_START_HANDOVER:
                return "START_HANDOVER";
            case RIL_REQUEST_CANCEL_HANDOVER:
                return "CANCEL_HANDOVER";
            case RIL_REQUEST_GET_SYSTEM_SELECTION_CHANNELS:
                return "GET_SYSTEM_SELECTION_CHANNELS";
            case RIL_REQUEST_GET_HAL_DEVICE_CAPABILITIES:
                return "GET_HAL_DEVICE_CAPABILITIES";
            case RIL_REQUEST_SET_DATA_THROTTLING:
                return "SET_DATA_THROTTLING";
            case RIL_REQUEST_SET_ALLOWED_NETWORK_TYPES_BITMAP:
                return "SET_ALLOWED_NETWORK_TYPES_BITMAP";
            case RIL_REQUEST_GET_ALLOWED_NETWORK_TYPES_BITMAP:
                return "GET_ALLOWED_NETWORK_TYPES_BITMAP";
            case RIL_REQUEST_GET_SLICING_CONFIG:
                return "GET_SLICING_CONFIG";
<<<<<<< HEAD
            case RIL_REQUEST_GET_ENHANCED_RADIO_CAPABILITY:
                return "RIL_REQUEST_GET_ENHANCED_RADIO_CAPABILITY";
            default: return "<unknown request>";
=======
            default:
                return "<unknown request " + request + ">";
>>>>>>> b8f40a6d
        }
    }

    /**
     * RIL response to String
     * @param response response
     * @return The converted String response
     */
    public static String responseToString(int response) {
        switch (response) {
            case RIL_UNSOL_RESPONSE_RADIO_STATE_CHANGED:
                return "UNSOL_RESPONSE_RADIO_STATE_CHANGED";
            case RIL_UNSOL_RESPONSE_CALL_STATE_CHANGED:
                return "UNSOL_RESPONSE_CALL_STATE_CHANGED";
            case RIL_UNSOL_RESPONSE_NETWORK_STATE_CHANGED:
                return "UNSOL_RESPONSE_NETWORK_STATE_CHANGED";
            case RIL_UNSOL_RESPONSE_NEW_SMS:
                return "UNSOL_RESPONSE_NEW_SMS";
            case RIL_UNSOL_RESPONSE_NEW_SMS_STATUS_REPORT:
                return "UNSOL_RESPONSE_NEW_SMS_STATUS_REPORT";
            case RIL_UNSOL_RESPONSE_NEW_SMS_ON_SIM:
                return "UNSOL_RESPONSE_NEW_SMS_ON_SIM";
            case RIL_UNSOL_ON_USSD:
                return "UNSOL_ON_USSD";
            case RIL_UNSOL_ON_USSD_REQUEST:
                return "UNSOL_ON_USSD_REQUEST";
            case RIL_UNSOL_NITZ_TIME_RECEIVED:
                return "UNSOL_NITZ_TIME_RECEIVED";
            case RIL_UNSOL_SIGNAL_STRENGTH:
                return "UNSOL_SIGNAL_STRENGTH";
            case RIL_UNSOL_DATA_CALL_LIST_CHANGED:
                return "UNSOL_DATA_CALL_LIST_CHANGED";
            case RIL_UNSOL_SUPP_SVC_NOTIFICATION:
                return "UNSOL_SUPP_SVC_NOTIFICATION";
            case RIL_UNSOL_STK_SESSION_END:
                return "UNSOL_STK_SESSION_END";
            case RIL_UNSOL_STK_PROACTIVE_COMMAND:
                return "UNSOL_STK_PROACTIVE_COMMAND";
            case RIL_UNSOL_STK_EVENT_NOTIFY:
                return "UNSOL_STK_EVENT_NOTIFY";
            case RIL_UNSOL_STK_CALL_SETUP:
                return "UNSOL_STK_CALL_SETUP";
            case RIL_UNSOL_SIM_SMS_STORAGE_FULL:
                return "UNSOL_SIM_SMS_STORAGE_FULL";
            case RIL_UNSOL_SIM_REFRESH:
                return "UNSOL_SIM_REFRESH";
            case RIL_UNSOL_CALL_RING:
                return "UNSOL_CALL_RING";
            case RIL_UNSOL_RESPONSE_SIM_STATUS_CHANGED:
                return "UNSOL_RESPONSE_SIM_STATUS_CHANGED";
            case RIL_UNSOL_RESPONSE_CDMA_NEW_SMS:
                return "UNSOL_RESPONSE_CDMA_NEW_SMS";
            case RIL_UNSOL_RESPONSE_NEW_BROADCAST_SMS:
                return "UNSOL_RESPONSE_NEW_BROADCAST_SMS";
            case RIL_UNSOL_CDMA_RUIM_SMS_STORAGE_FULL:
                return "UNSOL_CDMA_RUIM_SMS_STORAGE_FULL";
            case RIL_UNSOL_RESTRICTED_STATE_CHANGED:
                return "UNSOL_RESTRICTED_STATE_CHANGED";
            case RIL_UNSOL_ENTER_EMERGENCY_CALLBACK_MODE:
                return "UNSOL_ENTER_EMERGENCY_CALLBACK_MODE";
            case RIL_UNSOL_CDMA_CALL_WAITING:
                return "UNSOL_CDMA_CALL_WAITING";
            case RIL_UNSOL_CDMA_OTA_PROVISION_STATUS:
                return "UNSOL_CDMA_OTA_PROVISION_STATUS";
            case RIL_UNSOL_CDMA_INFO_REC:
                return "UNSOL_CDMA_INFO_REC";
            case RIL_UNSOL_OEM_HOOK_RAW:
                return "UNSOL_OEM_HOOK_RAW";
            case RIL_UNSOL_RINGBACK_TONE:
                return "UNSOL_RINGBACK_TONE";
            case RIL_UNSOL_RESEND_INCALL_MUTE:
                return "UNSOL_RESEND_INCALL_MUTE";
            case RIL_UNSOL_CDMA_SUBSCRIPTION_SOURCE_CHANGED:
                return "UNSOL_CDMA_SUBSCRIPTION_SOURCE_CHANGED";
            case RIL_UNSOL_CDMA_PRL_CHANGED:
                return "UNSOL_CDMA_PRL_CHANGED";
            case RIL_UNSOL_EXIT_EMERGENCY_CALLBACK_MODE:
                return "UNSOL_EXIT_EMERGENCY_CALLBACK_MODE";
            case RIL_UNSOL_RIL_CONNECTED:
                return "UNSOL_RIL_CONNECTED";
            case RIL_UNSOL_VOICE_RADIO_TECH_CHANGED:
                return "UNSOL_VOICE_RADIO_TECH_CHANGED";
            case RIL_UNSOL_CELL_INFO_LIST:
                return "UNSOL_CELL_INFO_LIST";
            case RIL_UNSOL_RESPONSE_IMS_NETWORK_STATE_CHANGED:
                return "UNSOL_RESPONSE_IMS_NETWORK_STATE_CHANGED";
            case RIL_UNSOL_UICC_SUBSCRIPTION_STATUS_CHANGED:
                return "UNSOL_UICC_SUBSCRIPTION_STATUS_CHANGED";
            case RIL_UNSOL_SRVCC_STATE_NOTIFY:
                return "UNSOL_SRVCC_STATE_NOTIFY";
            case RIL_UNSOL_HARDWARE_CONFIG_CHANGED:
                return "UNSOL_HARDWARE_CONFIG_CHANGED";
            case RIL_UNSOL_DC_RT_INFO_CHANGED:
                return "UNSOL_DC_RT_INFO_CHANGED";
            case RIL_UNSOL_RADIO_CAPABILITY:
                return "UNSOL_RADIO_CAPABILITY";
            case RIL_UNSOL_ON_SS:
                return "UNSOL_ON_SS";
            case RIL_UNSOL_STK_CC_ALPHA_NOTIFY:
                return "UNSOL_STK_CC_ALPHA_NOTIFY";
            case RIL_UNSOL_LCEDATA_RECV:
                return "UNSOL_LCE_INFO_RECV";
            case RIL_UNSOL_PCO_DATA:
                return "UNSOL_PCO_DATA";
            case RIL_UNSOL_MODEM_RESTART:
                return "UNSOL_MODEM_RESTART";
            case RIL_UNSOL_CARRIER_INFO_IMSI_ENCRYPTION:
                return "UNSOL_CARRIER_INFO_IMSI_ENCRYPTION";
            case RIL_UNSOL_NETWORK_SCAN_RESULT:
                return "UNSOL_NETWORK_SCAN_RESULT";
            case RIL_UNSOL_KEEPALIVE_STATUS:
                return "UNSOL_KEEPALIVE_STATUS";
            case RIL_UNSOL_UNTHROTTLE_APN:
                return "UNSOL_UNTHROTTLE_APN";
            case RIL_UNSOL_RESPONSE_SIM_PHONEBOOK_CHANGED:
                return "UNSOL_RESPONSE_SIM_PHONEBOOK_CHANGED";
            case RIL_UNSOL_RESPONSE_SIM_PHONEBOOK_RECORDS_RECEIVED:
                return "UNSOL_RESPONSE_SIM_PHONEBOOK_RECORDS_RECEIVED";
            case RIL_UNSOL_ICC_SLOT_STATUS:
                return "UNSOL_ICC_SLOT_STATUS";
            case RIL_UNSOL_PHYSICAL_CHANNEL_CONFIG:
                return "UNSOL_PHYSICAL_CHANNEL_CONFIG";
            case RIL_UNSOL_EMERGENCY_NUMBER_LIST:
                return "UNSOL_EMERGENCY_NUMBER_LIST";
            case RIL_UNSOL_UICC_APPLICATIONS_ENABLEMENT_CHANGED:
                return "UNSOL_UICC_APPLICATIONS_ENABLEMENT_CHANGED";
            case RIL_UNSOL_REGISTRATION_FAILED:
                return "UNSOL_REGISTRATION_FAILED";
            case RIL_UNSOL_BARRING_INFO_CHANGED:
                return "UNSOL_BARRING_INFO_CHANGED";
            default:
                return "<unknown response>";
        }
    }

    /**
     * Create capabilities based off of the radio hal version and feature set configurations.
     * @param radioHalVersion radio hal version
     * @param modemReducedFeatureSet1 reduced feature set
     * @return set of capabilities
     */
    @VisibleForTesting
    public static Set<String> getCaps(HalVersion radioHalVersion, boolean modemReducedFeatureSet1) {
        final Set<String> caps = new HashSet<>();

        if (radioHalVersion.equals(RIL.RADIO_HAL_VERSION_UNKNOWN)) {
            // If the Radio HAL is UNKNOWN, no capabilities will present themselves.
            loge("Radio Hal Version is UNKNOWN!");
        }

        logd("Radio Hal Version = " + radioHalVersion.toString());
        if (radioHalVersion.greaterOrEqual(RIL.RADIO_HAL_VERSION_1_6)) {
            caps.add(CAPABILITY_USES_ALLOWED_NETWORK_TYPES_BITMASK);
            logd("CAPABILITY_USES_ALLOWED_NETWORK_TYPES_BITMASK");

            if (!modemReducedFeatureSet1) {
                caps.add(CAPABILITY_SECONDARY_LINK_BANDWIDTH_VISIBLE);
                logd("CAPABILITY_SECONDARY_LINK_BANDWIDTH_VISIBLE");
                caps.add(CAPABILITY_NR_DUAL_CONNECTIVITY_CONFIGURATION_AVAILABLE);
                logd("CAPABILITY_NR_DUAL_CONNECTIVITY_CONFIGURATION_AVAILABLE");
                caps.add(CAPABILITY_THERMAL_MITIGATION_DATA_THROTTLING);
                logd("CAPABILITY_THERMAL_MITIGATION_DATA_THROTTLING");
                caps.add(CAPABILITY_SLICING_CONFIG_SUPPORTED);
                logd("CAPABILITY_SLICING_CONFIG_SUPPORTED");
                caps.add(CAPABILITY_PHYSICAL_CHANNEL_CONFIG_1_6_SUPPORTED);
                logd("CAPABILITY_PHYSICAL_CHANNEL_CONFIG_1_6_SUPPORTED");
            } else {
                caps.add(CAPABILITY_SIM_PHONEBOOK_IN_MODEM);
                logd("CAPABILITY_SIM_PHONEBOOK_IN_MODEM");
            }
        }
        return caps;
    }

    private static void logd(String log) {
        Rlog.d("RILUtils", log);
    }

    private static void loge(String log) {
        Rlog.e("RILUtils", log);
    }
}<|MERGE_RESOLUTION|>--- conflicted
+++ resolved
@@ -4349,7 +4349,7 @@
             convertToHalPhonebookRecordInfoAidl(SimPhonebookRecord record) {
         android.hardware.radio.sim.PhonebookRecordInfo pbRecordInfo =
                 new android.hardware.radio.sim.PhonebookRecordInfo();
-        pbRecordInfo.recordId = record.getRecordIndex();
+        pbRecordInfo.recordId = record.getRecordId();
         pbRecordInfo.name = convertNullToEmptyString(record.getAlphaTag());
         pbRecordInfo.number = convertNullToEmptyString(
                 convertToHalPhonebookRecordInfoNumber(record.getNumber()));
@@ -4879,14 +4879,10 @@
                 return "GET_ALLOWED_NETWORK_TYPES_BITMAP";
             case RIL_REQUEST_GET_SLICING_CONFIG:
                 return "GET_SLICING_CONFIG";
-<<<<<<< HEAD
             case RIL_REQUEST_GET_ENHANCED_RADIO_CAPABILITY:
                 return "RIL_REQUEST_GET_ENHANCED_RADIO_CAPABILITY";
-            default: return "<unknown request>";
-=======
             default:
                 return "<unknown request " + request + ">";
->>>>>>> b8f40a6d
         }
     }
 
