--- conflicted
+++ resolved
@@ -2753,13 +2753,6 @@
      public void unregisterForSimPhonebookRecordsReceived(Handler h);
 
     /**
-<<<<<<< HEAD
-     *  Get phone radio capability
-     *
-     *  @param result Callback message.
-     */
-    public void getEnhancedRadioCapability(Message result);
-=======
      * Set the UE's usage setting.
      *
      * @param result Callback message containing the success or failure status.
@@ -2774,5 +2767,11 @@
      * @param result Callback message containing the usage setting (or a failure status).
      */
     default void getUsageSetting(Message result) {}
->>>>>>> 60e2bf60
+
+    /**
+     *  Get phone radio capability
+     *
+     *  @param result Callback message.
+     */
+    public void getEnhancedRadioCapability(Message result);
 }