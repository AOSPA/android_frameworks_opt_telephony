/*
 * Copyright (C) 2010 The Android Open Source Project
 *
 * Licensed under the Apache License, Version 2.0 (the "License");
 * you may not use this file except in compliance with the License.
 * You may obtain a copy of the License at
 *
 *      http://www.apache.org/licenses/LICENSE-2.0
 *
 * Unless required by applicable law or agreed to in writing, software
 * distributed under the License is distributed on an "AS IS" BASIS,
 * WITHOUT WARRANTIES OR CONDITIONS OF ANY KIND, either express or implied.
 * See the License for the specific language governing permissions and
 * limitations under the License.
 */

package com.android.internal.telephony;

import com.android.internal.telephony.sip.SipPhone;

import android.content.Context;
import android.media.AudioManager;
import android.os.AsyncResult;
import android.os.Handler;
import android.os.Message;
import android.os.RegistrantList;
import android.os.Registrant;
import android.telephony.PhoneStateListener;
import android.telephony.ServiceState;
import android.telephony.Rlog;

import java.util.ArrayList;
import java.util.Collections;
import java.util.List;



/**
 * @hide
 *
 * CallManager class provides an abstract layer for PhoneApp to access
 * and control calls. It implements Phone interface.
 *
 * CallManager provides call and connection control as well as
 * channel capability.
 *
 * There are three categories of APIs CallManager provided
 *
 *  1. Call control and operation, such as dial() and hangup()
 *  2. Channel capabilities, such as CanConference()
 *  3. Register notification
 *
 *
 */
public final class CallManager {

    private static final String LOG_TAG ="CallManager";
    private static final boolean DBG = true;
    private static final boolean VDBG = false;

    private static final int EVENT_DISCONNECT = 100;
    private static final int EVENT_PRECISE_CALL_STATE_CHANGED = 101;
    private static final int EVENT_NEW_RINGING_CONNECTION = 102;
    private static final int EVENT_UNKNOWN_CONNECTION = 103;
    private static final int EVENT_INCOMING_RING = 104;
    private static final int EVENT_RINGBACK_TONE = 105;
    private static final int EVENT_IN_CALL_VOICE_PRIVACY_ON = 106;
    private static final int EVENT_IN_CALL_VOICE_PRIVACY_OFF = 107;
    private static final int EVENT_CALL_WAITING = 108;
    private static final int EVENT_DISPLAY_INFO = 109;
    private static final int EVENT_SIGNAL_INFO = 110;
    private static final int EVENT_CDMA_OTA_STATUS_CHANGE = 111;
    private static final int EVENT_RESEND_INCALL_MUTE = 112;
    private static final int EVENT_MMI_INITIATE = 113;
    private static final int EVENT_MMI_COMPLETE = 114;
    private static final int EVENT_ECM_TIMER_RESET = 115;
    private static final int EVENT_SUBSCRIPTION_INFO_READY = 116;
    private static final int EVENT_SUPP_SERVICE_FAILED = 117;
    private static final int EVENT_SERVICE_STATE_CHANGED = 118;
    private static final int EVENT_POST_DIAL_CHARACTER = 119;

    // Singleton instance
    private static final CallManager INSTANCE = new CallManager();

    // list of registered phones, which are PhoneBase objs
    private final ArrayList<Phone> mPhones;

    // list of supported ringing calls
    private final ArrayList<Call> mRingingCalls;

    // list of supported background calls
    private final ArrayList<Call> mBackgroundCalls;

    // list of supported foreground calls
    private final ArrayList<Call> mForegroundCalls;

    // empty connection list
    private final ArrayList<Connection> emptyConnections = new ArrayList<Connection>();

    // default phone as the first phone registered, which is PhoneBase obj
    private Phone mDefaultPhone;

    private boolean mSpeedUpAudioForMtCall = false;

    // state registrants
    protected final RegistrantList mPreciseCallStateRegistrants
    = new RegistrantList();

    protected final RegistrantList mNewRingingConnectionRegistrants
    = new RegistrantList();

    protected final RegistrantList mIncomingRingRegistrants
    = new RegistrantList();

    protected final RegistrantList mDisconnectRegistrants
    = new RegistrantList();

    protected final RegistrantList mMmiRegistrants
    = new RegistrantList();

    protected final RegistrantList mUnknownConnectionRegistrants
    = new RegistrantList();

    protected final RegistrantList mRingbackToneRegistrants
    = new RegistrantList();

    protected final RegistrantList mInCallVoicePrivacyOnRegistrants
    = new RegistrantList();

    protected final RegistrantList mInCallVoicePrivacyOffRegistrants
    = new RegistrantList();

    protected final RegistrantList mCallWaitingRegistrants
    = new RegistrantList();

    protected final RegistrantList mDisplayInfoRegistrants
    = new RegistrantList();

    protected final RegistrantList mSignalInfoRegistrants
    = new RegistrantList();

    protected final RegistrantList mCdmaOtaStatusChangeRegistrants
    = new RegistrantList();

    protected final RegistrantList mResendIncallMuteRegistrants
    = new RegistrantList();

    protected final RegistrantList mMmiInitiateRegistrants
    = new RegistrantList();

    protected final RegistrantList mMmiCompleteRegistrants
    = new RegistrantList();

    protected final RegistrantList mEcmTimerResetRegistrants
    = new RegistrantList();

    protected final RegistrantList mSubscriptionInfoReadyRegistrants
    = new RegistrantList();

    protected final RegistrantList mSuppServiceFailedRegistrants
    = new RegistrantList();

    protected final RegistrantList mServiceStateChangedRegistrants
    = new RegistrantList();

    protected final RegistrantList mPostDialCharacterRegistrants
    = new RegistrantList();

    private CallManager() {
        mPhones = new ArrayList<Phone>();
        mRingingCalls = new ArrayList<Call>();
        mBackgroundCalls = new ArrayList<Call>();
        mForegroundCalls = new ArrayList<Call>();
        mDefaultPhone = null;
    }

    /**
     * get singleton instance of CallManager
     * @return CallManager
     */
    public static CallManager getInstance() {
        return INSTANCE;
    }

    /**
     * Get the corresponding PhoneBase obj
     *
     * @param phone a Phone object
     * @return the corresponding PhoneBase obj in Phone if Phone
     * is a PhoneProxy obj
     * or the Phone itself if Phone is not a PhoneProxy obj
     */
    private static Phone getPhoneBase(Phone phone) {
        if (phone instanceof PhoneProxy) {
            return phone.getForegroundCall().getPhone();
        }
        return phone;
    }

    /**
     * Check if two phones refer to the same PhoneBase obj
     *
     * Note: PhoneBase, not PhoneProxy, is to be used inside of CallManager
     *
     * Both PhoneBase and PhoneProxy implement Phone interface, so
     * they have same phone APIs, such as dial(). The real implementation, for
     * example in GSM,  is in GSMPhone as extend from PhoneBase, so that
     * foregroundCall.getPhone() returns GSMPhone obj. On the other hand,
     * PhoneFactory.getDefaultPhone() returns PhoneProxy obj, which has a class
     * member of GSMPhone.
     *
     * So for phone returned by PhoneFacotry, which is used by PhoneApp,
     *        phone.getForegroundCall().getPhone() != phone
     * but
     *        isSamePhone(phone, phone.getForegroundCall().getPhone()) == true
     *
     * @param p1 is the first Phone obj
     * @param p2 is the second Phone obj
     * @return true if p1 and p2 refer to the same phone
     */
    public static boolean isSamePhone(Phone p1, Phone p2) {
        return (getPhoneBase(p1) == getPhoneBase(p2));
    }

    /**
     * Returns all the registered phone objects.
     * @return all the registered phone objects.
     */
    public List<Phone> getAllPhones() {
        return Collections.unmodifiableList(mPhones);
    }

    /**
     * Get current coarse-grained voice call state.
     * If the Call Manager has an active call and call waiting occurs,
     * then the phone state is RINGING not OFFHOOK
     *
     */
    public PhoneConstants.State getState() {
        PhoneConstants.State s = PhoneConstants.State.IDLE;

        for (Phone phone : mPhones) {
            if (phone.getState() == PhoneConstants.State.RINGING) {
                s = PhoneConstants.State.RINGING;
            } else if (phone.getState() == PhoneConstants.State.OFFHOOK) {
                if (s == PhoneConstants.State.IDLE) s = PhoneConstants.State.OFFHOOK;
            }
        }
        return s;
    }

    /**
     * @return the service state of CallManager, which represents the
     * highest priority state of all the service states of phones
     *
     * The priority is defined as
     *
     * STATE_IN_SERIVCE > STATE_OUT_OF_SERIVCE > STATE_EMERGENCY > STATE_POWER_OFF
     *
     */

    public int getServiceState() {
        int resultState = ServiceState.STATE_OUT_OF_SERVICE;

        for (Phone phone : mPhones) {
            int serviceState = phone.getServiceState().getState();
            if (serviceState == ServiceState.STATE_IN_SERVICE) {
                // IN_SERVICE has the highest priority
                resultState = serviceState;
                break;
            } else if (serviceState == ServiceState.STATE_OUT_OF_SERVICE) {
                // OUT_OF_SERVICE replaces EMERGENCY_ONLY and POWER_OFF
                // Note: EMERGENCY_ONLY is not in use at this moment
                if ( resultState == ServiceState.STATE_EMERGENCY_ONLY ||
                        resultState == ServiceState.STATE_POWER_OFF) {
                    resultState = serviceState;
                }
            } else if (serviceState == ServiceState.STATE_EMERGENCY_ONLY) {
                if (resultState == ServiceState.STATE_POWER_OFF) {
                    resultState = serviceState;
                }
            }
        }
        return resultState;
    }

    /**
     * Register phone to CallManager
     * @param phone to be registered
     * @return true if register successfully
     */
    public boolean registerPhone(Phone phone) {
        Phone basePhone = getPhoneBase(phone);

        if (basePhone != null && !mPhones.contains(basePhone)) {

            if (DBG) {
                Rlog.d(LOG_TAG, "registerPhone(" +
                        phone.getPhoneName() + " " + phone + ")");
            }

            if (mPhones.isEmpty()) {
                mDefaultPhone = basePhone;
            }
            mPhones.add(basePhone);
            mRingingCalls.add(basePhone.getRingingCall());
            mBackgroundCalls.add(basePhone.getBackgroundCall());
            mForegroundCalls.add(basePhone.getForegroundCall());
            registerForPhoneStates(basePhone);
            return true;
        }
        return false;
    }

    /**
     * unregister phone from CallManager
     * @param phone to be unregistered
     */
    public void unregisterPhone(Phone phone) {
        Phone basePhone = getPhoneBase(phone);

        if (basePhone != null && mPhones.contains(basePhone)) {

            if (DBG) {
                Rlog.d(LOG_TAG, "unregisterPhone(" +
                        phone.getPhoneName() + " " + phone + ")");
            }

            mPhones.remove(basePhone);
            mRingingCalls.remove(basePhone.getRingingCall());
            mBackgroundCalls.remove(basePhone.getBackgroundCall());
            mForegroundCalls.remove(basePhone.getForegroundCall());
            unregisterForPhoneStates(basePhone);
            if (basePhone == mDefaultPhone) {
                if (mPhones.isEmpty()) {
                    mDefaultPhone = null;
                } else {
                    mDefaultPhone = mPhones.get(0);
                }
            }
        }
    }

    /**
     * return the default phone or null if no phone available
     */
    public Phone getDefaultPhone() {
        return mDefaultPhone;
    }

    /**
     * @return the phone associated with the foreground call
     */
    public Phone getFgPhone() {
        return getActiveFgCall().getPhone();
    }

    /**
     * @return the phone associated with the background call
     */
    public Phone getBgPhone() {
        return getFirstActiveBgCall().getPhone();
    }

    /**
     * @return the phone associated with the ringing call
     */
    public Phone getRingingPhone() {
        return getFirstActiveRingingCall().getPhone();
    }

    public void setAudioMode() {
        Context context = getContext();
        if (context == null) return;
        AudioManager audioManager = (AudioManager)
                context.getSystemService(Context.AUDIO_SERVICE);

        // change the audio mode and request/abandon audio focus according to phone state,
        // but only on audio mode transitions
        switch (getState()) {
            case RINGING:
                int curAudioMode = audioManager.getMode();
                if (curAudioMode != AudioManager.MODE_RINGTONE) {
                    // only request audio focus if the ringtone is going to be heard
                    if (audioManager.getStreamVolume(AudioManager.STREAM_RING) > 0) {
                        if (VDBG) Rlog.d(LOG_TAG, "requestAudioFocus on STREAM_RING");
                        audioManager.requestAudioFocusForCall(AudioManager.STREAM_RING,
                                AudioManager.AUDIOFOCUS_GAIN_TRANSIENT);
                    }
                    if(!mSpeedUpAudioForMtCall) {
                        audioManager.setMode(AudioManager.MODE_RINGTONE);
                    }
                }

                if (mSpeedUpAudioForMtCall && (curAudioMode != AudioManager.MODE_IN_CALL)) {
                    audioManager.setMode(AudioManager.MODE_IN_CALL);
                }
                break;
            case OFFHOOK:
                Phone offhookPhone = getFgPhone();
                if (getActiveFgCallState() == Call.State.IDLE) {
                    // There is no active Fg calls, the OFFHOOK state
                    // is set by the Bg call. So set the phone to bgPhone.
                    offhookPhone = getBgPhone();
                }

                int newAudioMode = AudioManager.MODE_IN_CALL;
                if (offhookPhone instanceof SipPhone) {
                    // enable IN_COMMUNICATION audio mode instead for sipPhone
                    newAudioMode = AudioManager.MODE_IN_COMMUNICATION;
                }
                if (audioManager.getMode() != newAudioMode || mSpeedUpAudioForMtCall) {
                    // request audio focus before setting the new mode
                    if (VDBG) Rlog.d(LOG_TAG, "requestAudioFocus on STREAM_VOICE_CALL");
                    audioManager.requestAudioFocusForCall(AudioManager.STREAM_VOICE_CALL,
                            AudioManager.AUDIOFOCUS_GAIN_TRANSIENT);
                    audioManager.setMode(newAudioMode);
                }
                mSpeedUpAudioForMtCall = false;
                break;
            case IDLE:
                if (audioManager.getMode() != AudioManager.MODE_NORMAL) {
                    audioManager.setMode(AudioManager.MODE_NORMAL);
                    if (VDBG) Rlog.d(LOG_TAG, "abandonAudioFocus");
                    // abandon audio focus after the mode has been set back to normal
                    audioManager.abandonAudioFocusForCall();
                }
                mSpeedUpAudioForMtCall = false;
                break;
        }
    }

    private Context getContext() {
        Phone defaultPhone = getDefaultPhone();
        return ((defaultPhone == null) ? null : defaultPhone.getContext());
    }

    private void registerForPhoneStates(Phone phone) {
        // for common events supported by all phones
        phone.registerForPreciseCallStateChanged(mHandler, EVENT_PRECISE_CALL_STATE_CHANGED, null);
        phone.registerForDisconnect(mHandler, EVENT_DISCONNECT, null);
        phone.registerForNewRingingConnection(mHandler, EVENT_NEW_RINGING_CONNECTION, null);
        phone.registerForUnknownConnection(mHandler, EVENT_UNKNOWN_CONNECTION, null);
        phone.registerForIncomingRing(mHandler, EVENT_INCOMING_RING, null);
        phone.registerForRingbackTone(mHandler, EVENT_RINGBACK_TONE, null);
        phone.registerForInCallVoicePrivacyOn(mHandler, EVENT_IN_CALL_VOICE_PRIVACY_ON, null);
        phone.registerForInCallVoicePrivacyOff(mHandler, EVENT_IN_CALL_VOICE_PRIVACY_OFF, null);
        phone.registerForDisplayInfo(mHandler, EVENT_DISPLAY_INFO, null);
        phone.registerForSignalInfo(mHandler, EVENT_SIGNAL_INFO, null);
        phone.registerForResendIncallMute(mHandler, EVENT_RESEND_INCALL_MUTE, null);
        phone.registerForMmiInitiate(mHandler, EVENT_MMI_INITIATE, null);
        phone.registerForMmiComplete(mHandler, EVENT_MMI_COMPLETE, null);
        phone.registerForSuppServiceFailed(mHandler, EVENT_SUPP_SERVICE_FAILED, null);
        phone.registerForServiceStateChanged(mHandler, EVENT_SERVICE_STATE_CHANGED, null);

        // for events supported only by GSM and CDMA phone
        if (phone.getPhoneType() == PhoneConstants.PHONE_TYPE_GSM ||
                phone.getPhoneType() == PhoneConstants.PHONE_TYPE_CDMA) {
            phone.setOnPostDialCharacter(mHandler, EVENT_POST_DIAL_CHARACTER, null);
        }

        // for events supported only by CDMA phone
        if (phone.getPhoneType() == PhoneConstants.PHONE_TYPE_CDMA ){
            phone.registerForCdmaOtaStatusChange(mHandler, EVENT_CDMA_OTA_STATUS_CHANGE, null);
            phone.registerForSubscriptionInfoReady(mHandler, EVENT_SUBSCRIPTION_INFO_READY, null);
            phone.registerForCallWaiting(mHandler, EVENT_CALL_WAITING, null);
            phone.registerForEcmTimerReset(mHandler, EVENT_ECM_TIMER_RESET, null);
        }
    }

    private void unregisterForPhoneStates(Phone phone) {
        //  for common events supported by all phones
        phone.unregisterForPreciseCallStateChanged(mHandler);
        phone.unregisterForDisconnect(mHandler);
        phone.unregisterForNewRingingConnection(mHandler);
        phone.unregisterForUnknownConnection(mHandler);
        phone.unregisterForIncomingRing(mHandler);
        phone.unregisterForRingbackTone(mHandler);
        phone.unregisterForInCallVoicePrivacyOn(mHandler);
        phone.unregisterForInCallVoicePrivacyOff(mHandler);
        phone.unregisterForDisplayInfo(mHandler);
        phone.unregisterForSignalInfo(mHandler);
        phone.unregisterForResendIncallMute(mHandler);
        phone.unregisterForMmiInitiate(mHandler);
        phone.unregisterForMmiComplete(mHandler);
        phone.unregisterForSuppServiceFailed(mHandler);
        phone.unregisterForServiceStateChanged(mHandler);

        // for events supported only by GSM and CDMA phone
        if (phone.getPhoneType() == PhoneConstants.PHONE_TYPE_GSM ||
                phone.getPhoneType() == PhoneConstants.PHONE_TYPE_CDMA) {
            phone.setOnPostDialCharacter(null, EVENT_POST_DIAL_CHARACTER, null);
        }

        // for events supported only by CDMA phone
        if (phone.getPhoneType() == PhoneConstants.PHONE_TYPE_CDMA ){
            phone.unregisterForCdmaOtaStatusChange(mHandler);
            phone.unregisterForSubscriptionInfoReady(mHandler);
            phone.unregisterForCallWaiting(mHandler);
            phone.unregisterForEcmTimerReset(mHandler);
        }
    }

    /**
     * Answers a ringing or waiting call.
     *
     * Active call, if any, go on hold.
     * If active call can't be held, i.e., a background call of the same channel exists,
     * the active call will be hang up.
     *
     * Answering occurs asynchronously, and final notification occurs via
     * {@link #registerForPreciseCallStateChanged(android.os.Handler, int,
     * java.lang.Object) registerForPreciseCallStateChanged()}.
     *
     * @exception CallStateException when call is not ringing or waiting
     */
    public void acceptCall(Call ringingCall) throws CallStateException {
        Phone ringingPhone = ringingCall.getPhone();

        if (VDBG) {
            Rlog.d(LOG_TAG, "acceptCall(" +ringingCall + " from " + ringingCall.getPhone() + ")");
            Rlog.d(LOG_TAG, this.toString());
        }

        if ( hasActiveFgCall() ) {
            Phone activePhone = getActiveFgCall().getPhone();
            boolean hasBgCall = ! (activePhone.getBackgroundCall().isIdle());
            boolean sameChannel = (activePhone == ringingPhone);

            if (VDBG) {
                Rlog.d(LOG_TAG, "hasBgCall: "+ hasBgCall + "sameChannel:" + sameChannel);
            }

            if (sameChannel && hasBgCall) {
                getActiveFgCall().hangup();
            } else if (!sameChannel && !hasBgCall) {
                activePhone.switchHoldingAndActive();
            } else if (!sameChannel && hasBgCall) {
                getActiveFgCall().hangup();
            }
        }

        Context context = getContext();
        if (context == null) {
<<<<<<< HEAD
            Log.d(LOG_TAG, "Speedup Audio Path enhancement: Context is null");
        } else if (context.getResources().getBoolean(
                com.android.internal.R.bool.config_speed_up_audio_on_mt_calls)) {
            Log.d(LOG_TAG, "Speedup Audio Path enhancement");
=======
            Rlog.d(LOG_TAG, "Speedup Audio Path enhancement: Context is null");
        } else if (context.getResources().getBoolean(
                com.android.internal.R.bool.config_speed_up_audio_on_mt_calls)) {
            Rlog.d(LOG_TAG, "Speedup Audio Path enhancement");
>>>>>>> 106de004
            AudioManager audioManager = (AudioManager)
                    context.getSystemService(Context.AUDIO_SERVICE);
            int currMode = audioManager.getMode();
            if ((currMode != AudioManager.MODE_IN_CALL) && !(ringingPhone instanceof SipPhone)) {
<<<<<<< HEAD
                Log.d(LOG_TAG, "setAudioMode Setting audio mode from " +
=======
                Rlog.d(LOG_TAG, "setAudioMode Setting audio mode from " +
>>>>>>> 106de004
                                currMode + " to " + AudioManager.MODE_IN_CALL);
                audioManager.setMode(AudioManager.MODE_IN_CALL);
                mSpeedUpAudioForMtCall = true;
            }
        }

        ringingPhone.acceptCall();

        if (VDBG) {
            Rlog.d(LOG_TAG, "End acceptCall(" +ringingCall + ")");
            Rlog.d(LOG_TAG, this.toString());
        }
    }

    /**
     * Reject (ignore) a ringing call. In GSM, this means UDUB
     * (User Determined User Busy). Reject occurs asynchronously,
     * and final notification occurs via
     * {@link #registerForPreciseCallStateChanged(android.os.Handler, int,
     * java.lang.Object) registerForPreciseCallStateChanged()}.
     *
     * @exception CallStateException when no call is ringing or waiting
     */
    public void rejectCall(Call ringingCall) throws CallStateException {
        if (VDBG) {
            Rlog.d(LOG_TAG, "rejectCall(" +ringingCall + ")");
            Rlog.d(LOG_TAG, this.toString());
        }

        Phone ringingPhone = ringingCall.getPhone();

        ringingPhone.rejectCall();

        if (VDBG) {
            Rlog.d(LOG_TAG, "End rejectCall(" +ringingCall + ")");
            Rlog.d(LOG_TAG, this.toString());
        }
    }

    /**
     * Places active call on hold, and makes held call active.
     * Switch occurs asynchronously and may fail.
     *
     * There are 4 scenarios
     * 1. only active call but no held call, aka, hold
     * 2. no active call but only held call, aka, unhold
     * 3. both active and held calls from same phone, aka, swap
     * 4. active and held calls from different phones, aka, phone swap
     *
     * Final notification occurs via
     * {@link #registerForPreciseCallStateChanged(android.os.Handler, int,
     * java.lang.Object) registerForPreciseCallStateChanged()}.
     *
     * @exception CallStateException if active call is ringing, waiting, or
     * dialing/alerting, or heldCall can't be active.
     * In these cases, this operation may not be performed.
     */
    public void switchHoldingAndActive(Call heldCall) throws CallStateException {
        Phone activePhone = null;
        Phone heldPhone = null;

        if (VDBG) {
            Rlog.d(LOG_TAG, "switchHoldingAndActive(" +heldCall + ")");
            Rlog.d(LOG_TAG, this.toString());
        }

        if (hasActiveFgCall()) {
            activePhone = getActiveFgCall().getPhone();
        }

        if (heldCall != null) {
            heldPhone = heldCall.getPhone();
        }

        if (activePhone != null) {
            activePhone.switchHoldingAndActive();
        }

        if (heldPhone != null && heldPhone != activePhone) {
            heldPhone.switchHoldingAndActive();
        }

        if (VDBG) {
            Rlog.d(LOG_TAG, "End switchHoldingAndActive(" +heldCall + ")");
            Rlog.d(LOG_TAG, this.toString());
        }
    }

    /**
     * Hangup foreground call and resume the specific background call
     *
     * Note: this is noop if there is no foreground call or the heldCall is null
     *
     * @param heldCall to become foreground
     * @throws CallStateException
     */
    public void hangupForegroundResumeBackground(Call heldCall) throws CallStateException {
        Phone foregroundPhone = null;
        Phone backgroundPhone = null;

        if (VDBG) {
            Rlog.d(LOG_TAG, "hangupForegroundResumeBackground(" +heldCall + ")");
            Rlog.d(LOG_TAG, this.toString());
        }

        if (hasActiveFgCall()) {
            foregroundPhone = getFgPhone();
            if (heldCall != null) {
                backgroundPhone = heldCall.getPhone();
                if (foregroundPhone == backgroundPhone) {
                    getActiveFgCall().hangup();
                } else {
                // the call to be hangup and resumed belongs to different phones
                    getActiveFgCall().hangup();
                    switchHoldingAndActive(heldCall);
                }
            }
        }

        if (VDBG) {
            Rlog.d(LOG_TAG, "End hangupForegroundResumeBackground(" +heldCall + ")");
            Rlog.d(LOG_TAG, this.toString());
        }
    }

    /**
     * Whether or not the phone can conference in the current phone
     * state--that is, one call holding and one call active.
     * @return true if the phone can conference; false otherwise.
     */
    public boolean canConference(Call heldCall) {
        Phone activePhone = null;
        Phone heldPhone = null;

        if (hasActiveFgCall()) {
            activePhone = getActiveFgCall().getPhone();
        }

        if (heldCall != null) {
            heldPhone = heldCall.getPhone();
        }

        return heldPhone.getClass().equals(activePhone.getClass());
    }

    /**
     * Conferences holding and active. Conference occurs asynchronously
     * and may fail. Final notification occurs via
     * {@link #registerForPreciseCallStateChanged(android.os.Handler, int,
     * java.lang.Object) registerForPreciseCallStateChanged()}.
     *
     * @exception CallStateException if canConference() would return false.
     * In these cases, this operation may not be performed.
     */
    public void conference(Call heldCall) throws CallStateException {

        if (VDBG) {
            Rlog.d(LOG_TAG, "conference(" +heldCall + ")");
            Rlog.d(LOG_TAG, this.toString());
        }


        Phone fgPhone = getFgPhone();
        if (fgPhone instanceof SipPhone) {
            ((SipPhone) fgPhone).conference(heldCall);
        } else if (canConference(heldCall)) {
            fgPhone.conference();
        } else {
            throw(new CallStateException("Can't conference foreground and selected background call"));
        }

        if (VDBG) {
            Rlog.d(LOG_TAG, "End conference(" +heldCall + ")");
            Rlog.d(LOG_TAG, this.toString());
        }

    }

    /**
     * Initiate a new voice connection. This happens asynchronously, so you
     * cannot assume the audio path is connected (or a call index has been
     * assigned) until PhoneStateChanged notification has occurred.
     *
     * @exception CallStateException if a new outgoing call is not currently
     * possible because no more call slots exist or a call exists that is
     * dialing, alerting, ringing, or waiting.  Other errors are
     * handled asynchronously.
     */
    public Connection dial(Phone phone, String dialString) throws CallStateException {
        Phone basePhone = getPhoneBase(phone);
        Connection result;

        if (VDBG) {
            Rlog.d(LOG_TAG, " dial(" + basePhone + ", "+ dialString + ")");
            Rlog.d(LOG_TAG, this.toString());
        }

        if (!canDial(phone)) {
            throw new CallStateException("cannot dial in current state");
        }

        if ( hasActiveFgCall() ) {
            Phone activePhone = getActiveFgCall().getPhone();
            boolean hasBgCall = !(activePhone.getBackgroundCall().isIdle());

            if (DBG) {
                Rlog.d(LOG_TAG, "hasBgCall: "+ hasBgCall + " sameChannel:" + (activePhone == basePhone));
            }

            if (activePhone != basePhone) {
                if (hasBgCall) {
                    Rlog.d(LOG_TAG, "Hangup");
                    getActiveFgCall().hangup();
                } else {
                    Rlog.d(LOG_TAG, "Switch");
                    activePhone.switchHoldingAndActive();
                }
            }
        }

        result = basePhone.dial(dialString);

        if (VDBG) {
            Rlog.d(LOG_TAG, "End dial(" + basePhone + ", "+ dialString + ")");
            Rlog.d(LOG_TAG, this.toString());
        }

        return result;
    }

    /**
     * Initiate a new voice connection. This happens asynchronously, so you
     * cannot assume the audio path is connected (or a call index has been
     * assigned) until PhoneStateChanged notification has occurred.
     *
     * @exception CallStateException if a new outgoing call is not currently
     * possible because no more call slots exist or a call exists that is
     * dialing, alerting, ringing, or waiting.  Other errors are
     * handled asynchronously.
     */
    public Connection dial(Phone phone, String dialString, UUSInfo uusInfo) throws CallStateException {
        return phone.dial(dialString, uusInfo);
    }

    /**
     * clear disconnect connection for each phone
     */
    public void clearDisconnected() {
        for(Phone phone : mPhones) {
            phone.clearDisconnected();
        }
    }

    /**
     * Phone can make a call only if ALL of the following are true:
     *        - Phone is not powered off
     *        - There's no incoming or waiting call
     *        - There's available call slot in either foreground or background
     *        - The foreground call is ACTIVE or IDLE or DISCONNECTED.
     *          (We mainly need to make sure it *isn't* DIALING or ALERTING.)
     * @param phone
     * @return true if the phone can make a new call
     */
    private boolean canDial(Phone phone) {
        int serviceState = phone.getServiceState().getState();
        boolean hasRingingCall = hasActiveRingingCall();
        boolean hasActiveCall = hasActiveFgCall();
        boolean hasHoldingCall = hasActiveBgCall();
        boolean allLinesTaken = hasActiveCall && hasHoldingCall;
        Call.State fgCallState = getActiveFgCallState();

        boolean result = (serviceState != ServiceState.STATE_POWER_OFF
                && !hasRingingCall
                && !allLinesTaken
                && ((fgCallState == Call.State.ACTIVE)
                    || (fgCallState == Call.State.IDLE)
                    || (fgCallState == Call.State.DISCONNECTED)));

        if (result == false) {
            Rlog.d(LOG_TAG, "canDial serviceState=" + serviceState
                            + " hasRingingCall=" + hasRingingCall
                            + " hasActiveCall=" + hasActiveCall
                            + " hasHoldingCall=" + hasHoldingCall
                            + " allLinesTaken=" + allLinesTaken
                            + " fgCallState=" + fgCallState);
        }
        return result;
    }

    /**
     * Whether or not the phone can do explicit call transfer in the current
     * phone state--that is, one call holding and one call active.
     * @return true if the phone can do explicit call transfer; false otherwise.
     */
    public boolean canTransfer(Call heldCall) {
        Phone activePhone = null;
        Phone heldPhone = null;

        if (hasActiveFgCall()) {
            activePhone = getActiveFgCall().getPhone();
        }

        if (heldCall != null) {
            heldPhone = heldCall.getPhone();
        }

        return (heldPhone == activePhone && activePhone.canTransfer());
    }

    /**
     * Connects the held call and active call
     * Disconnects the subscriber from both calls
     *
     * Explicit Call Transfer occurs asynchronously
     * and may fail. Final notification occurs via
     * {@link #registerForPreciseCallStateChanged(android.os.Handler, int,
     * java.lang.Object) registerForPreciseCallStateChanged()}.
     *
     * @exception CallStateException if canTransfer() would return false.
     * In these cases, this operation may not be performed.
     */
    public void explicitCallTransfer(Call heldCall) throws CallStateException {
        if (VDBG) {
            Rlog.d(LOG_TAG, " explicitCallTransfer(" + heldCall + ")");
            Rlog.d(LOG_TAG, this.toString());
        }

        if (canTransfer(heldCall)) {
            heldCall.getPhone().explicitCallTransfer();
        }

        if (VDBG) {
            Rlog.d(LOG_TAG, "End explicitCallTransfer(" + heldCall + ")");
            Rlog.d(LOG_TAG, this.toString());
        }

    }

    /**
     * Returns a list of MMI codes that are pending for a phone. (They have initiated
     * but have not yet completed).
     * Presently there is only ever one.
     *
     * Use <code>registerForMmiInitiate</code>
     * and <code>registerForMmiComplete</code> for change notification.
     * @return null if phone doesn't have or support mmi code
     */
    public List<? extends MmiCode> getPendingMmiCodes(Phone phone) {
        Rlog.e(LOG_TAG, "getPendingMmiCodes not implemented");
        return null;
    }

    /**
     * Sends user response to a USSD REQUEST message.  An MmiCode instance
     * representing this response is sent to handlers registered with
     * registerForMmiInitiate.
     *
     * @param ussdMessge    Message to send in the response.
     * @return false if phone doesn't support ussd service
     */
    public boolean sendUssdResponse(Phone phone, String ussdMessge) {
        Rlog.e(LOG_TAG, "sendUssdResponse not implemented");
        return false;
    }

    /**
     * Mutes or unmutes the microphone for the active call. The microphone
     * is automatically unmuted if a call is answered, dialed, or resumed
     * from a holding state.
     *
     * @param muted true to mute the microphone,
     * false to activate the microphone.
     */

    public void setMute(boolean muted) {
        if (VDBG) {
            Rlog.d(LOG_TAG, " setMute(" + muted + ")");
            Rlog.d(LOG_TAG, this.toString());
        }

        if (hasActiveFgCall()) {
            getActiveFgCall().getPhone().setMute(muted);
        }

        if (VDBG) {
            Rlog.d(LOG_TAG, "End setMute(" + muted + ")");
            Rlog.d(LOG_TAG, this.toString());
        }
    }

    /**
     * Gets current mute status. Use
     * {@link #registerForPreciseCallStateChanged(android.os.Handler, int,
     * java.lang.Object) registerForPreciseCallStateChanged()}
     * as a change notifcation, although presently phone state changed is not
     * fired when setMute() is called.
     *
     * @return true is muting, false is unmuting
     */
    public boolean getMute() {
        if (hasActiveFgCall()) {
            return getActiveFgCall().getPhone().getMute();
        } else if (hasActiveBgCall()) {
            return getFirstActiveBgCall().getPhone().getMute();
        }
        return false;
    }

    /**
     * Enables or disables echo suppression.
     */
    public void setEchoSuppressionEnabled(boolean enabled) {
        if (VDBG) {
            Rlog.d(LOG_TAG, " setEchoSuppression(" + enabled + ")");
            Rlog.d(LOG_TAG, this.toString());
        }

        if (hasActiveFgCall()) {
            getActiveFgCall().getPhone().setEchoSuppressionEnabled(enabled);
        }

        if (VDBG) {
            Rlog.d(LOG_TAG, "End setEchoSuppression(" + enabled + ")");
            Rlog.d(LOG_TAG, this.toString());
        }
    }

    /**
     * Play a DTMF tone on the active call.
     *
     * @param c should be one of 0-9, '*' or '#'. Other values will be
     * silently ignored.
     * @return false if no active call or the active call doesn't support
     *         dtmf tone
     */
    public boolean sendDtmf(char c) {
        boolean result = false;

        if (VDBG) {
            Rlog.d(LOG_TAG, " sendDtmf(" + c + ")");
            Rlog.d(LOG_TAG, this.toString());
        }

        if (hasActiveFgCall()) {
            getActiveFgCall().getPhone().sendDtmf(c);
            result = true;
        }

        if (VDBG) {
            Rlog.d(LOG_TAG, "End sendDtmf(" + c + ")");
            Rlog.d(LOG_TAG, this.toString());
        }
        return result;
    }

    /**
     * Start to paly a DTMF tone on the active call.
     * or there is a playing DTMF tone.
     * @param c should be one of 0-9, '*' or '#'. Other values will be
     * silently ignored.
     *
     * @return false if no active call or the active call doesn't support
     *         dtmf tone
     */
    public boolean startDtmf(char c) {
        boolean result = false;

        if (VDBG) {
            Rlog.d(LOG_TAG, " startDtmf(" + c + ")");
            Rlog.d(LOG_TAG, this.toString());
        }

        if (hasActiveFgCall()) {
            getActiveFgCall().getPhone().startDtmf(c);
            result = true;
        }

        if (VDBG) {
            Rlog.d(LOG_TAG, "End startDtmf(" + c + ")");
            Rlog.d(LOG_TAG, this.toString());
        }

        return result;
    }

    /**
     * Stop the playing DTMF tone. Ignored if there is no playing DTMF
     * tone or no active call.
     */
    public void stopDtmf() {
        if (VDBG) {
            Rlog.d(LOG_TAG, " stopDtmf()" );
            Rlog.d(LOG_TAG, this.toString());
        }

        if (hasActiveFgCall()) getFgPhone().stopDtmf();

        if (VDBG) {
            Rlog.d(LOG_TAG, "End stopDtmf()");
            Rlog.d(LOG_TAG, this.toString());
        }
    }

    /**
     * send burst DTMF tone, it can send the string as single character or multiple character
     * ignore if there is no active call or not valid digits string.
     * Valid digit means only includes characters ISO-LATIN characters 0-9, *, #
     * The difference between sendDtmf and sendBurstDtmf is sendDtmf only sends one character,
     * this api can send single character and multiple character, also, this api has response
     * back to caller.
     *
     * @param dtmfString is string representing the dialing digit(s) in the active call
     * @param on the DTMF ON length in milliseconds, or 0 for default
     * @param off the DTMF OFF length in milliseconds, or 0 for default
     * @param onComplete is the callback message when the action is processed by BP
     *
     */
    public boolean sendBurstDtmf(String dtmfString, int on, int off, Message onComplete) {
        if (hasActiveFgCall()) {
            getActiveFgCall().getPhone().sendBurstDtmf(dtmfString, on, off, onComplete);
            return true;
        }
        return false;
    }

    /**
     * Notifies when a voice connection has disconnected, either due to local
     * or remote hangup or error.
     *
     *  Messages received from this will have the following members:<p>
     *  <ul><li>Message.obj will be an AsyncResult</li>
     *  <li>AsyncResult.userObj = obj</li>
     *  <li>AsyncResult.result = a Connection object that is
     *  no longer connected.</li></ul>
     */
    public void registerForDisconnect(Handler h, int what, Object obj) {
        mDisconnectRegistrants.addUnique(h, what, obj);
    }

    /**
     * Unregisters for voice disconnection notification.
     * Extraneous calls are tolerated silently
     */
    public void unregisterForDisconnect(Handler h){
        mDisconnectRegistrants.remove(h);
    }

    /**
     * Register for getting notifications for change in the Call State {@link Call.State}
     * This is called PreciseCallState because the call state is more precise than the
     * {@link Phone.State} which can be obtained using the {@link PhoneStateListener}
     *
     * Resulting events will have an AsyncResult in <code>Message.obj</code>.
     * AsyncResult.userData will be set to the obj argument here.
     * The <em>h</em> parameter is held only by a weak reference.
     */
    public void registerForPreciseCallStateChanged(Handler h, int what, Object obj){
        mPreciseCallStateRegistrants.addUnique(h, what, obj);
    }

    /**
     * Unregisters for voice call state change notifications.
     * Extraneous calls are tolerated silently.
     */
    public void unregisterForPreciseCallStateChanged(Handler h){
        mPreciseCallStateRegistrants.remove(h);
    }

    /**
     * Notifies when a previously untracked non-ringing/waiting connection has appeared.
     * This is likely due to some other entity (eg, SIM card application) initiating a call.
     */
    public void registerForUnknownConnection(Handler h, int what, Object obj){
        mUnknownConnectionRegistrants.addUnique(h, what, obj);
    }

    /**
     * Unregisters for unknown connection notifications.
     */
    public void unregisterForUnknownConnection(Handler h){
        mUnknownConnectionRegistrants.remove(h);
    }


    /**
     * Notifies when a new ringing or waiting connection has appeared.<p>
     *
     *  Messages received from this:
     *  Message.obj will be an AsyncResult
     *  AsyncResult.userObj = obj
     *  AsyncResult.result = a Connection. <p>
     *  Please check Connection.isRinging() to make sure the Connection
     *  has not dropped since this message was posted.
     *  If Connection.isRinging() is true, then
     *   Connection.getCall() == Phone.getRingingCall()
     */
    public void registerForNewRingingConnection(Handler h, int what, Object obj){
        mNewRingingConnectionRegistrants.addUnique(h, what, obj);
    }

    /**
     * Unregisters for new ringing connection notification.
     * Extraneous calls are tolerated silently
     */

    public void unregisterForNewRingingConnection(Handler h){
        mNewRingingConnectionRegistrants.remove(h);
    }

    /**
     * Notifies when an incoming call rings.<p>
     *
     *  Messages received from this:
     *  Message.obj will be an AsyncResult
     *  AsyncResult.userObj = obj
     *  AsyncResult.result = a Connection. <p>
     */
    public void registerForIncomingRing(Handler h, int what, Object obj){
        mIncomingRingRegistrants.addUnique(h, what, obj);
    }

    /**
     * Unregisters for ring notification.
     * Extraneous calls are tolerated silently
     */

    public void unregisterForIncomingRing(Handler h){
        mIncomingRingRegistrants.remove(h);
    }

    /**
     * Notifies when out-band ringback tone is needed.<p>
     *
     *  Messages received from this:
     *  Message.obj will be an AsyncResult
     *  AsyncResult.userObj = obj
     *  AsyncResult.result = boolean, true to start play ringback tone
     *                       and false to stop. <p>
     */
    public void registerForRingbackTone(Handler h, int what, Object obj){
        mRingbackToneRegistrants.addUnique(h, what, obj);
    }

    /**
     * Unregisters for ringback tone notification.
     */

    public void unregisterForRingbackTone(Handler h){
        mRingbackToneRegistrants.remove(h);
    }

    /**
     * Registers the handler to reset the uplink mute state to get
     * uplink audio.
     */
    public void registerForResendIncallMute(Handler h, int what, Object obj){
        mResendIncallMuteRegistrants.addUnique(h, what, obj);
    }

    /**
     * Unregisters for resend incall mute notifications.
     */
    public void unregisterForResendIncallMute(Handler h){
        mResendIncallMuteRegistrants.remove(h);
    }

    /**
     * Register for notifications of initiation of a new MMI code request.
     * MMI codes for GSM are discussed in 3GPP TS 22.030.<p>
     *
     * Example: If Phone.dial is called with "*#31#", then the app will
     * be notified here.<p>
     *
     * The returned <code>Message.obj</code> will contain an AsyncResult.
     *
     * <code>obj.result</code> will be an "MmiCode" object.
     */
    public void registerForMmiInitiate(Handler h, int what, Object obj){
        mMmiInitiateRegistrants.addUnique(h, what, obj);
    }

    /**
     * Unregisters for new MMI initiate notification.
     * Extraneous calls are tolerated silently
     */
    public void unregisterForMmiInitiate(Handler h){
        mMmiInitiateRegistrants.remove(h);
    }

    /**
     * Register for notifications that an MMI request has completed
     * its network activity and is in its final state. This may mean a state
     * of COMPLETE, FAILED, or CANCELLED.
     *
     * <code>Message.obj</code> will contain an AsyncResult.
     * <code>obj.result</code> will be an "MmiCode" object
     */
    public void registerForMmiComplete(Handler h, int what, Object obj){
        mMmiCompleteRegistrants.addUnique(h, what, obj);
    }

    /**
     * Unregisters for MMI complete notification.
     * Extraneous calls are tolerated silently
     */
    public void unregisterForMmiComplete(Handler h){
        mMmiCompleteRegistrants.remove(h);
    }

    /**
     * Registration point for Ecm timer reset
     * @param h handler to notify
     * @param what user-defined message code
     * @param obj placed in Message.obj
     */
    public void registerForEcmTimerReset(Handler h, int what, Object obj){
        mEcmTimerResetRegistrants.addUnique(h, what, obj);
    }

    /**
     * Unregister for notification for Ecm timer reset
     * @param h Handler to be removed from the registrant list.
     */
    public void unregisterForEcmTimerReset(Handler h){
        mEcmTimerResetRegistrants.remove(h);
    }

    /**
     * Register for ServiceState changed.
     * Message.obj will contain an AsyncResult.
     * AsyncResult.result will be a ServiceState instance
     */
    public void registerForServiceStateChanged(Handler h, int what, Object obj){
        mServiceStateChangedRegistrants.addUnique(h, what, obj);
    }

    /**
     * Unregisters for ServiceStateChange notification.
     * Extraneous calls are tolerated silently
     */
    public void unregisterForServiceStateChanged(Handler h){
        mServiceStateChangedRegistrants.remove(h);
    }

    /**
     * Register for notifications when a supplementary service attempt fails.
     * Message.obj will contain an AsyncResult.
     *
     * @param h Handler that receives the notification message.
     * @param what User-defined message code.
     * @param obj User object.
     */
    public void registerForSuppServiceFailed(Handler h, int what, Object obj){
        mSuppServiceFailedRegistrants.addUnique(h, what, obj);
    }

    /**
     * Unregister for notifications when a supplementary service attempt fails.
     * Extraneous calls are tolerated silently
     *
     * @param h Handler to be removed from the registrant list.
     */
    public void unregisterForSuppServiceFailed(Handler h){
        mSuppServiceFailedRegistrants.remove(h);
    }

    /**
     * Register for notifications when a sInCall VoicePrivacy is enabled
     *
     * @param h Handler that receives the notification message.
     * @param what User-defined message code.
     * @param obj User object.
     */
    public void registerForInCallVoicePrivacyOn(Handler h, int what, Object obj){
        mInCallVoicePrivacyOnRegistrants.addUnique(h, what, obj);
    }

    /**
     * Unregister for notifications when a sInCall VoicePrivacy is enabled
     *
     * @param h Handler to be removed from the registrant list.
     */
    public void unregisterForInCallVoicePrivacyOn(Handler h){
        mInCallVoicePrivacyOnRegistrants.remove(h);
    }

    /**
     * Register for notifications when a sInCall VoicePrivacy is disabled
     *
     * @param h Handler that receives the notification message.
     * @param what User-defined message code.
     * @param obj User object.
     */
    public void registerForInCallVoicePrivacyOff(Handler h, int what, Object obj){
        mInCallVoicePrivacyOffRegistrants.addUnique(h, what, obj);
    }

    /**
     * Unregister for notifications when a sInCall VoicePrivacy is disabled
     *
     * @param h Handler to be removed from the registrant list.
     */
    public void unregisterForInCallVoicePrivacyOff(Handler h){
        mInCallVoicePrivacyOffRegistrants.remove(h);
    }

    /**
     * Register for notifications when CDMA call waiting comes
     *
     * @param h Handler that receives the notification message.
     * @param what User-defined message code.
     * @param obj User object.
     */
    public void registerForCallWaiting(Handler h, int what, Object obj){
        mCallWaitingRegistrants.addUnique(h, what, obj);
    }

    /**
     * Unregister for notifications when CDMA Call waiting comes
     * @param h Handler to be removed from the registrant list.
     */
    public void unregisterForCallWaiting(Handler h){
        mCallWaitingRegistrants.remove(h);
    }


    /**
     * Register for signal information notifications from the network.
     * Message.obj will contain an AsyncResult.
     * AsyncResult.result will be a SuppServiceNotification instance.
     *
     * @param h Handler that receives the notification message.
     * @param what User-defined message code.
     * @param obj User object.
     */

    public void registerForSignalInfo(Handler h, int what, Object obj){
        mSignalInfoRegistrants.addUnique(h, what, obj);
    }

    /**
     * Unregisters for signal information notifications.
     * Extraneous calls are tolerated silently
     *
     * @param h Handler to be removed from the registrant list.
     */
    public void unregisterForSignalInfo(Handler h){
        mSignalInfoRegistrants.remove(h);
    }

    /**
     * Register for display information notifications from the network.
     * Message.obj will contain an AsyncResult.
     * AsyncResult.result will be a SuppServiceNotification instance.
     *
     * @param h Handler that receives the notification message.
     * @param what User-defined message code.
     * @param obj User object.
     */
    public void registerForDisplayInfo(Handler h, int what, Object obj){
        mDisplayInfoRegistrants.addUnique(h, what, obj);
    }

    /**
     * Unregisters for display information notifications.
     * Extraneous calls are tolerated silently
     *
     * @param h Handler to be removed from the registrant list.
     */
    public void unregisterForDisplayInfo(Handler h) {
        mDisplayInfoRegistrants.remove(h);
    }

    /**
     * Register for notifications when CDMA OTA Provision status change
     *
     * @param h Handler that receives the notification message.
     * @param what User-defined message code.
     * @param obj User object.
     */
    public void registerForCdmaOtaStatusChange(Handler h, int what, Object obj){
        mCdmaOtaStatusChangeRegistrants.addUnique(h, what, obj);
    }

    /**
     * Unregister for notifications when CDMA OTA Provision status change
     * @param h Handler to be removed from the registrant list.
     */
    public void unregisterForCdmaOtaStatusChange(Handler h){
        mCdmaOtaStatusChangeRegistrants.remove(h);
    }

    /**
     * Registration point for subscription info ready
     * @param h handler to notify
     * @param what what code of message when delivered
     * @param obj placed in Message.obj
     */
    public void registerForSubscriptionInfoReady(Handler h, int what, Object obj){
        mSubscriptionInfoReadyRegistrants.addUnique(h, what, obj);
    }

    /**
     * Unregister for notifications for subscription info
     * @param h Handler to be removed from the registrant list.
     */
    public void unregisterForSubscriptionInfoReady(Handler h){
        mSubscriptionInfoReadyRegistrants.remove(h);
    }

    /**
     * Sets an event to be fired when the telephony system processes
     * a post-dial character on an outgoing call.<p>
     *
     * Messages of type <code>what</code> will be sent to <code>h</code>.
     * The <code>obj</code> field of these Message's will be instances of
     * <code>AsyncResult</code>. <code>Message.obj.result</code> will be
     * a Connection object.<p>
     *
     * Message.arg1 will be the post dial character being processed,
     * or 0 ('\0') if end of string.<p>
     *
     * If Connection.getPostDialState() == WAIT,
     * the application must call
     * {@link com.android.internal.telephony.Connection#proceedAfterWaitChar()
     * Connection.proceedAfterWaitChar()} or
     * {@link com.android.internal.telephony.Connection#cancelPostDial()
     * Connection.cancelPostDial()}
     * for the telephony system to continue playing the post-dial
     * DTMF sequence.<p>
     *
     * If Connection.getPostDialState() == WILD,
     * the application must call
     * {@link com.android.internal.telephony.Connection#proceedAfterWildChar
     * Connection.proceedAfterWildChar()}
     * or
     * {@link com.android.internal.telephony.Connection#cancelPostDial()
     * Connection.cancelPostDial()}
     * for the telephony system to continue playing the
     * post-dial DTMF sequence.<p>
     *
     */
    public void registerForPostDialCharacter(Handler h, int what, Object obj){
        mPostDialCharacterRegistrants.addUnique(h, what, obj);
    }

    public void unregisterForPostDialCharacter(Handler h){
        mPostDialCharacterRegistrants.remove(h);
    }

    /* APIs to access foregroudCalls, backgroudCalls, and ringingCalls
     * 1. APIs to access list of calls
     * 2. APIs to check if any active call, which has connection other than
     * disconnected ones, pleaser refer to Call.isIdle()
     * 3. APIs to return first active call
     * 4. APIs to return the connections of first active call
     * 5. APIs to return other property of first active call
     */

    /**
     * @return list of all ringing calls
     */
    public List<Call> getRingingCalls() {
        return Collections.unmodifiableList(mRingingCalls);
    }

    /**
     * @return list of all foreground calls
     */
    public List<Call> getForegroundCalls() {
        return Collections.unmodifiableList(mForegroundCalls);
    }

    /**
     * @return list of all background calls
     */
    public List<Call> getBackgroundCalls() {
        return Collections.unmodifiableList(mBackgroundCalls);
    }

    /**
     * Return true if there is at least one active foreground call
     */
    public boolean hasActiveFgCall() {
        return (getFirstActiveCall(mForegroundCalls) != null);
    }

    /**
     * Return true if there is at least one active background call
     */
    public boolean hasActiveBgCall() {
        // TODO since hasActiveBgCall may get called often
        // better to cache it to improve performance
        return (getFirstActiveCall(mBackgroundCalls) != null);
    }

    /**
     * Return true if there is at least one active ringing call
     *
     */
    public boolean hasActiveRingingCall() {
        return (getFirstActiveCall(mRingingCalls) != null);
    }

    /**
     * return the active foreground call from foreground calls
     *
     * Active call means the call is NOT in Call.State.IDLE
     *
     * 1. If there is active foreground call, return it
     * 2. If there is no active foreground call, return the
     *    foreground call associated with default phone, which state is IDLE.
     * 3. If there is no phone registered at all, return null.
     *
     */
    public Call getActiveFgCall() {
        Call call = getFirstNonIdleCall(mForegroundCalls);
        if (call == null) {
            call = (mDefaultPhone == null)
                    ? null
                    : mDefaultPhone.getForegroundCall();
        }
        return call;
    }

    // Returns the first call that is not in IDLE state. If both active calls
    // and disconnecting/disconnected calls exist, return the first active call.
    private Call getFirstNonIdleCall(List<Call> calls) {
        Call result = null;
        for (Call call : calls) {
            if (!call.isIdle()) {
                return call;
            } else if (call.getState() != Call.State.IDLE) {
                if (result == null) result = call;
            }
        }
        return result;
    }

    /**
     * return one active background call from background calls
     *
     * Active call means the call is NOT idle defined by Call.isIdle()
     *
     * 1. If there is only one active background call, return it
     * 2. If there is more than one active background call, return the first one
     * 3. If there is no active background call, return the background call
     *    associated with default phone, which state is IDLE.
     * 4. If there is no background call at all, return null.
     *
     * Complete background calls list can be get by getBackgroundCalls()
     */
    public Call getFirstActiveBgCall() {
        Call call = getFirstNonIdleCall(mBackgroundCalls);
        if (call == null) {
            call = (mDefaultPhone == null)
                    ? null
                    : mDefaultPhone.getBackgroundCall();
        }
        return call;
    }

    /**
     * return one active ringing call from ringing calls
     *
     * Active call means the call is NOT idle defined by Call.isIdle()
     *
     * 1. If there is only one active ringing call, return it
     * 2. If there is more than one active ringing call, return the first one
     * 3. If there is no active ringing call, return the ringing call
     *    associated with default phone, which state is IDLE.
     * 4. If there is no ringing call at all, return null.
     *
     * Complete ringing calls list can be get by getRingingCalls()
     */
    public Call getFirstActiveRingingCall() {
        Call call = getFirstNonIdleCall(mRingingCalls);
        if (call == null) {
            call = (mDefaultPhone == null)
                    ? null
                    : mDefaultPhone.getRingingCall();
        }
        return call;
    }

    /**
     * @return the state of active foreground call
     * return IDLE if there is no active foreground call
     */
    public Call.State getActiveFgCallState() {
        Call fgCall = getActiveFgCall();

        if (fgCall != null) {
            return fgCall.getState();
        }

        return Call.State.IDLE;
    }

    /**
     * @return the connections of active foreground call
     * return empty list if there is no active foreground call
     */
    public List<Connection> getFgCallConnections() {
        Call fgCall = getActiveFgCall();
        if ( fgCall != null) {
            return fgCall.getConnections();
        }
        return emptyConnections;
    }

    /**
     * @return the connections of active background call
     * return empty list if there is no active background call
     */
    public List<Connection> getBgCallConnections() {
        Call bgCall = getFirstActiveBgCall();
        if ( bgCall != null) {
            return bgCall.getConnections();
        }
        return emptyConnections;
    }

    /**
     * @return the latest connection of active foreground call
     * return null if there is no active foreground call
     */
    public Connection getFgCallLatestConnection() {
        Call fgCall = getActiveFgCall();
        if ( fgCall != null) {
            return fgCall.getLatestConnection();
        }
        return null;
    }

    /**
     * @return true if there is at least one Foreground call in disconnected state
     */
    public boolean hasDisconnectedFgCall() {
        return (getFirstCallOfState(mForegroundCalls, Call.State.DISCONNECTED) != null);
    }

    /**
     * @return true if there is at least one background call in disconnected state
     */
    public boolean hasDisconnectedBgCall() {
        return (getFirstCallOfState(mBackgroundCalls, Call.State.DISCONNECTED) != null);
    }

    /**
     * @return the first active call from a call list
     */
    private  Call getFirstActiveCall(ArrayList<Call> calls) {
        for (Call call : calls) {
            if (!call.isIdle()) {
                return call;
            }
        }
        return null;
    }

    /**
     * @return the first call in a the Call.state from a call list
     */
    private Call getFirstCallOfState(ArrayList<Call> calls, Call.State state) {
        for (Call call : calls) {
            if (call.getState() == state) {
                return call;
            }
        }
        return null;
    }


    private boolean hasMoreThanOneRingingCall() {
        int count = 0;
        for (Call call : mRingingCalls) {
            if (call.getState().isRinging()) {
                if (++count > 1) return true;
            }
        }
        return false;
    }

    private Handler mHandler = new Handler() {

        @Override
        public void handleMessage(Message msg) {

            switch (msg.what) {
                case EVENT_DISCONNECT:
                    if (VDBG) Rlog.d(LOG_TAG, " handleMessage (EVENT_DISCONNECT)");
                    mDisconnectRegistrants.notifyRegistrants((AsyncResult) msg.obj);
                    break;
                case EVENT_PRECISE_CALL_STATE_CHANGED:
                    if (VDBG) Rlog.d(LOG_TAG, " handleMessage (EVENT_PRECISE_CALL_STATE_CHANGED)");
                    mPreciseCallStateRegistrants.notifyRegistrants((AsyncResult) msg.obj);
                    break;
                case EVENT_NEW_RINGING_CONNECTION:
                    if (VDBG) Rlog.d(LOG_TAG, " handleMessage (EVENT_NEW_RINGING_CONNECTION)");
                    if (getActiveFgCallState().isDialing() || hasMoreThanOneRingingCall()) {
                        Connection c = (Connection) ((AsyncResult) msg.obj).result;
                        try {
                            Rlog.d(LOG_TAG, "silently drop incoming call: " + c.getCall());
                            c.getCall().hangup();
                        } catch (CallStateException e) {
                            Rlog.w(LOG_TAG, "new ringing connection", e);
                        }
                    } else {
                        mNewRingingConnectionRegistrants.notifyRegistrants((AsyncResult) msg.obj);
                    }
                    break;
                case EVENT_UNKNOWN_CONNECTION:
                    if (VDBG) Rlog.d(LOG_TAG, " handleMessage (EVENT_UNKNOWN_CONNECTION)");
                    mUnknownConnectionRegistrants.notifyRegistrants((AsyncResult) msg.obj);
                    break;
                case EVENT_INCOMING_RING:
                    if (VDBG) Rlog.d(LOG_TAG, " handleMessage (EVENT_INCOMING_RING)");
                    // The event may come from RIL who's not aware of an ongoing fg call
                    if (!hasActiveFgCall()) {
                        mIncomingRingRegistrants.notifyRegistrants((AsyncResult) msg.obj);
                    }
                    break;
                case EVENT_RINGBACK_TONE:
                    if (VDBG) Rlog.d(LOG_TAG, " handleMessage (EVENT_RINGBACK_TONE)");
                    mRingbackToneRegistrants.notifyRegistrants((AsyncResult) msg.obj);
                    break;
                case EVENT_IN_CALL_VOICE_PRIVACY_ON:
                    if (VDBG) Rlog.d(LOG_TAG, " handleMessage (EVENT_IN_CALL_VOICE_PRIVACY_ON)");
                    mInCallVoicePrivacyOnRegistrants.notifyRegistrants((AsyncResult) msg.obj);
                    break;
                case EVENT_IN_CALL_VOICE_PRIVACY_OFF:
                    if (VDBG) Rlog.d(LOG_TAG, " handleMessage (EVENT_IN_CALL_VOICE_PRIVACY_OFF)");
                    mInCallVoicePrivacyOffRegistrants.notifyRegistrants((AsyncResult) msg.obj);
                    break;
                case EVENT_CALL_WAITING:
                    if (VDBG) Rlog.d(LOG_TAG, " handleMessage (EVENT_CALL_WAITING)");
                    mCallWaitingRegistrants.notifyRegistrants((AsyncResult) msg.obj);
                    break;
                case EVENT_DISPLAY_INFO:
                    if (VDBG) Rlog.d(LOG_TAG, " handleMessage (EVENT_DISPLAY_INFO)");
                    mDisplayInfoRegistrants.notifyRegistrants((AsyncResult) msg.obj);
                    break;
                case EVENT_SIGNAL_INFO:
                    if (VDBG) Rlog.d(LOG_TAG, " handleMessage (EVENT_SIGNAL_INFO)");
                    mSignalInfoRegistrants.notifyRegistrants((AsyncResult) msg.obj);
                    break;
                case EVENT_CDMA_OTA_STATUS_CHANGE:
                    if (VDBG) Rlog.d(LOG_TAG, " handleMessage (EVENT_CDMA_OTA_STATUS_CHANGE)");
                    mCdmaOtaStatusChangeRegistrants.notifyRegistrants((AsyncResult) msg.obj);
                    break;
                case EVENT_RESEND_INCALL_MUTE:
                    if (VDBG) Rlog.d(LOG_TAG, " handleMessage (EVENT_RESEND_INCALL_MUTE)");
                    mResendIncallMuteRegistrants.notifyRegistrants((AsyncResult) msg.obj);
                    break;
                case EVENT_MMI_INITIATE:
                    if (VDBG) Rlog.d(LOG_TAG, " handleMessage (EVENT_MMI_INITIATE)");
                    mMmiInitiateRegistrants.notifyRegistrants((AsyncResult) msg.obj);
                    break;
                case EVENT_MMI_COMPLETE:
                    if (VDBG) Rlog.d(LOG_TAG, " handleMessage (EVENT_MMI_COMPLETE)");
                    mMmiCompleteRegistrants.notifyRegistrants((AsyncResult) msg.obj);
                    break;
                case EVENT_ECM_TIMER_RESET:
                    if (VDBG) Rlog.d(LOG_TAG, " handleMessage (EVENT_ECM_TIMER_RESET)");
                    mEcmTimerResetRegistrants.notifyRegistrants((AsyncResult) msg.obj);
                    break;
                case EVENT_SUBSCRIPTION_INFO_READY:
                    if (VDBG) Rlog.d(LOG_TAG, " handleMessage (EVENT_SUBSCRIPTION_INFO_READY)");
                    mSubscriptionInfoReadyRegistrants.notifyRegistrants((AsyncResult) msg.obj);
                    break;
                case EVENT_SUPP_SERVICE_FAILED:
                    if (VDBG) Rlog.d(LOG_TAG, " handleMessage (EVENT_SUPP_SERVICE_FAILED)");
                    mSuppServiceFailedRegistrants.notifyRegistrants((AsyncResult) msg.obj);
                    break;
                case EVENT_SERVICE_STATE_CHANGED:
                    if (VDBG) Rlog.d(LOG_TAG, " handleMessage (EVENT_SERVICE_STATE_CHANGED)");
                    mServiceStateChangedRegistrants.notifyRegistrants((AsyncResult) msg.obj);
                    break;
                case EVENT_POST_DIAL_CHARACTER:
                    // we need send the character that is being processed in msg.arg1
                    // so can't use notifyRegistrants()
                    if (VDBG) Rlog.d(LOG_TAG, " handleMessage (EVENT_POST_DIAL_CHARACTER)");
                    for(int i=0; i < mPostDialCharacterRegistrants.size(); i++) {
                        Message notifyMsg;
                        notifyMsg = ((Registrant)mPostDialCharacterRegistrants.get(i)).messageForRegistrant();
                        notifyMsg.obj = msg.obj;
                        notifyMsg.arg1 = msg.arg1;
                        notifyMsg.sendToTarget();
                    }
                    break;
            }
        }
    };

    @Override
    public String toString() {
        Call call;
        StringBuilder b = new StringBuilder();

        b.append("CallManager {");
        b.append("\nstate = " + getState());
        call = getActiveFgCall();
        b.append("\n- Foreground: " + getActiveFgCallState());
        b.append(" from " + call.getPhone());
        b.append("\n  Conn: ").append(getFgCallConnections());
        call = getFirstActiveBgCall();
        b.append("\n- Background: " + call.getState());
        b.append(" from " + call.getPhone());
        b.append("\n  Conn: ").append(getBgCallConnections());
        call = getFirstActiveRingingCall();
        b.append("\n- Ringing: " +call.getState());
        b.append(" from " + call.getPhone());

        for (Phone phone : getAllPhones()) {
            if (phone != null) {
                b.append("\nPhone: " + phone + ", name = " + phone.getPhoneName()
                        + ", state = " + phone.getState());
                call = phone.getForegroundCall();
                b.append("\n- Foreground: ").append(call);
                call = phone.getBackgroundCall();
                b.append(" Background: ").append(call);
                call = phone.getRingingCall();
                b.append(" Ringing: ").append(call);
            }
        }
        b.append("\n}");
        return b.toString();
    }
}<|MERGE_RESOLUTION|>--- conflicted
+++ resolved
@@ -542,26 +542,15 @@
 
         Context context = getContext();
         if (context == null) {
-<<<<<<< HEAD
-            Log.d(LOG_TAG, "Speedup Audio Path enhancement: Context is null");
-        } else if (context.getResources().getBoolean(
-                com.android.internal.R.bool.config_speed_up_audio_on_mt_calls)) {
-            Log.d(LOG_TAG, "Speedup Audio Path enhancement");
-=======
             Rlog.d(LOG_TAG, "Speedup Audio Path enhancement: Context is null");
         } else if (context.getResources().getBoolean(
                 com.android.internal.R.bool.config_speed_up_audio_on_mt_calls)) {
             Rlog.d(LOG_TAG, "Speedup Audio Path enhancement");
->>>>>>> 106de004
             AudioManager audioManager = (AudioManager)
                     context.getSystemService(Context.AUDIO_SERVICE);
             int currMode = audioManager.getMode();
             if ((currMode != AudioManager.MODE_IN_CALL) && !(ringingPhone instanceof SipPhone)) {
-<<<<<<< HEAD
-                Log.d(LOG_TAG, "setAudioMode Setting audio mode from " +
-=======
                 Rlog.d(LOG_TAG, "setAudioMode Setting audio mode from " +
->>>>>>> 106de004
                                 currMode + " to " + AudioManager.MODE_IN_CALL);
                 audioManager.setMode(AudioManager.MODE_IN_CALL);
                 mSpeedUpAudioForMtCall = true;
