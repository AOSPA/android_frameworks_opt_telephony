--- conflicted
+++ resolved
@@ -611,6 +611,7 @@
         mNewSS = new ServiceState();
         mNewSS.setStateOutOfService();
         mLastCellInfoReqTime = 0;
+        mNewSS.setStateOutOfService();
         mLastCellInfoList = null;
         mSignalStrength = new SignalStrength();
         mStartedGprsRegCheck = false;
@@ -4164,7 +4165,6 @@
                 int dds = SubscriptionManager.getDefaultDataSubscriptionId();
                 // To minimize race conditions we call cleanUpAllConnections on
                 // both if else paths instead of before this isDisconnected test.
-<<<<<<< HEAD
                 if (mPhone.areAllDataDisconnected()
                         && (dds == mPhone.getSubId()
                         || (dds != mPhone.getSubId()
@@ -4176,14 +4176,6 @@
                                     Phone.REASON_RADIO_TURNED_OFF);
                         }
                     }
-=======
-                if (dcTracker.isDisconnected()
-                        && (dds == mPhone.getSubId()
-                        || (dds != mPhone.getSubId()
-                        && ProxyController.getInstance().isDataDisconnected(dds)))) {
-                    // To minimize race conditions we do this after isDisconnected
-                    dcTracker.cleanUpAllConnections(Phone.REASON_RADIO_TURNED_OFF);
->>>>>>> c7351019
                     if (DBG) log("Data disconnected, turn off radio right away.");
                     hangupAndPowerOff();
                 } else {
@@ -4193,7 +4185,6 @@
                         mPhone.mCT.mBackgroundCall.hangupIfAlive();
                         mPhone.mCT.mForegroundCall.hangupIfAlive();
                     }
-<<<<<<< HEAD
                     for (int transport : mTransportManager.getAvailableTransports()) {
                         if (mPhone.getDcTracker(transport) != null) {
                             mPhone.getDcTracker(transport).cleanUpAllConnections(
@@ -4203,20 +4194,11 @@
 
                     if (dds != mPhone.getSubId()
                             && !ProxyController.getInstance().areAllDataDisconnected(dds)) {
-=======
-                    dcTracker.cleanUpAllConnections(Phone.REASON_RADIO_TURNED_OFF);
-                    if (dds != mPhone.getSubId()
-                            && !ProxyController.getInstance().isDataDisconnected(dds)) {
->>>>>>> c7351019
                         if (DBG) log("Data is active on DDS.  Wait for all data disconnect");
                         // Data is not disconnected on DDS. Wait for the data disconnect complete
                         // before sending the RADIO_POWER off.
                         ProxyController.getInstance().registerForAllDataDisconnected(dds, this,
-<<<<<<< HEAD
                                 EVENT_ALL_DATA_DISCONNECTED);
-=======
-                                EVENT_ALL_DATA_DISCONNECTED, null);
->>>>>>> c7351019
                         mPendingRadioPowerOffAfterDataOff = true;
                     }
                     Message msg = Message.obtain(this);
