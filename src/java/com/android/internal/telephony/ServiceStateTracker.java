--- conflicted
+++ resolved
@@ -1824,10 +1824,6 @@
         return cdmaRoaming && !isSameOperatorNameFromSimAndSS(s);
     }
 
-<<<<<<< HEAD
-
-    protected void handlePollStateResultMessage(int what, AsyncResult ar) {
-=======
     private boolean isNrStatusChanged(
             NetworkRegistrationState oldRegState, NetworkRegistrationState newRegState) {
         if (oldRegState == null || newRegState == null) {
@@ -1900,8 +1896,7 @@
         return config.getRat() == TelephonyManager.NETWORK_TYPE_NR;
     }
 
-    void handlePollStateResultMessage(int what, AsyncResult ar) {
->>>>>>> 5a996743
+    protected void handlePollStateResultMessage(int what, AsyncResult ar) {
         int ints[];
         switch (what) {
             case EVENT_POLL_STATE_REGISTRATION: {
