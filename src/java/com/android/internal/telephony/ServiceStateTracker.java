/*
 * Copyright (C) 2006 The Android Open Source Project
 *
 * Licensed under the Apache License, Version 2.0 (the "License");
 * you may not use this file except in compliance with the License.
 * You may obtain a copy of the License at
 *
 *      http://www.apache.org/licenses/LICENSE-2.0
 *
 * Unless required by applicable law or agreed to in writing, software
 * distributed under the License is distributed on an "AS IS" BASIS,
 * WITHOUT WARRANTIES OR CONDITIONS OF ANY KIND, either express or implied.
 * See the License for the specific language governing permissions and
 * limitations under the License.
 */

package com.android.internal.telephony;

import android.app.PendingIntent;
import android.content.Context;
import android.content.IntentFilter;
import android.content.SharedPreferences;
import android.os.AsyncResult;
import android.os.BaseBundle;
import android.os.Handler;
import android.os.Message;
import android.os.Registrant;
import android.os.RegistrantList;
import android.os.SystemClock;
import android.os.SystemProperties;
import android.preference.PreferenceManager;
import android.telephony.CarrierConfigManager;
import android.telephony.CellInfo;
import android.telephony.Rlog;
import android.telephony.ServiceState;
import android.telephony.SignalStrength;
import android.telephony.SubscriptionManager;
import android.telephony.SubscriptionManager.OnSubscriptionsChangedListener;
import android.telephony.TelephonyManager;
import android.text.TextUtils;
import android.util.Log;
import android.util.Pair;
import android.util.TimeUtils;
import android.net.ConnectivityManager;
import android.net.NetworkInfo;
import android.content.Context;

import java.io.FileDescriptor;
import java.io.PrintWriter;
import java.util.Arrays;
import java.util.ArrayList;
import java.util.List;
import java.util.concurrent.atomic.AtomicInteger;

import com.android.internal.telephony.dataconnection.DcTrackerBase;
import com.android.internal.telephony.imsphone.ImsPhone;
import com.android.internal.telephony.uicc.IccCardApplicationStatus.AppState;
import com.android.internal.telephony.uicc.IccCardProxy;
import com.android.internal.telephony.uicc.IccRecords;
import com.android.internal.telephony.uicc.UiccCardApplication;
import com.android.internal.telephony.uicc.UiccController;

/**
 * {@hide}
 */
public abstract class ServiceStateTracker extends Handler {
    private static final String LOG_TAG = "SST";
    protected  static final boolean DBG = true;
    protected static final boolean VDBG = false;

    protected static final String PROP_FORCE_ROAMING = "telephony.test.forceRoaming";

    protected CommandsInterface mCi;
    protected UiccController mUiccController = null;
    protected UiccCardApplication mUiccApplcation = null;
    protected IccRecords mIccRecords = null;

    protected PhoneBase mPhoneBase;

    protected boolean mVoiceCapable;

    public ServiceState mSS = new ServiceState();
    protected ServiceState mNewSS = new ServiceState();

    private static final long LAST_CELL_INFO_LIST_MAX_AGE_MS = 2000;
    protected long mLastCellInfoListTime;
    protected List<CellInfo> mLastCellInfoList = null;

    // This is final as subclasses alias to a more specific type
    // so we don't want the reference to change.
    protected final CellInfo mCellInfo;

    protected SignalStrength mSignalStrength = new SignalStrength();

    // TODO - this should not be public, right now used externally GsmConnetion.
    public RestrictedState mRestrictedState = new RestrictedState();

    /* The otaspMode passed to PhoneStateListener#onOtaspChanged */
    static public final int OTASP_UNINITIALIZED = 0;
    static public final int OTASP_UNKNOWN = 1;
    static public final int OTASP_NEEDED = 2;
    static public final int OTASP_NOT_NEEDED = 3;

    /**
     * A unique identifier to track requests associated with a poll
     * and ignore stale responses.  The value is a count-down of
     * expected responses in this pollingContext.
     */
    protected int[] mPollingContext;
    protected boolean mDesiredPowerState;

    /**
     * By default, strength polling is enabled.  However, if we're
     * getting unsolicited signal strength updates from the radio, set
     * value to true and don't bother polling any more.
     */
    protected boolean mDontPollSignalStrength = false;

    protected RegistrantList mVoiceRoamingOnRegistrants = new RegistrantList();
    protected RegistrantList mVoiceRoamingOffRegistrants = new RegistrantList();
    protected RegistrantList mDataRoamingOnRegistrants = new RegistrantList();
    protected RegistrantList mDataRoamingOffRegistrants = new RegistrantList();
    protected RegistrantList mAttachedRegistrants = new RegistrantList();
    protected RegistrantList mDetachedRegistrants = new RegistrantList();
    protected RegistrantList mDataRegStateOrRatChangedRegistrants = new RegistrantList();
    protected RegistrantList mNetworkAttachedRegistrants = new RegistrantList();
    protected RegistrantList mPsRestrictEnabledRegistrants = new RegistrantList();
    protected RegistrantList mPsRestrictDisabledRegistrants = new RegistrantList();

    /* Radio power off pending flag and tag counter */
    protected boolean mPendingRadioPowerOffAfterDataOff = false;
    protected int mPendingRadioPowerOffAfterDataOffTag = 0;

    /** Signal strength poll rate. */
    protected static final int POLL_PERIOD_MILLIS = 20 * 1000;

    /** Waiting period before recheck gprs and voice registration. */
    public static final int DEFAULT_GPRS_CHECK_PERIOD_MILLIS = 60 * 1000;

    /** GSM events */
    protected static final int EVENT_RADIO_STATE_CHANGED               = 1;
    protected static final int EVENT_NETWORK_STATE_CHANGED             = 2;
    protected static final int EVENT_GET_SIGNAL_STRENGTH               = 3;
    protected static final int EVENT_POLL_STATE_REGISTRATION           = 4;
    protected static final int EVENT_POLL_STATE_GPRS                   = 5;
    protected static final int EVENT_POLL_STATE_OPERATOR               = 6;
    protected static final int EVENT_POLL_SIGNAL_STRENGTH              = 10;
    protected static final int EVENT_NITZ_TIME                         = 11;
    protected static final int EVENT_SIGNAL_STRENGTH_UPDATE            = 12;
    protected static final int EVENT_RADIO_AVAILABLE                   = 13;
    protected static final int EVENT_POLL_STATE_NETWORK_SELECTION_MODE = 14;
    protected static final int EVENT_GET_LOC_DONE                      = 15;
    protected static final int EVENT_SIM_RECORDS_LOADED                = 16;
    protected static final int EVENT_SIM_READY                         = 17;
    protected static final int EVENT_LOCATION_UPDATES_ENABLED          = 18;
    protected static final int EVENT_GET_PREFERRED_NETWORK_TYPE        = 19;
    protected static final int EVENT_SET_PREFERRED_NETWORK_TYPE        = 20;
    protected static final int EVENT_RESET_PREFERRED_NETWORK_TYPE      = 21;
    protected static final int EVENT_CHECK_REPORT_GPRS                 = 22;
    protected static final int EVENT_RESTRICTED_STATE_CHANGED          = 23;

    /** CDMA events */
    protected static final int EVENT_POLL_STATE_REGISTRATION_CDMA      = 24;
    protected static final int EVENT_POLL_STATE_OPERATOR_CDMA          = 25;
    protected static final int EVENT_RUIM_READY                        = 26;
    protected static final int EVENT_RUIM_RECORDS_LOADED               = 27;
    protected static final int EVENT_POLL_SIGNAL_STRENGTH_CDMA         = 28;
    protected static final int EVENT_GET_SIGNAL_STRENGTH_CDMA          = 29;
    protected static final int EVENT_NETWORK_STATE_CHANGED_CDMA        = 30;
    protected static final int EVENT_GET_LOC_DONE_CDMA                 = 31;
    //protected static final int EVENT_UNUSED                            = 32;
    protected static final int EVENT_NV_LOADED                         = 33;
    protected static final int EVENT_POLL_STATE_CDMA_SUBSCRIPTION      = 34;
    protected static final int EVENT_NV_READY                          = 35;
    protected static final int EVENT_ERI_FILE_LOADED                   = 36;
    protected static final int EVENT_OTA_PROVISION_STATUS_CHANGE       = 37;
    protected static final int EVENT_SET_RADIO_POWER_OFF               = 38;
    protected static final int EVENT_CDMA_SUBSCRIPTION_SOURCE_CHANGED  = 39;
    protected static final int EVENT_CDMA_PRL_VERSION_CHANGED          = 40;
    protected static final int EVENT_RADIO_ON                          = 41;
    public static final int EVENT_ICC_CHANGED                          = 42;
    protected static final int EVENT_GET_CELL_INFO_LIST                = 43;
    protected static final int EVENT_UNSOL_CELL_INFO_LIST              = 44;
    protected static final int EVENT_CHANGE_IMS_STATE                  = 45;
    protected static final int EVENT_IMS_STATE_CHANGED                 = 46;
    protected static final int EVENT_IMS_STATE_DONE                    = 47;
    protected static final int EVENT_IMS_CAPABILITY_CHANGED            = 48;

    protected static final String TIMEZONE_PROPERTY = "persist.sys.timezone";

    /**
     * List of ISO codes for countries that can have an offset of
     * GMT+0 when not in daylight savings time.  This ignores some
     * small places such as the Canary Islands (Spain) and
     * Danmarkshavn (Denmark).  The list must be sorted by code.
    */
    protected static final String[] GMT_COUNTRY_CODES = {
        "bf", // Burkina Faso
        "ci", // Cote d'Ivoire
        "eh", // Western Sahara
        "fo", // Faroe Islands, Denmark
        "gb", // United Kingdom of Great Britain and Northern Ireland
        "gh", // Ghana
        "gm", // Gambia
        "gn", // Guinea
        "gw", // Guinea Bissau
        "ie", // Ireland
        "lr", // Liberia
        "is", // Iceland
        "ma", // Morocco
        "ml", // Mali
        "mr", // Mauritania
        "pt", // Portugal
        "sl", // Sierra Leone
        "sn", // Senegal
        "st", // Sao Tome and Principe
        "tg", // Togo
    };

    private class CellInfoResult {
        List<CellInfo> list;
        Object lockObj = new Object();
    }

    /** Reason for registration denial. */
    protected static final String REGISTRATION_DENIED_GEN  = "General";
    protected static final String REGISTRATION_DENIED_AUTH = "Authentication Failure";

    protected boolean mImsRegistrationOnOff = false;
    protected boolean mAlarmSwitch = false;
    protected IntentFilter mIntentFilter = null;
    protected PendingIntent mRadioOffIntent = null;
    protected static final String ACTION_RADIO_OFF = "android.intent.action.ACTION_RADIO_OFF";
    protected boolean mPowerOffDelayNeed = true;
    protected boolean mDeviceShuttingDown = false;
    /** Keep track of SPN display rules, so we only broadcast intent if something changes. */
    protected boolean mSpnUpdatePending = false;
    protected String mCurSpn = null;
    protected String mCurDataSpn = null;
    protected String mCurPlmn = null;
    protected boolean mCurShowPlmn = false;
    protected boolean mCurShowSpn = false;
    protected int mSubId = SubscriptionManager.INVALID_SUBSCRIPTION_ID;

    private boolean mImsRegistered = false;

    protected SubscriptionManager mSubscriptionManager;
    protected SubscriptionController mSubscriptionController;
    protected final SstSubscriptionsChangedListener mOnSubscriptionsChangedListener =
        new SstSubscriptionsChangedListener();

    protected class SstSubscriptionsChangedListener extends OnSubscriptionsChangedListener {
        public final AtomicInteger mPreviousSubId = new AtomicInteger(-1); // < 0 is invalid subId
        /**
         * Callback invoked when there is any change to any SubscriptionInfo. Typically
         * this method would invoke {@link SubscriptionManager#getActiveSubscriptionInfoList}
         */
        @Override
        public void onSubscriptionsChanged() {
            if (DBG) log("SubscriptionListener.onSubscriptionInfoChanged");
            // Set the network type, in case the radio does not restore it.
            int subId = mPhoneBase.getSubId();
            if (mPreviousSubId.getAndSet(subId) != subId) {
                if (SubscriptionManager.isValidSubscriptionId(subId)) {
                    Context context = mPhoneBase.getContext();

                    mPhoneBase.notifyCallForwardingIndicator();

                    boolean restoreSelection = !context.getResources().getBoolean(
                            com.android.internal.R.bool.skip_restoring_network_selection);
                    mPhoneBase.sendSubscriptionSettings(restoreSelection);

                    mPhoneBase.setSystemProperty(TelephonyProperties.PROPERTY_DATA_NETWORK_TYPE,
                        ServiceState.rilRadioTechnologyToString(mSS.getRilDataRadioTechnology()));

                    if (mSpnUpdatePending) {
                        mSubscriptionController.setPlmnSpn(mPhoneBase.getPhoneId(), mCurShowPlmn,
                                mCurPlmn, mCurShowSpn, mCurSpn);
                        mSpnUpdatePending = false;
                    }

                    // Remove old network selection sharedPreferences since SP key names are now
                    // changed to include subId. This will be done only once when upgrading from an
                    // older build that did not include subId in the names.
                    SharedPreferences sp = PreferenceManager.getDefaultSharedPreferences(
                            context);
                    String oldNetworkSelection = sp.getString(
                            PhoneBase.NETWORK_SELECTION_KEY, "");
                    String oldNetworkSelectionName = sp.getString(
                            PhoneBase.NETWORK_SELECTION_NAME_KEY, "");
                    String oldNetworkSelectionShort = sp.getString(
                            PhoneBase.NETWORK_SELECTION_SHORT_KEY, "");
                    if (!TextUtils.isEmpty(oldNetworkSelection) ||
                            !TextUtils.isEmpty(oldNetworkSelectionName) ||
                            !TextUtils.isEmpty(oldNetworkSelectionShort)) {
                        SharedPreferences.Editor editor = sp.edit();
                        editor.putString(PhoneBase.NETWORK_SELECTION_KEY + subId,
                                oldNetworkSelection);
                        editor.putString(PhoneBase.NETWORK_SELECTION_NAME_KEY + subId,
                                oldNetworkSelectionName);
                        editor.putString(PhoneBase.NETWORK_SELECTION_SHORT_KEY + subId,
                                oldNetworkSelectionShort);
                        editor.remove(PhoneBase.NETWORK_SELECTION_KEY);
                        editor.remove(PhoneBase.NETWORK_SELECTION_NAME_KEY);
                        editor.remove(PhoneBase.NETWORK_SELECTION_SHORT_KEY);
                        editor.commit();
                    }

                    // Once sub id becomes valid, we need to update the service provider name
                    // displayed on the UI again. The old SPN update intents sent to
                    // MobileSignalController earlier were actually ignored due to invalid sub id.
                    updateSpnDisplay();
                }
            }
        }
    };

    protected ServiceStateTracker(PhoneBase phoneBase, CommandsInterface ci, CellInfo cellInfo) {
        mPhoneBase = phoneBase;
        mCellInfo = cellInfo;
        mCi = ci;
        mVoiceCapable = mPhoneBase.getContext().getResources().getBoolean(
                com.android.internal.R.bool.config_voice_capable);
        mUiccController = UiccController.getInstance();
        mUiccController.registerForIccChanged(this, EVENT_ICC_CHANGED, null);
        mCi.setOnSignalStrengthUpdate(this, EVENT_SIGNAL_STRENGTH_UPDATE, null);
        mCi.registerForCellInfoList(this, EVENT_UNSOL_CELL_INFO_LIST, null);

        mSubscriptionController = SubscriptionController.getInstance();
        mSubscriptionManager = SubscriptionManager.from(phoneBase.getContext());
        mSubscriptionManager
            .addOnSubscriptionsChangedListener(mOnSubscriptionsChangedListener);

        mPhoneBase.setSystemProperty(TelephonyProperties.PROPERTY_DATA_NETWORK_TYPE,
            ServiceState.rilRadioTechnologyToString(ServiceState.RIL_RADIO_TECHNOLOGY_UNKNOWN));
        mCi.registerForImsNetworkStateChanged(this, EVENT_IMS_STATE_CHANGED, null);
    }

    void requestShutdown() {
        if (mDeviceShuttingDown == true) return;
        mDeviceShuttingDown = true;
        mDesiredPowerState = false;
        setPowerStateToDesired();
    }

    public void dispose() {
        mCi.unSetOnSignalStrengthUpdate(this);
        mUiccController.unregisterForIccChanged(this);
        mCi.unregisterForCellInfoList(this);
        mSubscriptionManager
            .removeOnSubscriptionsChangedListener(mOnSubscriptionsChangedListener);
    }

    public boolean getDesiredPowerState() {
        return mDesiredPowerState;
    }

    private SignalStrength mLastSignalStrength = null;
    protected boolean notifySignalStrength() {
        boolean notified = false;
        synchronized(mCellInfo) {
            if (!mSignalStrength.equals(mLastSignalStrength)) {
                try {
                    mPhoneBase.notifySignalStrength();
                    notified = true;
                } catch (NullPointerException ex) {
                    loge("updateSignalStrength() Phone already destroyed: " + ex
                            + "SignalStrength not notified");
                }
            }
        }
        return notified;
    }

    /**
     * Notify all mDataConnectionRatChangeRegistrants using an
     * AsyncResult in msg.obj where AsyncResult#result contains the
     * new RAT as an Integer Object.
     */
    protected void notifyDataRegStateRilRadioTechnologyChanged() {
        int rat = mSS.getRilDataRadioTechnology();
        int drs = mSS.getDataRegState();
        if (DBG) log("notifyDataRegStateRilRadioTechnologyChanged: drs=" + drs + " rat=" + rat);
        mPhoneBase.setSystemProperty(TelephonyProperties.PROPERTY_DATA_NETWORK_TYPE,
                ServiceState.rilRadioTechnologyToString(rat));
        mDataRegStateOrRatChangedRegistrants.notifyResult(new Pair<Integer, Integer>(drs, rat));
    }

    /**
     * Some operators have been known to report registration failure
     * data only devices, to fix that use DataRegState.
     */
    protected void useDataRegStateForDataOnlyDevices() {
        if (mVoiceCapable == false) {
            if (DBG) {
                log("useDataRegStateForDataOnlyDevice: VoiceRegState=" + mNewSS.getVoiceRegState()
                    + " DataRegState=" + mNewSS.getDataRegState());
            }
            // TODO: Consider not lying and instead have callers know the difference. 
            mNewSS.setVoiceRegState(mNewSS.getDataRegState());
        }
    }

    protected void updatePhoneObject() {
        if (mPhoneBase.getContext().getResources().
                getBoolean(com.android.internal.R.bool.config_switch_phone_on_voice_reg_state_change)) {
            // If the phone is not registered on a network, no need to update.
            boolean isRegistered = mSS.getVoiceRegState() == ServiceState.STATE_IN_SERVICE ||
                    mSS.getVoiceRegState() == ServiceState.STATE_EMERGENCY_ONLY;
            if (!isRegistered) {
                Rlog.d(LOG_TAG, "updatePhoneObject: Ignore update");
                return;
            }
            mPhoneBase.updatePhoneObject(mSS.getRilVoiceRadioTechnology());
        }
    }

    /**
     * Registration point for combined roaming on of mobile voice
     * combined roaming is true when roaming is true and ONS differs SPN
     *
     * @param h handler to notify
     * @param what what code of message when delivered
     * @param obj placed in Message.obj
     */
    public void registerForVoiceRoamingOn(Handler h, int what, Object obj) {
        Registrant r = new Registrant(h, what, obj);
        mVoiceRoamingOnRegistrants.add(r);

        if (mSS.getVoiceRoaming()) {
            r.notifyRegistrant();
        }
    }

    public void unregisterForVoiceRoamingOn(Handler h) {
        mVoiceRoamingOnRegistrants.remove(h);
    }

    /**
     * Registration point for roaming off of mobile voice
     * combined roaming is true when roaming is true and ONS differs SPN
     *
     * @param h handler to notify
     * @param what what code of message when delivered
     * @param obj placed in Message.obj
     */
    public void registerForVoiceRoamingOff(Handler h, int what, Object obj) {
        Registrant r = new Registrant(h, what, obj);
        mVoiceRoamingOffRegistrants.add(r);

        if (!mSS.getVoiceRoaming()) {
            r.notifyRegistrant();
        }
    }

    public void unregisterForVoiceRoamingOff(Handler h) {
        mVoiceRoamingOffRegistrants.remove(h);
    }

    /**
     * Registration point for combined roaming on of mobile data
     * combined roaming is true when roaming is true and ONS differs SPN
     *
     * @param h handler to notify
     * @param what what code of message when delivered
     * @param obj placed in Message.obj
     */
    public void registerForDataRoamingOn(Handler h, int what, Object obj) {
        Registrant r = new Registrant(h, what, obj);
        mDataRoamingOnRegistrants.add(r);

        if (mSS.getDataRoaming()) {
            r.notifyRegistrant();
        }
    }

    public void unregisterForDataRoamingOn(Handler h) {
        mDataRoamingOnRegistrants.remove(h);
    }

    /**
     * Registration point for roaming off of mobile data
     * combined roaming is true when roaming is true and ONS differs SPN
     *
     * @param h handler to notify
     * @param what what code of message when delivered
     * @param obj placed in Message.obj
     */
    public void registerForDataRoamingOff(Handler h, int what, Object obj) {
        Registrant r = new Registrant(h, what, obj);
        mDataRoamingOffRegistrants.add(r);

        if (!mSS.getDataRoaming()) {
            r.notifyRegistrant();
        }
    }

    public void unregisterForDataRoamingOff(Handler h) {
        mDataRoamingOffRegistrants.remove(h);
    }

    /**
     * Re-register network by toggling preferred network type.
     * This is a work-around to deregister and register network since there is
     * no ril api to set COPS=2 (deregister) only.
     *
     * @param onComplete is dispatched when this is complete.  it will be
     * an AsyncResult, and onComplete.obj.exception will be non-null
     * on failure.
     */
    public void reRegisterNetwork(Message onComplete) {
        mCi.getPreferredNetworkType(
                obtainMessage(EVENT_GET_PREFERRED_NETWORK_TYPE, onComplete));
    }

    public void
    setRadioPower(boolean power) {
        mDesiredPowerState = power;

        setPowerStateToDesired();
    }

    /**
     * These two flags manage the behavior of the cell lock -- the
     * lock should be held if either flag is true.  The intention is
     * to allow temporary acquisition of the lock to get a single
     * update.  Such a lock grab and release can thus be made to not
     * interfere with more permanent lock holds -- in other words, the
     * lock will only be released if both flags are false, and so
     * releases by temporary users will only affect the lock state if
     * there is no continuous user.
     */
    private boolean mWantContinuousLocationUpdates;
    private boolean mWantSingleLocationUpdate;

    public void enableSingleLocationUpdate() {
        if (mWantSingleLocationUpdate || mWantContinuousLocationUpdates) return;
        mWantSingleLocationUpdate = true;
        mCi.setLocationUpdates(true, obtainMessage(EVENT_LOCATION_UPDATES_ENABLED));
    }

    public void enableLocationUpdates() {
        if (mWantSingleLocationUpdate || mWantContinuousLocationUpdates) return;
        mWantContinuousLocationUpdates = true;
        mCi.setLocationUpdates(true, obtainMessage(EVENT_LOCATION_UPDATES_ENABLED));
    }

    protected void disableSingleLocationUpdate() {
        mWantSingleLocationUpdate = false;
        if (!mWantSingleLocationUpdate && !mWantContinuousLocationUpdates) {
            mCi.setLocationUpdates(false, null);
        }
    }

    public void disableLocationUpdates() {
        mWantContinuousLocationUpdates = false;
        if (!mWantSingleLocationUpdate && !mWantContinuousLocationUpdates) {
            mCi.setLocationUpdates(false, null);
        }
    }

    @Override
    public void handleMessage(Message msg) {
        switch (msg.what) {
            case EVENT_SET_RADIO_POWER_OFF:
                synchronized(this) {
                    if (mPendingRadioPowerOffAfterDataOff &&
                            (msg.arg1 == mPendingRadioPowerOffAfterDataOffTag)) {
                        if (DBG) log("EVENT_SET_RADIO_OFF, turn radio off now.");
                        hangupAndPowerOff();
                        mPendingRadioPowerOffAfterDataOffTag += 1;
                        mPendingRadioPowerOffAfterDataOff = false;
                    } else {
                        log("EVENT_SET_RADIO_OFF is stale arg1=" + msg.arg1 +
                                "!= tag=" + mPendingRadioPowerOffAfterDataOffTag);
                    }
                }
                break;

            case EVENT_ICC_CHANGED:
                onUpdateIccAvailability();
                break;

            case EVENT_GET_CELL_INFO_LIST: {
                AsyncResult ar = (AsyncResult) msg.obj;
                CellInfoResult result = (CellInfoResult) ar.userObj;
                synchronized(result.lockObj) {
                    if (ar.exception != null) {
                        log("EVENT_GET_CELL_INFO_LIST: error ret null, e=" + ar.exception);
                        result.list = null;
                    } else {
                        result.list = (List<CellInfo>) ar.result;

                        if (VDBG) {
                            log("EVENT_GET_CELL_INFO_LIST: size=" + result.list.size()
                                    + " list=" + result.list);
                        }
                    }
                    mLastCellInfoListTime = SystemClock.elapsedRealtime();
                    mLastCellInfoList = result.list;
                    result.lockObj.notify();
                }
                break;
            }

            case EVENT_UNSOL_CELL_INFO_LIST: {
                AsyncResult ar = (AsyncResult) msg.obj;
                if (ar.exception != null) {
                    log("EVENT_UNSOL_CELL_INFO_LIST: error ignoring, e=" + ar.exception);
                } else {
                    List<CellInfo> list = (List<CellInfo>) ar.result;
                    if (DBG) {
                        log("EVENT_UNSOL_CELL_INFO_LIST: size=" + list.size()
                                + " list=" + list);
                    }
                    mLastCellInfoListTime = SystemClock.elapsedRealtime();
                    mLastCellInfoList = list;
                    mPhoneBase.notifyCellInfo(list);
                }
                break;
            }

            case  EVENT_IMS_STATE_CHANGED: // received unsol
                mCi.getImsRegistrationState(this.obtainMessage(EVENT_IMS_STATE_DONE));
                break;

            case EVENT_IMS_STATE_DONE:
                AsyncResult ar = (AsyncResult) msg.obj;
                if (ar.exception == null) {
                    int[] responseArray = (int[])ar.result;
                    mImsRegistered = (responseArray[0] == 1) ? true : false;
                }
                break;

            default:
                log("Unhandled message with number: " + msg.what);
                break;
        }
    }

    protected abstract Phone getPhone();
    protected abstract void handlePollStateResult(int what, AsyncResult ar);
    protected abstract void updateSpnDisplay();
    protected abstract void setPowerStateToDesired();
    protected abstract void onUpdateIccAvailability();
    protected abstract void log(String s);
    protected abstract void loge(String s);

    public abstract int getCurrentDataConnectionState();
    public abstract boolean isConcurrentVoiceAndDataAllowed();

    public abstract void setImsRegistrationState(boolean registered);
    public void onImsCapabilityChanged() {}
    public abstract void pollState();

    /**
     * Registration point for transition into DataConnection attached.
     * @param h handler to notify
     * @param what what code of message when delivered
     * @param obj placed in Message.obj
     */
    public void registerForDataConnectionAttached(Handler h, int what, Object obj) {
        Registrant r = new Registrant(h, what, obj);
        mAttachedRegistrants.add(r);

        if (getCurrentDataConnectionState() == ServiceState.STATE_IN_SERVICE) {
            r.notifyRegistrant();
        }
    }
    public void unregisterForDataConnectionAttached(Handler h) {
        mAttachedRegistrants.remove(h);
    }

    /**
     * Registration point for transition into DataConnection detached.
     * @param h handler to notify
     * @param what what code of message when delivered
     * @param obj placed in Message.obj
     */
    public void registerForDataConnectionDetached(Handler h, int what, Object obj) {
        Registrant r = new Registrant(h, what, obj);
        mDetachedRegistrants.add(r);

        if (getCurrentDataConnectionState() != ServiceState.STATE_IN_SERVICE) {
            r.notifyRegistrant();
        }
    }
    public void unregisterForDataConnectionDetached(Handler h) {
        mDetachedRegistrants.remove(h);
    }

    /**
     * Registration for DataConnection RIL Data Radio Technology changing. The
     * new radio technology will be returned AsyncResult#result as an Integer Object.
     * The AsyncResult will be in the notification Message#obj.
     *
     * @param h handler to notify
     * @param what what code of message when delivered
     * @param obj placed in Message.obj
     */
    public void registerForDataRegStateOrRatChanged(Handler h, int what, Object obj) {
        Registrant r = new Registrant(h, what, obj);
        mDataRegStateOrRatChangedRegistrants.add(r);
        notifyDataRegStateRilRadioTechnologyChanged();
    }
    public void unregisterForDataRegStateOrRatChanged(Handler h) {
        mDataRegStateOrRatChangedRegistrants.remove(h);
    }

    /**
     * Registration point for transition into network attached.
     * @param h handler to notify
     * @param what what code of message when delivered
     * @param obj in Message.obj
     */
    public void registerForNetworkAttached(Handler h, int what, Object obj) {
        Registrant r = new Registrant(h, what, obj);

        mNetworkAttachedRegistrants.add(r);
        if (mSS.getVoiceRegState() == ServiceState.STATE_IN_SERVICE) {
            r.notifyRegistrant();
        }
    }
    public void unregisterForNetworkAttached(Handler h) {
        mNetworkAttachedRegistrants.remove(h);
    }

    /**
     * Registration point for transition into packet service restricted zone.
     * @param h handler to notify
     * @param what what code of message when delivered
     * @param obj placed in Message.obj
     */
    public void registerForPsRestrictedEnabled(Handler h, int what, Object obj) {
        Registrant r = new Registrant(h, what, obj);
        mPsRestrictEnabledRegistrants.add(r);

        if (mRestrictedState.isPsRestricted()) {
            r.notifyRegistrant();
        }
    }

    public void unregisterForPsRestrictedEnabled(Handler h) {
        mPsRestrictEnabledRegistrants.remove(h);
    }

    /**
     * Registration point for transition out of packet service restricted zone.
     * @param h handler to notify
     * @param what what code of message when delivered
     * @param obj placed in Message.obj
     */
    public void registerForPsRestrictedDisabled(Handler h, int what, Object obj) {
        Registrant r = new Registrant(h, what, obj);
        mPsRestrictDisabledRegistrants.add(r);

        if (mRestrictedState.isPsRestricted()) {
            r.notifyRegistrant();
        }
    }

    public void unregisterForPsRestrictedDisabled(Handler h) {
        mPsRestrictDisabledRegistrants.remove(h);
    }

    /**
     * Clean up existing voice and data connection then turn off radio power.
     *
     * Hang up the existing voice calls to decrease call drop rate.
     */
    public void powerOffRadioSafely(DcTrackerBase dcTracker) {
        synchronized (this) {
            if (!mPendingRadioPowerOffAfterDataOff) {
                // In some network, deactivate PDP connection cause releasing of RRC connection,
                // which MM/IMSI detaching request needs. Without this detaching, network can
                // not release the network resources previously attached.
                // So we are avoiding data detaching on these networks.
                String[] networkNotClearData = mPhoneBase.getContext().getResources()
                        .getStringArray(com.android.internal.R.array.networks_not_clear_data);
                String currentNetwork = mSS.getOperatorNumeric();
                if ((networkNotClearData != null) && (currentNetwork != null)) {
                    for (int i = 0; i < networkNotClearData.length; i++) {
                        if (currentNetwork.equals(networkNotClearData[i])) {
                            // Don't clear data connection for this carrier
                            if (DBG)
                                log("Not disconnecting data for " + currentNetwork);
                            hangupAndPowerOff();
                            return;
                        }
                    }
                }
                // To minimize race conditions we call cleanUpAllConnections on
                // both if else paths instead of before this isDisconnected test.
                if (dcTracker.isDisconnected()) {
                    // To minimize race conditions we do this after isDisconnected
                    dcTracker.cleanUpAllConnections(Phone.REASON_RADIO_TURNED_OFF);
                    if (DBG) log("Data disconnected, turn off radio right away.");
                    hangupAndPowerOff();
                } else {
                    dcTracker.cleanUpAllConnections(Phone.REASON_RADIO_TURNED_OFF);
                    Message msg = Message.obtain(this);
                    msg.what = EVENT_SET_RADIO_POWER_OFF;
                    msg.arg1 = ++mPendingRadioPowerOffAfterDataOffTag;
                    if (sendMessageDelayed(msg, 30000)) {
                        if (DBG) log("Wait upto 30s for data to disconnect, then turn off radio.");
                        mPendingRadioPowerOffAfterDataOff = true;
                    } else {
                        log("Cannot send delayed Msg, turn off radio right away.");
                        hangupAndPowerOff();
                    }
                }
            }
        }
    }

    /**
     * process the pending request to turn radio off after data is disconnected
     *
     * return true if there is pending request to process; false otherwise.
     */
    public boolean processPendingRadioPowerOffAfterDataOff() {
        synchronized(this) {
            if (mPendingRadioPowerOffAfterDataOff) {
                if (DBG) log("Process pending request to turn radio off.");
                mPendingRadioPowerOffAfterDataOffTag += 1;
                hangupAndPowerOff();
                mPendingRadioPowerOffAfterDataOff = false;
                return true;
            }
            return false;
        }
    }

    /**
     * send signal-strength-changed notification if changed Called both for
     * solicited and unsolicited signal strength updates
     *
     * @return true if the signal strength changed and a notification was sent.
     */
    protected boolean onSignalStrengthResult(AsyncResult ar, boolean isGsm) {
        SignalStrength oldSignalStrength = mSignalStrength;

        // This signal is used for both voice and data radio signal so parse
        // all fields

        if ((ar.exception == null) && (ar.result != null)) {
            mSignalStrength = (SignalStrength) ar.result;
            mSignalStrength.validateInput();
            mSignalStrength.setGsm(isGsm);
        } else {
            log("onSignalStrengthResult() Exception from RIL : " + ar.exception);
            mSignalStrength = new SignalStrength(isGsm);
        }

        return notifySignalStrength();
    }

    /**
     * Hang up all voice call and turn off radio. Implemented by derived class.
     */
    protected abstract void hangupAndPowerOff();

    /** Cancel a pending (if any) pollState() operation */
    protected void cancelPollState() {
        // This will effectively cancel the rest of the poll requests.
        mPollingContext = new int[1];
    }

    /**
     * Return true if time zone needs fixing.
     *
     * @param phoneBase
     * @param operatorNumeric
     * @param prevOperatorNumeric
     * @param needToFixTimeZone
     * @return true if time zone needs to be fixed
     */
    protected boolean shouldFixTimeZoneNow(PhoneBase phoneBase, String operatorNumeric,
            String prevOperatorNumeric, boolean needToFixTimeZone) {
        // Return false if the mcc isn't valid as we don't know where we are.
        // Return true if we have an IccCard and the mcc changed or we
        // need to fix it because when the NITZ time came in we didn't
        // know the country code.

        // If mcc is invalid then we'll return false
        int mcc;
        try {
            mcc = Integer.parseInt(operatorNumeric.substring(0, 3));
        } catch (Exception e) {
            if (DBG) {
                log("shouldFixTimeZoneNow: no mcc, operatorNumeric=" + operatorNumeric +
                        " retVal=false");
            }
            return false;
        }

        // If prevMcc is invalid will make it different from mcc
        // so we'll return true if the card exists.
        int prevMcc;
        try {
            prevMcc = Integer.parseInt(prevOperatorNumeric.substring(0, 3));
        } catch (Exception e) {
            prevMcc = mcc + 1;
        }

        // Determine if the Icc card exists
        boolean iccCardExist = false;
        if (mUiccApplcation != null) {
            iccCardExist = mUiccApplcation.getState() != AppState.APPSTATE_UNKNOWN;
        }

        // Determine retVal
        boolean retVal = ((iccCardExist && (mcc != prevMcc)) || needToFixTimeZone);
        if (DBG) {
            long ctm = System.currentTimeMillis();
            log("shouldFixTimeZoneNow: retVal=" + retVal +
                    " iccCardExist=" + iccCardExist +
                    " operatorNumeric=" + operatorNumeric + " mcc=" + mcc +
                    " prevOperatorNumeric=" + prevOperatorNumeric + " prevMcc=" + prevMcc +
                    " needToFixTimeZone=" + needToFixTimeZone +
                    " ltod=" + TimeUtils.logTimeOfDay(ctm));
        }
        return retVal;
    }

    public String getSystemProperty(String property, String defValue) {
        return TelephonyManager.getTelephonyProperty(mPhoneBase.getPhoneId(), property, defValue);
    }

    /**
     * @return all available cell information or null if none.
     */
    public List<CellInfo> getAllCellInfo() {
        CellInfoResult result = new CellInfoResult();
        if (VDBG) log("SST.getAllCellInfo(): E");
        int ver = mCi.getRilVersion();
        if (ver >= 8) {
            if (isCallerOnDifferentThread()) {
                if ((SystemClock.elapsedRealtime() - mLastCellInfoListTime)
                        > LAST_CELL_INFO_LIST_MAX_AGE_MS) {
                    Message msg = obtainMessage(EVENT_GET_CELL_INFO_LIST, result);
                    synchronized(result.lockObj) {
                        result.list = null;
                        mCi.getCellInfoList(msg);
                        try {
                            result.lockObj.wait(5000);
                        } catch (InterruptedException e) {
                            e.printStackTrace();
                        }
                    }
                } else {
                    if (DBG) log("SST.getAllCellInfo(): return last, back to back calls");
                    result.list = mLastCellInfoList;
                }
            } else {
                if (DBG) log("SST.getAllCellInfo(): return last, same thread can't block");
                result.list = mLastCellInfoList;
            }
        } else {
            if (DBG) log("SST.getAllCellInfo(): not implemented");
            result.list = null;
        }
        synchronized(result.lockObj) {
            if (result.list != null) {
                if (DBG) log("SST.getAllCellInfo(): X size=" + result.list.size()
                        + " list=" + result.list);
                return result.list;
            } else {
                if (DBG) log("SST.getAllCellInfo(): X size=0 list=null");
                return null;
            }
        }
    }

    /**
     * @return signal strength
     */
    public SignalStrength getSignalStrength() {
        synchronized(mCellInfo) {
            return mSignalStrength;
        }
    }

    public void dump(FileDescriptor fd, PrintWriter pw, String[] args) {
        pw.println("ServiceStateTracker:");
        pw.println(" mSS=" + mSS);
        pw.println(" mNewSS=" + mNewSS);
        pw.println(" mCellInfo=" + mCellInfo);
        pw.println(" mRestrictedState=" + mRestrictedState);
        pw.println(" mPollingContext=" + mPollingContext);
        pw.println(" mDesiredPowerState=" + mDesiredPowerState);
        pw.println(" mDontPollSignalStrength=" + mDontPollSignalStrength);
        pw.println(" mPendingRadioPowerOffAfterDataOff=" + mPendingRadioPowerOffAfterDataOff);
        pw.println(" mPendingRadioPowerOffAfterDataOffTag=" + mPendingRadioPowerOffAfterDataOffTag);
        pw.flush();
    }

    public boolean isImsRegistered() {
        return mImsRegistered;
    }
    /**
     * Verifies the current thread is the same as the thread originally
     * used in the initialization of this instance. Throws RuntimeException
     * if not.
     *
     * @exception RuntimeException if the current thread is not
     * the thread that originally obtained this PhoneBase instance.
     */
    protected void checkCorrectThread() {
        if (Thread.currentThread() != getLooper().getThread()) {
            throw new RuntimeException(
                    "ServiceStateTracker must be used from within one thread");
        }
    }

    protected boolean isCallerOnDifferentThread() {
        boolean value = Thread.currentThread() != getLooper().getThread();
        if (VDBG) log("isCallerOnDifferentThread: " + value);
        return value;
    }

    protected void updateCarrierMccMncConfiguration(String newOp, String oldOp, Context context) {
        // if we have a change in operator, notify wifi (even to/from none)
        if (((newOp == null) && (TextUtils.isEmpty(oldOp) == false)) ||
                ((newOp != null) && (newOp.equals(oldOp) == false))) {
            log("update mccmnc=" + newOp + " fromServiceState=true");
            MccTable.updateMccMncConfiguration(context, newOp, true);
        }
    }

    /**
     * Check ISO country by MCC to see if phone is roaming in same registered country
     */
    protected boolean inSameCountry(String operatorNumeric) {
        if (TextUtils.isEmpty(operatorNumeric) || (operatorNumeric.length() < 5)) {
            // Not a valid network
            return false;
        }
        final String homeNumeric = getHomeOperatorNumeric();
        if (TextUtils.isEmpty(homeNumeric) || (homeNumeric.length() < 5)) {
            // Not a valid SIM MCC
            return false;
        }
        boolean inSameCountry = true;
        final String networkMCC = operatorNumeric.substring(0, 3);
        final String homeMCC = homeNumeric.substring(0, 3);
        final String networkCountry = MccTable.countryCodeForMcc(Integer.parseInt(networkMCC));
        final String homeCountry = MccTable.countryCodeForMcc(Integer.parseInt(homeMCC));
        if (networkCountry.isEmpty() || homeCountry.isEmpty()) {
            // Not a valid country
            return false;
        }
        inSameCountry = homeCountry.equals(networkCountry);
        if (inSameCountry) {
            return inSameCountry;
        }
        // special same country cases
        if ("us".equals(homeCountry) && "vi".equals(networkCountry)) {
            inSameCountry = true;
        } else if ("vi".equals(homeCountry) && "us".equals(networkCountry)) {
            inSameCountry = true;
        }
        return inSameCountry;
    }

    protected abstract void setRoamingType(ServiceState currentServiceState);

    protected String getHomeOperatorNumeric() {
        return ((TelephonyManager) mPhoneBase.getContext().
                getSystemService(Context.TELEPHONY_SERVICE)).
                getSimOperatorNumericForPhone(mPhoneBase.getPhoneId());
    }

    protected int getPhoneId() {
        return mPhoneBase.getPhoneId();
    }

    /* Reset Service state when IWLAN is enabled as polling in airplane mode
     * causes state to go to OUT_OF_SERVICE state instead of STATE_OFF
     */
    protected void resetServiceStateInIwlanMode() {
        if (mCi.getRadioState() == CommandsInterface.RadioState.RADIO_OFF) {
            boolean resetIwlanRatVal = false;
            log("set service state as POWER_OFF");
            if (ServiceState.RIL_RADIO_TECHNOLOGY_IWLAN
                        == mNewSS.getRilDataRadioTechnology()) {
                log("pollStateDone: mNewSS = " + mNewSS);
                log("pollStateDone: reset iwlan RAT value");
                resetIwlanRatVal = true;
            }
            mNewSS.setStateOff();
            if (resetIwlanRatVal) {
                mNewSS.setRilDataRadioTechnology(ServiceState.RIL_RADIO_TECHNOLOGY_IWLAN);
                mNewSS.setDataRegState(ServiceState.STATE_IN_SERVICE);
                log("pollStateDone: mNewSS = " + mNewSS);
            }
        }
    }

    /**
     * Check if device is non-roaming and always on home network.
     *
     * @param b carrier config bundle obtained from CarrierConfigManager
     * @return true if network is always on home network, false otherwise
     * @see CarrierConfigManager
     */
    protected final boolean alwaysOnHomeNetwork(BaseBundle b) {
        return b.getBoolean(CarrierConfigManager.KEY_FORCE_HOME_NETWORK_BOOL);
    }

    /**
     * Check if the network identifier has membership in the set of
     * network identifiers stored in the carrier config bundle.
     *
     * @param b carrier config bundle obtained from CarrierConfigManager
     * @param network The network identifier to check network existence in bundle
     * @param key The key to index into the bundle presenting a string array of
     *            networks to check membership
     * @return true if network has membership in bundle networks, false otherwise
     * @see CarrierConfigManager
     */
    private boolean isInNetwork(BaseBundle b, String network, String key) {
        String[] networks = b.getStringArray(key);

        if (networks != null && Arrays.asList(networks).contains(network)) {
            return true;
        }
        return false;
    }

    protected final boolean isRoamingInGsmNetwork(BaseBundle b, String network) {
        return isInNetwork(b, network, CarrierConfigManager.KEY_GSM_ROAMING_NETWORKS_STRING_ARRAY);
    }

    protected final boolean isNonRoamingInGsmNetwork(BaseBundle b, String network) {
        return isInNetwork(b, network, CarrierConfigManager.KEY_GSM_NONROAMING_NETWORKS_STRING_ARRAY);
    }

    protected final boolean isRoamingInCdmaNetwork(BaseBundle b, String network) {
        return isInNetwork(b, network, CarrierConfigManager.KEY_CDMA_ROAMING_NETWORKS_STRING_ARRAY);
    }

    protected final boolean isNonRoamingInCdmaNetwork(BaseBundle b, String network) {
        return isInNetwork(b, network, CarrierConfigManager.KEY_CDMA_NONROAMING_NETWORKS_STRING_ARRAY);
    }

<<<<<<< HEAD
    /**
     * Consider dataRegState if voiceRegState is OOS to determine SPN to be
     * displayed
     */
    protected int getCombinedRegState() {
        int regState = mSS.getVoiceRegState();
        int dataRegState = mSS.getDataRegState();

        if ((regState == ServiceState.STATE_OUT_OF_SERVICE)
                && (dataRegState == ServiceState.STATE_IN_SERVICE)) {
            log("getCombinedRegState: return STATE_IN_SERVICE as Data is in service");
            regState = dataRegState;
        }

        return regState;
    }

    /**
     * {@hide}
     */
    public boolean isRatLte(int rat) {
        return (rat == ServiceState.RIL_RADIO_TECHNOLOGY_LTE ||
            rat == ServiceState.RIL_RADIO_TECHNOLOGY_LTE_CA);
    }

    protected String maybeUpdateHDTagForSpn(boolean showSpn, String spn) {
        if (!showSpn) return spn;
        return maybeUpdateHDTag(spn);
    }

    protected String maybeUpdateHDTagForPlmn(boolean showPlmn, String plmn) {
        if (!showPlmn) return plmn;
        return maybeUpdateHDTag(plmn);
    }

    private String maybeUpdateHDTag(String networkName) {
        if (mPhoneBase.getImsPhone() != null &&
                (((ImsPhone) mPhoneBase.getImsPhone()).isVolteEnabled() ||
                ((ImsPhone) mPhoneBase.getImsPhone()).isVideoCallEnabled())) {
            String hdTag = mPhoneBase.getContext().getText(
                    com.android.internal.R.string.high_definition_tag).toString();
            String originalNwName = networkName.trim();
            networkName = String.format(hdTag, originalNwName);
            Rlog.d(LOG_TAG, "maybeUpdateHDTag: networkName: " + networkName +
                    " original name: " + originalNwName);
        }
        return networkName;
=======
    /** Check if the device is shutting down. */
    public final boolean isDeviceShuttingDown() {
        return mDeviceShuttingDown;
>>>>>>> 78250bae
    }
}<|MERGE_RESOLUTION|>--- conflicted
+++ resolved
@@ -1144,7 +1144,11 @@
         return isInNetwork(b, network, CarrierConfigManager.KEY_CDMA_NONROAMING_NETWORKS_STRING_ARRAY);
     }
 
-<<<<<<< HEAD
+    /** Check if the device is shutting down. */
+    public final boolean isDeviceShuttingDown() {
+        return mDeviceShuttingDown;
+    }
+
     /**
      * Consider dataRegState if voiceRegState is OOS to determine SPN to be
      * displayed
@@ -1192,10 +1196,5 @@
                     " original name: " + originalNwName);
         }
         return networkName;
-=======
-    /** Check if the device is shutting down. */
-    public final boolean isDeviceShuttingDown() {
-        return mDeviceShuttingDown;
->>>>>>> 78250bae
     }
 }