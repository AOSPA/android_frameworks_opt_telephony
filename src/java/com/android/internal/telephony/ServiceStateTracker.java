/*
 * Copyright (C) 2006 The Android Open Source Project
 *
 * Licensed under the Apache License, Version 2.0 (the "License");
 * you may not use this file except in compliance with the License.
 * You may obtain a copy of the License at
 *
 *      http://www.apache.org/licenses/LICENSE-2.0
 *
 * Unless required by applicable law or agreed to in writing, software
 * distributed under the License is distributed on an "AS IS" BASIS,
 * WITHOUT WARRANTIES OR CONDITIONS OF ANY KIND, either express or implied.
 * See the License for the specific language governing permissions and
 * limitations under the License.
 */

package com.android.internal.telephony;

import android.app.AlarmManager;
import android.app.Notification;
import android.app.NotificationManager;
import android.app.PendingIntent;
import android.content.BroadcastReceiver;
import android.content.ContentResolver;
import android.content.Context;
import android.content.Intent;
import android.content.IntentFilter;
import android.content.SharedPreferences;
import android.content.res.Resources;
import android.database.ContentObserver;
import android.os.AsyncResult;
import android.os.BaseBundle;
import android.os.Build;
import android.os.Handler;
import android.os.Looper;
import android.os.Message;
import android.os.PersistableBundle;
import android.os.PowerManager;
import android.os.Registrant;
import android.os.RegistrantList;
import android.os.RemoteException;
import android.os.ServiceManager;
import android.os.SystemClock;
import android.os.SystemProperties;
import android.os.UserHandle;
import android.preference.PreferenceManager;
import android.provider.Settings;
import android.telephony.CarrierConfigManager;
import android.telephony.CellIdentityGsm;
import android.telephony.CellIdentityLte;
import android.telephony.CellIdentityWcdma;
import android.telephony.CellInfo;
import android.telephony.CellInfoCdma;
import android.telephony.CellInfoGsm;
import android.telephony.CellInfoLte;
import android.telephony.CellInfoWcdma;
import android.telephony.CellLocation;
import android.telephony.CellSignalStrengthLte;
import android.telephony.Rlog;
import android.telephony.ServiceState;
import android.telephony.SignalStrength;
import android.telephony.SubscriptionManager;
import android.telephony.SubscriptionManager.OnSubscriptionsChangedListener;
import android.telephony.TelephonyManager;
import android.telephony.cdma.CdmaCellLocation;
import android.telephony.gsm.GsmCellLocation;
import android.text.TextUtils;
import android.util.EventLog;
import android.util.LocalLog;
import android.util.Pair;
import android.util.TimeUtils;

import java.io.FileDescriptor;
import java.io.PrintWriter;
import java.util.ArrayList;
import java.util.Arrays;
import java.util.Calendar;
import java.util.Date;
import java.util.List;
import java.util.TimeZone;
import java.util.concurrent.atomic.AtomicInteger;

import com.android.internal.annotations.VisibleForTesting;
import com.android.internal.telephony.cdma.CdmaSubscriptionSourceManager;
import com.android.internal.telephony.cdma.EriInfo;
import com.android.internal.telephony.dataconnection.DcTracker;
import com.android.internal.telephony.metrics.TelephonyMetrics;
import com.android.internal.telephony.uicc.IccCardApplicationStatus.AppState;
import com.android.internal.telephony.uicc.IccRecords;
import com.android.internal.telephony.uicc.RuimRecords;
import com.android.internal.telephony.uicc.SIMRecords;
import com.android.internal.telephony.uicc.UiccCardApplication;
import com.android.internal.telephony.uicc.UiccController;
import com.android.internal.util.IndentingPrintWriter;

/**
 * {@hide}
 */
public class ServiceStateTracker extends Handler {
    private static final String LOG_TAG = "SST";
    private static final boolean DBG = true;
    private static final boolean VDBG = false;  // STOPSHIP if true

    private static final String PROP_FORCE_ROAMING = "telephony.test.forceRoaming";

    private CommandsInterface mCi;
    private UiccController mUiccController = null;
    private UiccCardApplication mUiccApplcation = null;
    private IccRecords mIccRecords = null;

    private boolean mVoiceCapable;

    public ServiceState mSS;
    private ServiceState mNewSS;

    private static final long LAST_CELL_INFO_LIST_MAX_AGE_MS = 2000;
    private long mLastCellInfoListTime;
    private List<CellInfo> mLastCellInfoList = null;

    private SignalStrength mSignalStrength;

    // TODO - this should not be public, right now used externally GsmConnetion.
    public RestrictedState mRestrictedState;

    /* The otaspMode passed to PhoneStateListener#onOtaspChanged */
    static public final int OTASP_UNINITIALIZED = 0;
    static public final int OTASP_UNKNOWN = 1;
    static public final int OTASP_NEEDED = 2;
    static public final int OTASP_NOT_NEEDED = 3;
    /**
     * OtaUtil has conflict enum 4: OtaUtils.OTASP_FAILURE_SPC_RETRIES
     */
    static public final int OTASP_SIM_UNPROVISIONED = 5;

    /**
     * A unique identifier to track requests associated with a poll
     * and ignore stale responses.  The value is a count-down of
     * expected responses in this pollingContext.
     */
    private int[] mPollingContext;
    private boolean mDesiredPowerState;

    /**
     * By default, strength polling is enabled.  However, if we're
     * getting unsolicited signal strength updates from the radio, set
     * value to true and don't bother polling any more.
     */
    private boolean mDontPollSignalStrength = false;

    private RegistrantList mVoiceRoamingOnRegistrants = new RegistrantList();
    private RegistrantList mVoiceRoamingOffRegistrants = new RegistrantList();
    private RegistrantList mDataRoamingOnRegistrants = new RegistrantList();
    private RegistrantList mDataRoamingOffRegistrants = new RegistrantList();
    protected RegistrantList mAttachedRegistrants = new RegistrantList();
    protected RegistrantList mDetachedRegistrants = new RegistrantList();
    private RegistrantList mDataRegStateOrRatChangedRegistrants = new RegistrantList();
    private RegistrantList mNetworkAttachedRegistrants = new RegistrantList();
    private RegistrantList mPsRestrictEnabledRegistrants = new RegistrantList();
    private RegistrantList mPsRestrictDisabledRegistrants = new RegistrantList();

    /* Radio power off pending flag and tag counter */
    private boolean mPendingRadioPowerOffAfterDataOff = false;
    private int mPendingRadioPowerOffAfterDataOffTag = 0;

    /** Signal strength poll rate. */
    private static final int POLL_PERIOD_MILLIS = 20 * 1000;

    /** Waiting period before recheck gprs and voice registration. */
    public static final int DEFAULT_GPRS_CHECK_PERIOD_MILLIS = 60 * 1000;

    /** GSM events */
    protected static final int EVENT_RADIO_STATE_CHANGED               = 1;
    protected static final int EVENT_NETWORK_STATE_CHANGED             = 2;
    protected static final int EVENT_GET_SIGNAL_STRENGTH               = 3;
    protected static final int EVENT_POLL_STATE_REGISTRATION           = 4;
    protected static final int EVENT_POLL_STATE_GPRS                   = 5;
    protected static final int EVENT_POLL_STATE_OPERATOR               = 6;
    protected static final int EVENT_POLL_SIGNAL_STRENGTH              = 10;
    protected static final int EVENT_NITZ_TIME                         = 11;
    protected static final int EVENT_SIGNAL_STRENGTH_UPDATE            = 12;
    protected static final int EVENT_RADIO_AVAILABLE                   = 13;
    protected static final int EVENT_POLL_STATE_NETWORK_SELECTION_MODE = 14;
    protected static final int EVENT_GET_LOC_DONE                      = 15;
    protected static final int EVENT_SIM_RECORDS_LOADED                = 16;
    protected static final int EVENT_SIM_READY                         = 17;
    protected static final int EVENT_LOCATION_UPDATES_ENABLED          = 18;
    protected static final int EVENT_GET_PREFERRED_NETWORK_TYPE        = 19;
    protected static final int EVENT_SET_PREFERRED_NETWORK_TYPE        = 20;
    protected static final int EVENT_RESET_PREFERRED_NETWORK_TYPE      = 21;
    protected static final int EVENT_CHECK_REPORT_GPRS                 = 22;
    protected static final int EVENT_RESTRICTED_STATE_CHANGED          = 23;

    /** CDMA events */
    protected static final int EVENT_RUIM_READY                        = 26;
    protected static final int EVENT_RUIM_RECORDS_LOADED               = 27;
    protected static final int EVENT_POLL_STATE_CDMA_SUBSCRIPTION      = 34;
    protected static final int EVENT_NV_READY                          = 35;
    protected static final int EVENT_ERI_FILE_LOADED                   = 36;
    protected static final int EVENT_OTA_PROVISION_STATUS_CHANGE       = 37;
    protected static final int EVENT_SET_RADIO_POWER_OFF               = 38;
    protected static final int EVENT_CDMA_SUBSCRIPTION_SOURCE_CHANGED  = 39;
    protected static final int EVENT_CDMA_PRL_VERSION_CHANGED          = 40;

    protected static final int EVENT_RADIO_ON                          = 41;
    public    static final int EVENT_ICC_CHANGED                       = 42;
    protected static final int EVENT_GET_CELL_INFO_LIST                = 43;
    protected static final int EVENT_UNSOL_CELL_INFO_LIST              = 44;
    protected static final int EVENT_CHANGE_IMS_STATE                  = 45;
    protected static final int EVENT_IMS_STATE_CHANGED                 = 46;
    protected static final int EVENT_IMS_STATE_DONE                    = 47;
    protected static final int EVENT_IMS_CAPABILITY_CHANGED            = 48;
    protected static final int EVENT_ALL_DATA_DISCONNECTED             = 49;
    protected static final int EVENT_PHONE_TYPE_SWITCHED               = 50;
    protected static final int EVENT_RADIO_POWER_OFF_DONE              = 51;

    protected static final String TIMEZONE_PROPERTY = "persist.sys.timezone";

    /**
     * List of ISO codes for countries that can have an offset of
     * GMT+0 when not in daylight savings time.  This ignores some
     * small places such as the Canary Islands (Spain) and
     * Danmarkshavn (Denmark).  The list must be sorted by code.
    */
    protected static final String[] GMT_COUNTRY_CODES = {
        "bf", // Burkina Faso
        "ci", // Cote d'Ivoire
        "eh", // Western Sahara
        "fo", // Faroe Islands, Denmark
        "gb", // United Kingdom of Great Britain and Northern Ireland
        "gh", // Ghana
        "gm", // Gambia
        "gn", // Guinea
        "gw", // Guinea Bissau
        "ie", // Ireland
        "lr", // Liberia
        "is", // Iceland
        "ma", // Morocco
        "ml", // Mali
        "mr", // Mauritania
        "pt", // Portugal
        "sl", // Sierra Leone
        "sn", // Senegal
        "st", // Sao Tome and Principe
        "tg", // Togo
    };

    private class CellInfoResult {
        List<CellInfo> list;
        Object lockObj = new Object();
    }

    /** Reason for registration denial. */
    protected static final String REGISTRATION_DENIED_GEN  = "General";
    protected static final String REGISTRATION_DENIED_AUTH = "Authentication Failure";

    private boolean mImsRegistrationOnOff = false;
    private boolean mAlarmSwitch = false;
    /** Radio is disabled by carrier. Radio power will not be override if this field is set */
    private boolean mRadioDisabledByCarrier = false;
    private PendingIntent mRadioOffIntent = null;
    private static final String ACTION_RADIO_OFF = "android.intent.action.ACTION_RADIO_OFF";
    private boolean mPowerOffDelayNeed = true;
    private boolean mDeviceShuttingDown = false;
    /** Keep track of SPN display rules, so we only broadcast intent if something changes. */
    private boolean mSpnUpdatePending = false;
    private String mCurSpn = null;
    private String mCurDataSpn = null;
    private String mCurPlmn = null;
    private boolean mCurShowPlmn = false;
    private boolean mCurShowSpn = false;
    private int mSubId = SubscriptionManager.INVALID_SUBSCRIPTION_ID;

    private boolean mImsRegistered = false;

    private SubscriptionManager mSubscriptionManager;
    private SubscriptionController mSubscriptionController;
    private final SstSubscriptionsChangedListener mOnSubscriptionsChangedListener =
        new SstSubscriptionsChangedListener();


    private final RatRatcheter mRatRatcheter;

    private final LocalLog mRoamingLog = new LocalLog(10);
    private final LocalLog mAttachLog = new LocalLog(10);
    private final LocalLog mPhoneTypeLog = new LocalLog(10);
    private final LocalLog mRatLog = new LocalLog(20);

    private class SstSubscriptionsChangedListener extends OnSubscriptionsChangedListener {
        public final AtomicInteger mPreviousSubId =
                new AtomicInteger(SubscriptionManager.INVALID_SUBSCRIPTION_ID);

        /**
         * Callback invoked when there is any change to any SubscriptionInfo. Typically
         * this method would invoke {@link SubscriptionManager#getActiveSubscriptionInfoList}
         */
        @Override
        public void onSubscriptionsChanged() {
            if (DBG) log("SubscriptionListener.onSubscriptionInfoChanged");
            // Set the network type, in case the radio does not restore it.
            int subId = mPhone.getSubId();
            if (mPreviousSubId.getAndSet(subId) != subId) {
                if (mSubscriptionController.isActiveSubId(subId)) {
                    Context context = mPhone.getContext();

                    mPhone.notifyPhoneStateChanged();
                    mPhone.notifyCallForwardingIndicator();

                    boolean restoreSelection = !context.getResources().getBoolean(
                            com.android.internal.R.bool.skip_restoring_network_selection);
                    mPhone.sendSubscriptionSettings(restoreSelection);

                    mPhone.setSystemProperty(TelephonyProperties.PROPERTY_DATA_NETWORK_TYPE,
                            ServiceState.rilRadioTechnologyToString(
                                    mSS.getRilDataRadioTechnology()));

                    if (mSpnUpdatePending) {
                        mSubscriptionController.setPlmnSpn(mPhone.getPhoneId(), mCurShowPlmn,
                                mCurPlmn, mCurShowSpn, mCurSpn);
                        mSpnUpdatePending = false;
                    }

                    // Remove old network selection sharedPreferences since SP key names are now
                    // changed to include subId. This will be done only once when upgrading from an
                    // older build that did not include subId in the names.
                    SharedPreferences sp = PreferenceManager.getDefaultSharedPreferences(
                            context);
                    String oldNetworkSelection = sp.getString(
                            Phone.NETWORK_SELECTION_KEY, "");
                    String oldNetworkSelectionName = sp.getString(
                            Phone.NETWORK_SELECTION_NAME_KEY, "");
                    String oldNetworkSelectionShort = sp.getString(
                            Phone.NETWORK_SELECTION_SHORT_KEY, "");
                    if (!TextUtils.isEmpty(oldNetworkSelection) ||
                            !TextUtils.isEmpty(oldNetworkSelectionName) ||
                            !TextUtils.isEmpty(oldNetworkSelectionShort)) {
                        SharedPreferences.Editor editor = sp.edit();
                        editor.putString(Phone.NETWORK_SELECTION_KEY + subId,
                                oldNetworkSelection);
                        editor.putString(Phone.NETWORK_SELECTION_NAME_KEY + subId,
                                oldNetworkSelectionName);
                        editor.putString(Phone.NETWORK_SELECTION_SHORT_KEY + subId,
                                oldNetworkSelectionShort);
                        editor.remove(Phone.NETWORK_SELECTION_KEY);
                        editor.remove(Phone.NETWORK_SELECTION_NAME_KEY);
                        editor.remove(Phone.NETWORK_SELECTION_SHORT_KEY);
                        editor.commit();
                    }

                    // Once sub id becomes valid, we need to update the service provider name
                    // displayed on the UI again. The old SPN update intents sent to
                    // MobileSignalController earlier were actually ignored due to invalid sub id.
                    updateSpnDisplay();
                }
                // update voicemail count and notify message waiting changed
                mPhone.updateVoiceMail();
            }
        }
    };

    //Common
    protected GsmCdmaPhone mPhone;
    public CellLocation mCellLoc;
    private CellLocation mNewCellLoc;
    public static final int MS_PER_HOUR = 60 * 60 * 1000;
    /* Time stamp after 19 January 2038 is not supported under 32 bit */
    private static final int MAX_NITZ_YEAR = 2037;
    /**
     * Sometimes we get the NITZ time before we know what country we
     * are in. Keep the time zone information from the NITZ string so
     * we can fix the time zone once know the country.
     */
    private boolean mNeedFixZoneAfterNitz = false;
    private int mZoneOffset;
    private boolean mZoneDst;
    private long mZoneTime;
    private boolean mGotCountryCode = false;
    private String mSavedTimeZone;
    private long mSavedTime;
    private long mSavedAtTime;
    /** Wake lock used while setting time of day. */
    private PowerManager.WakeLock mWakeLock;
    public static final String WAKELOCK_TAG = "ServiceStateTracker";
    private ContentResolver mCr;
    private ContentObserver mAutoTimeObserver = new ContentObserver(new Handler()) {
        @Override
        public void onChange(boolean selfChange) {
            Rlog.i(LOG_TAG, "Auto time state changed");
            revertToNitzTime();
        }
    };

    private ContentObserver mAutoTimeZoneObserver = new ContentObserver(new Handler()) {
        @Override
        public void onChange(boolean selfChange) {
            Rlog.i(LOG_TAG, "Auto time zone state changed");
            revertToNitzTimeZone();
        }
    };

    //GSM
    private int mPreferredNetworkType;
    private int mMaxDataCalls = 1;
    private int mNewMaxDataCalls = 1;
    private int mReasonDataDenied = -1;
    private int mNewReasonDataDenied = -1;
    /**
     * GSM roaming status solely based on TS 27.007 7.2 CREG. Only used by
     * handlePollStateResult to store CREG roaming result.
     */
    private boolean mGsmRoaming = false;
    /**
     * Data roaming status solely based on TS 27.007 10.1.19 CGREG. Only used by
     * handlePollStateResult to store CGREG roaming result.
     */
    private boolean mDataRoaming = false;
    /**
     * Mark when service state is in emergency call only mode
     */
    private boolean mEmergencyOnly = false;
    /** Boolean is true is setTimeFromNITZString was called */
    private boolean mNitzUpdatedTime = false;
    /** Started the recheck process after finding gprs should registered but not. */
    private boolean mStartedGprsRegCheck;
    /** Already sent the event-log for no gprs register. */
    private boolean mReportedGprsNoReg;
    /**
     * The Notification object given to the NotificationManager.
     */
    private Notification mNotification;
    /** Notification type. */
    public static final int PS_ENABLED = 1001;            // Access Control blocks data service
    public static final int PS_DISABLED = 1002;           // Access Control enables data service
    public static final int CS_ENABLED = 1003;            // Access Control blocks all voice/sms service
    public static final int CS_DISABLED = 1004;           // Access Control enables all voice/sms service
    public static final int CS_NORMAL_ENABLED = 1005;     // Access Control blocks normal voice/sms service
    public static final int CS_EMERGENCY_ENABLED = 1006;  // Access Control blocks emergency call service
    /** Notification id. */
    public static final int PS_NOTIFICATION = 888;  // Id to update and cancel PS restricted
    public static final int CS_NOTIFICATION = 999;  // Id to update and cancel CS restricted
    private BroadcastReceiver mIntentReceiver = new BroadcastReceiver() {
        @Override
        public void onReceive(Context context, Intent intent) {
            if (!mPhone.isPhoneTypeGsm()) {
                loge("Ignoring intent " + intent + " received on CDMA phone");
                return;
            }

            if (intent.getAction().equals(Intent.ACTION_LOCALE_CHANGED)) {
                // update emergency string whenever locale changed
                updateSpnDisplay();
            } else if (intent.getAction().equals(ACTION_RADIO_OFF)) {
                mAlarmSwitch = false;
                DcTracker dcTracker = mPhone.mDcTracker;
                powerOffRadioSafely(dcTracker);
            }
        }
    };

    //CDMA
    // Min values used to by getOtasp()
    public static final String UNACTIVATED_MIN2_VALUE = "000000";
    public static final String UNACTIVATED_MIN_VALUE = "1111110111";
    // Current Otasp value
    private int mCurrentOtaspMode = OTASP_UNINITIALIZED;
    /** if time between NITZ updates is less than mNitzUpdateSpacing the update may be ignored. */
    public static final int NITZ_UPDATE_SPACING_DEFAULT = 1000 * 60 * 10;
    private int mNitzUpdateSpacing = SystemProperties.getInt("ro.nitz_update_spacing",
            NITZ_UPDATE_SPACING_DEFAULT);
    /** If mNitzUpdateSpacing hasn't been exceeded but update is > mNitzUpdate do the update */
    public static final int NITZ_UPDATE_DIFF_DEFAULT = 2000;
    private int mNitzUpdateDiff = SystemProperties.getInt("ro.nitz_update_diff",
            NITZ_UPDATE_DIFF_DEFAULT);
    private int mRoamingIndicator;
    private boolean mIsInPrl;
    private int mDefaultRoamingIndicator;
    /**
     * Initially assume no data connection.
     */
    private int mRegistrationState = -1;
    private RegistrantList mCdmaForSubscriptionInfoReadyRegistrants = new RegistrantList();
    private String mMdn;
    private int mHomeSystemId[] = null;
    private int mHomeNetworkId[] = null;
    private String mMin;
    private String mPrlVersion;
    private boolean mIsMinInfoReady = false;
    private boolean mIsEriTextLoaded = false;
    private boolean mIsSubscriptionFromRuim = false;
    private CdmaSubscriptionSourceManager mCdmaSSM;
    public static final String INVALID_MCC = "000";
    public static final String DEFAULT_MNC = "00";
    private HbpcdUtils mHbpcdUtils = null;
    /* Used only for debugging purposes. */
    private String mRegistrationDeniedReason;
    private String mCurrentCarrier = null;

    public ServiceStateTracker(GsmCdmaPhone phone, CommandsInterface ci) {
        mPhone = phone;
        mCi = ci;

        mRatRatcheter = new RatRatcheter(mPhone);
        mVoiceCapable = mPhone.getContext().getResources().getBoolean(
                com.android.internal.R.bool.config_voice_capable);
        mUiccController = UiccController.getInstance();

        mUiccController.registerForIccChanged(this, EVENT_ICC_CHANGED, null);
        mCi.setOnSignalStrengthUpdate(this, EVENT_SIGNAL_STRENGTH_UPDATE, null);
        mCi.registerForCellInfoList(this, EVENT_UNSOL_CELL_INFO_LIST, null);

        mSubscriptionController = SubscriptionController.getInstance();
        mSubscriptionManager = SubscriptionManager.from(phone.getContext());
        mSubscriptionManager
                .addOnSubscriptionsChangedListener(mOnSubscriptionsChangedListener);

        mCi.registerForImsNetworkStateChanged(this, EVENT_IMS_STATE_CHANGED, null);

        PowerManager powerManager =
                (PowerManager)phone.getContext().getSystemService(Context.POWER_SERVICE);
        mWakeLock = powerManager.newWakeLock(PowerManager.PARTIAL_WAKE_LOCK, WAKELOCK_TAG);

        mCi.registerForRadioStateChanged(this, EVENT_RADIO_STATE_CHANGED, null);
        mCi.registerForVoiceNetworkStateChanged(this, EVENT_NETWORK_STATE_CHANGED, null);
        mCi.setOnNITZTime(this, EVENT_NITZ_TIME, null);

        mCr = phone.getContext().getContentResolver();
        // system setting property AIRPLANE_MODE_ON is set in Settings.
        int airplaneMode = Settings.Global.getInt(mCr, Settings.Global.AIRPLANE_MODE_ON, 0);
        int enableCellularOnBoot = Settings.Global.getInt(mCr,
                Settings.Global.ENABLE_CELLULAR_ON_BOOT, 1);
        mDesiredPowerState = (enableCellularOnBoot > 0) && ! (airplaneMode > 0);

        mCr.registerContentObserver(
                Settings.Global.getUriFor(Settings.Global.AUTO_TIME), true,
                mAutoTimeObserver);
        mCr.registerContentObserver(
                Settings.Global.getUriFor(Settings.Global.AUTO_TIME_ZONE), true,
                mAutoTimeZoneObserver);
        setSignalStrengthDefaultValues();

        // Monitor locale change
        Context context = mPhone.getContext();
        IntentFilter filter = new IntentFilter();
        filter.addAction(Intent.ACTION_LOCALE_CHANGED);
        context.registerReceiver(mIntentReceiver, filter);
        filter = new IntentFilter();
        filter.addAction(ACTION_RADIO_OFF);
        context.registerReceiver(mIntentReceiver, filter);

        mPhone.notifyOtaspChanged(OTASP_UNINITIALIZED);

        updatePhoneType();
    }

    @VisibleForTesting
    public void updatePhoneType() {
        mSS = new ServiceState();
        mNewSS = new ServiceState();
        mLastCellInfoListTime = 0;
        mLastCellInfoList = null;
        mSignalStrength = new SignalStrength();
        mRestrictedState = new RestrictedState();
        mStartedGprsRegCheck = false;
        mReportedGprsNoReg = false;
        mMdn = null;
        mMin = null;
        mPrlVersion = null;
        mIsMinInfoReady = false;
        mNitzUpdatedTime = false;

        //cancel any pending pollstate request on voice tech switching
        cancelPollState();

        if (mPhone.isPhoneTypeGsm()) {
            //clear CDMA registrations first
            if (mCdmaSSM != null) {
                mCdmaSSM.dispose(this);
            }

            mCi.unregisterForCdmaPrlChanged(this);
            mPhone.unregisterForEriFileLoaded(this);
            mCi.unregisterForCdmaOtaProvision(this);
            mPhone.unregisterForSimRecordsLoaded(this);

            mCellLoc = new GsmCellLocation();
            mNewCellLoc = new GsmCellLocation();
            mCi.registerForAvailable(this, EVENT_RADIO_AVAILABLE, null);
            mCi.setOnRestrictedStateChanged(this, EVENT_RESTRICTED_STATE_CHANGED, null);
        } else {
            //clear GSM regsitrations first
            mCi.unregisterForAvailable(this);
            mCi.unSetOnRestrictedStateChanged(this);

            mPhone.registerForSimRecordsLoaded(this, EVENT_SIM_RECORDS_LOADED, null);
            mCellLoc = new CdmaCellLocation();
            mNewCellLoc = new CdmaCellLocation();
            mCdmaSSM = CdmaSubscriptionSourceManager.getInstance(mPhone.getContext(), mCi, this,
                    EVENT_CDMA_SUBSCRIPTION_SOURCE_CHANGED, null);
            mIsSubscriptionFromRuim = (mCdmaSSM.getCdmaSubscriptionSource() ==
                    CdmaSubscriptionSourceManager.SUBSCRIPTION_FROM_RUIM);

            mCi.registerForCdmaPrlChanged(this, EVENT_CDMA_PRL_VERSION_CHANGED, null);
            mPhone.registerForEriFileLoaded(this, EVENT_ERI_FILE_LOADED, null);
            mCi.registerForCdmaOtaProvision(this, EVENT_OTA_PROVISION_STATUS_CHANGE, null);

            mHbpcdUtils = new HbpcdUtils(mPhone.getContext());
            // update OTASP state in case previously set by another service
            updateOtaspState();
        }

        // This should be done after the technology specific initializations above since it relies
        // on fields like mIsSubscriptionFromRuim (which is updated above)
        onUpdateIccAvailability();

        mPhone.setSystemProperty(TelephonyProperties.PROPERTY_DATA_NETWORK_TYPE,
                ServiceState.rilRadioTechnologyToString(ServiceState.RIL_RADIO_TECHNOLOGY_UNKNOWN));
        // Query signal strength from the modem after service tracker is created (i.e. boot up,
        // switching between GSM and CDMA phone), because the unsolicited signal strength
        // information might come late or even never come. This will get the accurate signal
        // strength information displayed on the UI.
        mCi.getSignalStrength(obtainMessage(EVENT_GET_SIGNAL_STRENGTH));
        sendMessage(obtainMessage(EVENT_PHONE_TYPE_SWITCHED));

        logPhoneTypeChange();

        // Tell everybody that we've thrown away state and are starting over with
        // empty, detached ServiceStates.
        mVoiceRoamingOffRegistrants.notifyRegistrants();
        mDataRoamingOffRegistrants.notifyRegistrants();
        mDetachedRegistrants.notifyRegistrants();
        notifyDataRegStateRilRadioTechnologyChanged();
    }

    @VisibleForTesting
    public void requestShutdown() {
        if (mDeviceShuttingDown == true) return;
        mDeviceShuttingDown = true;
        mDesiredPowerState = false;
        setPowerStateToDesired();
    }

    public void dispose() {
        mCi.unSetOnSignalStrengthUpdate(this);
        mUiccController.unregisterForIccChanged(this);
        mCi.unregisterForCellInfoList(this);
        mSubscriptionManager
            .removeOnSubscriptionsChangedListener(mOnSubscriptionsChangedListener);
        mCi.unregisterForImsNetworkStateChanged(this);
    }

    public boolean getDesiredPowerState() {
        return mDesiredPowerState;
    }
    public boolean getPowerStateFromCarrier() { return !mRadioDisabledByCarrier; }

    private SignalStrength mLastSignalStrength = null;
    protected boolean notifySignalStrength() {
        boolean notified = false;
        if (!mSignalStrength.equals(mLastSignalStrength)) {
            try {
                mPhone.notifySignalStrength();
                notified = true;
            } catch (NullPointerException ex) {
                loge("updateSignalStrength() Phone already destroyed: " + ex
                        + "SignalStrength not notified");
            }
        }
        return notified;
    }

    /**
     * Notify all mDataConnectionRatChangeRegistrants using an
     * AsyncResult in msg.obj where AsyncResult#result contains the
     * new RAT as an Integer Object.
     */
    protected void notifyDataRegStateRilRadioTechnologyChanged() {
        int rat = mSS.getRilDataRadioTechnology();
        int drs = mSS.getDataRegState();
        if (DBG) log("notifyDataRegStateRilRadioTechnologyChanged: drs=" + drs + " rat=" + rat);

        mPhone.setSystemProperty(TelephonyProperties.PROPERTY_DATA_NETWORK_TYPE,
                ServiceState.rilRadioTechnologyToString(rat));
        mDataRegStateOrRatChangedRegistrants.notifyResult(new Pair<Integer, Integer>(drs, rat));
    }

    /**
     * Some operators have been known to report registration failure
     * data only devices, to fix that use DataRegState.
     */
    protected void useDataRegStateForDataOnlyDevices() {
        if (mVoiceCapable == false) {
            if (DBG) {
                log("useDataRegStateForDataOnlyDevice: VoiceRegState=" + mNewSS.getVoiceRegState()
                    + " DataRegState=" + mNewSS.getDataRegState());
            }
            // TODO: Consider not lying and instead have callers know the difference. 
            mNewSS.setVoiceRegState(mNewSS.getDataRegState());
        }
    }

    protected void updatePhoneObject() {
        if (mPhone.getContext().getResources().
                getBoolean(com.android.internal.R.bool.config_switch_phone_on_voice_reg_state_change)) {
            // If the phone is not registered on a network, no need to update.
            boolean isRegistered = mSS.getVoiceRegState() == ServiceState.STATE_IN_SERVICE ||
                    mSS.getVoiceRegState() == ServiceState.STATE_EMERGENCY_ONLY;
            if (!isRegistered) {
                log("updatePhoneObject: Ignore update");
                return;
            }
            mPhone.updatePhoneObject(mSS.getRilVoiceRadioTechnology());
        }
    }

    /**
     * Registration point for combined roaming on of mobile voice
     * combined roaming is true when roaming is true and ONS differs SPN
     *
     * @param h handler to notify
     * @param what what code of message when delivered
     * @param obj placed in Message.obj
     */
    public void registerForVoiceRoamingOn(Handler h, int what, Object obj) {
        Registrant r = new Registrant(h, what, obj);
        mVoiceRoamingOnRegistrants.add(r);

        if (mSS.getVoiceRoaming()) {
            r.notifyRegistrant();
        }
    }

    public void unregisterForVoiceRoamingOn(Handler h) {
        mVoiceRoamingOnRegistrants.remove(h);
    }

    /**
     * Registration point for roaming off of mobile voice
     * combined roaming is true when roaming is true and ONS differs SPN
     *
     * @param h handler to notify
     * @param what what code of message when delivered
     * @param obj placed in Message.obj
     */
    public void registerForVoiceRoamingOff(Handler h, int what, Object obj) {
        Registrant r = new Registrant(h, what, obj);
        mVoiceRoamingOffRegistrants.add(r);

        if (!mSS.getVoiceRoaming()) {
            r.notifyRegistrant();
        }
    }

    public void unregisterForVoiceRoamingOff(Handler h) {
        mVoiceRoamingOffRegistrants.remove(h);
    }

    /**
     * Registration point for combined roaming on of mobile data
     * combined roaming is true when roaming is true and ONS differs SPN
     *
     * @param h handler to notify
     * @param what what code of message when delivered
     * @param obj placed in Message.obj
     */
    public void registerForDataRoamingOn(Handler h, int what, Object obj) {
        Registrant r = new Registrant(h, what, obj);
        mDataRoamingOnRegistrants.add(r);

        if (mSS.getDataRoaming()) {
            r.notifyRegistrant();
        }
    }

    public void unregisterForDataRoamingOn(Handler h) {
        mDataRoamingOnRegistrants.remove(h);
    }

    /**
     * Registration point for roaming off of mobile data
     * combined roaming is true when roaming is true and ONS differs SPN
     *
     * @param h handler to notify
     * @param what what code of message when delivered
     * @param obj placed in Message.obj
     */
    public void registerForDataRoamingOff(Handler h, int what, Object obj) {
        Registrant r = new Registrant(h, what, obj);
        mDataRoamingOffRegistrants.add(r);

        if (!mSS.getDataRoaming()) {
            r.notifyRegistrant();
        }
    }

    public void unregisterForDataRoamingOff(Handler h) {
        mDataRoamingOffRegistrants.remove(h);
    }

    /**
     * Re-register network by toggling preferred network type.
     * This is a work-around to deregister and register network since there is
     * no ril api to set COPS=2 (deregister) only.
     *
     * @param onComplete is dispatched when this is complete.  it will be
     * an AsyncResult, and onComplete.obj.exception will be non-null
     * on failure.
     */
    public void reRegisterNetwork(Message onComplete) {
        mCi.getPreferredNetworkType(
                obtainMessage(EVENT_GET_PREFERRED_NETWORK_TYPE, onComplete));
    }

    public void
    setRadioPower(boolean power) {
        mDesiredPowerState = power;

        setPowerStateToDesired();
    }

    /**
     * Radio power set from carrier action. if set to false means carrier desire to turn radio off
     * and radio wont be re-enabled unless carrier explicitly turn it back on.
     * @param enable indicate if radio power is enabled or disabled from carrier action.
     */
    public void setRadioPowerFromCarrier(boolean enable) {
        mRadioDisabledByCarrier = !enable;
        setPowerStateToDesired();
    }

    /**
     * These two flags manage the behavior of the cell lock -- the
     * lock should be held if either flag is true.  The intention is
     * to allow temporary acquisition of the lock to get a single
     * update.  Such a lock grab and release can thus be made to not
     * interfere with more permanent lock holds -- in other words, the
     * lock will only be released if both flags are false, and so
     * releases by temporary users will only affect the lock state if
     * there is no continuous user.
     */
    private boolean mWantContinuousLocationUpdates;
    private boolean mWantSingleLocationUpdate;

    public void enableSingleLocationUpdate() {
        if (mWantSingleLocationUpdate || mWantContinuousLocationUpdates) return;
        mWantSingleLocationUpdate = true;
        mCi.setLocationUpdates(true, obtainMessage(EVENT_LOCATION_UPDATES_ENABLED));
    }

    public void enableLocationUpdates() {
        if (mWantSingleLocationUpdate || mWantContinuousLocationUpdates) return;
        mWantContinuousLocationUpdates = true;
        mCi.setLocationUpdates(true, obtainMessage(EVENT_LOCATION_UPDATES_ENABLED));
    }

    protected void disableSingleLocationUpdate() {
        mWantSingleLocationUpdate = false;
        if (!mWantSingleLocationUpdate && !mWantContinuousLocationUpdates) {
            mCi.setLocationUpdates(false, null);
        }
    }

    public void disableLocationUpdates() {
        mWantContinuousLocationUpdates = false;
        if (!mWantSingleLocationUpdate && !mWantContinuousLocationUpdates) {
            mCi.setLocationUpdates(false, null);
        }
    }

    @Override
    public void handleMessage(Message msg) {
        AsyncResult ar;
        int[] ints;
        Message message;
        switch (msg.what) {
            case EVENT_SET_RADIO_POWER_OFF:
                synchronized(this) {
                    if (mPendingRadioPowerOffAfterDataOff &&
                            (msg.arg1 == mPendingRadioPowerOffAfterDataOffTag)) {
                        if (DBG) log("EVENT_SET_RADIO_OFF, turn radio off now.");
                        hangupAndPowerOff();
                        mPendingRadioPowerOffAfterDataOffTag += 1;
                        mPendingRadioPowerOffAfterDataOff = false;
                    } else {
                        log("EVENT_SET_RADIO_OFF is stale arg1=" + msg.arg1 +
                                "!= tag=" + mPendingRadioPowerOffAfterDataOffTag);
                    }
                }
                break;

            case EVENT_ICC_CHANGED:
                onUpdateIccAvailability();
                break;

            case EVENT_GET_CELL_INFO_LIST: {
                ar = (AsyncResult) msg.obj;
                CellInfoResult result = (CellInfoResult) ar.userObj;
                synchronized(result.lockObj) {
                    if (ar.exception != null) {
                        log("EVENT_GET_CELL_INFO_LIST: error ret null, e=" + ar.exception);
                        result.list = null;
                    } else {
                        result.list = (List<CellInfo>) ar.result;

                        if (VDBG) {
                            log("EVENT_GET_CELL_INFO_LIST: size=" + result.list.size()
                                    + " list=" + result.list);
                        }
                    }
                    mLastCellInfoListTime = SystemClock.elapsedRealtime();
                    mLastCellInfoList = result.list;
                    result.lockObj.notify();
                }
                break;
            }

            case EVENT_UNSOL_CELL_INFO_LIST: {
                ar = (AsyncResult) msg.obj;
                if (ar.exception != null) {
                    log("EVENT_UNSOL_CELL_INFO_LIST: error ignoring, e=" + ar.exception);
                } else {
                    List<CellInfo> list = (List<CellInfo>) ar.result;
                    if (VDBG) {
                        log("EVENT_UNSOL_CELL_INFO_LIST: size=" + list.size() + " list=" + list);
                    }
                    mLastCellInfoListTime = SystemClock.elapsedRealtime();
                    mLastCellInfoList = list;
                    mPhone.notifyCellInfo(list);
                }
                break;
            }

            case  EVENT_IMS_STATE_CHANGED: // received unsol
                mCi.getImsRegistrationState(this.obtainMessage(EVENT_IMS_STATE_DONE));
                break;

            case EVENT_IMS_STATE_DONE:
                ar = (AsyncResult) msg.obj;
                if (ar.exception == null) {
                    int[] responseArray = (int[])ar.result;
                    mImsRegistered = (responseArray[0] == 1) ? true : false;
                }
                break;

            case EVENT_RADIO_POWER_OFF_DONE:
                if (DBG) log("EVENT_RADIO_POWER_OFF_DONE");
                if (mDeviceShuttingDown && mCi.getRadioState().isAvailable()) {
                    // during shutdown the modem may not send radio state changed event
                    // as a result of radio power request
                    // Hence, issuing shut down regardless of radio power response
                    mCi.requestShutdown(null);
                }
                break;
            //GSM
            case EVENT_RADIO_AVAILABLE:
                //this is unnecessary
                //setPowerStateToDesired();
                break;

            case EVENT_SIM_READY:
                // Reset the mPreviousSubId so we treat a SIM power bounce
                // as a first boot.  See b/19194287
                mOnSubscriptionsChangedListener.mPreviousSubId.set(-1);
                pollState();
                // Signal strength polling stops when radio is off
                queueNextSignalStrengthPoll();
                break;

            case EVENT_RADIO_STATE_CHANGED:
            case EVENT_PHONE_TYPE_SWITCHED:
                if(!mPhone.isPhoneTypeGsm() &&
                        mCi.getRadioState() == CommandsInterface.RadioState.RADIO_ON) {
                    handleCdmaSubscriptionSource(mCdmaSSM.getCdmaSubscriptionSource());

                    // Signal strength polling stops when radio is off.
                    queueNextSignalStrengthPoll();
                }
                // This will do nothing in the 'radio not available' case
                setPowerStateToDesired();
<<<<<<< HEAD
=======
                // These events are modem triggered, so pollState() needs to be forced
>>>>>>> 86dd3d22
                modemTriggeredPollState();
                break;

            case EVENT_NETWORK_STATE_CHANGED:
                modemTriggeredPollState();
                break;

            case EVENT_GET_SIGNAL_STRENGTH:
                // This callback is called when signal strength is polled
                // all by itself

                if (!(mCi.getRadioState().isOn())) {
                    // Polling will continue when radio turns back on
                    return;
                }
                ar = (AsyncResult) msg.obj;
                onSignalStrengthResult(ar);
                queueNextSignalStrengthPoll();

                break;

            case EVENT_GET_LOC_DONE:
                ar = (AsyncResult) msg.obj;

                if (ar.exception == null) {
                    String states[] = (String[])ar.result;
                    if (mPhone.isPhoneTypeGsm()) {
                        int lac = -1;
                        int cid = -1;
                        if (states.length >= 3) {
                            try {
                                if (states[1] != null && states[1].length() > 0) {
                                    lac = Integer.parseInt(states[1], 16);
                                }
                                if (states[2] != null && states[2].length() > 0) {
                                    cid = Integer.parseInt(states[2], 16);
                                }
                            } catch (NumberFormatException ex) {
                                Rlog.w(LOG_TAG, "error parsing location: " + ex);
                            }
                        }
                        ((GsmCellLocation)mCellLoc).setLacAndCid(lac, cid);
                    } else {
                        int baseStationId = -1;
                        int baseStationLatitude = CdmaCellLocation.INVALID_LAT_LONG;
                        int baseStationLongitude = CdmaCellLocation.INVALID_LAT_LONG;
                        int systemId = -1;
                        int networkId = -1;

                        if (states.length > 9) {
                            try {
                                if (states[4] != null) {
                                    baseStationId = Integer.parseInt(states[4]);
                                }
                                if (states[5] != null) {
                                    baseStationLatitude = Integer.parseInt(states[5]);
                                }
                                if (states[6] != null) {
                                    baseStationLongitude = Integer.parseInt(states[6]);
                                }
                                // Some carriers only return lat-lngs of 0,0
                                if (baseStationLatitude == 0 && baseStationLongitude == 0) {
                                    baseStationLatitude  = CdmaCellLocation.INVALID_LAT_LONG;
                                    baseStationLongitude = CdmaCellLocation.INVALID_LAT_LONG;
                                }
                                if (states[8] != null) {
                                    systemId = Integer.parseInt(states[8]);
                                }
                                if (states[9] != null) {
                                    networkId = Integer.parseInt(states[9]);
                                }
                            } catch (NumberFormatException ex) {
                                loge("error parsing cell location data: " + ex);
                            }
                        }

                        ((CdmaCellLocation)mCellLoc).setCellLocationData(baseStationId,
                                baseStationLatitude, baseStationLongitude, systemId, networkId);
                    }
                    mPhone.notifyLocationChanged();
                }

                // Release any temporary cell lock, which could have been
                // acquired to allow a single-shot location update.
                disableSingleLocationUpdate();
                break;

            case EVENT_POLL_STATE_REGISTRATION:
            case EVENT_POLL_STATE_GPRS:
            case EVENT_POLL_STATE_OPERATOR:
                ar = (AsyncResult) msg.obj;
                handlePollStateResult(msg.what, ar);
                break;

            case EVENT_POLL_STATE_NETWORK_SELECTION_MODE:
                if (DBG) log("EVENT_POLL_STATE_NETWORK_SELECTION_MODE");
                ar = (AsyncResult) msg.obj;
                if (mPhone.isPhoneTypeGsm()) {
                    handlePollStateResult(msg.what, ar);
                } else {
                    if (ar.exception == null && ar.result != null) {
                        ints = (int[])ar.result;
                        if (ints[0] == 1) {  // Manual selection.
                            mPhone.setNetworkSelectionModeAutomatic(null);
                        }
                    } else {
                        log("Unable to getNetworkSelectionMode");
                    }
                }
                break;

            case EVENT_POLL_SIGNAL_STRENGTH:
                // Just poll signal strength...not part of pollState()

                mCi.getSignalStrength(obtainMessage(EVENT_GET_SIGNAL_STRENGTH));
                break;

            case EVENT_NITZ_TIME:
                ar = (AsyncResult) msg.obj;

                String nitzString = (String)((Object[])ar.result)[0];
                long nitzReceiveTime = ((Long)((Object[])ar.result)[1]).longValue();

                setTimeFromNITZString(nitzString, nitzReceiveTime);
                break;

            case EVENT_SIGNAL_STRENGTH_UPDATE:
                // This is a notification from CommandsInterface.setOnSignalStrengthUpdate

                ar = (AsyncResult) msg.obj;

                // The radio is telling us about signal strength changes
                // we don't have to ask it
                mDontPollSignalStrength = true;

                onSignalStrengthResult(ar);
                break;

            case EVENT_SIM_RECORDS_LOADED:
                log("EVENT_SIM_RECORDS_LOADED: what=" + msg.what);
                updatePhoneObject();
                updateOtaspState();
                if (mPhone.isPhoneTypeGsm()) {
                    updateSpnDisplay();
                }
                break;

            case EVENT_LOCATION_UPDATES_ENABLED:
                ar = (AsyncResult) msg.obj;

                if (ar.exception == null) {
                    mCi.getVoiceRegistrationState(obtainMessage(EVENT_GET_LOC_DONE, null));
                }
                break;

            case EVENT_SET_PREFERRED_NETWORK_TYPE:
                ar = (AsyncResult) msg.obj;
                // Don't care the result, only use for dereg network (COPS=2)
                message = obtainMessage(EVENT_RESET_PREFERRED_NETWORK_TYPE, ar.userObj);
                mCi.setPreferredNetworkType(mPreferredNetworkType, message);
                break;

            case EVENT_RESET_PREFERRED_NETWORK_TYPE:
                ar = (AsyncResult) msg.obj;
                if (ar.userObj != null) {
                    AsyncResult.forMessage(((Message) ar.userObj)).exception
                            = ar.exception;
                    ((Message) ar.userObj).sendToTarget();
                }
                break;

            case EVENT_GET_PREFERRED_NETWORK_TYPE:
                ar = (AsyncResult) msg.obj;

                if (ar.exception == null) {
                    mPreferredNetworkType = ((int[])ar.result)[0];
                } else {
                    mPreferredNetworkType = RILConstants.NETWORK_MODE_GLOBAL;
                }

                message = obtainMessage(EVENT_SET_PREFERRED_NETWORK_TYPE, ar.userObj);
                int toggledNetworkType = RILConstants.NETWORK_MODE_GLOBAL;

                mCi.setPreferredNetworkType(toggledNetworkType, message);
                break;

            case EVENT_CHECK_REPORT_GPRS:
                if (mPhone.isPhoneTypeGsm() && mSS != null &&
                        !isGprsConsistent(mSS.getDataRegState(), mSS.getVoiceRegState())) {

                    // Can't register data service while voice service is ok
                    // i.e. CREG is ok while CGREG is not
                    // possible a network or baseband side error
                    GsmCellLocation loc = ((GsmCellLocation)mPhone.getCellLocation());
                    EventLog.writeEvent(EventLogTags.DATA_NETWORK_REGISTRATION_FAIL,
                            mSS.getOperatorNumeric(), loc != null ? loc.getCid() : -1);
                    mReportedGprsNoReg = true;
                }
                mStartedGprsRegCheck = false;
                break;

            case EVENT_RESTRICTED_STATE_CHANGED:
                if (mPhone.isPhoneTypeGsm()) {
                    // This is a notification from
                    // CommandsInterface.setOnRestrictedStateChanged

                    if (DBG) log("EVENT_RESTRICTED_STATE_CHANGED");

                    ar = (AsyncResult) msg.obj;

                    onRestrictedStateChanged(ar);
                }
                break;

            case EVENT_ALL_DATA_DISCONNECTED:
                int dds = SubscriptionManager.getDefaultDataSubscriptionId();
                ProxyController.getInstance().unregisterForAllDataDisconnected(dds, this);
                synchronized(this) {
                    if (mPendingRadioPowerOffAfterDataOff) {
                        if (DBG) log("EVENT_ALL_DATA_DISCONNECTED, turn radio off now.");
                        hangupAndPowerOff();
                        mPendingRadioPowerOffAfterDataOff = false;
                    } else {
                        log("EVENT_ALL_DATA_DISCONNECTED is stale");
                    }
                }
                break;

            case EVENT_CHANGE_IMS_STATE:
                if (DBG) log("EVENT_CHANGE_IMS_STATE:");

                setPowerStateToDesired();
                break;

            case EVENT_IMS_CAPABILITY_CHANGED:
                if (DBG) log("EVENT_IMS_CAPABILITY_CHANGED");
                updateSpnDisplay();
                updateRilImsRadioTechnology();
                break;

            //CDMA
            case EVENT_CDMA_SUBSCRIPTION_SOURCE_CHANGED:
                handleCdmaSubscriptionSource(mCdmaSSM.getCdmaSubscriptionSource());
                break;

            case EVENT_RUIM_READY:
                if (mPhone.getLteOnCdmaMode() == PhoneConstants.LTE_ON_CDMA_TRUE) {
                    // Subscription will be read from SIM I/O
                    if (DBG) log("Receive EVENT_RUIM_READY");
                    pollState();
                } else {
                    if (DBG) log("Receive EVENT_RUIM_READY and Send Request getCDMASubscription.");
                    getSubscriptionInfoAndStartPollingThreads();
                }

                // Only support automatic selection mode in CDMA.
                mCi.getNetworkSelectionMode(obtainMessage(EVENT_POLL_STATE_NETWORK_SELECTION_MODE));

                break;

            case EVENT_NV_READY:
                updatePhoneObject();

                // Only support automatic selection mode in CDMA.
                mCi.getNetworkSelectionMode(obtainMessage(EVENT_POLL_STATE_NETWORK_SELECTION_MODE));

                // For Non-RUIM phones, the subscription information is stored in
                // Non Volatile. Here when Non-Volatile is ready, we can poll the CDMA
                // subscription info.
                getSubscriptionInfoAndStartPollingThreads();
                break;

            case EVENT_POLL_STATE_CDMA_SUBSCRIPTION: // Handle RIL_CDMA_SUBSCRIPTION
                if (!mPhone.isPhoneTypeGsm()) {
                    ar = (AsyncResult) msg.obj;

                    if (ar.exception == null) {
                        String cdmaSubscription[] = (String[]) ar.result;
                        if (cdmaSubscription != null && cdmaSubscription.length >= 5) {
                            mMdn = cdmaSubscription[0];
                            parseSidNid(cdmaSubscription[1], cdmaSubscription[2]);

                            mMin = cdmaSubscription[3];
                            mPrlVersion = cdmaSubscription[4];
                            if (DBG) log("GET_CDMA_SUBSCRIPTION: MDN=" + mMdn);

                            mIsMinInfoReady = true;

                            updateOtaspState();
                            // Notify apps subscription info is ready
                            notifyCdmaSubscriptionInfoReady();

                            if (!mIsSubscriptionFromRuim && mIccRecords != null) {
                                if (DBG) {
                                    log("GET_CDMA_SUBSCRIPTION set imsi in mIccRecords");
                                }
                                mIccRecords.setImsi(getImsi());
                            } else {
                                if (DBG) {
                                    log("GET_CDMA_SUBSCRIPTION either mIccRecords is null or NV " +
                                            "type device - not setting Imsi in mIccRecords");
                                }
                            }
                        } else {
                            if (DBG) {
                                log("GET_CDMA_SUBSCRIPTION: error parsing cdmaSubscription " +
                                        "params num=" + cdmaSubscription.length);
                            }
                        }
                    }
                }
                break;

            case EVENT_RUIM_RECORDS_LOADED:
                if (!mPhone.isPhoneTypeGsm()) {
                    log("EVENT_RUIM_RECORDS_LOADED: what=" + msg.what);
                    updatePhoneObject();
                    if (mPhone.isPhoneTypeCdma()) {
                        updateSpnDisplay();
                    } else {
                        RuimRecords ruim = (RuimRecords) mIccRecords;
                        if (ruim != null) {
                            if (ruim.isProvisioned()) {
                                mMdn = ruim.getMdn();
                                mMin = ruim.getMin();
                                parseSidNid(ruim.getSid(), ruim.getNid());
                                mPrlVersion = ruim.getPrlVersion();
                                mIsMinInfoReady = true;
                            }
                            updateOtaspState();
                            // Notify apps subscription info is ready
                            notifyCdmaSubscriptionInfoReady();
                        }
                        // SID/NID/PRL is loaded. Poll service state
                        // again to update to the roaming state with
                        // the latest variables.
                        pollState();
                    }
                }
                break;

            case EVENT_ERI_FILE_LOADED:
                // Repoll the state once the ERI file has been loaded.
                if (DBG) log("ERI file has been loaded, repolling.");
                pollState();
                break;

            case EVENT_OTA_PROVISION_STATUS_CHANGE:
                ar = (AsyncResult)msg.obj;
                if (ar.exception == null) {
                    ints = (int[]) ar.result;
                    int otaStatus = ints[0];
                    if (otaStatus == Phone.CDMA_OTA_PROVISION_STATUS_COMMITTED
                            || otaStatus == Phone.CDMA_OTA_PROVISION_STATUS_OTAPA_STOPPED) {
                        if (DBG) log("EVENT_OTA_PROVISION_STATUS_CHANGE: Complete, Reload MDN");
                        mCi.getCDMASubscription( obtainMessage(EVENT_POLL_STATE_CDMA_SUBSCRIPTION));
                    }
                }
                break;

            case EVENT_CDMA_PRL_VERSION_CHANGED:
                ar = (AsyncResult)msg.obj;
                if (ar.exception == null) {
                    ints = (int[]) ar.result;
                    mPrlVersion = Integer.toString(ints[0]);
                }
                break;

            default:
                log("Unhandled message with number: " + msg.what);
                break;
        }
    }

    protected boolean isSidsAllZeros() {
        if (mHomeSystemId != null) {
            for (int i=0; i < mHomeSystemId.length; i++) {
                if (mHomeSystemId[i] != 0) {
                    return false;
                }
            }
        }
        return true;
    }

    /**
     * Check whether a specified system ID that matches one of the home system IDs.
     */
    private boolean isHomeSid(int sid) {
        if (mHomeSystemId != null) {
            for (int i=0; i < mHomeSystemId.length; i++) {
                if (sid == mHomeSystemId[i]) {
                    return true;
                }
            }
        }
        return false;
    }

    public String getMdnNumber() {
        return mMdn;
    }

    public String getCdmaMin() {
        return mMin;
    }

    /** Returns null if NV is not yet ready */
    public String getPrlVersion() {
        return mPrlVersion;
    }

    /**
     * Returns IMSI as MCC + MNC + MIN
     */
    public String getImsi() {
        // TODO: When RUIM is enabled, IMSI will come from RUIM not build-time props.
        String operatorNumeric = ((TelephonyManager) mPhone.getContext().
                getSystemService(Context.TELEPHONY_SERVICE)).
                getSimOperatorNumericForPhone(mPhone.getPhoneId());

        if (!TextUtils.isEmpty(operatorNumeric) && getCdmaMin() != null) {
            return (operatorNumeric + getCdmaMin());
        } else {
            return null;
        }
    }

    /**
     * Check if subscription data has been assigned to mMin
     *
     * return true if MIN info is ready; false otherwise.
     */
    public boolean isMinInfoReady() {
        return mIsMinInfoReady;
    }

    /**
     * Returns OTASP_UNKNOWN, OTASP_UNINITIALIZED, OTASP_NEEDED or OTASP_NOT_NEEDED
     */
    public int getOtasp() {
        int provisioningState;
        // if sim is not loaded, return otasp uninitialized
        if(!mPhone.getIccRecordsLoaded()) {
            if(DBG) log("getOtasp: otasp uninitialized due to sim not loaded");
            return OTASP_UNINITIALIZED;
        }
        // if voice tech is Gsm, return otasp not needed
        if(mPhone.isPhoneTypeGsm()) {
            if(DBG) log("getOtasp: otasp not needed for GSM");
            return OTASP_NOT_NEEDED;
        }
        // for ruim, min is null means require otasp.
        if (mIsSubscriptionFromRuim && mMin == null) {
            return OTASP_NEEDED;
        }
        if (mMin == null || (mMin.length() < 6)) {
            if (DBG) log("getOtasp: bad mMin='" + mMin + "'");
            provisioningState = OTASP_UNKNOWN;
        } else {
            if ((mMin.equals(UNACTIVATED_MIN_VALUE)
                    || mMin.substring(0,6).equals(UNACTIVATED_MIN2_VALUE))
                    || SystemProperties.getBoolean("test_cdma_setup", false)) {
                provisioningState = OTASP_NEEDED;
            } else {
                provisioningState = OTASP_NOT_NEEDED;
            }
        }
        if (DBG) log("getOtasp: state=" + provisioningState);
        return provisioningState;
    }

    protected void parseSidNid (String sidStr, String nidStr) {
        if (sidStr != null) {
            String[] sid = sidStr.split(",");
            mHomeSystemId = new int[sid.length];
            for (int i = 0; i < sid.length; i++) {
                try {
                    mHomeSystemId[i] = Integer.parseInt(sid[i]);
                } catch (NumberFormatException ex) {
                    loge("error parsing system id: " + ex);
                }
            }
        }
        if (DBG) log("CDMA_SUBSCRIPTION: SID=" + sidStr);

        if (nidStr != null) {
            String[] nid = nidStr.split(",");
            mHomeNetworkId = new int[nid.length];
            for (int i = 0; i < nid.length; i++) {
                try {
                    mHomeNetworkId[i] = Integer.parseInt(nid[i]);
                } catch (NumberFormatException ex) {
                    loge("CDMA_SUBSCRIPTION: error parsing network id: " + ex);
                }
            }
        }
        if (DBG) log("CDMA_SUBSCRIPTION: NID=" + nidStr);
    }

    protected void updateOtaspState() {
        int otaspMode = getOtasp();
        int oldOtaspMode = mCurrentOtaspMode;
        mCurrentOtaspMode = otaspMode;

        if (oldOtaspMode != mCurrentOtaspMode) {
            if (DBG) {
                log("updateOtaspState: call notifyOtaspChanged old otaspMode=" +
                        oldOtaspMode + " new otaspMode=" + mCurrentOtaspMode);
            }
            mPhone.notifyOtaspChanged(mCurrentOtaspMode);
        }
    }

    protected Phone getPhone() {
        return mPhone;
    }

    protected void handlePollStateResult(int what, AsyncResult ar) {
        // Ignore stale requests from last poll
        if (ar.userObj != mPollingContext) return;

        if (ar.exception != null) {
            CommandException.Error err=null;

            if (ar.exception instanceof CommandException) {
                err = ((CommandException)(ar.exception)).getCommandError();
            }

            if (err == CommandException.Error.RADIO_NOT_AVAILABLE) {
                // Radio has crashed or turned off
                cancelPollState();
                return;
            }

            if (err != CommandException.Error.OP_NOT_ALLOWED_BEFORE_REG_NW) {
                loge("RIL implementation has returned an error where it must succeed" +
                        ar.exception);
            }
        } else try {
            handlePollStateResultMessage(what, ar);
        } catch (RuntimeException ex) {
            loge("Exception while polling service state. Probably malformed RIL response." + ex);
        }

        mPollingContext[0]--;

        if (mPollingContext[0] == 0) {
            if (mPhone.isPhoneTypeGsm()) {
                updateRoamingState();
                mNewSS.setEmergencyOnly(mEmergencyOnly);
            } else {
                boolean namMatch = false;
                if (!isSidsAllZeros() && isHomeSid(mNewSS.getSystemId())) {
                    namMatch = true;
                }

                // Setting SS Roaming (general)
                if (mIsSubscriptionFromRuim) {
                    mNewSS.setVoiceRoaming(isRoamingBetweenOperators(mNewSS.getVoiceRoaming(), mNewSS));
                }
                // For CDMA, voice and data should have the same roaming status
                final boolean isVoiceInService =
                        (mNewSS.getVoiceRegState() == ServiceState.STATE_IN_SERVICE);
                final int dataRegType = mNewSS.getRilDataRadioTechnology();
                if (isVoiceInService && ServiceState.isCdma(dataRegType)) {
                    mNewSS.setDataRoaming(mNewSS.getVoiceRoaming());
                }

                // Setting SS CdmaRoamingIndicator and CdmaDefaultRoamingIndicator
                mNewSS.setCdmaDefaultRoamingIndicator(mDefaultRoamingIndicator);
                mNewSS.setCdmaRoamingIndicator(mRoamingIndicator);
                boolean isPrlLoaded = true;
                if (TextUtils.isEmpty(mPrlVersion)) {
                    isPrlLoaded = false;
                }
                if (!isPrlLoaded || (mNewSS.getRilVoiceRadioTechnology()
                        == ServiceState.RIL_RADIO_TECHNOLOGY_UNKNOWN)) {
                    log("Turn off roaming indicator if !isPrlLoaded or voice RAT is unknown");
                    mNewSS.setCdmaRoamingIndicator(EriInfo.ROAMING_INDICATOR_OFF);
                } else if (!isSidsAllZeros()) {
                    if (!namMatch && !mIsInPrl) {
                        // Use default
                        mNewSS.setCdmaRoamingIndicator(mDefaultRoamingIndicator);
                    } else if (namMatch && !mIsInPrl) {
                        // TODO this will be removed when we handle roaming on LTE on CDMA+LTE phones
<<<<<<< HEAD
                        if (isRatLte(mNewSS.getRilVoiceRadioTechnology())) {
=======
                        if (ServiceState.isLte(mNewSS.getRilVoiceRadioTechnology())) {
>>>>>>> 86dd3d22
                            log("Turn off roaming indicator as voice is LTE");
                            mNewSS.setCdmaRoamingIndicator(EriInfo.ROAMING_INDICATOR_OFF);
                        } else {
                            mNewSS.setCdmaRoamingIndicator(EriInfo.ROAMING_INDICATOR_FLASH);
                        }
                    } else if (!namMatch && mIsInPrl) {
                        // Use the one from PRL/ERI
                        mNewSS.setCdmaRoamingIndicator(mRoamingIndicator);
                    } else {
                        // It means namMatch && mIsInPrl
                        if ((mRoamingIndicator <= 2)) {
                            mNewSS.setCdmaRoamingIndicator(EriInfo.ROAMING_INDICATOR_OFF);
                        } else {
                            // Use the one from PRL/ERI
                            mNewSS.setCdmaRoamingIndicator(mRoamingIndicator);
                        }
                    }
                }

                int roamingIndicator = mNewSS.getCdmaRoamingIndicator();
                mNewSS.setCdmaEriIconIndex(mPhone.mEriManager.getCdmaEriIconIndex(roamingIndicator,
                        mDefaultRoamingIndicator));
                mNewSS.setCdmaEriIconMode(mPhone.mEriManager.getCdmaEriIconMode(roamingIndicator,
                        mDefaultRoamingIndicator));

                // NOTE: Some operator may require overriding mCdmaRoaming
                // (set by the modem), depending on the mRoamingIndicator.

                if (DBG) {
                    log("Set CDMA Roaming Indicator to: " + mNewSS.getCdmaRoamingIndicator()
                            + ". voiceRoaming = " + mNewSS.getVoiceRoaming()
                            + ". dataRoaming = " + mNewSS.getDataRoaming()
                            + ", isPrlLoaded = " + isPrlLoaded
                            + ". namMatch = " + namMatch + " , mIsInPrl = " + mIsInPrl
                            + ", mRoamingIndicator = " + mRoamingIndicator
                            + ", mDefaultRoamingIndicator= " + mDefaultRoamingIndicator);
                }
            }
            pollStateDone();
        }

    }

    /**
     * Set roaming state when cdmaRoaming is true and ons is different from spn
     * @param cdmaRoaming TS 27.007 7.2 CREG registered roaming
     * @param s ServiceState hold current ons
     * @return true for roaming state set
     */
    private boolean isRoamingBetweenOperators(boolean cdmaRoaming, ServiceState s) {
        return cdmaRoaming && !isSameOperatorNameFromSimAndSS(s);
    }

    protected void handlePollStateResultMessage(int what, AsyncResult ar) {
        int ints[];
        String states[];
        switch (what) {
            case EVENT_POLL_STATE_REGISTRATION: {
                if (mPhone.isPhoneTypeGsm()) {
                    states = (String[]) ar.result;
                    int lac = -1;
                    int cid = -1;
                    int type = ServiceState.RIL_RADIO_TECHNOLOGY_UNKNOWN;
                    int regState = ServiceState.RIL_REG_STATE_UNKNOWN;
                    int reasonRegStateDenied = -1;
                    int psc = -1;
                    int cssIndicator = 0;
                    if (states.length > 0) {
                        try {
                            regState = Integer.parseInt(states[0]);
                            if (states.length >= 3) {
                                if (states[1] != null && states[1].length() > 0) {
                                    lac = Integer.parseInt(states[1], 16);
                                }
                                if (states[2] != null && states[2].length() > 0) {
                                    cid = Integer.parseInt(states[2], 16);
                                }

                                // states[3] (if present) is the current radio technology
                                if (states.length >= 4 && states[3] != null) {
                                    type = Integer.parseInt(states[3]);
                                }
                            }
                            if (states.length >= 8 && (states[7] != null)) {
                                cssIndicator = Integer.parseInt(states[7]);
                            }
                            if (states.length > 14) {
                                if (states[14] != null && states[14].length() > 0) {
                                    psc = Integer.parseInt(states[14], 16);
                                }
                            }
                        } catch (NumberFormatException ex) {
                            loge("error parsing RegistrationState: " + ex);
                        }
                    }

                    mGsmRoaming = regCodeIsRoaming(regState);
                    mNewSS.setVoiceRegState(regCodeToServiceState(regState));
                    mNewSS.setRilVoiceRadioTechnology(type);
                    mNewSS.setCssIndicator(cssIndicator);

                    boolean isVoiceCapable = mPhone.getContext().getResources()
                            .getBoolean(com.android.internal.R.bool.config_voice_capable);
                    if ((regState == ServiceState.RIL_REG_STATE_DENIED_EMERGENCY_CALL_ENABLED
                            || regState == ServiceState.RIL_REG_STATE_NOT_REG_EMERGENCY_CALL_ENABLED
                            || regState == ServiceState.RIL_REG_STATE_SEARCHING_EMERGENCY_CALL_ENABLED
                            || regState == ServiceState.RIL_REG_STATE_UNKNOWN_EMERGENCY_CALL_ENABLED)
                            && isVoiceCapable) {
                        mEmergencyOnly = true;
                    } else {
                        mEmergencyOnly = false;
                    }

                    // LAC and CID are -1 if not avail
                    ((GsmCellLocation)mNewCellLoc).setLacAndCid(lac, cid);
                    ((GsmCellLocation)mNewCellLoc).setPsc(psc);
                } else {
                    states = (String[])ar.result;

                    int registrationState = 4;     //[0] registrationState
                    int radioTechnology = -1;      //[3] radioTechnology
                    int baseStationId = -1;        //[4] baseStationId
                    //[5] baseStationLatitude
                    int baseStationLatitude = CdmaCellLocation.INVALID_LAT_LONG;
                    //[6] baseStationLongitude
                    int baseStationLongitude = CdmaCellLocation.INVALID_LAT_LONG;
                    int cssIndicator = 0;          //[7] init with 0, because it is treated as a boolean
                    int systemId = 0;              //[8] systemId
                    int networkId = 0;             //[9] networkId
                    int roamingIndicator = -1;     //[10] Roaming indicator
                    int systemIsInPrl = 0;         //[11] Indicates if current system is in PRL
                    int defaultRoamingIndicator = 0;  //[12] Is default roaming indicator from PRL
                    int reasonForDenial = 0;       //[13] Denial reason if registrationState = 3

                    if (states.length >= 14) {
                        try {
                            if (states[0] != null) {
                                registrationState = Integer.parseInt(states[0]);
                            }
                            if (states[3] != null) {
                                radioTechnology = Integer.parseInt(states[3]);
                            }
                            if (states[4] != null) {
                                baseStationId = Integer.parseInt(states[4]);
                            }
                            if (states[5] != null) {
                                baseStationLatitude = Integer.parseInt(states[5]);
                            }
                            if (states[6] != null) {
                                baseStationLongitude = Integer.parseInt(states[6]);
                            }
                            // Some carriers only return lat-lngs of 0,0
                            if (baseStationLatitude == 0 && baseStationLongitude == 0) {
                                baseStationLatitude  = CdmaCellLocation.INVALID_LAT_LONG;
                                baseStationLongitude = CdmaCellLocation.INVALID_LAT_LONG;
                            }
                            if (states[7] != null) {
                                cssIndicator = Integer.parseInt(states[7]);
                            }
                            if (states[8] != null) {
                                systemId = Integer.parseInt(states[8]);
                            }
                            if (states[9] != null) {
                                networkId = Integer.parseInt(states[9]);
                            }
                            if (states[10] != null) {
                                roamingIndicator = Integer.parseInt(states[10]);
                            }
                            if (states[11] != null) {
                                systemIsInPrl = Integer.parseInt(states[11]);
                            }
                            if (states[12] != null) {
                                defaultRoamingIndicator = Integer.parseInt(states[12]);
                            }
                            if (states[13] != null) {
                                reasonForDenial = Integer.parseInt(states[13]);
                            }
                        } catch (NumberFormatException ex) {
                            loge("EVENT_POLL_STATE_REGISTRATION_CDMA: error parsing: " + ex);
                        }
                    } else {
                        throw new RuntimeException("Warning! Wrong number of parameters returned from "
                                + "RIL_REQUEST_REGISTRATION_STATE: expected 14 or more "
                                + "strings and got " + states.length + " strings");
                    }

                    mRegistrationState = registrationState;
                    // When registration state is roaming and TSB58
                    // roaming indicator is not in the carrier-specified
                    // list of ERIs for home system, mCdmaRoaming is true.
                    boolean cdmaRoaming =
                            regCodeIsRoaming(registrationState) && !isRoamIndForHomeSystem(states[10]);
                    mNewSS.setVoiceRoaming(cdmaRoaming);
                    mNewSS.setVoiceRegState(regCodeToServiceState(registrationState));

                    mNewSS.setRilVoiceRadioTechnology(radioTechnology);

                    mNewSS.setCssIndicator(cssIndicator);
                    mNewSS.setSystemAndNetworkId(systemId, networkId);
                    mRoamingIndicator = roamingIndicator;
                    mIsInPrl = (systemIsInPrl == 0) ? false : true;
                    mDefaultRoamingIndicator = defaultRoamingIndicator;


                    // Values are -1 if not available.
                    ((CdmaCellLocation)mNewCellLoc).setCellLocationData(baseStationId,
                            baseStationLatitude, baseStationLongitude, systemId, networkId);

                    if (reasonForDenial == 0) {
                        mRegistrationDeniedReason = ServiceStateTracker.REGISTRATION_DENIED_GEN;
                    } else if (reasonForDenial == 1) {
                        mRegistrationDeniedReason = ServiceStateTracker.REGISTRATION_DENIED_AUTH;
                    } else {
                        mRegistrationDeniedReason = "";
                    }

                    if (mRegistrationState == 3) {
                        if (DBG) log("Registration denied, " + mRegistrationDeniedReason);
                    }
                }
                break;
            }

            case EVENT_POLL_STATE_GPRS: {
                if (mPhone.isPhoneTypeGsm()) {
                    states = (String[]) ar.result;

                    int type = 0;
                    int regState = ServiceState.RIL_REG_STATE_UNKNOWN;
                    mNewReasonDataDenied = -1;
                    mNewMaxDataCalls = 1;
                    if (states.length > 0) {
                        try {
                            regState = Integer.parseInt(states[0]);

                            // states[3] (if present) is the current radio technology
                            if (states.length >= 4 && states[3] != null) {
                                type = Integer.parseInt(states[3]);
                            }
                            if ((states.length >= 5) &&
                                    (regState == ServiceState.RIL_REG_STATE_DENIED)) {
                                mNewReasonDataDenied = Integer.parseInt(states[4]);
                            }
                            if (states.length >= 6) {
                                mNewMaxDataCalls = Integer.parseInt(states[5]);
                            }
                        } catch (NumberFormatException ex) {
                            loge("error parsing GprsRegistrationState: " + ex);
                        }
                    }
                    int dataRegState = regCodeToServiceState(regState);
                    mNewSS.setDataRegState(dataRegState);
                    mDataRoaming = regCodeIsRoaming(regState);
                    mNewSS.setRilDataRadioTechnology(type);
                    if (DBG) {
                        log("handlPollStateResultMessage: GsmSST setDataRegState=" + dataRegState
                                + " regState=" + regState
                                + " dataRadioTechnology=" + type);
                    }
                } else if (mPhone.isPhoneTypeCdma()) {
                    states = (String[])ar.result;
                    if (DBG) {
                        log("handlePollStateResultMessage: EVENT_POLL_STATE_GPRS states.length=" +
                                states.length + " states=" + states);
                    }

                    int regState = ServiceState.RIL_REG_STATE_UNKNOWN;
                    int dataRadioTechnology = 0;

                    if (states.length > 0) {
                        try {
                            regState = Integer.parseInt(states[0]);

                            // states[3] (if present) is the current radio technology
                            if (states.length >= 4 && states[3] != null) {
                                dataRadioTechnology = Integer.parseInt(states[3]);
                            }
                        } catch (NumberFormatException ex) {
                            loge("handlePollStateResultMessage: error parsing GprsRegistrationState: "
                                    + ex);
                        }
                    }

                    int dataRegState = regCodeToServiceState(regState);
                    mNewSS.setDataRegState(dataRegState);
                    mNewSS.setRilDataRadioTechnology(dataRadioTechnology);
                    mNewSS.setDataRoaming(regCodeIsRoaming(regState));
                    if (DBG) {
                        log("handlPollStateResultMessage: cdma setDataRegState=" + dataRegState
                                + " regState=" + regState
                                + " dataRadioTechnology=" + dataRadioTechnology);
                    }
                } else {
                    states = (String[])ar.result;
                    if (DBG) {
                        log("handlePollStateResultMessage: EVENT_POLL_STATE_GPRS states.length=" +
                                states.length + " states=" + states);
                    }

                    int newDataRAT = ServiceState.RIL_RADIO_TECHNOLOGY_UNKNOWN;
                    int regState = -1;
                    if (states.length > 0) {
                        try {
                            regState = Integer.parseInt(states[0]);

                            // states[3] (if present) is the current radio technology
                            if (states.length >= 4 && states[3] != null) {
                                newDataRAT = Integer.parseInt(states[3]);
                            }
                        } catch (NumberFormatException ex) {
                            loge("handlePollStateResultMessage: error parsing GprsRegistrationState: "
                                    + ex);
                        }
                    }

                    // If the unsolicited signal strength comes just before data RAT family changes
                    // (i.e. from UNKNOWN to LTE, CDMA to LTE, LTE to CDMA), the signal bar might
                    // display the wrong information until the next unsolicited signal strength
                    // information coming from the modem, which might take a long time to come or
                    // even not come at all.  In order to provide the best user experience, we
                    // query the latest signal information so it will show up on the UI on time.
                    int oldDataRAT = mSS.getRilDataRadioTechnology();
                    if ((oldDataRAT == ServiceState.RIL_RADIO_TECHNOLOGY_UNKNOWN &&
                            newDataRAT != ServiceState.RIL_RADIO_TECHNOLOGY_UNKNOWN) ||
<<<<<<< HEAD
                            (ServiceState.isCdma(oldDataRAT) &&
                                    isRatLte(newDataRAT)) || (isRatLte(oldDataRAT) &&
                                    ServiceState.isCdma(newDataRAT))) {
=======
                            (ServiceState.isCdma(oldDataRAT) && ServiceState.isLte(newDataRAT)) ||
                            (ServiceState.isLte(oldDataRAT) && ServiceState.isCdma(newDataRAT))) {
>>>>>>> 86dd3d22
                        mCi.getSignalStrength(obtainMessage(EVENT_GET_SIGNAL_STRENGTH));
                    }

                    mNewSS.setRilDataRadioTechnology(newDataRAT);
                    int dataRegState = regCodeToServiceState(regState);
                    mNewSS.setDataRegState(dataRegState);
                    // voice roaming state in done while handling EVENT_POLL_STATE_REGISTRATION_CDMA
                    mNewSS.setDataRoaming(regCodeIsRoaming(regState));
                    if (DBG) {
                        log("handlPollStateResultMessage: CdmaLteSST setDataRegState=" + dataRegState
                                + " regState=" + regState
                                + " dataRadioTechnology=" + newDataRAT);
                    }
                }
                break;
            }

            case EVENT_POLL_STATE_OPERATOR: {
                if (mPhone.isPhoneTypeGsm()) {
                    String opNames[] = (String[]) ar.result;

                    if (opNames != null && opNames.length >= 3) {
                        // FIXME: Giving brandOverride higher precedence, is this desired?
                        String brandOverride = mUiccController.getUiccCard(getPhoneId()) != null ?
                                mUiccController.getUiccCard(getPhoneId()).getOperatorBrandOverride() : null;
                        if (brandOverride != null) {
                            log("EVENT_POLL_STATE_OPERATOR: use brandOverride=" + brandOverride);
                            mNewSS.setOperatorName(brandOverride, brandOverride, opNames[2]);
                        } else {
                            mNewSS.setOperatorName(opNames[0], opNames[1], opNames[2]);
                        }
                    }
                } else {
                    String opNames[] = (String[])ar.result;

                    if (opNames != null && opNames.length >= 3) {
                        // TODO: Do we care about overriding in this case.
                        // If the NUMERIC field isn't valid use PROPERTY_CDMA_HOME_OPERATOR_NUMERIC
                        if ((opNames[2] == null) || (opNames[2].length() < 5)
                                || ("00000".equals(opNames[2]))) {
                            opNames[2] = SystemProperties.get(
                                    GsmCdmaPhone.PROPERTY_CDMA_HOME_OPERATOR_NUMERIC, "00000");
                            if (DBG) {
                                log("RIL_REQUEST_OPERATOR.response[2], the numeric, " +
                                        " is bad. Using SystemProperties '" +
                                        GsmCdmaPhone.PROPERTY_CDMA_HOME_OPERATOR_NUMERIC +
                                        "'= " + opNames[2]);
                            }
                        }

                        if (!mIsSubscriptionFromRuim) {
                            // NV device (as opposed to CSIM)
                            mNewSS.setOperatorName(opNames[0], opNames[1], opNames[2]);
                        } else {
                            String brandOverride = mUiccController.getUiccCard(getPhoneId()) != null ?
                                    mUiccController.getUiccCard(getPhoneId()).getOperatorBrandOverride() : null;
                            if (brandOverride != null) {
                                mNewSS.setOperatorName(brandOverride, brandOverride, opNames[2]);
                            } else {
                                mNewSS.setOperatorName(opNames[0], opNames[1], opNames[2]);
                            }
                        }
                    } else {
                        if (DBG) log("EVENT_POLL_STATE_OPERATOR_CDMA: error parsing opNames");
                    }
                }
                break;
            }

            case EVENT_POLL_STATE_NETWORK_SELECTION_MODE: {
                ints = (int[])ar.result;
                mNewSS.setIsManualSelection(ints[0] == 1);
                if ((ints[0] == 1) && (!mPhone.isManualNetSelAllowed())) {
                        /*
                         * modem is currently in manual selection but manual
                         * selection is not allowed in the current mode so
                         * switch to automatic registration
                         */
                    mPhone.setNetworkSelectionModeAutomatic (null);
                    log(" Forcing Automatic Network Selection, " +
                            "manual selection is not allowed");
                }
                break;
            }

            default:
                loge("handlePollStateResultMessage: Unexpected RIL response received: " + what);
        }
    }

    /**
     * Determine whether a roaming indicator is in the carrier-specified list of ERIs for
     * home system
     *
     * @param roamInd roaming indicator in String
     * @return true if the roamInd is in the carrier-specified list of ERIs for home network
     */
    private boolean isRoamIndForHomeSystem(String roamInd) {
        // retrieve the carrier-specified list of ERIs for home system
        String[] homeRoamIndicators = mPhone.getContext().getResources()
                .getStringArray(com.android.internal.R.array.config_cdma_home_system);

        if (homeRoamIndicators != null) {
            // searches through the comma-separated list for a match,
            // return true if one is found.
            for (String homeRoamInd : homeRoamIndicators) {
                if (homeRoamInd.equals(roamInd)) {
                    return true;
                }
            }
            // no matches found against the list!
            return false;
        }

        // no system property found for the roaming indicators for home system
        return false;
    }

    /**
     * Query the carrier configuration to determine if there any network overrides
     * for roaming or not roaming for the current service state.
     */
    protected void updateRoamingState() {
        if (mPhone.isPhoneTypeGsm()) {
            /**
             * Since the roaming state of gsm service (from +CREG) and
             * data service (from +CGREG) could be different, the new SS
             * is set to roaming when either is true.
             *
             * There are exceptions for the above rule.
             * The new SS is not set as roaming while gsm service reports
             * roaming but indeed it is same operator.
             * And the operator is considered non roaming.
             *
             * The test for the operators is to handle special roaming
             * agreements and MVNO's.
             */
            boolean roaming = (mGsmRoaming || mDataRoaming);
            if (mGsmRoaming && !isOperatorConsideredRoaming(mNewSS) &&
                    (isSameNamedOperators(mNewSS) || isOperatorConsideredNonRoaming(mNewSS))) {
                roaming = false;
            }

            // Save the roaming state before carrier config possibly overrides it.
            mNewSS.setDataRoamingFromRegistration(roaming);

            CarrierConfigManager configLoader = (CarrierConfigManager)
                    mPhone.getContext().getSystemService(Context.CARRIER_CONFIG_SERVICE);

            if (configLoader != null) {
                try {
                    PersistableBundle b = configLoader.getConfigForSubId(mPhone.getSubId());

                    if (alwaysOnHomeNetwork(b)) {
                        log("updateRoamingState: carrier config override always on home network");
                        roaming = false;
                    } else if (isNonRoamingInGsmNetwork(b, mNewSS.getOperatorNumeric())) {
                        log("updateRoamingState: carrier config override set non roaming:"
                                + mNewSS.getOperatorNumeric());
                        roaming = false;
                    } else if (isRoamingInGsmNetwork(b, mNewSS.getOperatorNumeric())) {
                        log("updateRoamingState: carrier config override set roaming:"
                                + mNewSS.getOperatorNumeric());
                        roaming = true;
                    }
                } catch (Exception e) {
                    loge("updateRoamingState: unable to access carrier config service");
                }
            } else {
                log("updateRoamingState: no carrier config service available");
            }

            mNewSS.setVoiceRoaming(roaming);
            mNewSS.setDataRoaming(roaming);
        } else {
            // Save the roaming state before carrier config possibly overrides it.
            mNewSS.setDataRoamingFromRegistration(mNewSS.getDataRoaming());

            CarrierConfigManager configLoader = (CarrierConfigManager)
                    mPhone.getContext().getSystemService(Context.CARRIER_CONFIG_SERVICE);
            if (configLoader != null) {
                try {
                    PersistableBundle b = configLoader.getConfigForSubId(mPhone.getSubId());
                    String systemId = Integer.toString(mNewSS.getSystemId());

                    if (alwaysOnHomeNetwork(b)) {
                        log("updateRoamingState: carrier config override always on home network");
                        setRoamingOff();
                    } else if (isNonRoamingInGsmNetwork(b, mNewSS.getOperatorNumeric())
                            || isNonRoamingInCdmaNetwork(b, systemId)) {
                        log("updateRoamingState: carrier config override set non-roaming:"
                                + mNewSS.getOperatorNumeric() + ", " + systemId);
                        setRoamingOff();
                    } else if (isRoamingInGsmNetwork(b, mNewSS.getOperatorNumeric())
                            || isRoamingInCdmaNetwork(b, systemId)) {
                        log("updateRoamingState: carrier config override set roaming:"
                                + mNewSS.getOperatorNumeric() + ", " + systemId);
                        setRoamingOn();
                    }
                } catch (Exception e) {
                    loge("updateRoamingState: unable to access carrier config service");
                }
            } else {
                log("updateRoamingState: no carrier config service available");
            }

            if (Build.IS_DEBUGGABLE && SystemProperties.getBoolean(PROP_FORCE_ROAMING, false)) {
                mNewSS.setVoiceRoaming(true);
                mNewSS.setDataRoaming(true);
            }
        }
    }

    private void setRoamingOn() {
        mNewSS.setVoiceRoaming(true);
        mNewSS.setDataRoaming(true);
        mNewSS.setCdmaEriIconIndex(EriInfo.ROAMING_INDICATOR_ON);
        mNewSS.setCdmaEriIconMode(EriInfo.ROAMING_ICON_MODE_NORMAL);
    }

    private void setRoamingOff() {
        mNewSS.setVoiceRoaming(false);
        mNewSS.setDataRoaming(false);
        mNewSS.setCdmaEriIconIndex(EriInfo.ROAMING_INDICATOR_OFF);
    }

    protected void updateSpnDisplay() {
        updateOperatorNameFromEri();

        String wfcVoiceSpnFormat = null;
        String wfcDataSpnFormat = null;
        if (mPhone.getImsPhone() != null && mPhone.getImsPhone().isWifiCallingEnabled()) {
            // In Wi-Fi Calling mode show SPN+WiFi

            String[] wfcSpnFormats = mPhone.getContext().getResources().getStringArray(
                    com.android.internal.R.array.wfcSpnFormats);
            int voiceIdx = 0;
            int dataIdx = 0;
            CarrierConfigManager configLoader = (CarrierConfigManager)
                    mPhone.getContext().getSystemService(Context.CARRIER_CONFIG_SERVICE);
            if (configLoader != null) {
                try {
                    PersistableBundle b = configLoader.getConfigForSubId(mPhone.getSubId());
                    if (b != null) {
                        voiceIdx = b.getInt(CarrierConfigManager.KEY_WFC_SPN_FORMAT_IDX_INT);
                        dataIdx = b.getInt(
                                CarrierConfigManager.KEY_WFC_DATA_SPN_FORMAT_IDX_INT);
                    }
                } catch (Exception e) {
                    loge("updateSpnDisplay: carrier config error: " + e);
                }
            }

            wfcVoiceSpnFormat = wfcSpnFormats[voiceIdx];
            wfcDataSpnFormat = wfcSpnFormats[dataIdx];
        }

        if (mPhone.isPhoneTypeGsm()) {
            // The values of plmn/showPlmn change in different scenarios.
            // 1) No service but emergency call allowed -> expected
            //    to show "Emergency call only"
            //    EXTRA_SHOW_PLMN = true
            //    EXTRA_PLMN = "Emergency call only"

            // 2) No service at all --> expected to show "No service"
            //    EXTRA_SHOW_PLMN = true
            //    EXTRA_PLMN = "No service"

            // 3) Normal operation in either home or roaming service
            //    EXTRA_SHOW_PLMN = depending on IccRecords rule
            //    EXTRA_PLMN = plmn

            // 4) No service due to power off, aka airplane mode
            //    EXTRA_SHOW_PLMN = false
            //    EXTRA_PLMN = null

            IccRecords iccRecords = mIccRecords;
            String plmn = null;
            boolean showPlmn = false;
            int rule = (iccRecords != null) ? iccRecords.getDisplayRule(mSS.getOperatorNumeric()) : 0;
            int combinedRegState = getCombinedRegState();
            if (combinedRegState == ServiceState.STATE_OUT_OF_SERVICE
                    || combinedRegState == ServiceState.STATE_EMERGENCY_ONLY) {
                showPlmn = true;
                if (mEmergencyOnly) {
                    // No service but emergency call allowed
                    plmn = Resources.getSystem().
                            getText(com.android.internal.R.string.emergency_calls_only).toString();
                } else {
                    // No service at all
                    plmn = Resources.getSystem().
                            getText(com.android.internal.R.string.lockscreen_carrier_default).toString();
                }
                if (DBG) log("updateSpnDisplay: radio is on but out " +
                        "of service, set plmn='" + plmn + "'");
            } else if (combinedRegState == ServiceState.STATE_IN_SERVICE) {
                // In either home or roaming service
                plmn = mSS.getOperatorAlphaLong();
                showPlmn = !TextUtils.isEmpty(plmn) &&
                        ((rule & SIMRecords.SPN_RULE_SHOW_PLMN)
                                == SIMRecords.SPN_RULE_SHOW_PLMN);
            } else {
                // Power off state, such as airplane mode, show plmn as "No service"
                showPlmn = true;
                plmn = Resources.getSystem().
                        getText(com.android.internal.R.string.lockscreen_carrier_default).toString();
                if (DBG) log("updateSpnDisplay: radio is off w/ showPlmn="
                        + showPlmn + " plmn=" + plmn);
            }

            // The value of spn/showSpn are same in different scenarios.
            //    EXTRA_SHOW_SPN = depending on IccRecords rule and radio/IMS state
            //    EXTRA_SPN = spn
            //    EXTRA_DATA_SPN = dataSpn
            String spn = (iccRecords != null) ? iccRecords.getServiceProviderName() : "";
            String dataSpn = spn;
            boolean showSpn = !TextUtils.isEmpty(spn)
                    && ((rule & SIMRecords.SPN_RULE_SHOW_SPN)
                    == SIMRecords.SPN_RULE_SHOW_SPN);

            if (!TextUtils.isEmpty(spn) && !TextUtils.isEmpty(wfcVoiceSpnFormat) &&
                    !TextUtils.isEmpty(wfcDataSpnFormat)) {
                // In Wi-Fi Calling mode show SPN+WiFi

                String originalSpn = spn.trim();
                spn = String.format(wfcVoiceSpnFormat, originalSpn);
                dataSpn = String.format(wfcDataSpnFormat, originalSpn);
                showSpn = true;
                showPlmn = false;
            } else if (mSS.getVoiceRegState() == ServiceState.STATE_POWER_OFF
                    || (showPlmn && TextUtils.equals(spn, plmn))) {
                // airplane mode or spn equals plmn, do not show spn
                spn = null;
                showSpn = false;
            }

            int subId = SubscriptionManager.INVALID_SUBSCRIPTION_ID;
            int[] subIds = SubscriptionManager.getSubId(mPhone.getPhoneId());
            if (subIds != null && subIds.length > 0) {
                subId = subIds[0];
            }

            // Update SPN_STRINGS_UPDATED_ACTION IFF any value changes
            if (mSubId != subId ||
                    showPlmn != mCurShowPlmn
                    || showSpn != mCurShowSpn
                    || !TextUtils.equals(spn, mCurSpn)
                    || !TextUtils.equals(dataSpn, mCurDataSpn)
                    || !TextUtils.equals(plmn, mCurPlmn)) {
                if (DBG) {
                    log(String.format("updateSpnDisplay: changed sending intent rule=" + rule +
                            " showPlmn='%b' plmn='%s' showSpn='%b' spn='%s' dataSpn='%s' " +
                            "subId='%d'", showPlmn, plmn, showSpn, spn, dataSpn, subId));
                }
                Intent intent = new Intent(TelephonyIntents.SPN_STRINGS_UPDATED_ACTION);
                intent.addFlags(Intent.FLAG_RECEIVER_REPLACE_PENDING);
                intent.putExtra(TelephonyIntents.EXTRA_SHOW_SPN, showSpn);
                intent.putExtra(TelephonyIntents.EXTRA_SPN, spn);
                intent.putExtra(TelephonyIntents.EXTRA_DATA_SPN, dataSpn);
                intent.putExtra(TelephonyIntents.EXTRA_SHOW_PLMN, showPlmn);
                intent.putExtra(TelephonyIntents.EXTRA_PLMN, plmn);
                SubscriptionManager.putPhoneIdAndSubIdExtra(intent, mPhone.getPhoneId());
                mPhone.getContext().sendStickyBroadcastAsUser(intent, UserHandle.ALL);

                if (!mSubscriptionController.setPlmnSpn(mPhone.getPhoneId(),
                        showPlmn, plmn, showSpn, spn)) {
                    mSpnUpdatePending = true;
                }
            }

            mSubId = subId;
            mCurShowSpn = showSpn;
            mCurShowPlmn = showPlmn;
            mCurSpn = spn;
            mCurDataSpn = dataSpn;
            mCurPlmn = plmn;
        } else {
            // mOperatorAlphaLong contains the ERI text
            String plmn = mSS.getOperatorAlphaLong();
            boolean showPlmn = false;

            showPlmn = plmn != null;

            int subId = SubscriptionManager.INVALID_SUBSCRIPTION_ID;
            int[] subIds = SubscriptionManager.getSubId(mPhone.getPhoneId());
            if (subIds != null && subIds.length > 0) {
                subId = subIds[0];
            }

<<<<<<< HEAD
            int combinedRegState = getCombinedRegState();
            if (combinedRegState == ServiceState.STATE_OUT_OF_SERVICE) {
                plmn = Resources.getSystem().getText(com.android.internal.
                    R.string.lockscreen_carrier_default).toString();
                if (DBG) log("updateSpnDisplay: radio is on but out " +
                    "of service, set plmn='" + plmn + "'");
            }

=======
            if (!TextUtils.isEmpty(plmn) && !TextUtils.isEmpty(wfcVoiceSpnFormat)) {
                // In Wi-Fi Calling mode show SPN+WiFi

                String originalPlmn = plmn.trim();
                plmn = String.format(wfcVoiceSpnFormat, originalPlmn);
            } else if (mCi.getRadioState() == CommandsInterface.RadioState.RADIO_OFF) {
                // todo: temporary hack; should have a better fix. This is to avoid using operator
                // name from ServiceState (populated in resetServiceStateInIwlanMode()) until
                // wifi calling is actually enabled
                log("updateSpnDisplay: overwriting plmn from " + plmn + " to null as radio " +
                        "state is off");
                plmn = null;
            }
>>>>>>> 86dd3d22

            if (mSubId != subId || !TextUtils.equals(plmn, mCurPlmn)) {
                // Allow A blank plmn, "" to set showPlmn to true. Previously, we
                // would set showPlmn to true only if plmn was not empty, i.e. was not
                // null and not blank. But this would cause us to incorrectly display
                // "No Service". Now showPlmn is set to true for any non null string.
                if (DBG) {
                    log(String.format("updateSpnDisplay: changed sending intent" +
                            " showPlmn='%b' plmn='%s' subId='%d'", showPlmn, plmn, subId));
                }
                Intent intent = new Intent(TelephonyIntents.SPN_STRINGS_UPDATED_ACTION);
                intent.addFlags(Intent.FLAG_RECEIVER_REPLACE_PENDING);
                intent.putExtra(TelephonyIntents.EXTRA_SHOW_SPN, false);
                intent.putExtra(TelephonyIntents.EXTRA_SPN, "");
                intent.putExtra(TelephonyIntents.EXTRA_SHOW_PLMN, showPlmn);
                intent.putExtra(TelephonyIntents.EXTRA_PLMN, plmn);
                SubscriptionManager.putPhoneIdAndSubIdExtra(intent, mPhone.getPhoneId());
                mPhone.getContext().sendStickyBroadcastAsUser(intent, UserHandle.ALL);

                if (!mSubscriptionController.setPlmnSpn(mPhone.getPhoneId(),
                        showPlmn, plmn, false, "")) {
                    mSpnUpdatePending = true;
                }
            }

            mSubId = subId;
            mCurShowSpn = false;
            mCurShowPlmn = showPlmn;
            mCurSpn = "";
            mCurPlmn = plmn;
        }
    }

    protected void setPowerStateToDesired() {
        if (DBG) {
            log("mDeviceShuttingDown=" + mDeviceShuttingDown +
                    ", mDesiredPowerState=" + mDesiredPowerState +
                    ", getRadioState=" + mCi.getRadioState() +
                    ", mPowerOffDelayNeed=" + mPowerOffDelayNeed +
                    ", mAlarmSwitch=" + mAlarmSwitch +
                    ", mRadioDisabledByCarrier=" + mRadioDisabledByCarrier);
        }

        if (mPhone.isPhoneTypeGsm() && mAlarmSwitch) {
            if(DBG) log("mAlarmSwitch == true");
            Context context = mPhone.getContext();
            AlarmManager am = (AlarmManager) context.getSystemService(Context.ALARM_SERVICE);
            am.cancel(mRadioOffIntent);
            mAlarmSwitch = false;
        }

        // If we want it on and it's off, turn it on
        if (mDesiredPowerState && !mRadioDisabledByCarrier
                && mCi.getRadioState() == CommandsInterface.RadioState.RADIO_OFF) {
            mCi.setRadioPower(true, null);
        } else if ((!mDesiredPowerState || mRadioDisabledByCarrier) && mCi.getRadioState().isOn()) {
            // If it's on and available and we want it off gracefully
            if (mPhone.isPhoneTypeGsm() && mPowerOffDelayNeed) {
                if (mImsRegistrationOnOff && !mAlarmSwitch) {
                    if(DBG) log("mImsRegistrationOnOff == true");
                    Context context = mPhone.getContext();
                    AlarmManager am = (AlarmManager) context.getSystemService(Context.ALARM_SERVICE);

                    Intent intent = new Intent(ACTION_RADIO_OFF);
                    mRadioOffIntent = PendingIntent.getBroadcast(context, 0, intent, 0);

                    mAlarmSwitch = true;
                    if (DBG) log("Alarm setting");
                    am.set(AlarmManager.ELAPSED_REALTIME_WAKEUP,
                            SystemClock.elapsedRealtime() + 3000, mRadioOffIntent);
                } else {
                    DcTracker dcTracker = mPhone.mDcTracker;
                    powerOffRadioSafely(dcTracker);
                }
            } else {
                DcTracker dcTracker = mPhone.mDcTracker;
                powerOffRadioSafely(dcTracker);
            }
        } else if (mDeviceShuttingDown && mCi.getRadioState().isAvailable()) {
            mCi.requestShutdown(null);
        }
    }

    protected void onUpdateIccAvailability() {
        if (mUiccController == null ) {
            return;
        }

        UiccCardApplication newUiccApplication = getUiccCardApplication();

        if (mUiccApplcation != newUiccApplication) {
            if (mUiccApplcation != null) {
                log("Removing stale icc objects.");
                mUiccApplcation.unregisterForReady(this);
                if (mIccRecords != null) {
                    mIccRecords.unregisterForRecordsLoaded(this);
                }
                mIccRecords = null;
                mUiccApplcation = null;
            }
            if (newUiccApplication != null) {
                log("New card found");
                mUiccApplcation = newUiccApplication;
                mIccRecords = mUiccApplcation.getIccRecords();
                if (mPhone.isPhoneTypeGsm()) {
                    mUiccApplcation.registerForReady(this, EVENT_SIM_READY, null);
                    if (mIccRecords != null) {
                        mIccRecords.registerForRecordsLoaded(this, EVENT_SIM_RECORDS_LOADED, null);
                    }
                } else if (mIsSubscriptionFromRuim) {
                    mUiccApplcation.registerForReady(this, EVENT_RUIM_READY, null);
                    if (mIccRecords != null) {
                        mIccRecords.registerForRecordsLoaded(this, EVENT_RUIM_RECORDS_LOADED, null);
                    }
                }
            }
        }
    }

    private void logRoamingChange() {
        mRoamingLog.log(mSS.toString());
    }

    private void logAttachChange() {
        mAttachLog.log(mSS.toString());
    }

    private void logPhoneTypeChange() {
        mPhoneTypeLog.log(Integer.toString(mPhone.getPhoneType()));
    }

    private void logRatChange() {
        mRatLog.log(mSS.toString());
    }

    protected void log(String s) {
        Rlog.d(LOG_TAG, s);
    }

    protected void loge(String s) {
        Rlog.e(LOG_TAG, s);
    }

    /**
     * @return The current GPRS state. IN_SERVICE is the same as "attached"
     * and OUT_OF_SERVICE is the same as detached.
     */
    public int getCurrentDataConnectionState() {
        return mSS.getDataRegState();
    }

    /**
     * @return true if phone is camping on a technology (eg UMTS)
     * that could support voice and data simultaneously.
     */
    public boolean isConcurrentVoiceAndDataAllowed() {
        if (mPhone.isPhoneTypeGsm()) {
            if (mSS.getRilVoiceRadioTechnology() >= ServiceState.RIL_RADIO_TECHNOLOGY_UMTS) {
                return true;
            } else {
                return mSS.getCssIndicator() == 1;
            }
        } else if (mPhone.isPhoneTypeCdma()) {
            // Note: it needs to be confirmed which CDMA network types
            // can support voice and data calls concurrently.
            // For the time-being, the return value will be false.
            return false;
        } else {
            // Using the Conncurrent Service Supported flag for CdmaLte devices.
            return mSS.getCssIndicator() == 1;
        }
    }

    public void setImsRegistrationState(boolean registered) {
        log("ImsRegistrationState - registered : " + registered);

        if (mImsRegistrationOnOff && !registered) {
            if (mAlarmSwitch) {
                mImsRegistrationOnOff = registered;

                Context context = mPhone.getContext();
                AlarmManager am = (AlarmManager) context.getSystemService(Context.ALARM_SERVICE);
                am.cancel(mRadioOffIntent);
                mAlarmSwitch = false;

                sendMessage(obtainMessage(EVENT_CHANGE_IMS_STATE));
                return;
            }
        }
        mImsRegistrationOnOff = registered;
    }

    public void onImsCapabilityChanged() {
        sendMessage(obtainMessage(EVENT_IMS_CAPABILITY_CHANGED));
    }

    public boolean isRadioOn() {
        return mCi.getRadioState() == CommandsInterface.RadioState.RADIO_ON;
    }

    private void updateRilImsRadioTechnology() {
        int imsRadioTechnology = mPhone.getImsPhone() != null ?
                mPhone.getImsPhone().getServiceState().getRilImsRadioTechnology() :
                ServiceState.RIL_RADIO_TECHNOLOGY_UNKNOWN;
        if (imsRadioTechnology != mSS.getRilImsRadioTechnology()) {
            Rlog.i(LOG_TAG, "updateRilImsRadioTechnology : Old ims RAT: " +
                    mSS.getRilImsRadioTechnology() + " new ims RAT: " + imsRadioTechnology);
            mSS.setRilImsRadioTechnology(imsRadioTechnology);
            mPhone.notifyServiceStateChanged(mSS);
        }
    }

    /**
     * A complete "service state" from our perspective is
     * composed of a handful of separate requests to the radio.
     *
     * We make all of these requests at once, but then abandon them
     * and start over again if the radio notifies us that some
     * event has changed
     */
    public void pollState() {
        pollState(false);
    }
    /**
     * We insist on polling even if the radio says its off.
     * Used when we get a network changed notification
     * but the radio is off - part of iwlan hack
     */
    private void modemTriggeredPollState() {
        pollState(true);
    }

    public void pollState(boolean modemTriggered) {
        mPollingContext = new int[1];
        mPollingContext[0] = 0;

        switch (mCi.getRadioState()) {
            case RADIO_UNAVAILABLE:
                mNewSS.setStateOutOfService();
                mNewCellLoc.setStateInvalid();
                setSignalStrengthDefaultValues();
                mGotCountryCode = false;
                mNitzUpdatedTime = false;
                pollStateDone();
                break;

            case RADIO_OFF:
                mNewSS.setStateOff();
                mNewCellLoc.setStateInvalid();
                setSignalStrengthDefaultValues();
                mGotCountryCode = false;
                mNitzUpdatedTime = false;
                // don't poll for state when the radio is off
                // EXCEPT, if the poll was modemTrigged (they sent us new radio data)
                // or we're on IWLAN
                if (!modemTriggered && ServiceState.RIL_RADIO_TECHNOLOGY_IWLAN
                        != mSS.getRilDataRadioTechnology()) {
                    pollStateDone();
                    break;
                }

            default:
                // Issue all poll-related commands at once then count down the responses, which
                // are allowed to arrive out-of-order
                mPollingContext[0]++;
                mCi.getOperator(obtainMessage(EVENT_POLL_STATE_OPERATOR, mPollingContext));

                mPollingContext[0]++;
                mCi.getDataRegistrationState(obtainMessage(EVENT_POLL_STATE_GPRS, mPollingContext));

                mPollingContext[0]++;
                mCi.getVoiceRegistrationState(obtainMessage(EVENT_POLL_STATE_REGISTRATION,
                        mPollingContext));

                if (mPhone.isPhoneTypeGsm()) {
                    mPollingContext[0]++;
                    mCi.getNetworkSelectionMode(obtainMessage(
                            EVENT_POLL_STATE_NETWORK_SELECTION_MODE, mPollingContext));
                }
                break;
        }
    }

    //todo: try to merge pollstate functions
    private void pollStateDone() {
        if (mPhone.isPhoneTypeGsm()) {
            pollStateDoneGsm();
        } else if (mPhone.isPhoneTypeCdma()) {
            pollStateDoneCdma();
        } else {
            pollStateDoneCdmaLte();
        }
    }

    private void pollStateDoneGsm() {
        if (Build.IS_DEBUGGABLE && SystemProperties.getBoolean(PROP_FORCE_ROAMING, false)) {
            mNewSS.setVoiceRoaming(true);
            mNewSS.setDataRoaming(true);
        }
        useDataRegStateForDataOnlyDevices();
        resetServiceStateInIwlanMode();

        if (DBG) {
            log("Poll ServiceState done: " +
                    " oldSS=[" + mSS + "] newSS=[" + mNewSS + "]" +
                    " oldMaxDataCalls=" + mMaxDataCalls +
                    " mNewMaxDataCalls=" + mNewMaxDataCalls +
                    " oldReasonDataDenied=" + mReasonDataDenied +
                    " mNewReasonDataDenied=" + mNewReasonDataDenied);
        }

        boolean hasRegistered =
                mSS.getVoiceRegState() != ServiceState.STATE_IN_SERVICE
                        && mNewSS.getVoiceRegState() == ServiceState.STATE_IN_SERVICE;

        boolean hasDeregistered =
                mSS.getVoiceRegState() == ServiceState.STATE_IN_SERVICE
                        && mNewSS.getVoiceRegState() != ServiceState.STATE_IN_SERVICE;

        boolean hasGprsAttached =
                mSS.getDataRegState() != ServiceState.STATE_IN_SERVICE
                        && mNewSS.getDataRegState() == ServiceState.STATE_IN_SERVICE;

        boolean hasGprsDetached =
                mSS.getDataRegState() == ServiceState.STATE_IN_SERVICE
                        && mNewSS.getDataRegState() != ServiceState.STATE_IN_SERVICE;

        boolean hasDataRegStateChanged =
                mSS.getDataRegState() != mNewSS.getDataRegState();

        boolean hasVoiceRegStateChanged =
                mSS.getVoiceRegState() != mNewSS.getVoiceRegState();

        boolean hasLocationChanged = !mNewCellLoc.equals(mCellLoc);

        // ratchet the new tech up through it's rat family but don't drop back down
        // until cell change
        if (hasLocationChanged == false) {
            mRatRatcheter.ratchetRat(mSS, mNewSS);
        }

        boolean hasRilVoiceRadioTechnologyChanged =
                mSS.getRilVoiceRadioTechnology() != mNewSS.getRilVoiceRadioTechnology();

        boolean hasRilDataRadioTechnologyChanged =
                mSS.getRilDataRadioTechnology() != mNewSS.getRilDataRadioTechnology();

        boolean hasChanged = !mNewSS.equals(mSS);

        boolean hasVoiceRoamingOn = !mSS.getVoiceRoaming() && mNewSS.getVoiceRoaming();

        boolean hasVoiceRoamingOff = mSS.getVoiceRoaming() && !mNewSS.getVoiceRoaming();

        boolean hasDataRoamingOn = !mSS.getDataRoaming() && mNewSS.getDataRoaming();

        boolean hasDataRoamingOff = mSS.getDataRoaming() && !mNewSS.getDataRoaming();

<<<<<<< HEAD
        boolean hasLocationChanged = !mNewCellLoc.equals(mCellLoc);

        boolean hasCssIndicatorChanged = (mSS.getCssIndicator() != mNewSS.getCssIndicator());

=======
>>>>>>> 86dd3d22
        TelephonyManager tm =
                (TelephonyManager) mPhone.getContext().getSystemService(Context.TELEPHONY_SERVICE);

        // Add an event log when connection state changes
        if (hasVoiceRegStateChanged || hasDataRegStateChanged) {
            EventLog.writeEvent(EventLogTags.GSM_SERVICE_STATE_CHANGE,
                    mSS.getVoiceRegState(), mSS.getDataRegState(),
                    mNewSS.getVoiceRegState(), mNewSS.getDataRegState());
        }

        // Add an event log when network type switched
        // TODO: we may add filtering to reduce the event logged,
        // i.e. check preferred network setting, only switch to 2G, etc
        if (hasRilVoiceRadioTechnologyChanged) {
            int cid = -1;
            GsmCellLocation loc = (GsmCellLocation)mNewCellLoc;
            if (loc != null) cid = loc.getCid();
            // NOTE: this code was previously located after mSS and mNewSS are swapped, so
            // existing logs were incorrectly using the new state for "network_from"
            // and STATE_OUT_OF_SERVICE for "network_to". To avoid confusion, use a new log tag
            // to record the correct states.
            EventLog.writeEvent(EventLogTags.GSM_RAT_SWITCHED_NEW, cid,
                    mSS.getRilVoiceRadioTechnology(),
                    mNewSS.getRilVoiceRadioTechnology());
            if (DBG) {
                log("RAT switched "
                        + ServiceState.rilRadioTechnologyToString(mSS.getRilVoiceRadioTechnology())
                        + " -> "
                        + ServiceState.rilRadioTechnologyToString(
                        mNewSS.getRilVoiceRadioTechnology()) + " at cell " + cid);
            }
        }

        // Ims call capable rat will be filled as part of service state changed.
        mNewSS.setRilImsRadioTechnology(mSS.getRilImsRadioTechnology());
        // swap mSS and mNewSS to put new state in mSS
        ServiceState tss = mSS;
        mSS = mNewSS;
        mNewSS = tss;
        // clean slate for next time
        mNewSS.setStateOutOfService();

        // swap mCellLoc and mNewCellLoc to put new state in mCellLoc
        GsmCellLocation tcl = (GsmCellLocation)mCellLoc;
        mCellLoc = mNewCellLoc;
        mNewCellLoc = tcl;

        mReasonDataDenied = mNewReasonDataDenied;
        mMaxDataCalls = mNewMaxDataCalls;

        if (hasRilVoiceRadioTechnologyChanged) {
            updatePhoneObject();
        }

        if (hasRilDataRadioTechnologyChanged) {
            tm.setDataNetworkTypeForPhone(mPhone.getPhoneId(), mSS.getRilDataRadioTechnology());

            if (ServiceState.RIL_RADIO_TECHNOLOGY_IWLAN
                    == mSS.getRilDataRadioTechnology()) {
                log("pollStateDone: IWLAN enabled");
            }
        }

        if (hasRegistered) {
            mNetworkAttachedRegistrants.notifyRegistrants();

            if (DBG) {
                log("pollStateDone: registering current mNitzUpdatedTime=" +
                        mNitzUpdatedTime + " changing to false");
            }
            mNitzUpdatedTime = false;
        }

        if (hasChanged) {
            String operatorNumeric;

            updateSpnDisplay();

            tm.setNetworkOperatorNameForPhone(mPhone.getPhoneId(), mSS.getOperatorAlphaLong());

            String prevOperatorNumeric = tm.getNetworkOperatorForPhone(mPhone.getPhoneId());
            operatorNumeric = mSS.getOperatorNumeric();
            tm.setNetworkOperatorNumericForPhone(mPhone.getPhoneId(), operatorNumeric);
            updateCarrierMccMncConfiguration(operatorNumeric,
                    prevOperatorNumeric, mPhone.getContext());
            if (operatorNumeric == null) {
                if (DBG) log("operatorNumeric is null");
                tm.setNetworkCountryIsoForPhone(mPhone.getPhoneId(), "");
                mGotCountryCode = false;
                mNitzUpdatedTime = false;
            } else {
                String iso = "";
                String mcc = "";
                try{
                    mcc = operatorNumeric.substring(0, 3);
                    iso = MccTable.countryCodeForMcc(Integer.parseInt(mcc));
                } catch ( NumberFormatException ex){
                    loge("pollStateDone: countryCodeForMcc error" + ex);
                } catch ( StringIndexOutOfBoundsException ex) {
                    loge("pollStateDone: countryCodeForMcc error" + ex);
                }

                tm.setNetworkCountryIsoForPhone(mPhone.getPhoneId(), iso);
                mGotCountryCode = true;

                TimeZone zone = null;

                if (!mNitzUpdatedTime && !mcc.equals("000") && !TextUtils.isEmpty(iso) &&
                        getAutoTimeZone()) {

                    // Test both paths if ignore nitz is true
                    boolean testOneUniqueOffsetPath = SystemProperties.getBoolean(
                            TelephonyProperties.PROPERTY_IGNORE_NITZ, false) &&
                            ((SystemClock.uptimeMillis() & 1) == 0);

                    ArrayList<TimeZone> uniqueZones = TimeUtils.getTimeZonesWithUniqueOffsets(iso);
                    if ((uniqueZones.size() == 1) || testOneUniqueOffsetPath) {
                        zone = uniqueZones.get(0);
                        if (DBG) {
                            log("pollStateDone: no nitz but one TZ for iso-cc=" + iso +
                                    " with zone.getID=" + zone.getID() +
                                    " testOneUniqueOffsetPath=" + testOneUniqueOffsetPath);
                        }
                        setAndBroadcastNetworkSetTimeZone(zone.getID());
                    } else {
                        if (DBG) {
                            log("pollStateDone: there are " + uniqueZones.size() +
                                    " unique offsets for iso-cc='" + iso +
                                    " testOneUniqueOffsetPath=" + testOneUniqueOffsetPath +
                                    "', do nothing");
                        }
                    }
                }

                if (shouldFixTimeZoneNow(mPhone, operatorNumeric, prevOperatorNumeric,
                        mNeedFixZoneAfterNitz)) {
                    fixTimeZone(iso);
                }
            }

            tm.setNetworkRoamingForPhone(mPhone.getPhoneId(), mSS.getVoiceRoaming());

            setRoamingType(mSS);
            log("Broadcasting ServiceState : " + mSS);
            mPhone.notifyServiceStateChanged(mSS);

            TelephonyMetrics.getInstance().writeServiceStateChanged(mPhone.getPhoneId(), mSS);
        }

        if (hasGprsAttached || hasGprsDetached || hasRegistered || hasDeregistered) {
            logAttachChange();
        }

        if (hasGprsAttached) {
            mAttachedRegistrants.notifyRegistrants();
        }

        if (hasGprsDetached) {
            mDetachedRegistrants.notifyRegistrants();
        }

        if (hasRilDataRadioTechnologyChanged || hasRilVoiceRadioTechnologyChanged) {
            logRatChange();
        }

        if (hasDataRegStateChanged || hasRilDataRadioTechnologyChanged) {
            notifyDataRegStateRilRadioTechnologyChanged();

            if (ServiceState.RIL_RADIO_TECHNOLOGY_IWLAN
                    == mSS.getRilDataRadioTechnology()) {
                mPhone.notifyDataConnection(Phone.REASON_IWLAN_AVAILABLE);
            } else {
                mPhone.notifyDataConnection(null);
            }
        }

        if (hasVoiceRoamingOn || hasVoiceRoamingOff || hasDataRoamingOn || hasDataRoamingOff) {
            logRoamingChange();
        }

        if (hasVoiceRoamingOn) {
            mVoiceRoamingOnRegistrants.notifyRegistrants();
        }

        if (hasVoiceRoamingOff) {
            mVoiceRoamingOffRegistrants.notifyRegistrants();
        }

        if (hasDataRoamingOn) {
            mDataRoamingOnRegistrants.notifyRegistrants();
        }

        if (hasDataRoamingOff) {
            mDataRoamingOffRegistrants.notifyRegistrants();
        }

        if (hasLocationChanged) {
            mPhone.notifyLocationChanged();
        }

        if (hasCssIndicatorChanged) {
            mPhone.notifyDataConnection(Phone.REASON_CSS_INDICATOR_CHANGED);
        }

        if (!isGprsConsistent(mSS.getDataRegState(), mSS.getVoiceRegState())) {
            if (!mStartedGprsRegCheck && !mReportedGprsNoReg) {
                mStartedGprsRegCheck = true;

                int check_period = Settings.Global.getInt(
                        mPhone.getContext().getContentResolver(),
                        Settings.Global.GPRS_REGISTER_CHECK_PERIOD_MS,
                        DEFAULT_GPRS_CHECK_PERIOD_MILLIS);
                sendMessageDelayed(obtainMessage(EVENT_CHECK_REPORT_GPRS),
                        check_period);
            }
        } else {
            mReportedGprsNoReg = false;
        }
    }

    protected void pollStateDoneCdma() {
        updateRoamingState();

        useDataRegStateForDataOnlyDevices();
        resetServiceStateInIwlanMode();
        if (DBG) log("pollStateDone: cdma oldSS=[" + mSS + "] newSS=[" + mNewSS + "]");

        boolean hasRegistered =
                mSS.getVoiceRegState() != ServiceState.STATE_IN_SERVICE
                        && mNewSS.getVoiceRegState() == ServiceState.STATE_IN_SERVICE;

        boolean hasCdmaDataConnectionAttached =
                mSS.getDataRegState() != ServiceState.STATE_IN_SERVICE
                        && mNewSS.getDataRegState() == ServiceState.STATE_IN_SERVICE;

        boolean hasCdmaDataConnectionDetached =
                mSS.getDataRegState() == ServiceState.STATE_IN_SERVICE
                        && mNewSS.getDataRegState() != ServiceState.STATE_IN_SERVICE;

        boolean hasCdmaDataConnectionChanged =
                mSS.getDataRegState() != mNewSS.getDataRegState();

        boolean hasLocationChanged = !mNewCellLoc.equals(mCellLoc);

        // ratchet the new tech up through it's rat family but don't drop back down
        // until cell change
        if (hasLocationChanged == false) {
            mRatRatcheter.ratchetRat(mSS, mNewSS);
        }

        boolean hasRilVoiceRadioTechnologyChanged =
                mSS.getRilVoiceRadioTechnology() != mNewSS.getRilVoiceRadioTechnology();

        boolean hasRilDataRadioTechnologyChanged =
                mSS.getRilDataRadioTechnology() != mNewSS.getRilDataRadioTechnology();

        boolean hasChanged = !mNewSS.equals(mSS);

        boolean hasVoiceRoamingOn = !mSS.getVoiceRoaming() && mNewSS.getVoiceRoaming();

        boolean hasVoiceRoamingOff = mSS.getVoiceRoaming() && !mNewSS.getVoiceRoaming();

        boolean hasDataRoamingOn = !mSS.getDataRoaming() && mNewSS.getDataRoaming();

        boolean hasDataRoamingOff = mSS.getDataRoaming() && !mNewSS.getDataRoaming();

        TelephonyManager tm =
                (TelephonyManager) mPhone.getContext().getSystemService(Context.TELEPHONY_SERVICE);

        // Add an event log when connection state changes
        if (mSS.getVoiceRegState() != mNewSS.getVoiceRegState() ||
                mSS.getDataRegState() != mNewSS.getDataRegState()) {
            EventLog.writeEvent(EventLogTags.CDMA_SERVICE_STATE_CHANGE,
                    mSS.getVoiceRegState(), mSS.getDataRegState(),
                    mNewSS.getVoiceRegState(), mNewSS.getDataRegState());
        }

        // Ims call capable rat will be filled as part of service state changed.
        mNewSS.setRilImsRadioTechnology(mSS.getRilImsRadioTechnology());
        ServiceState tss;
        tss = mSS;
        mSS = mNewSS;
        mNewSS = tss;
        // clean slate for next time
        mNewSS.setStateOutOfService();

        CdmaCellLocation tcl = (CdmaCellLocation)mCellLoc;
        mCellLoc = mNewCellLoc;
        mNewCellLoc = tcl;

        if (hasRilVoiceRadioTechnologyChanged) {
            updatePhoneObject();
        }

        if (hasRilDataRadioTechnologyChanged) {
            tm.setDataNetworkTypeForPhone(mPhone.getPhoneId(), mSS.getRilDataRadioTechnology());

            if (ServiceState.RIL_RADIO_TECHNOLOGY_IWLAN
                    == mSS.getRilDataRadioTechnology()) {
                log("pollStateDone: IWLAN enabled");
            }
        }

        if (hasRegistered) {
            mNetworkAttachedRegistrants.notifyRegistrants();
        }

        if (hasChanged) {
            updateSpnDisplay();

            String operatorNumeric;

            tm.setNetworkOperatorNameForPhone(mPhone.getPhoneId(), mSS.getOperatorAlphaLong());

            String prevOperatorNumeric = tm.getNetworkOperatorForPhone(mPhone.getPhoneId());
            operatorNumeric = mSS.getOperatorNumeric();

            // try to fix the invalid Operator Numeric
            if (isInvalidOperatorNumeric(operatorNumeric)) {
                int sid = mSS.getSystemId();
                operatorNumeric = fixUnknownMcc(operatorNumeric, sid);
            }

            tm.setNetworkOperatorNumericForPhone(mPhone.getPhoneId(), operatorNumeric);
            updateCarrierMccMncConfiguration(operatorNumeric,
                    prevOperatorNumeric, mPhone.getContext());

            if (isInvalidOperatorNumeric(operatorNumeric)) {
                if (DBG) log("operatorNumeric "+ operatorNumeric +"is invalid");
                tm.setNetworkCountryIsoForPhone(mPhone.getPhoneId(), "");
                mGotCountryCode = false;
            } else {
                String isoCountryCode = "";
                String mcc = operatorNumeric.substring(0, 3);
                try{
                    isoCountryCode = MccTable.countryCodeForMcc(Integer.parseInt(
                            operatorNumeric.substring(0, 3)));
                } catch ( NumberFormatException ex){
                    loge("pollStateDone: countryCodeForMcc error" + ex);
                } catch ( StringIndexOutOfBoundsException ex) {
                    loge("pollStateDone: countryCodeForMcc error" + ex);
                }

                tm.setNetworkCountryIsoForPhone(mPhone.getPhoneId(), isoCountryCode);
                mGotCountryCode = true;

                setOperatorIdd(operatorNumeric);

                if (shouldFixTimeZoneNow(mPhone, operatorNumeric, prevOperatorNumeric,
                        mNeedFixZoneAfterNitz)) {
                    fixTimeZone(isoCountryCode);
                }
            }

            tm.setNetworkRoamingForPhone(mPhone.getPhoneId(),
                    (mSS.getVoiceRoaming() || mSS.getDataRoaming()));

            // set roaming type
            setRoamingType(mSS);
            log("Broadcasting ServiceState : " + mSS);
            mPhone.notifyServiceStateChanged(mSS);

            TelephonyMetrics.getInstance().writeServiceStateChanged(mPhone.getPhoneId(), mSS);
        }

        if (hasCdmaDataConnectionAttached || hasCdmaDataConnectionDetached || hasRegistered) {
            logAttachChange();
        }

        if (hasCdmaDataConnectionAttached) {
            mAttachedRegistrants.notifyRegistrants();
        }

        if (hasCdmaDataConnectionDetached) {
            mDetachedRegistrants.notifyRegistrants();
        }

        if (hasRilDataRadioTechnologyChanged || hasRilVoiceRadioTechnologyChanged) {
            logRatChange();
        }

        if (hasCdmaDataConnectionChanged || hasRilDataRadioTechnologyChanged) {
            notifyDataRegStateRilRadioTechnologyChanged();
            if (ServiceState.RIL_RADIO_TECHNOLOGY_IWLAN
                    == mSS.getRilDataRadioTechnology()) {
                mPhone.notifyDataConnection(Phone.REASON_IWLAN_AVAILABLE);
            } else {
                mPhone.notifyDataConnection(null);
            }
        }

        if (hasVoiceRoamingOn) {
            mVoiceRoamingOnRegistrants.notifyRegistrants();
        }

        if (hasVoiceRoamingOff) {
            mVoiceRoamingOffRegistrants.notifyRegistrants();
        }

        if (hasVoiceRoamingOn || hasVoiceRoamingOff || hasDataRoamingOn || hasDataRoamingOff) {
            logRoamingChange();
        }

        if (hasDataRoamingOn) {
            mDataRoamingOnRegistrants.notifyRegistrants();
        }

        if (hasDataRoamingOff) {
            mDataRoamingOffRegistrants.notifyRegistrants();
        }

        if (hasLocationChanged) {
            mPhone.notifyLocationChanged();
        }
        // TODO: Add CdmaCellIdenity updating, see CdmaLteServiceStateTracker.
    }

    protected void pollStateDoneCdmaLte() {
        updateRoamingState();

        if (Build.IS_DEBUGGABLE && SystemProperties.getBoolean(PROP_FORCE_ROAMING, false)) {
            mNewSS.setVoiceRoaming(true);
            mNewSS.setDataRoaming(true);
        }

        useDataRegStateForDataOnlyDevices();
        resetServiceStateInIwlanMode();
        log("pollStateDone: lte 1 ss=[" + mSS + "] newSS=[" + mNewSS + "]");

        boolean hasRegistered = mSS.getVoiceRegState() != ServiceState.STATE_IN_SERVICE
                && mNewSS.getVoiceRegState() == ServiceState.STATE_IN_SERVICE;

        boolean hasDeregistered = mSS.getVoiceRegState() == ServiceState.STATE_IN_SERVICE
                && mNewSS.getVoiceRegState() != ServiceState.STATE_IN_SERVICE;

        boolean hasCdmaDataConnectionAttached =
                mSS.getDataRegState() != ServiceState.STATE_IN_SERVICE
                        && mNewSS.getDataRegState() == ServiceState.STATE_IN_SERVICE;

        boolean hasCdmaDataConnectionDetached =
                mSS.getDataRegState() == ServiceState.STATE_IN_SERVICE
                        && mNewSS.getDataRegState() != ServiceState.STATE_IN_SERVICE;

        boolean hasCdmaDataConnectionChanged =
                mSS.getDataRegState() != mNewSS.getDataRegState();

        boolean hasLocationChanged = !mNewCellLoc.equals(mCellLoc);

        // ratchet the new tech up through it's rat family but don't drop back down
        // until cell change
        if (hasLocationChanged == false) {
            mRatRatcheter.ratchetRat(mSS, mNewSS);
        }

        boolean hasVoiceRadioTechnologyChanged = mSS.getRilVoiceRadioTechnology()
                != mNewSS.getRilVoiceRadioTechnology();

        boolean hasDataRadioTechnologyChanged = mSS.getRilDataRadioTechnology()
                != mNewSS.getRilDataRadioTechnology();

        boolean hasChanged = !mNewSS.equals(mSS);

        boolean hasVoiceRoamingOn = !mSS.getVoiceRoaming() && mNewSS.getVoiceRoaming();

        boolean hasVoiceRoamingOff = mSS.getVoiceRoaming() && !mNewSS.getVoiceRoaming();

        boolean hasDataRoamingOn = !mSS.getDataRoaming() && mNewSS.getDataRoaming();

        boolean hasDataRoamingOff = mSS.getDataRoaming() && !mNewSS.getDataRoaming();

        boolean has4gHandoff =
                mNewSS.getDataRegState() == ServiceState.STATE_IN_SERVICE &&
<<<<<<< HEAD
                        ((isRatLte(mSS.getRilDataRadioTechnology()) &&
                                (mNewSS.getRilDataRadioTechnology() == ServiceState.RIL_RADIO_TECHNOLOGY_EHRPD)) ||
                                ((mSS.getRilDataRadioTechnology() == ServiceState.RIL_RADIO_TECHNOLOGY_EHRPD) &&
                                        isRatLte(mNewSS.getRilDataRadioTechnology())));

        boolean hasMultiApnSupport =
                ((isRatLte(mNewSS.getRilDataRadioTechnology()) ||
                        (mNewSS.getRilDataRadioTechnology() == ServiceState.RIL_RADIO_TECHNOLOGY_EHRPD)) &&
                        (!isRatLte(mSS.getRilDataRadioTechnology()) &&
                                (mSS.getRilDataRadioTechnology() != ServiceState.RIL_RADIO_TECHNOLOGY_EHRPD)));
=======
                ((ServiceState.isLte(mSS.getRilDataRadioTechnology()) &&
                (mNewSS.getRilDataRadioTechnology() == ServiceState.RIL_RADIO_TECHNOLOGY_EHRPD)) ||
                ((mSS.getRilDataRadioTechnology() == ServiceState.RIL_RADIO_TECHNOLOGY_EHRPD) &&
                ServiceState.isLte(mNewSS.getRilDataRadioTechnology())));

        boolean hasMultiApnSupport =
                ((ServiceState.isLte(mNewSS.getRilDataRadioTechnology()) ||
                (mNewSS.getRilDataRadioTechnology() == ServiceState.RIL_RADIO_TECHNOLOGY_EHRPD)) &&
                (!ServiceState.isLte(mSS.getRilDataRadioTechnology()) &&
                (mSS.getRilDataRadioTechnology() != ServiceState.RIL_RADIO_TECHNOLOGY_EHRPD)));
>>>>>>> 86dd3d22

        boolean hasLostMultiApnSupport =
                ((mNewSS.getRilDataRadioTechnology() >= ServiceState.RIL_RADIO_TECHNOLOGY_IS95A) &&
                (mNewSS.getRilDataRadioTechnology() <= ServiceState.RIL_RADIO_TECHNOLOGY_EVDO_A));

        TelephonyManager tm =
                (TelephonyManager) mPhone.getContext().getSystemService(Context.TELEPHONY_SERVICE);

        if (DBG) {
            log("pollStateDone:"
                    + " hasRegistered=" + hasRegistered
                    + " hasDeegistered=" + hasDeregistered
                    + " hasCdmaDataConnectionAttached=" + hasCdmaDataConnectionAttached
                    + " hasCdmaDataConnectionDetached=" + hasCdmaDataConnectionDetached
                    + " hasCdmaDataConnectionChanged=" + hasCdmaDataConnectionChanged
                    + " hasVoiceRadioTechnologyChanged= " + hasVoiceRadioTechnologyChanged
                    + " hasDataRadioTechnologyChanged=" + hasDataRadioTechnologyChanged
                    + " hasChanged=" + hasChanged
                    + " hasVoiceRoamingOn=" + hasVoiceRoamingOn
                    + " hasVoiceRoamingOff=" + hasVoiceRoamingOff
                    + " hasDataRoamingOn=" + hasDataRoamingOn
                    + " hasDataRoamingOff=" + hasDataRoamingOff
                    + " hasLocationChanged=" + hasLocationChanged
                    + " has4gHandoff = " + has4gHandoff
                    + " hasMultiApnSupport=" + hasMultiApnSupport
                    + " hasLostMultiApnSupport=" + hasLostMultiApnSupport);
        }
        // Add an event log when connection state changes
        if (mSS.getVoiceRegState() != mNewSS.getVoiceRegState()
                || mSS.getDataRegState() != mNewSS.getDataRegState()) {
            EventLog.writeEvent(EventLogTags.CDMA_SERVICE_STATE_CHANGE, mSS.getVoiceRegState(),
                    mSS.getDataRegState(), mNewSS.getVoiceRegState(), mNewSS.getDataRegState());
        }

        ServiceState tss;
        tss = mSS;
        mSS = mNewSS;
        mNewSS = tss;
        // clean slate for next time
        mNewSS.setStateOutOfService();

        CdmaCellLocation tcl = (CdmaCellLocation)mCellLoc;
        mCellLoc = mNewCellLoc;
        mNewCellLoc = tcl;

        mNewSS.setStateOutOfService(); // clean slate for next time

        if (hasVoiceRadioTechnologyChanged) {
            updatePhoneObject();
        }

        if (hasDataRadioTechnologyChanged) {
            tm.setDataNetworkTypeForPhone(mPhone.getPhoneId(), mSS.getRilDataRadioTechnology());

            if (ServiceState.RIL_RADIO_TECHNOLOGY_IWLAN
                    == mSS.getRilDataRadioTechnology()) {
                log("pollStateDone: IWLAN enabled");
            }
        }

        if (hasRegistered) {
            mNetworkAttachedRegistrants.notifyRegistrants();
        }

        if (hasChanged) {
<<<<<<< HEAD
            boolean hasBrandOverride = mUiccController.getUiccCard(getPhoneId()) == null ? false :
                    (mUiccController.getUiccCard(getPhoneId()).getOperatorBrandOverride() != null);
            if (!hasBrandOverride && (mCi.getRadioState().isOn()) && (mPhone.isEriFileLoaded()) &&
                    (!isRatLte(mSS.getRilVoiceRadioTechnology()) ||
                            mPhone.getContext().getResources().getBoolean(com.android.internal.R.
                                    bool.config_LTE_eri_for_network_name)) &&
                                    !mIsSubscriptionFromRuim) {
                // Only when CDMA is in service, ERI will take effect
                String eriText = mSS.getOperatorAlphaLong();
                // Now the Phone sees the new ServiceState so it can get the new ERI text
                if (mSS.getVoiceRegState() == ServiceState.STATE_IN_SERVICE) {
                    eriText = mPhone.getCdmaEriText();
                } else if (mSS.getVoiceRegState() == ServiceState.STATE_POWER_OFF) {
                    eriText = (mIccRecords != null) ? mIccRecords.getServiceProviderName() : null;
                    if (TextUtils.isEmpty(eriText)) {
                        // Sets operator alpha property by retrieving from
                        // build-time system property
                        eriText = SystemProperties.get("ro.cdma.home.operator.alpha");
                    }
                } else if (mSS.getDataRegState() != ServiceState.STATE_IN_SERVICE) {
                    // Note that ServiceState.STATE_OUT_OF_SERVICE is valid used
                    // for mRegistrationState 0,2,3 and 4
                    eriText = mPhone.getContext()
                            .getText(com.android.internal.R.string.roamingTextSearching).toString();
                }
                mSS.setOperatorAlphaLong(eriText);
            }

            if (mUiccApplcation != null && mUiccApplcation.getState() == AppState.APPSTATE_READY &&
                    mIccRecords != null &&
                    ((mSS.getVoiceRegState() == ServiceState.STATE_IN_SERVICE)
                    || (mSS.getDataRegState() == ServiceState.STATE_IN_SERVICE))
                    && !isRatLte(mSS.getRilVoiceRadioTechnology())) {
                // SIM is found on the device. If ERI roaming is OFF, and SID/NID matches
                // one configured in SIM, use operator name from CSIM record. Note that ERI, SID,
                // and NID are CDMA only, not applicable to LTE.
                boolean showSpn =
                        ((RuimRecords)mIccRecords).getCsimSpnDisplayCondition();
                int iconIndex = mSS.getCdmaEriIconIndex();

                if (showSpn && (iconIndex == EriInfo.ROAMING_INDICATOR_OFF) &&
                        isInHomeSidNid(mSS.getSystemId(), mSS.getNetworkId()) &&
                        mIccRecords != null) {
                    mSS.setOperatorAlphaLong(mIccRecords.getServiceProviderName());
                }
            }
=======
            updateSpnDisplay();
>>>>>>> 86dd3d22

            String operatorNumeric;

            tm.setNetworkOperatorNameForPhone(mPhone.getPhoneId(), mSS.getOperatorAlphaLong());

            String prevOperatorNumeric = tm.getNetworkOperatorForPhone(mPhone.getPhoneId());
            operatorNumeric = mSS.getOperatorNumeric();
            // try to fix the invalid Operator Numeric
            if (isInvalidOperatorNumeric(operatorNumeric)) {
                int sid = mSS.getSystemId();
                operatorNumeric = fixUnknownMcc(operatorNumeric, sid);
            }
            tm.setNetworkOperatorNumericForPhone(mPhone.getPhoneId(), operatorNumeric);
            updateCarrierMccMncConfiguration(operatorNumeric,
                    prevOperatorNumeric, mPhone.getContext());

            if (isInvalidOperatorNumeric(operatorNumeric)) {
                if (DBG) log("operatorNumeric is null");
                tm.setNetworkCountryIsoForPhone(mPhone.getPhoneId(), "");
                mGotCountryCode = false;
            } else {
                String isoCountryCode = "";
                String mcc = operatorNumeric.substring(0, 3);
                try {
                    isoCountryCode = MccTable.countryCodeForMcc(Integer.parseInt(operatorNumeric
                            .substring(0, 3)));
                } catch (NumberFormatException ex) {
                    loge("countryCodeForMcc error" + ex);
                } catch (StringIndexOutOfBoundsException ex) {
                    loge("countryCodeForMcc error" + ex);
                }

                tm.setNetworkCountryIsoForPhone(mPhone.getPhoneId(), isoCountryCode);
                mGotCountryCode = true;

                setOperatorIdd(operatorNumeric);

                if (shouldFixTimeZoneNow(mPhone, operatorNumeric, prevOperatorNumeric,
                        mNeedFixZoneAfterNitz)) {
                    fixTimeZone(isoCountryCode);
                }
            }

            tm.setNetworkRoamingForPhone(mPhone.getPhoneId(),
                    (mSS.getVoiceRoaming() || mSS.getDataRoaming()));

            setRoamingType(mSS);
            log("Broadcasting ServiceState : " + mSS);
            mPhone.notifyServiceStateChanged(mSS);

            TelephonyMetrics.getInstance().writeServiceStateChanged(mPhone.getPhoneId(), mSS);
        }

        if (hasCdmaDataConnectionAttached || has4gHandoff || hasCdmaDataConnectionDetached ||
                hasRegistered || hasDeregistered) {
            logAttachChange();
        }

        if (hasCdmaDataConnectionAttached || has4gHandoff) {
            mAttachedRegistrants.notifyRegistrants();
        }

        if (hasCdmaDataConnectionDetached) {
            mDetachedRegistrants.notifyRegistrants();
        }

        if (hasDataRadioTechnologyChanged || hasVoiceRadioTechnologyChanged) {
            logRatChange();
        }

        if ((hasCdmaDataConnectionChanged || hasDataRadioTechnologyChanged)) {
            notifyDataRegStateRilRadioTechnologyChanged();
            if (ServiceState.RIL_RADIO_TECHNOLOGY_IWLAN
                    == mSS.getRilDataRadioTechnology()) {
                mPhone.notifyDataConnection(Phone.REASON_IWLAN_AVAILABLE);
            } else {
                mPhone.notifyDataConnection(null);
            }
        }

        if (hasVoiceRoamingOn || hasVoiceRoamingOff || hasDataRoamingOn || hasDataRoamingOff) {
            logRoamingChange();
        }

        if (hasVoiceRoamingOn) {
            mVoiceRoamingOnRegistrants.notifyRegistrants();
        }

        if (hasVoiceRoamingOff) {
            mVoiceRoamingOffRegistrants.notifyRegistrants();
        }

        if (hasDataRoamingOn) {
            mDataRoamingOnRegistrants.notifyRegistrants();
        }

        if (hasDataRoamingOff) {
            mDataRoamingOffRegistrants.notifyRegistrants();
        }

        if (hasLocationChanged) {
            mPhone.notifyLocationChanged();
        }
    }

    private void updateOperatorNameFromEri() {
        if (mPhone.isPhoneTypeCdma()) {
            if ((mCi.getRadioState().isOn()) && (!mIsSubscriptionFromRuim)) {
                String eriText;
                // Now the Phone sees the new ServiceState so it can get the new ERI text
                if (mSS.getVoiceRegState() == ServiceState.STATE_IN_SERVICE) {
                    eriText = mPhone.getCdmaEriText();
                } else {
                    // Note that ServiceState.STATE_OUT_OF_SERVICE is valid used for
                    // mRegistrationState 0,2,3 and 4
                    eriText = mPhone.getContext().getText(
                            com.android.internal.R.string.roamingTextSearching).toString();
                }
                mSS.setOperatorAlphaLong(eriText);
            }
        } else if (mPhone.isPhoneTypeCdmaLte()) {
            boolean hasBrandOverride = mUiccController.getUiccCard(getPhoneId()) != null &&
                    mUiccController.getUiccCard(getPhoneId()).getOperatorBrandOverride() != null;
            if (!hasBrandOverride && (mCi.getRadioState().isOn()) && (mPhone.isEriFileLoaded()) &&
                    (!ServiceState.isLte(mSS.getRilVoiceRadioTechnology()) ||
                            mPhone.getContext().getResources().getBoolean(com.android.internal.R.
                                    bool.config_LTE_eri_for_network_name))) {
                // Only when CDMA is in service, ERI will take effect
                String eriText = mSS.getOperatorAlphaLong();
                // Now the Phone sees the new ServiceState so it can get the new ERI text
                if (mSS.getVoiceRegState() == ServiceState.STATE_IN_SERVICE) {
                    eriText = mPhone.getCdmaEriText();
                } else if (mSS.getVoiceRegState() == ServiceState.STATE_POWER_OFF) {
                    eriText = (mIccRecords != null) ? mIccRecords.getServiceProviderName() : null;
                    if (TextUtils.isEmpty(eriText)) {
                        // Sets operator alpha property by retrieving from
                        // build-time system property
                        eriText = SystemProperties.get("ro.cdma.home.operator.alpha");
                    }
                } else if (mSS.getDataRegState() != ServiceState.STATE_IN_SERVICE) {
                    // Note that ServiceState.STATE_OUT_OF_SERVICE is valid used
                    // for mRegistrationState 0,2,3 and 4
                    eriText = mPhone.getContext()
                            .getText(com.android.internal.R.string.roamingTextSearching).toString();
                }
                mSS.setOperatorAlphaLong(eriText);
            }

            if (mUiccApplcation != null && mUiccApplcation.getState() == AppState.APPSTATE_READY &&
                    mIccRecords != null && (mSS.getVoiceRegState() == ServiceState.STATE_IN_SERVICE)
                    && !ServiceState.isLte(mSS.getRilVoiceRadioTechnology())) {
                // SIM is found on the device. If ERI roaming is OFF, and SID/NID matches
                // one configured in SIM, use operator name from CSIM record. Note that ERI, SID,
                // and NID are CDMA only, not applicable to LTE.
                boolean showSpn =
                        ((RuimRecords) mIccRecords).getCsimSpnDisplayCondition();
                int iconIndex = mSS.getCdmaEriIconIndex();

                if (showSpn && (iconIndex == EriInfo.ROAMING_INDICATOR_OFF) &&
                        isInHomeSidNid(mSS.getSystemId(), mSS.getNetworkId()) &&
                        mIccRecords != null) {
                    mSS.setOperatorAlphaLong(mIccRecords.getServiceProviderName());
                }
            }
        }
    }

    /**
     * Check whether the specified SID and NID pair appears in the HOME SID/NID list
     * read from NV or SIM.
     *
     * @return true if provided sid/nid pair belongs to operator's home network.
     */
    private boolean isInHomeSidNid(int sid, int nid) {
        // if SID/NID is not available, assume this is home network.
        if (isSidsAllZeros()) return true;

        // length of SID/NID shold be same
        if (mHomeSystemId.length != mHomeNetworkId.length) return true;

        if (sid == 0) return true;

        for (int i = 0; i < mHomeSystemId.length; i++) {
            // Use SID only if NID is a reserved value.
            // SID 0 and NID 0 and 65535 are reserved. (C.0005 2.6.5.2)
            if ((mHomeSystemId[i] == sid) &&
                    ((mHomeNetworkId[i] == 0) || (mHomeNetworkId[i] == 65535) ||
                            (nid == 0) || (nid == 65535) || (mHomeNetworkId[i] == nid))) {
                return true;
            }
        }
        // SID/NID are not in the list. So device is not in home network
        return false;
    }

    protected void setOperatorIdd(String operatorNumeric) {
        // Retrieve the current country information
        // with the MCC got from opeatorNumeric.
        String idd = mHbpcdUtils.getIddByMcc(
                Integer.parseInt(operatorNumeric.substring(0,3)));
        if (idd != null && !idd.isEmpty()) {
            mPhone.setSystemProperty(TelephonyProperties.PROPERTY_OPERATOR_IDP_STRING,
                    idd);
        } else {
            // use default "+", since we don't know the current IDP
            mPhone.setSystemProperty(TelephonyProperties.PROPERTY_OPERATOR_IDP_STRING, "+");
        }
    }

    protected boolean isInvalidOperatorNumeric(String operatorNumeric) {
        return operatorNumeric == null || operatorNumeric.length() < 5 ||
                operatorNumeric.startsWith(INVALID_MCC);
    }

    protected String fixUnknownMcc(String operatorNumeric, int sid) {
        if (sid <= 0) {
            // no cdma information is available, do nothing
            return operatorNumeric;
        }

        // resolve the mcc from sid;
        // if mSavedTimeZone is null, TimeZone would get the default timeZone,
        // and the fixTimeZone couldn't help, because it depends on operator Numeric;
        // if the sid is conflict and timezone is unavailable, the mcc may be not right.
        boolean isNitzTimeZone = false;
        int timeZone = 0;
        TimeZone tzone = null;
        if (mSavedTimeZone != null) {
            timeZone =
                    TimeZone.getTimeZone(mSavedTimeZone).getRawOffset()/MS_PER_HOUR;
            isNitzTimeZone = true;
        } else {
            tzone = getNitzTimeZone(mZoneOffset, mZoneDst, mZoneTime);
            if (tzone != null)
                timeZone = tzone.getRawOffset()/MS_PER_HOUR;
        }

        int mcc = mHbpcdUtils.getMcc(sid,
                timeZone, (mZoneDst ? 1 : 0), isNitzTimeZone);
        if (mcc > 0) {
            operatorNumeric = Integer.toString(mcc) + DEFAULT_MNC;
        }
        return operatorNumeric;
    }

    protected void fixTimeZone(String isoCountryCode) {
        TimeZone zone = null;
        // If the offset is (0, false) and the time zone property
        // is set, use the time zone property rather than GMT.
        String zoneName = SystemProperties.get(TIMEZONE_PROPERTY);
        if (DBG) {
            log("fixTimeZone zoneName='" + zoneName +
                    "' mZoneOffset=" + mZoneOffset + " mZoneDst=" + mZoneDst +
                    " iso-cc='" + isoCountryCode +
                    "' iso-cc-idx=" + Arrays.binarySearch(GMT_COUNTRY_CODES, isoCountryCode));
        }
        if ("".equals(isoCountryCode) && mNeedFixZoneAfterNitz) {
            // Country code not found.  This is likely a test network.
            // Get a TimeZone based only on the NITZ parameters (best guess).
            zone = getNitzTimeZone(mZoneOffset, mZoneDst, mZoneTime);
            if (DBG) log("pollStateDone: using NITZ TimeZone");
        } else if ((mZoneOffset == 0) && (mZoneDst == false) && (zoneName != null)
                && (zoneName.length() > 0)
                && (Arrays.binarySearch(GMT_COUNTRY_CODES, isoCountryCode) < 0)) {
            // For NITZ string without time zone,
            // need adjust time to reflect default time zone setting
            zone = TimeZone.getDefault();
            if (mNeedFixZoneAfterNitz) {
                long ctm = System.currentTimeMillis();
                long tzOffset = zone.getOffset(ctm);
                if (DBG) {
                    log("fixTimeZone: tzOffset=" + tzOffset +
                            " ltod=" + TimeUtils.logTimeOfDay(ctm));
                }
                if (getAutoTime()) {
                    long adj = ctm - tzOffset;
                    if (DBG) log("fixTimeZone: adj ltod=" + TimeUtils.logTimeOfDay(adj));
                    setAndBroadcastNetworkSetTime(adj);
                } else {
                    // Adjust the saved NITZ time to account for tzOffset.
                    mSavedTime = mSavedTime - tzOffset;
                    if (DBG) log("fixTimeZone: adj mSavedTime=" + mSavedTime);
                }
            }
            if (DBG) log("fixTimeZone: using default TimeZone");
        } else {
            zone = TimeUtils.getTimeZone(mZoneOffset, mZoneDst, mZoneTime, isoCountryCode);
            if (DBG) log("fixTimeZone: using getTimeZone(off, dst, time, iso)");
        }

        mNeedFixZoneAfterNitz = false;

        if (zone != null) {
            log("fixTimeZone: zone != null zone.getID=" + zone.getID());
            if (getAutoTimeZone()) {
                setAndBroadcastNetworkSetTimeZone(zone.getID());
            } else {
                log("fixTimeZone: skip changing zone as getAutoTimeZone was false");
            }
            saveNitzTimeZone(zone.getID());
        } else {
            log("fixTimeZone: zone == null, do nothing for zone");
        }
    }

    /**
     * Check if GPRS got registered while voice is registered.
     *
     * @param dataRegState i.e. CGREG in GSM
     * @param voiceRegState i.e. CREG in GSM
     * @return false if device only register to voice but not gprs
     */
    private boolean isGprsConsistent(int dataRegState, int voiceRegState) {
        return !((voiceRegState == ServiceState.STATE_IN_SERVICE) &&
                (dataRegState != ServiceState.STATE_IN_SERVICE));
    }

    /**
     * Returns a TimeZone object based only on parameters from the NITZ string.
     */
    private TimeZone getNitzTimeZone(int offset, boolean dst, long when) {
        TimeZone guess = findTimeZone(offset, dst, when);
        if (guess == null) {
            // Couldn't find a proper timezone.  Perhaps the DST data is wrong.
            guess = findTimeZone(offset, !dst, when);
        }
        if (DBG) log("getNitzTimeZone returning " + (guess == null ? guess : guess.getID()));
        return guess;
    }

    private TimeZone findTimeZone(int offset, boolean dst, long when) {
        int rawOffset = offset;
        if (dst) {
            rawOffset -= MS_PER_HOUR;
        }
        String[] zones = TimeZone.getAvailableIDs(rawOffset);
        TimeZone guess = null;
        Date d = new Date(when);
        for (String zone : zones) {
            TimeZone tz = TimeZone.getTimeZone(zone);
            if (tz.getOffset(when) == offset &&
                    tz.inDaylightTime(d) == dst) {
                guess = tz;
                break;
            }
        }

        return guess;
    }

    /** code is registration state 0-5 from TS 27.007 7.2 */
    private int regCodeToServiceState(int code) {
        switch (code) {
            case 0:
            case 2: // 2 is "searching"
            case 3: // 3 is "registration denied"
            case 4: // 4 is "unknown" no vaild in current baseband
            case 10:// same as 0, but indicates that emergency call is possible.
            case 12:// same as 2, but indicates that emergency call is possible.
            case 13:// same as 3, but indicates that emergency call is possible.
            case 14:// same as 4, but indicates that emergency call is possible.
                return ServiceState.STATE_OUT_OF_SERVICE;

            case 1:
            case 5: // 5 is "registered, roaming"
                return ServiceState.STATE_IN_SERVICE;

            default:
                loge("regCodeToServiceState: unexpected service state " + code);
                return ServiceState.STATE_OUT_OF_SERVICE;
        }
    }

    /**
     * code is registration state 0-5 from TS 27.007 7.2
     * returns true if registered roam, false otherwise
     */
    private boolean regCodeIsRoaming (int code) {
        return ServiceState.RIL_REG_STATE_ROAMING == code;
    }

    private boolean isSameOperatorNameFromSimAndSS(ServiceState s) {
        String spn = ((TelephonyManager) mPhone.getContext().
                getSystemService(Context.TELEPHONY_SERVICE)).
                getSimOperatorNameForPhone(getPhoneId());

        // NOTE: in case of RUIM we should completely ignore the ERI data file and
        // mOperatorAlphaLong is set from RIL_REQUEST_OPERATOR response 0 (alpha ONS)
        String onsl = s.getOperatorAlphaLong();
        String onss = s.getOperatorAlphaShort();

        boolean equalsOnsl = !TextUtils.isEmpty(spn) && spn.equalsIgnoreCase(onsl);
        boolean equalsOnss = !TextUtils.isEmpty(spn) && spn.equalsIgnoreCase(onss);

        return (equalsOnsl || equalsOnss);
    }

    /**
     * Set roaming state if operator mcc is the same as sim mcc
     * and ons is not different from spn
     *
     * @param s ServiceState hold current ons
     * @return true if same operator
     */
    private boolean isSameNamedOperators(ServiceState s) {
        return currentMccEqualsSimMcc(s) && isSameOperatorNameFromSimAndSS(s);
    }

    /**
     * Compare SIM MCC with Operator MCC
     *
     * @param s ServiceState hold current ons
     * @return true if both are same
     */
    private boolean currentMccEqualsSimMcc(ServiceState s) {
        String simNumeric = ((TelephonyManager) mPhone.getContext().
                getSystemService(Context.TELEPHONY_SERVICE)).
                getSimOperatorNumericForPhone(getPhoneId());
        String operatorNumeric = s.getOperatorNumeric();
        boolean equalsMcc = true;

        try {
            equalsMcc = simNumeric.substring(0, 3).
                    equals(operatorNumeric.substring(0, 3));
        } catch (Exception e){
        }
        return equalsMcc;
    }

    /**
     * Do not set roaming state in case of oprators considered non-roaming.
     *
     * Can use mcc or mcc+mnc as item of config_operatorConsideredNonRoaming.
     * For example, 302 or 21407. If mcc or mcc+mnc match with operator,
     * don't set roaming state.
     *
     * @param s ServiceState hold current ons
     * @return false for roaming state set
     */
    private boolean isOperatorConsideredNonRoaming(ServiceState s) {
        String operatorNumeric = s.getOperatorNumeric();
        String[] numericArray = mPhone.getContext().getResources().getStringArray(
                com.android.internal.R.array.config_operatorConsideredNonRoaming);

        if (numericArray.length == 0 || operatorNumeric == null) {
            return false;
        }

        for (String numeric : numericArray) {
            if (operatorNumeric.startsWith(numeric)) {
                return true;
            }
        }
        return false;
    }

    private boolean isOperatorConsideredRoaming(ServiceState s) {
        String operatorNumeric = s.getOperatorNumeric();
        String[] numericArray = mPhone.getContext().getResources().getStringArray(
                com.android.internal.R.array.config_sameNamedOperatorConsideredRoaming);

        if (numericArray.length == 0 || operatorNumeric == null) {
            return false;
        }

        for (String numeric : numericArray) {
            if (operatorNumeric.startsWith(numeric)) {
                return true;
            }
        }
        return false;
    }

    /**
     * Set restricted state based on the OnRestrictedStateChanged notification
     * If any voice or packet restricted state changes, trigger a UI
     * notification and notify registrants when sim is ready.
     *
     * @param ar an int value of RIL_RESTRICTED_STATE_*
     */
    private void onRestrictedStateChanged(AsyncResult ar) {
        RestrictedState newRs = new RestrictedState();

        if (DBG) log("onRestrictedStateChanged: E rs "+ mRestrictedState);

        if (ar.exception == null) {
            int[] ints = (int[])ar.result;
            int state = ints[0];

            newRs.setCsEmergencyRestricted(
                    ((state & RILConstants.RIL_RESTRICTED_STATE_CS_EMERGENCY) != 0) ||
                            ((state & RILConstants.RIL_RESTRICTED_STATE_CS_ALL) != 0) );
            //ignore the normal call and data restricted state before SIM READY
            if (mUiccApplcation != null && mUiccApplcation.getState() == AppState.APPSTATE_READY) {
                newRs.setCsNormalRestricted(
                        ((state & RILConstants.RIL_RESTRICTED_STATE_CS_NORMAL) != 0) ||
                                ((state & RILConstants.RIL_RESTRICTED_STATE_CS_ALL) != 0) );
                newRs.setPsRestricted(
                        (state & RILConstants.RIL_RESTRICTED_STATE_PS_ALL)!= 0);
            }

            if (DBG) log("onRestrictedStateChanged: new rs "+ newRs);

            if (!mRestrictedState.isPsRestricted() && newRs.isPsRestricted()) {
                mPsRestrictEnabledRegistrants.notifyRegistrants();
                setNotification(PS_ENABLED);
            } else if (mRestrictedState.isPsRestricted() && !newRs.isPsRestricted()) {
                mPsRestrictDisabledRegistrants.notifyRegistrants();
                setNotification(PS_DISABLED);
            }

            /**
             * There are two kind of cs restriction, normal and emergency. So
             * there are 4 x 4 combinations in current and new restricted states
             * and we only need to notify when state is changed.
             */
            if (mRestrictedState.isCsRestricted()) {
                if (!newRs.isCsRestricted()) {
                    // remove all restriction
                    setNotification(CS_DISABLED);
                } else if (!newRs.isCsNormalRestricted()) {
                    // remove normal restriction
                    setNotification(CS_EMERGENCY_ENABLED);
                } else if (!newRs.isCsEmergencyRestricted()) {
                    // remove emergency restriction
                    setNotification(CS_NORMAL_ENABLED);
                }
            } else if (mRestrictedState.isCsEmergencyRestricted() &&
                    !mRestrictedState.isCsNormalRestricted()) {
                if (!newRs.isCsRestricted()) {
                    // remove all restriction
                    setNotification(CS_DISABLED);
                } else if (newRs.isCsRestricted()) {
                    // enable all restriction
                    setNotification(CS_ENABLED);
                } else if (newRs.isCsNormalRestricted()) {
                    // remove emergency restriction and enable normal restriction
                    setNotification(CS_NORMAL_ENABLED);
                }
            } else if (!mRestrictedState.isCsEmergencyRestricted() &&
                    mRestrictedState.isCsNormalRestricted()) {
                if (!newRs.isCsRestricted()) {
                    // remove all restriction
                    setNotification(CS_DISABLED);
                } else if (newRs.isCsRestricted()) {
                    // enable all restriction
                    setNotification(CS_ENABLED);
                } else if (newRs.isCsEmergencyRestricted()) {
                    // remove normal restriction and enable emergency restriction
                    setNotification(CS_EMERGENCY_ENABLED);
                }
            } else {
                if (newRs.isCsRestricted()) {
                    // enable all restriction
                    setNotification(CS_ENABLED);
                } else if (newRs.isCsEmergencyRestricted()) {
                    // enable emergency restriction
                    setNotification(CS_EMERGENCY_ENABLED);
                } else if (newRs.isCsNormalRestricted()) {
                    // enable normal restriction
                    setNotification(CS_NORMAL_ENABLED);
                }
            }

            mRestrictedState = newRs;
        }
        log("onRestrictedStateChanged: X rs "+ mRestrictedState);
    }

    /**
     * @return the current cell location information. Prefer Gsm location
     * information if available otherwise return LTE location information
     */
    public CellLocation getCellLocation() {
        if (((GsmCellLocation)mCellLoc).getLac() >= 0 &&
                ((GsmCellLocation)mCellLoc).getCid() >= 0) {
            if (DBG) log("getCellLocation(): X good mCellLoc=" + mCellLoc);
            return mCellLoc;
        } else {
            List<CellInfo> result = getAllCellInfo();
            if (result != null) {
                // A hack to allow tunneling of LTE information via GsmCellLocation
                // so that older Network Location Providers can return some information
                // on LTE only networks, see bug 9228974.
                //
                // We'll search the return CellInfo array preferring GSM/WCDMA
                // data, but if there is none we'll tunnel the first LTE information
                // in the list.
                //
                // The tunnel'd LTE information is returned as follows:
                //   LAC = TAC field
                //   CID = CI field
                //   PSC = 0.
                GsmCellLocation cellLocOther = new GsmCellLocation();
                for (CellInfo ci : result) {
                    if (ci instanceof CellInfoGsm) {
                        CellInfoGsm cellInfoGsm = (CellInfoGsm)ci;
                        CellIdentityGsm cellIdentityGsm = cellInfoGsm.getCellIdentity();
                        cellLocOther.setLacAndCid(cellIdentityGsm.getLac(),
                                cellIdentityGsm.getCid());
                        cellLocOther.setPsc(cellIdentityGsm.getPsc());
                        if (DBG) log("getCellLocation(): X ret GSM info=" + cellLocOther);
                        return cellLocOther;
                    } else if (ci instanceof CellInfoWcdma) {
                        CellInfoWcdma cellInfoWcdma = (CellInfoWcdma)ci;
                        CellIdentityWcdma cellIdentityWcdma = cellInfoWcdma.getCellIdentity();
                        cellLocOther.setLacAndCid(cellIdentityWcdma.getLac(),
                                cellIdentityWcdma.getCid());
                        cellLocOther.setPsc(cellIdentityWcdma.getPsc());
                        if (DBG) log("getCellLocation(): X ret WCDMA info=" + cellLocOther);
                        return cellLocOther;
                    } else if ((ci instanceof CellInfoLte) &&
                            ((cellLocOther.getLac() < 0) || (cellLocOther.getCid() < 0))) {
                        // We'll return the first good LTE info we get if there is no better answer
                        CellInfoLte cellInfoLte = (CellInfoLte)ci;
                        CellIdentityLte cellIdentityLte = cellInfoLte.getCellIdentity();
                        if ((cellIdentityLte.getTac() != Integer.MAX_VALUE)
                                && (cellIdentityLte.getCi() != Integer.MAX_VALUE)) {
                            cellLocOther.setLacAndCid(cellIdentityLte.getTac(),
                                    cellIdentityLte.getCi());
                            cellLocOther.setPsc(0);
                            if (DBG) {
                                log("getCellLocation(): possible LTE cellLocOther=" + cellLocOther);
                            }
                        }
                    }
                }
                if (DBG) {
                    log("getCellLocation(): X ret best answer cellLocOther=" + cellLocOther);
                }
                return cellLocOther;
            } else {
                if (DBG) {
                    log("getCellLocation(): X empty mCellLoc and CellInfo mCellLoc=" + mCellLoc);
                }
                return mCellLoc;
            }
        }
    }

    /**
     * nitzReceiveTime is time_t that the NITZ time was posted
     */
    private void setTimeFromNITZString (String nitz, long nitzReceiveTime) {
        // "yy/mm/dd,hh:mm:ss(+/-)tz"
        // tz is in number of quarter-hours

        long start = SystemClock.elapsedRealtime();
        if (DBG) {log("NITZ: " + nitz + "," + nitzReceiveTime +
                " start=" + start + " delay=" + (start - nitzReceiveTime));
        }

        try {
            /* NITZ time (hour:min:sec) will be in UTC but it supplies the timezone
             * offset as well (which we won't worry about until later) */
            Calendar c = Calendar.getInstance(TimeZone.getTimeZone("GMT"));

            c.clear();
            c.set(Calendar.DST_OFFSET, 0);

            String[] nitzSubs = nitz.split("[/:,+-]");

            int year = 2000 + Integer.parseInt(nitzSubs[0]);
            if (year > MAX_NITZ_YEAR) {
                if (DBG) loge("NITZ year: " + year + " exceeds limit, skip NITZ time update");
                return;
            }
            c.set(Calendar.YEAR, year);

            // month is 0 based!
            int month = Integer.parseInt(nitzSubs[1]) - 1;
            c.set(Calendar.MONTH, month);

            int date = Integer.parseInt(nitzSubs[2]);
            c.set(Calendar.DATE, date);

            int hour = Integer.parseInt(nitzSubs[3]);
            c.set(Calendar.HOUR, hour);

            int minute = Integer.parseInt(nitzSubs[4]);
            c.set(Calendar.MINUTE, minute);

            int second = Integer.parseInt(nitzSubs[5]);
            c.set(Calendar.SECOND, second);

            boolean sign = (nitz.indexOf('-') == -1);

            int tzOffset = Integer.parseInt(nitzSubs[6]);

            int dst = (nitzSubs.length >= 8 ) ? Integer.parseInt(nitzSubs[7]) : 0;

            // The zone offset received from NITZ is for current local time,
            // so DST correction is already applied.  Don't add it again.
            //
            // tzOffset += dst * 4;
            //
            // We could unapply it if we wanted the raw offset.

            tzOffset = (sign ? 1 : -1) * tzOffset * 15 * 60 * 1000;

            TimeZone    zone = null;

            // As a special extension, the Android emulator appends the name of
            // the host computer's timezone to the nitz string. this is zoneinfo
            // timezone name of the form Area!Location or Area!Location!SubLocation
            // so we need to convert the ! into /
            if (nitzSubs.length >= 9) {
                String  tzname = nitzSubs[8].replace('!','/');
                zone = TimeZone.getTimeZone( tzname );
            }

            String iso = ((TelephonyManager) mPhone.getContext().
                    getSystemService(Context.TELEPHONY_SERVICE)).
                    getNetworkCountryIsoForPhone(mPhone.getPhoneId());

            if (zone == null) {

                if (mGotCountryCode) {
                    if (iso != null && iso.length() > 0) {
                        zone = TimeUtils.getTimeZone(tzOffset, dst != 0,
                                c.getTimeInMillis(),
                                iso);
                    } else {
                        // We don't have a valid iso country code.  This is
                        // most likely because we're on a test network that's
                        // using a bogus MCC (eg, "001"), so get a TimeZone
                        // based only on the NITZ parameters.
                        zone = getNitzTimeZone(tzOffset, (dst != 0), c.getTimeInMillis());
                    }
                }
            }

            if ((zone == null) || (mZoneOffset != tzOffset) || (mZoneDst != (dst != 0))){
                // We got the time before the country or the zone has changed
                // so we don't know how to identify the DST rules yet.  Save
                // the information and hope to fix it up later.

                mNeedFixZoneAfterNitz = true;
                mZoneOffset  = tzOffset;
                mZoneDst     = dst != 0;
                mZoneTime    = c.getTimeInMillis();
            }
            if (DBG) {
                log("NITZ: tzOffset=" + tzOffset + " dst=" + dst + " zone=" +
                        (zone!=null ? zone.getID() : "NULL") +
                        " iso=" + iso + " mGotCountryCode=" + mGotCountryCode +
                        " mNeedFixZoneAfterNitz=" + mNeedFixZoneAfterNitz);
            }

            if (zone != null) {
                if (getAutoTimeZone()) {
                    setAndBroadcastNetworkSetTimeZone(zone.getID());
                }
                saveNitzTimeZone(zone.getID());
            }

            String ignore = SystemProperties.get("gsm.ignore-nitz");
            if (ignore != null && ignore.equals("yes")) {
                log("NITZ: Not setting clock because gsm.ignore-nitz is set");
                return;
            }

            try {
                mWakeLock.acquire();

                if (!mPhone.isPhoneTypeGsm() || getAutoTime()) {
                    long millisSinceNitzReceived
                            = SystemClock.elapsedRealtime() - nitzReceiveTime;

                    if (millisSinceNitzReceived < 0) {
                        // Sanity check: something is wrong
                        if (DBG) {
                            log("NITZ: not setting time, clock has rolled "
                                    + "backwards since NITZ time was received, "
                                    + nitz);
                        }
                        return;
                    }

                    if (millisSinceNitzReceived > Integer.MAX_VALUE) {
                        // If the time is this far off, something is wrong > 24 days!
                        if (DBG) {
                            log("NITZ: not setting time, processing has taken "
                                    + (millisSinceNitzReceived / (1000 * 60 * 60 * 24))
                                    + " days");
                        }
                        return;
                    }

                    // Note: with range checks above, cast to int is safe
                    c.add(Calendar.MILLISECOND, (int)millisSinceNitzReceived);

                    if (DBG) {
                        log("NITZ: Setting time of day to " + c.getTime()
                                + " NITZ receive delay(ms): " + millisSinceNitzReceived
                                + " gained(ms): "
                                + (c.getTimeInMillis() - System.currentTimeMillis())
                                + " from " + nitz);
                    }
                    if (mPhone.isPhoneTypeGsm()) {
                        setAndBroadcastNetworkSetTime(c.getTimeInMillis());
                        Rlog.i(LOG_TAG, "NITZ: after Setting time of day");
                    } else {
                        if (getAutoTime()) {
                            /**
                             * Update system time automatically
                             */
                            long gained = c.getTimeInMillis() - System.currentTimeMillis();
                            long timeSinceLastUpdate = SystemClock.elapsedRealtime() - mSavedAtTime;
                            int nitzUpdateSpacing = Settings.Global.getInt(mCr,
                                    Settings.Global.NITZ_UPDATE_SPACING, mNitzUpdateSpacing);
                            int nitzUpdateDiff = Settings.Global.getInt(mCr,
                                    Settings.Global.NITZ_UPDATE_DIFF, mNitzUpdateDiff);

                            if ((mSavedAtTime == 0) || (timeSinceLastUpdate > nitzUpdateSpacing)
                                    || (Math.abs(gained) > nitzUpdateDiff)) {
                                if (DBG) {
                                    log("NITZ: Auto updating time of day to " + c.getTime()
                                            + " NITZ receive delay=" + millisSinceNitzReceived
                                            + "ms gained=" + gained + "ms from " + nitz);
                                }

                                setAndBroadcastNetworkSetTime(c.getTimeInMillis());
                            } else {
                                if (DBG) {
                                    log("NITZ: ignore, a previous update was "
                                            + timeSinceLastUpdate + "ms ago and gained=" + gained + "ms");
                                }
                                return;
                            }
                        }
                    }
                }
                SystemProperties.set("gsm.nitz.time", String.valueOf(c.getTimeInMillis()));
                saveNitzTime(c.getTimeInMillis());
                mNitzUpdatedTime = true;
            } finally {
                if (DBG) {
                    long end = SystemClock.elapsedRealtime();
                    log("NITZ: end=" + end + " dur=" + (end - start));
                }
                mWakeLock.release();
            }
        } catch (RuntimeException ex) {
            loge("NITZ: Parsing NITZ time " + nitz + " ex=" + ex);
        }
    }

    private boolean getAutoTime() {
        try {
            return Settings.Global.getInt(mCr, Settings.Global.AUTO_TIME) > 0;
        } catch (Settings.SettingNotFoundException snfe) {
            return true;
        }
    }

    private boolean getAutoTimeZone() {
        try {
            return Settings.Global.getInt(mCr, Settings.Global.AUTO_TIME_ZONE) > 0;
        } catch (Settings.SettingNotFoundException snfe) {
            return true;
        }
    }

    private void saveNitzTimeZone(String zoneId) {
        mSavedTimeZone = zoneId;
    }

    private void saveNitzTime(long time) {
        mSavedTime = time;
        mSavedAtTime = SystemClock.elapsedRealtime();
    }

    /**
     * Set the timezone and send out a sticky broadcast so the system can
     * determine if the timezone was set by the carrier.
     *
     * @param zoneId timezone set by carrier
     */
    private void setAndBroadcastNetworkSetTimeZone(String zoneId) {
        if (DBG) log("setAndBroadcastNetworkSetTimeZone: setTimeZone=" + zoneId);
        AlarmManager alarm =
                (AlarmManager) mPhone.getContext().getSystemService(Context.ALARM_SERVICE);
        alarm.setTimeZone(zoneId);
        Intent intent = new Intent(TelephonyIntents.ACTION_NETWORK_SET_TIMEZONE);
        intent.addFlags(Intent.FLAG_RECEIVER_REPLACE_PENDING);
        intent.putExtra("time-zone", zoneId);
        mPhone.getContext().sendStickyBroadcastAsUser(intent, UserHandle.ALL);
        if (DBG) {
            log("setAndBroadcastNetworkSetTimeZone: call alarm.setTimeZone and broadcast zoneId=" +
                    zoneId);
        }
    }

    /**
     * Set the time and Send out a sticky broadcast so the system can determine
     * if the time was set by the carrier.
     *
     * @param time time set by network
     */
    private void setAndBroadcastNetworkSetTime(long time) {
        if (DBG) log("setAndBroadcastNetworkSetTime: time=" + time + "ms");
        SystemClock.setCurrentTimeMillis(time);
        Intent intent = new Intent(TelephonyIntents.ACTION_NETWORK_SET_TIME);
        intent.addFlags(Intent.FLAG_RECEIVER_REPLACE_PENDING);
        intent.putExtra("time", time);
        mPhone.getContext().sendStickyBroadcastAsUser(intent, UserHandle.ALL);

        TelephonyMetrics.getInstance().writeNITZEvent(mPhone.getPhoneId(), time);
    }

    private void revertToNitzTime() {
        if (Settings.Global.getInt(mCr, Settings.Global.AUTO_TIME, 0) == 0) {
            return;
        }
        if (DBG) {
            log("Reverting to NITZ Time: mSavedTime=" + mSavedTime + " mSavedAtTime=" +
                    mSavedAtTime);
        }
        if (mSavedTime != 0 && mSavedAtTime != 0) {
            setAndBroadcastNetworkSetTime(mSavedTime
                    + (SystemClock.elapsedRealtime() - mSavedAtTime));
        }
    }

    private void revertToNitzTimeZone() {
        if (Settings.Global.getInt(mCr, Settings.Global.AUTO_TIME_ZONE, 0) == 0) {
            return;
        }
        if (DBG) log("Reverting to NITZ TimeZone: tz='" + mSavedTimeZone);
        if (mSavedTimeZone != null) {
            setAndBroadcastNetworkSetTimeZone(mSavedTimeZone);
        }
    }

    /**
     * Post a notification to NotificationManager for restricted state
     *
     * @param notifyType is one state of PS/CS_*_ENABLE/DISABLE
     */
    private void setNotification(int notifyType) {
        if (DBG) log("setNotification: create notification " + notifyType);

        // Needed because sprout RIL sends these when they shouldn't?
        boolean isSetNotification = mPhone.getContext().getResources().getBoolean(
                com.android.internal.R.bool.config_user_notification_of_restrictied_mobile_access);
        if (!isSetNotification) {
            if (DBG) log("Ignore all the notifications");
            return;
        }

        Context context = mPhone.getContext();


        CharSequence details = "";
        CharSequence title = context.getText(com.android.internal.R.string.RestrictedOnData);
        int notificationId = CS_NOTIFICATION;

        switch (notifyType) {
            case PS_ENABLED:
                long dataSubId = SubscriptionManager.getDefaultDataSubscriptionId();
                if (dataSubId != mPhone.getSubId()) {
                    return;
                }
                notificationId = PS_NOTIFICATION;
                details = context.getText(com.android.internal.R.string.RestrictedOnData);
                break;
            case PS_DISABLED:
                notificationId = PS_NOTIFICATION;
                break;
            case CS_ENABLED:
                details = context.getText(com.android.internal.R.string.RestrictedOnAllVoice);
                break;
            case CS_NORMAL_ENABLED:
                details = context.getText(com.android.internal.R.string.RestrictedOnNormal);
                break;
            case CS_EMERGENCY_ENABLED:
                details = context.getText(com.android.internal.R.string.RestrictedOnEmergency);
                break;
            case CS_DISABLED:
                // do nothing and cancel the notification later
                break;
        }

        if (DBG) log("setNotification: put notification " + title + " / " +details);
        mNotification = new Notification.Builder(context)
                .setWhen(System.currentTimeMillis())
                .setAutoCancel(true)
                .setSmallIcon(com.android.internal.R.drawable.stat_sys_warning)
                .setTicker(title)
                .setColor(context.getResources().getColor(
                        com.android.internal.R.color.system_notification_accent_color))
                .setContentTitle(title)
                .setContentText(details)
                .build();

        NotificationManager notificationManager = (NotificationManager)
                context.getSystemService(Context.NOTIFICATION_SERVICE);

        if (notifyType == PS_DISABLED || notifyType == CS_DISABLED) {
            // cancel previous post notification
            notificationManager.cancel(notificationId);
        } else {
            // update restricted state notification
            notificationManager.notify(notificationId, mNotification);
        }
    }

    private UiccCardApplication getUiccCardApplication() {
        if (mPhone.isPhoneTypeGsm()) {
            return mUiccController.getUiccCardApplication(mPhone.getPhoneId(),
                    UiccController.APP_FAM_3GPP);
        } else {
            return mUiccController.getUiccCardApplication(mPhone.getPhoneId(),
                    UiccController.APP_FAM_3GPP2);
        }
    }

    private void queueNextSignalStrengthPoll() {
        if (mDontPollSignalStrength) {
            // The radio is telling us about signal strength changes
            // we don't have to ask it
            return;
        }

        Message msg;

        msg = obtainMessage();
        msg.what = EVENT_POLL_SIGNAL_STRENGTH;

        long nextTime;

        // TODO Don't poll signal strength if screen is off
        sendMessageDelayed(msg, POLL_PERIOD_MILLIS);
    }

    private void notifyCdmaSubscriptionInfoReady() {
        if (mCdmaForSubscriptionInfoReadyRegistrants != null) {
            if (DBG) log("CDMA_SUBSCRIPTION: call notifyRegistrants()");
            mCdmaForSubscriptionInfoReadyRegistrants.notifyRegistrants();
        }
    }

    /**
     * Registration point for transition into DataConnection attached.
     * @param h handler to notify
     * @param what what code of message when delivered
     * @param obj placed in Message.obj
     */
    public void registerForDataConnectionAttached(Handler h, int what, Object obj) {
        Registrant r = new Registrant(h, what, obj);
        mAttachedRegistrants.add(r);

        if (getCurrentDataConnectionState() == ServiceState.STATE_IN_SERVICE) {
            r.notifyRegistrant();
        }
    }
    public void unregisterForDataConnectionAttached(Handler h) {
        mAttachedRegistrants.remove(h);
    }

    /**
     * Registration point for transition into DataConnection detached.
     * @param h handler to notify
     * @param what what code of message when delivered
     * @param obj placed in Message.obj
     */
    public void registerForDataConnectionDetached(Handler h, int what, Object obj) {
        Registrant r = new Registrant(h, what, obj);
        mDetachedRegistrants.add(r);

        if (getCurrentDataConnectionState() != ServiceState.STATE_IN_SERVICE) {
            r.notifyRegistrant();
        }
    }
    public void unregisterForDataConnectionDetached(Handler h) {
        mDetachedRegistrants.remove(h);
    }

    /**
     * Registration for DataConnection RIL Data Radio Technology changing. The
     * new radio technology will be returned AsyncResult#result as an Integer Object.
     * The AsyncResult will be in the notification Message#obj.
     *
     * @param h handler to notify
     * @param what what code of message when delivered
     * @param obj placed in Message.obj
     */
    public void registerForDataRegStateOrRatChanged(Handler h, int what, Object obj) {
        Registrant r = new Registrant(h, what, obj);
        mDataRegStateOrRatChangedRegistrants.add(r);
        notifyDataRegStateRilRadioTechnologyChanged();
    }
    public void unregisterForDataRegStateOrRatChanged(Handler h) {
        mDataRegStateOrRatChangedRegistrants.remove(h);
    }

    /**
     * Registration point for transition into network attached.
     * @param h handler to notify
     * @param what what code of message when delivered
     * @param obj in Message.obj
     */
    public void registerForNetworkAttached(Handler h, int what, Object obj) {
        Registrant r = new Registrant(h, what, obj);

        mNetworkAttachedRegistrants.add(r);
        if (mSS.getVoiceRegState() == ServiceState.STATE_IN_SERVICE) {
            r.notifyRegistrant();
        }
    }
    public void unregisterForNetworkAttached(Handler h) {
        mNetworkAttachedRegistrants.remove(h);
    }

    /**
     * Registration point for transition into packet service restricted zone.
     * @param h handler to notify
     * @param what what code of message when delivered
     * @param obj placed in Message.obj
     */
    public void registerForPsRestrictedEnabled(Handler h, int what, Object obj) {
        Registrant r = new Registrant(h, what, obj);
        mPsRestrictEnabledRegistrants.add(r);

        if (mRestrictedState.isPsRestricted()) {
            r.notifyRegistrant();
        }
    }

    public void unregisterForPsRestrictedEnabled(Handler h) {
        mPsRestrictEnabledRegistrants.remove(h);
    }

    /**
     * Registration point for transition out of packet service restricted zone.
     * @param h handler to notify
     * @param what what code of message when delivered
     * @param obj placed in Message.obj
     */
    public void registerForPsRestrictedDisabled(Handler h, int what, Object obj) {
        Registrant r = new Registrant(h, what, obj);
        mPsRestrictDisabledRegistrants.add(r);

        if (mRestrictedState.isPsRestricted()) {
            r.notifyRegistrant();
        }
    }

    public void unregisterForPsRestrictedDisabled(Handler h) {
        mPsRestrictDisabledRegistrants.remove(h);
    }

    /**
     * Clean up existing voice and data connection then turn off radio power.
     *
     * Hang up the existing voice calls to decrease call drop rate.
     */
    public void powerOffRadioSafely(DcTracker dcTracker) {
        synchronized (this) {
            if (!mPendingRadioPowerOffAfterDataOff) {
                if (mPhone.isPhoneTypeGsm() || mPhone.isPhoneTypeCdma()
                        || mPhone.isPhoneTypeCdmaLte()) {
                    int dds = SubscriptionManager.getDefaultDataSubscriptionId();
                    // To minimize race conditions we call cleanUpAllConnections on
                    // both if else paths instead of before this isDisconnected test.
                    if (dcTracker.isDisconnected()
                            && (dds == mPhone.getSubId()
                            || (dds != mPhone.getSubId()
                            && ProxyController.getInstance().isDataDisconnected(dds)))) {
                        // To minimize race conditions we do this after isDisconnected
                        dcTracker.cleanUpAllConnections(Phone.REASON_RADIO_TURNED_OFF);
                        if (DBG) log("Data disconnected, turn off radio right away.");
                        hangupAndPowerOff();
                    } else {
                        // hang up all active voice calls first
                        if (mPhone.isPhoneTypeGsm() && mPhone.isInCall()) {
                            mPhone.mCT.mRingingCall.hangupIfAlive();
                            mPhone.mCT.mBackgroundCall.hangupIfAlive();
                            mPhone.mCT.mForegroundCall.hangupIfAlive();
                        }
                        dcTracker.cleanUpAllConnections(Phone.REASON_RADIO_TURNED_OFF);
                        if (dds != mPhone.getSubId()
                                && !ProxyController.getInstance().isDataDisconnected(dds)) {
                            if (DBG) log("Data is active on DDS.  Wait for all data disconnect");
                            // Data is not disconnected on DDS. Wait for the data disconnect complete
                            // before sending the RADIO_POWER off.
                            ProxyController.getInstance().registerForAllDataDisconnected(dds, this,
                                    EVENT_ALL_DATA_DISCONNECTED, null);
                            mPendingRadioPowerOffAfterDataOff = true;
                        }
                        Message msg = Message.obtain(this);
                        msg.what = EVENT_SET_RADIO_POWER_OFF;
                        msg.arg1 = ++mPendingRadioPowerOffAfterDataOffTag;
                        if (sendMessageDelayed(msg, 30000)) {
                            if (DBG) log("Wait upto 30s for data to disconnect, then turn off radio.");
                            mPendingRadioPowerOffAfterDataOff = true;
                        } else {
                            log("Cannot send delayed Msg, turn off radio right away.");
                            hangupAndPowerOff();
                            mPendingRadioPowerOffAfterDataOff = false;
                        }
                    }
                } else {
                    // In some network, deactivate PDP connection cause releasing of RRC connection,
                    // which MM/IMSI detaching request needs. Without this detaching, network can
                    // not release the network resources previously attached.
                    // So we are avoiding data detaching on these networks.
                    String[] networkNotClearData = mPhone.getContext().getResources()
                            .getStringArray(com.android.internal.R.array.networks_not_clear_data);
                    String currentNetwork = mSS.getOperatorNumeric();
                    if ((networkNotClearData != null) && (currentNetwork != null)) {
                        for (int i = 0; i < networkNotClearData.length; i++) {
                            if (currentNetwork.equals(networkNotClearData[i])) {
                                // Don't clear data connection for this carrier
                                if (DBG)
                                    log("Not disconnecting data for " + currentNetwork);
                                hangupAndPowerOff();
                                return;
                            }
                        }
                    }
                    // To minimize race conditions we call cleanUpAllConnections on
                    // both if else paths instead of before this isDisconnected test.
                    if (dcTracker.isDisconnected()) {
                        // To minimize race conditions we do this after isDisconnected
                        dcTracker.cleanUpAllConnections(Phone.REASON_RADIO_TURNED_OFF);
                        if (DBG) log("Data disconnected, turn off radio right away.");
                        hangupAndPowerOff();
                    } else {
                        dcTracker.cleanUpAllConnections(Phone.REASON_RADIO_TURNED_OFF);
                        Message msg = Message.obtain(this);
                        msg.what = EVENT_SET_RADIO_POWER_OFF;
                        msg.arg1 = ++mPendingRadioPowerOffAfterDataOffTag;
                        if (sendMessageDelayed(msg, 30000)) {
                            if (DBG)
                                log("Wait upto 30s for data to disconnect, then turn off radio.");
                            mPendingRadioPowerOffAfterDataOff = true;
                        } else {
                            log("Cannot send delayed Msg, turn off radio right away.");
                            hangupAndPowerOff();
                        }
                    }
                }
            }
        }
    }

    /**
     * process the pending request to turn radio off after data is disconnected
     *
     * return true if there is pending request to process; false otherwise.
     */
    public boolean processPendingRadioPowerOffAfterDataOff() {
        synchronized(this) {
            if (mPendingRadioPowerOffAfterDataOff) {
                if (DBG) log("Process pending request to turn radio off.");
                mPendingRadioPowerOffAfterDataOffTag += 1;
                hangupAndPowerOff();
                mPendingRadioPowerOffAfterDataOff = false;
                return true;
            }
            return false;
        }
    }

    /**
     * send signal-strength-changed notification if changed Called both for
     * solicited and unsolicited signal strength updates
     *
     * @return true if the signal strength changed and a notification was sent.
     */
    protected boolean onSignalStrengthResult(AsyncResult ar) {
        boolean isGsm = false;
        //override isGsm for CDMA LTE
        if (mPhone.isPhoneTypeGsm() ||
                (mPhone.isPhoneTypeCdmaLte() &&
<<<<<<< HEAD
                        isRatLte(mSS.getRilDataRadioTechnology()))) {
=======
                        ServiceState.isLte(mSS.getRilDataRadioTechnology()))) {
>>>>>>> 86dd3d22
            isGsm = true;
        }

        // This signal is used for both voice and data radio signal so parse
        // all fields

        if ((ar.exception == null) && (ar.result != null)) {
            mSignalStrength = (SignalStrength) ar.result;
            mSignalStrength.validateInput();
            mSignalStrength.setGsm(isGsm);
        } else {
            log("onSignalStrengthResult() Exception from RIL : " + ar.exception);
            mSignalStrength = new SignalStrength(isGsm);
        }

        boolean ssChanged = notifySignalStrength();

        return ssChanged;
    }

    /**
     * Hang up all voice call and turn off radio. Implemented by derived class.
     */
    protected void hangupAndPowerOff() {
        // hang up all active voice calls
        if (!mPhone.isPhoneTypeGsm() || mPhone.isInCall()) {
            mPhone.mCT.mRingingCall.hangupIfAlive();
            mPhone.mCT.mBackgroundCall.hangupIfAlive();
            mPhone.mCT.mForegroundCall.hangupIfAlive();
        }

        mCi.setRadioPower(false, obtainMessage(EVENT_RADIO_POWER_OFF_DONE));

    }

    /** Cancel a pending (if any) pollState() operation */
    protected void cancelPollState() {
        // This will effectively cancel the rest of the poll requests.
        mPollingContext = new int[1];
    }

    /**
     * Return true if time zone needs fixing.
     *
     * @param phone
     * @param operatorNumeric
     * @param prevOperatorNumeric
     * @param needToFixTimeZone
     * @return true if time zone needs to be fixed
     */
    protected boolean shouldFixTimeZoneNow(Phone phone, String operatorNumeric,
            String prevOperatorNumeric, boolean needToFixTimeZone) {
        // Return false if the mcc isn't valid as we don't know where we are.
        // Return true if we have an IccCard and the mcc changed or we
        // need to fix it because when the NITZ time came in we didn't
        // know the country code.

        // If mcc is invalid then we'll return false
        int mcc;
        try {
            mcc = Integer.parseInt(operatorNumeric.substring(0, 3));
        } catch (Exception e) {
            if (DBG) {
                log("shouldFixTimeZoneNow: no mcc, operatorNumeric=" + operatorNumeric +
                        " retVal=false");
            }
            return false;
        }

        // If prevMcc is invalid will make it different from mcc
        // so we'll return true if the card exists.
        int prevMcc;
        try {
            prevMcc = Integer.parseInt(prevOperatorNumeric.substring(0, 3));
        } catch (Exception e) {
            prevMcc = mcc + 1;
        }

        // Determine if the Icc card exists
        boolean iccCardExist = false;
        if (mUiccApplcation != null) {
            iccCardExist = mUiccApplcation.getState() != AppState.APPSTATE_UNKNOWN;
        }

        // Determine retVal
        boolean retVal = ((iccCardExist && (mcc != prevMcc)) || needToFixTimeZone);
        if (DBG) {
            long ctm = System.currentTimeMillis();
            log("shouldFixTimeZoneNow: retVal=" + retVal +
                    " iccCardExist=" + iccCardExist +
                    " operatorNumeric=" + operatorNumeric + " mcc=" + mcc +
                    " prevOperatorNumeric=" + prevOperatorNumeric + " prevMcc=" + prevMcc +
                    " needToFixTimeZone=" + needToFixTimeZone +
                    " ltod=" + TimeUtils.logTimeOfDay(ctm));
        }
        return retVal;
    }

    public String getSystemProperty(String property, String defValue) {
        return TelephonyManager.getTelephonyProperty(mPhone.getPhoneId(), property, defValue);
    }

    /**
     * @return all available cell information or null if none.
     */
    public List<CellInfo> getAllCellInfo() {
        CellInfoResult result = new CellInfoResult();
        if (VDBG) log("SST.getAllCellInfo(): E");
        int ver = mCi.getRilVersion();
        if (ver >= 8) {
            if (isCallerOnDifferentThread()) {
                if ((SystemClock.elapsedRealtime() - mLastCellInfoListTime)
                        > LAST_CELL_INFO_LIST_MAX_AGE_MS) {
                    Message msg = obtainMessage(EVENT_GET_CELL_INFO_LIST, result);
                    synchronized(result.lockObj) {
                        result.list = null;
                        mCi.getCellInfoList(msg);
                        try {
                            result.lockObj.wait(5000);
                        } catch (InterruptedException e) {
                            e.printStackTrace();
                        }
                    }
                } else {
                    if (DBG) log("SST.getAllCellInfo(): return last, back to back calls");
                    result.list = mLastCellInfoList;
                }
            } else {
                if (DBG) log("SST.getAllCellInfo(): return last, same thread can't block");
                result.list = mLastCellInfoList;
            }
        } else {
            if (DBG) log("SST.getAllCellInfo(): not implemented");
            result.list = null;
        }
        synchronized(result.lockObj) {
            if (result.list != null) {
                if (VDBG) log("SST.getAllCellInfo(): X size=" + result.list.size()
                        + " list=" + result.list);
                return result.list;
            } else {
                if (DBG) log("SST.getAllCellInfo(): X size=0 list=null");
                return null;
            }
        }
    }

    /**
     * @return signal strength
     */
    public SignalStrength getSignalStrength() {
        return mSignalStrength;
    }

    /**
     * Registration point for subscription info ready
     * @param h handler to notify
     * @param what what code of message when delivered
     * @param obj placed in Message.obj
     */
    public void registerForSubscriptionInfoReady(Handler h, int what, Object obj) {
        Registrant r = new Registrant(h, what, obj);
        mCdmaForSubscriptionInfoReadyRegistrants.add(r);

        if (isMinInfoReady()) {
            r.notifyRegistrant();
        }
    }

    public void unregisterForSubscriptionInfoReady(Handler h) {
        mCdmaForSubscriptionInfoReadyRegistrants.remove(h);
    }

    /**
     * Save current source of cdma subscription
     * @param source - 1 for NV, 0 for RUIM
     */
    private void saveCdmaSubscriptionSource(int source) {
        log("Storing cdma subscription source: " + source);
        Settings.Global.putInt(mPhone.getContext().getContentResolver(),
                Settings.Global.CDMA_SUBSCRIPTION_MODE,
                source);
        log("Read from settings: " + Settings.Global.getInt(mPhone.getContext().getContentResolver(),
                Settings.Global.CDMA_SUBSCRIPTION_MODE, -1));
    }

    private void getSubscriptionInfoAndStartPollingThreads() {
        mCi.getCDMASubscription(obtainMessage(EVENT_POLL_STATE_CDMA_SUBSCRIPTION));

        // Get Registration Information
        pollState();
    }

    private void handleCdmaSubscriptionSource(int newSubscriptionSource) {
        log("Subscription Source : " + newSubscriptionSource);
        mIsSubscriptionFromRuim =
                (newSubscriptionSource == CdmaSubscriptionSourceManager.SUBSCRIPTION_FROM_RUIM);
        log("isFromRuim: " + mIsSubscriptionFromRuim);
        saveCdmaSubscriptionSource(newSubscriptionSource);
        if (!mIsSubscriptionFromRuim) {
            // NV is ready when subscription source is NV
            sendMessage(obtainMessage(EVENT_NV_READY));
        }
    }

    public void dump(FileDescriptor fd, PrintWriter pw, String[] args) {
        pw.println("ServiceStateTracker:");
        pw.println(" mSubId=" + mSubId);
        pw.println(" mSS=" + mSS);
        pw.println(" mNewSS=" + mNewSS);
        pw.println(" mVoiceCapable=" + mVoiceCapable);
        pw.println(" mRestrictedState=" + mRestrictedState);
        pw.println(" mPollingContext=" + mPollingContext + " - " +
                (mPollingContext != null ? mPollingContext[0] : ""));
        pw.println(" mDesiredPowerState=" + mDesiredPowerState);
        pw.println(" mDontPollSignalStrength=" + mDontPollSignalStrength);
        pw.println(" mSignalStrength=" + mSignalStrength);
        pw.println(" mLastSignalStrength=" + mLastSignalStrength);
        pw.println(" mRestrictedState=" + mRestrictedState);
        pw.println(" mPendingRadioPowerOffAfterDataOff=" + mPendingRadioPowerOffAfterDataOff);
        pw.println(" mPendingRadioPowerOffAfterDataOffTag=" + mPendingRadioPowerOffAfterDataOffTag);
        pw.println(" mCellLoc=" + mCellLoc);
        pw.println(" mNewCellLoc=" + mNewCellLoc);
        pw.println(" mLastCellInfoListTime=" + mLastCellInfoListTime);
        pw.println(" mPreferredNetworkType=" + mPreferredNetworkType);
        pw.println(" mMaxDataCalls=" + mMaxDataCalls);
        pw.println(" mNewMaxDataCalls=" + mNewMaxDataCalls);
        pw.println(" mReasonDataDenied=" + mReasonDataDenied);
        pw.println(" mNewReasonDataDenied=" + mNewReasonDataDenied);
        pw.println(" mGsmRoaming=" + mGsmRoaming);
        pw.println(" mDataRoaming=" + mDataRoaming);
        pw.println(" mEmergencyOnly=" + mEmergencyOnly);
        pw.println(" mNeedFixZoneAfterNitz=" + mNeedFixZoneAfterNitz);
        pw.flush();
        pw.println(" mZoneOffset=" + mZoneOffset);
        pw.println(" mZoneDst=" + mZoneDst);
        pw.println(" mZoneTime=" + mZoneTime);
        pw.println(" mGotCountryCode=" + mGotCountryCode);
        pw.println(" mNitzUpdatedTime=" + mNitzUpdatedTime);
        pw.println(" mSavedTimeZone=" + mSavedTimeZone);
        pw.println(" mSavedTime=" + mSavedTime);
        pw.println(" mSavedAtTime=" + mSavedAtTime);
        pw.println(" mStartedGprsRegCheck=" + mStartedGprsRegCheck);
        pw.println(" mReportedGprsNoReg=" + mReportedGprsNoReg);
        pw.println(" mNotification=" + mNotification);
        pw.println(" mWakeLock=" + mWakeLock);
        pw.println(" mCurSpn=" + mCurSpn);
        pw.println(" mCurDataSpn=" + mCurDataSpn);
        pw.println(" mCurShowSpn=" + mCurShowSpn);
        pw.println(" mCurPlmn=" + mCurPlmn);
        pw.println(" mCurShowPlmn=" + mCurShowPlmn);
        pw.flush();
        pw.println(" mCurrentOtaspMode=" + mCurrentOtaspMode);
        pw.println(" mRoamingIndicator=" + mRoamingIndicator);
        pw.println(" mIsInPrl=" + mIsInPrl);
        pw.println(" mDefaultRoamingIndicator=" + mDefaultRoamingIndicator);
        pw.println(" mRegistrationState=" + mRegistrationState);
        pw.println(" mMdn=" + mMdn);
        pw.println(" mHomeSystemId=" + mHomeSystemId);
        pw.println(" mHomeNetworkId=" + mHomeNetworkId);
        pw.println(" mMin=" + mMin);
        pw.println(" mPrlVersion=" + mPrlVersion);
        pw.println(" mIsMinInfoReady=" + mIsMinInfoReady);
        pw.println(" mIsEriTextLoaded=" + mIsEriTextLoaded);
        pw.println(" mIsSubscriptionFromRuim=" + mIsSubscriptionFromRuim);
        pw.println(" mCdmaSSM=" + mCdmaSSM);
        pw.println(" mRegistrationDeniedReason=" + mRegistrationDeniedReason);
        pw.println(" mCurrentCarrier=" + mCurrentCarrier);
        pw.flush();
        pw.println(" mImsRegistered=" + mImsRegistered);
        pw.println(" mImsRegistrationOnOff=" + mImsRegistrationOnOff);
        pw.println(" mAlarmSwitch=" + mAlarmSwitch);
        pw.println(" mRadioDisabledByCarrier" + mRadioDisabledByCarrier);
        pw.println(" mPowerOffDelayNeed=" + mPowerOffDelayNeed);
        pw.println(" mDeviceShuttingDown=" + mDeviceShuttingDown);
        pw.println(" mSpnUpdatePending=" + mSpnUpdatePending);

        pw.println(" Roaming Log:");
        IndentingPrintWriter ipw = new IndentingPrintWriter(pw, "  ");
        ipw.increaseIndent();
        mRoamingLog.dump(fd, ipw, args);
        ipw.decreaseIndent();

        ipw.println(" Attach Log:");
        ipw.increaseIndent();
        mAttachLog.dump(fd, ipw, args);
        ipw.decreaseIndent();

        ipw.println(" Phone Change Log:");
        ipw.increaseIndent();
        mPhoneTypeLog.dump(fd, ipw, args);
        ipw.decreaseIndent();

        ipw.println(" Rat Change Log:");
        ipw.increaseIndent();
        mRatLog.dump(fd, ipw, args);
        ipw.decreaseIndent();
    }

    public boolean isImsRegistered() {
        return mImsRegistered;
    }
    /**
     * Verifies the current thread is the same as the thread originally
     * used in the initialization of this instance. Throws RuntimeException
     * if not.
     *
     * @exception RuntimeException if the current thread is not
     * the thread that originally obtained this Phone instance.
     */
    protected void checkCorrectThread() {
        if (Thread.currentThread() != getLooper().getThread()) {
            throw new RuntimeException(
                    "ServiceStateTracker must be used from within one thread");
        }
    }

    protected boolean isCallerOnDifferentThread() {
        boolean value = Thread.currentThread() != getLooper().getThread();
        if (VDBG) log("isCallerOnDifferentThread: " + value);
        return value;
    }

    protected void updateCarrierMccMncConfiguration(String newOp, String oldOp, Context context) {
        // if we have a change in operator, notify wifi (even to/from none)
        if (((newOp == null) && (TextUtils.isEmpty(oldOp) == false)) ||
                ((newOp != null) && (newOp.equals(oldOp) == false))) {
            log("update mccmnc=" + newOp + " fromServiceState=true");
            MccTable.updateMccMncConfiguration(context, newOp, true);
        }
    }

    /**
     * Check ISO country by MCC to see if phone is roaming in same registered country
     */
    protected boolean inSameCountry(String operatorNumeric) {
        if (TextUtils.isEmpty(operatorNumeric) || (operatorNumeric.length() < 5)) {
            // Not a valid network
            return false;
        }
        final String homeNumeric = getHomeOperatorNumeric();
        if (TextUtils.isEmpty(homeNumeric) || (homeNumeric.length() < 5)) {
            // Not a valid SIM MCC
            return false;
        }
        boolean inSameCountry = true;
        final String networkMCC = operatorNumeric.substring(0, 3);
        final String homeMCC = homeNumeric.substring(0, 3);
        final String networkCountry = MccTable.countryCodeForMcc(Integer.parseInt(networkMCC));
        final String homeCountry = MccTable.countryCodeForMcc(Integer.parseInt(homeMCC));
        if (networkCountry.isEmpty() || homeCountry.isEmpty()) {
            // Not a valid country
            return false;
        }
        inSameCountry = homeCountry.equals(networkCountry);
        if (inSameCountry) {
            return inSameCountry;
        }
        // special same country cases
        if ("us".equals(homeCountry) && "vi".equals(networkCountry)) {
            inSameCountry = true;
        } else if ("vi".equals(homeCountry) && "us".equals(networkCountry)) {
            inSameCountry = true;
        }
        return inSameCountry;
    }

    /**
     * Set both voice and data roaming type,
     * judging from the ISO country of SIM VS network.
     */
    protected void setRoamingType(ServiceState currentServiceState) {
        final boolean isVoiceInService =
                (currentServiceState.getVoiceRegState() == ServiceState.STATE_IN_SERVICE);
        if (isVoiceInService) {
            if (currentServiceState.getVoiceRoaming()) {
                if (mPhone.isPhoneTypeGsm()) {
                    // check roaming type by MCC
                    if (inSameCountry(currentServiceState.getVoiceOperatorNumeric())) {
                        currentServiceState.setVoiceRoamingType(
                                ServiceState.ROAMING_TYPE_DOMESTIC);
                    } else {
                        currentServiceState.setVoiceRoamingType(
                                ServiceState.ROAMING_TYPE_INTERNATIONAL);
                    }
                } else {
                    // some carrier defines international roaming by indicator
                    int[] intRoamingIndicators = mPhone.getContext().getResources().getIntArray(
                            com.android.internal.R.array.config_cdma_international_roaming_indicators);
                    if ((intRoamingIndicators != null) && (intRoamingIndicators.length > 0)) {
                        // It's domestic roaming at least now
                        currentServiceState.setVoiceRoamingType(ServiceState.ROAMING_TYPE_DOMESTIC);
                        int curRoamingIndicator = currentServiceState.getCdmaRoamingIndicator();
                        for (int i = 0; i < intRoamingIndicators.length; i++) {
                            if (curRoamingIndicator == intRoamingIndicators[i]) {
                                currentServiceState.setVoiceRoamingType(
                                        ServiceState.ROAMING_TYPE_INTERNATIONAL);
                                break;
                            }
                        }
                    } else {
                        // check roaming type by MCC
                        if (inSameCountry(currentServiceState.getVoiceOperatorNumeric())) {
                            currentServiceState.setVoiceRoamingType(
                                    ServiceState.ROAMING_TYPE_DOMESTIC);
                        } else {
                            currentServiceState.setVoiceRoamingType(
                                    ServiceState.ROAMING_TYPE_INTERNATIONAL);
                        }
                    }
                }
            } else {
                currentServiceState.setVoiceRoamingType(ServiceState.ROAMING_TYPE_NOT_ROAMING);
            }
        }
        final boolean isDataInService =
                (currentServiceState.getDataRegState() == ServiceState.STATE_IN_SERVICE);
        final int dataRegType = currentServiceState.getRilDataRadioTechnology();
        if (isDataInService) {
            if (!currentServiceState.getDataRoaming()) {
                currentServiceState.setDataRoamingType(ServiceState.ROAMING_TYPE_NOT_ROAMING);
            } else {
                if (mPhone.isPhoneTypeGsm()) {
                    if (ServiceState.isGsm(dataRegType)) {
                        if (isVoiceInService) {
                            // GSM data should have the same state as voice
                            currentServiceState.setDataRoamingType(currentServiceState
                                    .getVoiceRoamingType());
                        } else {
                            // we can not decide GSM data roaming type without voice
                            currentServiceState.setDataRoamingType(ServiceState.ROAMING_TYPE_UNKNOWN);
                        }
                    } else {
                        // we can not decide 3gpp2 roaming state here
                        currentServiceState.setDataRoamingType(ServiceState.ROAMING_TYPE_UNKNOWN);
                    }
                } else {
                    if (ServiceState.isCdma(dataRegType)) {
                        if (isVoiceInService) {
                            // CDMA data should have the same state as voice
                            currentServiceState.setDataRoamingType(currentServiceState
                                    .getVoiceRoamingType());
                        } else {
                            // we can not decide CDMA data roaming type without voice
                            // set it as same as last time
                            currentServiceState.setDataRoamingType(ServiceState.ROAMING_TYPE_UNKNOWN);
                        }
                    } else {
                        // take it as 3GPP roaming
                        if (inSameCountry(currentServiceState.getDataOperatorNumeric())) {
                            currentServiceState.setDataRoamingType(ServiceState.ROAMING_TYPE_DOMESTIC);
                        } else {
                            currentServiceState.setDataRoamingType(
                                    ServiceState.ROAMING_TYPE_INTERNATIONAL);
                        }
                    }
                }
            }
        }
    }

    private void setSignalStrengthDefaultValues() {
        mSignalStrength = new SignalStrength(true);
    }

    protected String getHomeOperatorNumeric() {
        String numeric = ((TelephonyManager) mPhone.getContext().
                getSystemService(Context.TELEPHONY_SERVICE)).
                getSimOperatorNumericForPhone(mPhone.getPhoneId());
        if (!mPhone.isPhoneTypeGsm() && TextUtils.isEmpty(numeric)) {
            numeric = SystemProperties.get(GsmCdmaPhone.PROPERTY_CDMA_HOME_OPERATOR_NUMERIC, "");
        }
        return numeric;
    }

    protected int getPhoneId() {
        return mPhone.getPhoneId();
    }

    /* Reset Service state when IWLAN is enabled as polling in airplane mode
     * causes state to go to OUT_OF_SERVICE state instead of STATE_OFF
     */
    protected void resetServiceStateInIwlanMode() {
        if (mCi.getRadioState() == CommandsInterface.RadioState.RADIO_OFF) {
            boolean resetIwlanRatVal = false;
            log("set service state as POWER_OFF");
            if (ServiceState.RIL_RADIO_TECHNOLOGY_IWLAN
                        == mNewSS.getRilDataRadioTechnology()) {
                log("pollStateDone: mNewSS = " + mNewSS);
                log("pollStateDone: reset iwlan RAT value");
                resetIwlanRatVal = true;
            }
            // operator info should be kept in SS
            String operator = mNewSS.getOperatorAlphaLong();
            mNewSS.setStateOff();
            if (resetIwlanRatVal) {
                mNewSS.setRilDataRadioTechnology(ServiceState.RIL_RADIO_TECHNOLOGY_IWLAN);
                mNewSS.setDataRegState(ServiceState.STATE_IN_SERVICE);
                mNewSS.setOperatorAlphaLong(operator);
                log("pollStateDone: mNewSS = " + mNewSS);
            }
        }
    }

    /**
     * Check if device is non-roaming and always on home network.
     *
     * @param b carrier config bundle obtained from CarrierConfigManager
     * @return true if network is always on home network, false otherwise
     * @see CarrierConfigManager
     */
    protected final boolean alwaysOnHomeNetwork(BaseBundle b) {
        return b.getBoolean(CarrierConfigManager.KEY_FORCE_HOME_NETWORK_BOOL);
    }

    /**
     * Check if the network identifier has membership in the set of
     * network identifiers stored in the carrier config bundle.
     *
     * @param b carrier config bundle obtained from CarrierConfigManager
     * @param network The network identifier to check network existence in bundle
     * @param key The key to index into the bundle presenting a string array of
     *            networks to check membership
     * @return true if network has membership in bundle networks, false otherwise
     * @see CarrierConfigManager
     */
    private boolean isInNetwork(BaseBundle b, String network, String key) {
        String[] networks = b.getStringArray(key);

        if (networks != null && Arrays.asList(networks).contains(network)) {
            return true;
        }
        return false;
    }

    protected final boolean isRoamingInGsmNetwork(BaseBundle b, String network) {
        return isInNetwork(b, network, CarrierConfigManager.KEY_GSM_ROAMING_NETWORKS_STRING_ARRAY);
    }

    protected final boolean isNonRoamingInGsmNetwork(BaseBundle b, String network) {
        return isInNetwork(b, network, CarrierConfigManager.KEY_GSM_NONROAMING_NETWORKS_STRING_ARRAY);
    }

    protected final boolean isRoamingInCdmaNetwork(BaseBundle b, String network) {
        return isInNetwork(b, network, CarrierConfigManager.KEY_CDMA_ROAMING_NETWORKS_STRING_ARRAY);
    }

    protected final boolean isNonRoamingInCdmaNetwork(BaseBundle b, String network) {
        return isInNetwork(b, network, CarrierConfigManager.KEY_CDMA_NONROAMING_NETWORKS_STRING_ARRAY);
    }

   /**
     * Consider dataRegState if voiceRegState is OOS to determine SPN to be displayed
     */
    protected int getCombinedRegState() {
        int regState = mSS.getVoiceRegState();
        int dataRegState = mSS.getDataRegState();
        if ((regState == ServiceState.STATE_OUT_OF_SERVICE)
                && (dataRegState == ServiceState.STATE_IN_SERVICE)) {
                    log("getCombinedRegState: return STATE_IN_SERVICE as Data is in service");
                     regState = dataRegState;
        }
        return regState;
    }

  /** Check if the device is shutting down. */
    public boolean isDeviceShuttingDown() {
        return mDeviceShuttingDown;
    }

    /**
     * {@hide}
     */
    public boolean isRatLte(int rat) {
        return (rat == ServiceState.RIL_RADIO_TECHNOLOGY_LTE ||
            rat == ServiceState.RIL_RADIO_TECHNOLOGY_LTE_CA);
    }
}<|MERGE_RESOLUTION|>--- conflicted
+++ resolved
@@ -975,10 +975,7 @@
                 }
                 // This will do nothing in the 'radio not available' case
                 setPowerStateToDesired();
-<<<<<<< HEAD
-=======
                 // These events are modem triggered, so pollState() needs to be forced
->>>>>>> 86dd3d22
                 modemTriggeredPollState();
                 break;
 
@@ -1565,11 +1562,7 @@
                         mNewSS.setCdmaRoamingIndicator(mDefaultRoamingIndicator);
                     } else if (namMatch && !mIsInPrl) {
                         // TODO this will be removed when we handle roaming on LTE on CDMA+LTE phones
-<<<<<<< HEAD
-                        if (isRatLte(mNewSS.getRilVoiceRadioTechnology())) {
-=======
                         if (ServiceState.isLte(mNewSS.getRilVoiceRadioTechnology())) {
->>>>>>> 86dd3d22
                             log("Turn off roaming indicator as voice is LTE");
                             mNewSS.setCdmaRoamingIndicator(EriInfo.ROAMING_INDICATOR_OFF);
                         } else {
@@ -1894,14 +1887,8 @@
                     int oldDataRAT = mSS.getRilDataRadioTechnology();
                     if ((oldDataRAT == ServiceState.RIL_RADIO_TECHNOLOGY_UNKNOWN &&
                             newDataRAT != ServiceState.RIL_RADIO_TECHNOLOGY_UNKNOWN) ||
-<<<<<<< HEAD
-                            (ServiceState.isCdma(oldDataRAT) &&
-                                    isRatLte(newDataRAT)) || (isRatLte(oldDataRAT) &&
-                                    ServiceState.isCdma(newDataRAT))) {
-=======
                             (ServiceState.isCdma(oldDataRAT) && ServiceState.isLte(newDataRAT)) ||
                             (ServiceState.isLte(oldDataRAT) && ServiceState.isCdma(newDataRAT))) {
->>>>>>> 86dd3d22
                         mCi.getSignalStrength(obtainMessage(EVENT_GET_SIGNAL_STRENGTH));
                     }
 
@@ -2291,7 +2278,6 @@
                 subId = subIds[0];
             }
 
-<<<<<<< HEAD
             int combinedRegState = getCombinedRegState();
             if (combinedRegState == ServiceState.STATE_OUT_OF_SERVICE) {
                 plmn = Resources.getSystem().getText(com.android.internal.
@@ -2300,7 +2286,6 @@
                     "of service, set plmn='" + plmn + "'");
             }
 
-=======
             if (!TextUtils.isEmpty(plmn) && !TextUtils.isEmpty(wfcVoiceSpnFormat)) {
                 // In Wi-Fi Calling mode show SPN+WiFi
 
@@ -2314,7 +2299,6 @@
                         "state is off");
                 plmn = null;
             }
->>>>>>> 86dd3d22
 
             if (mSubId != subId || !TextUtils.equals(plmn, mCurPlmn)) {
                 // Allow A blank plmn, "" to set showPlmn to true. Previously, we
@@ -2672,13 +2656,8 @@
 
         boolean hasDataRoamingOff = mSS.getDataRoaming() && !mNewSS.getDataRoaming();
 
-<<<<<<< HEAD
-        boolean hasLocationChanged = !mNewCellLoc.equals(mCellLoc);
-
         boolean hasCssIndicatorChanged = (mSS.getCssIndicator() != mNewSS.getCssIndicator());
 
-=======
->>>>>>> 86dd3d22
         TelephonyManager tm =
                 (TelephonyManager) mPhone.getContext().getSystemService(Context.TELEPHONY_SERVICE);
 
@@ -3151,18 +3130,6 @@
 
         boolean has4gHandoff =
                 mNewSS.getDataRegState() == ServiceState.STATE_IN_SERVICE &&
-<<<<<<< HEAD
-                        ((isRatLte(mSS.getRilDataRadioTechnology()) &&
-                                (mNewSS.getRilDataRadioTechnology() == ServiceState.RIL_RADIO_TECHNOLOGY_EHRPD)) ||
-                                ((mSS.getRilDataRadioTechnology() == ServiceState.RIL_RADIO_TECHNOLOGY_EHRPD) &&
-                                        isRatLte(mNewSS.getRilDataRadioTechnology())));
-
-        boolean hasMultiApnSupport =
-                ((isRatLte(mNewSS.getRilDataRadioTechnology()) ||
-                        (mNewSS.getRilDataRadioTechnology() == ServiceState.RIL_RADIO_TECHNOLOGY_EHRPD)) &&
-                        (!isRatLte(mSS.getRilDataRadioTechnology()) &&
-                                (mSS.getRilDataRadioTechnology() != ServiceState.RIL_RADIO_TECHNOLOGY_EHRPD)));
-=======
                 ((ServiceState.isLte(mSS.getRilDataRadioTechnology()) &&
                 (mNewSS.getRilDataRadioTechnology() == ServiceState.RIL_RADIO_TECHNOLOGY_EHRPD)) ||
                 ((mSS.getRilDataRadioTechnology() == ServiceState.RIL_RADIO_TECHNOLOGY_EHRPD) &&
@@ -3173,7 +3140,6 @@
                 (mNewSS.getRilDataRadioTechnology() == ServiceState.RIL_RADIO_TECHNOLOGY_EHRPD)) &&
                 (!ServiceState.isLte(mSS.getRilDataRadioTechnology()) &&
                 (mSS.getRilDataRadioTechnology() != ServiceState.RIL_RADIO_TECHNOLOGY_EHRPD)));
->>>>>>> 86dd3d22
 
         boolean hasLostMultiApnSupport =
                 ((mNewSS.getRilDataRadioTechnology() >= ServiceState.RIL_RADIO_TECHNOLOGY_IS95A) &&
@@ -3239,56 +3205,7 @@
         }
 
         if (hasChanged) {
-<<<<<<< HEAD
-            boolean hasBrandOverride = mUiccController.getUiccCard(getPhoneId()) == null ? false :
-                    (mUiccController.getUiccCard(getPhoneId()).getOperatorBrandOverride() != null);
-            if (!hasBrandOverride && (mCi.getRadioState().isOn()) && (mPhone.isEriFileLoaded()) &&
-                    (!isRatLte(mSS.getRilVoiceRadioTechnology()) ||
-                            mPhone.getContext().getResources().getBoolean(com.android.internal.R.
-                                    bool.config_LTE_eri_for_network_name)) &&
-                                    !mIsSubscriptionFromRuim) {
-                // Only when CDMA is in service, ERI will take effect
-                String eriText = mSS.getOperatorAlphaLong();
-                // Now the Phone sees the new ServiceState so it can get the new ERI text
-                if (mSS.getVoiceRegState() == ServiceState.STATE_IN_SERVICE) {
-                    eriText = mPhone.getCdmaEriText();
-                } else if (mSS.getVoiceRegState() == ServiceState.STATE_POWER_OFF) {
-                    eriText = (mIccRecords != null) ? mIccRecords.getServiceProviderName() : null;
-                    if (TextUtils.isEmpty(eriText)) {
-                        // Sets operator alpha property by retrieving from
-                        // build-time system property
-                        eriText = SystemProperties.get("ro.cdma.home.operator.alpha");
-                    }
-                } else if (mSS.getDataRegState() != ServiceState.STATE_IN_SERVICE) {
-                    // Note that ServiceState.STATE_OUT_OF_SERVICE is valid used
-                    // for mRegistrationState 0,2,3 and 4
-                    eriText = mPhone.getContext()
-                            .getText(com.android.internal.R.string.roamingTextSearching).toString();
-                }
-                mSS.setOperatorAlphaLong(eriText);
-            }
-
-            if (mUiccApplcation != null && mUiccApplcation.getState() == AppState.APPSTATE_READY &&
-                    mIccRecords != null &&
-                    ((mSS.getVoiceRegState() == ServiceState.STATE_IN_SERVICE)
-                    || (mSS.getDataRegState() == ServiceState.STATE_IN_SERVICE))
-                    && !isRatLte(mSS.getRilVoiceRadioTechnology())) {
-                // SIM is found on the device. If ERI roaming is OFF, and SID/NID matches
-                // one configured in SIM, use operator name from CSIM record. Note that ERI, SID,
-                // and NID are CDMA only, not applicable to LTE.
-                boolean showSpn =
-                        ((RuimRecords)mIccRecords).getCsimSpnDisplayCondition();
-                int iconIndex = mSS.getCdmaEriIconIndex();
-
-                if (showSpn && (iconIndex == EriInfo.ROAMING_INDICATOR_OFF) &&
-                        isInHomeSidNid(mSS.getSystemId(), mSS.getNetworkId()) &&
-                        mIccRecords != null) {
-                    mSS.setOperatorAlphaLong(mIccRecords.getServiceProviderName());
-                }
-            }
-=======
             updateSpnDisplay();
->>>>>>> 86dd3d22
 
             String operatorNumeric;
 
@@ -4566,11 +4483,7 @@
         //override isGsm for CDMA LTE
         if (mPhone.isPhoneTypeGsm() ||
                 (mPhone.isPhoneTypeCdmaLte() &&
-<<<<<<< HEAD
-                        isRatLte(mSS.getRilDataRadioTechnology()))) {
-=======
                         ServiceState.isLte(mSS.getRilDataRadioTechnology()))) {
->>>>>>> 86dd3d22
             isGsm = true;
         }
 
@@ -5140,12 +5053,4 @@
     public boolean isDeviceShuttingDown() {
         return mDeviceShuttingDown;
     }
-
-    /**
-     * {@hide}
-     */
-    public boolean isRatLte(int rat) {
-        return (rat == ServiceState.RIL_RADIO_TECHNOLOGY_LTE ||
-            rat == ServiceState.RIL_RADIO_TECHNOLOGY_LTE_CA);
-    }
 }