/*
 * Copyright (C) 2006 The Android Open Source Project
 *
 * Licensed under the Apache License, Version 2.0 (the "License");
 * you may not use this file except in compliance with the License.
 * You may obtain a copy of the License at
 *
 *      http://www.apache.org/licenses/LICENSE-2.0
 *
 * Unless required by applicable law or agreed to in writing, software
 * distributed under the License is distributed on an "AS IS" BASIS,
 * WITHOUT WARRANTIES OR CONDITIONS OF ANY KIND, either express or implied.
 * See the License for the specific language governing permissions and
 * limitations under the License.
 */

package com.android.internal.telephony;

import static android.provider.Telephony.ServiceStateTable.getUriForSubscriptionId;

import static com.android.internal.telephony.CarrierActionAgent.CARRIER_ACTION_SET_RADIO_ENABLED;
import static com.android.internal.telephony.uicc.IccRecords.CARRIER_NAME_DISPLAY_CONDITION_BITMASK_PLMN;
import static com.android.internal.telephony.uicc.IccRecords.CARRIER_NAME_DISPLAY_CONDITION_BITMASK_SPN;

import android.annotation.IntDef;
import android.annotation.NonNull;
import android.annotation.Nullable;
import android.app.Notification;
import android.app.NotificationManager;
import android.compat.annotation.UnsupportedAppUsage;
import android.content.BroadcastReceiver;
import android.content.ContentResolver;
import android.content.ContentValues;
import android.content.Context;
import android.content.Intent;
import android.content.IntentFilter;
import android.content.SharedPreferences;
import android.content.res.Resources;
import android.hardware.radio.V1_0.CellInfoType;
import android.net.NetworkCapabilities;
import android.os.AsyncResult;
import android.os.BaseBundle;
import android.os.Build;
import android.os.Handler;
import android.os.Message;
import android.os.Parcel;
import android.os.PersistableBundle;
import android.os.Registrant;
import android.os.RegistrantList;
import android.os.SystemClock;
import android.os.SystemProperties;
import android.os.UserHandle;
import android.os.WorkSource;
import android.preference.PreferenceManager;
import android.provider.Settings;
import android.sysprop.TelephonyProperties;
import android.telephony.AccessNetworkConstants;
import android.telephony.AccessNetworkConstants.AccessNetworkType;
import android.telephony.AccessNetworkConstants.TransportType;
import android.telephony.CarrierConfigManager;
import android.telephony.CellIdentity;
import android.telephony.CellIdentityCdma;
import android.telephony.CellIdentityGsm;
import android.telephony.CellIdentityLte;
import android.telephony.CellIdentityNr;
import android.telephony.CellIdentityTdscdma;
import android.telephony.CellIdentityWcdma;
import android.telephony.CellInfo;
import android.telephony.DataSpecificRegistrationInfo;
import android.telephony.NetworkRegistrationInfo;
import android.telephony.PhysicalChannelConfig;
import android.telephony.RadioAccessFamily;
import android.telephony.ServiceState;
import android.telephony.ServiceState.RilRadioTechnology;
import android.telephony.SubscriptionInfo;
import android.telephony.SubscriptionManager;
import android.telephony.SubscriptionManager.OnSubscriptionsChangedListener;
import android.telephony.TelephonyManager;
import android.telephony.VoiceSpecificRegistrationInfo;
import android.telephony.ims.stub.ImsRegistrationImplBase;
import android.text.TextUtils;
import android.util.EventLog;
import android.util.LocalLog;
import android.util.Pair;
import android.util.SparseArray;
import android.util.SparseBooleanArray;

import com.android.internal.R;
import com.android.internal.annotations.VisibleForTesting;
import com.android.internal.telephony.cdma.CdmaSubscriptionSourceManager;
import com.android.internal.telephony.cdma.EriInfo;
import com.android.internal.telephony.cdma.EriManager;
import com.android.internal.telephony.cdnr.CarrierDisplayNameData;
import com.android.internal.telephony.cdnr.CarrierDisplayNameResolver;
import com.android.internal.telephony.data.AccessNetworksManager;
import com.android.internal.telephony.data.DataNetwork;
import com.android.internal.telephony.data.DataNetworkController.DataNetworkControllerCallback;
import com.android.internal.telephony.dataconnection.DataConnection;
import com.android.internal.telephony.metrics.ServiceStateStats;
import com.android.internal.telephony.metrics.TelephonyMetrics;
import com.android.internal.telephony.uicc.IccCardApplicationStatus.AppState;
import com.android.internal.telephony.uicc.IccCardStatus.CardState;
import com.android.internal.telephony.uicc.IccRecords;
import com.android.internal.telephony.uicc.RuimRecords;
import com.android.internal.telephony.uicc.SIMRecords;
import com.android.internal.telephony.uicc.UiccCard;
import com.android.internal.telephony.uicc.UiccCardApplication;
import com.android.internal.telephony.uicc.UiccController;
import com.android.internal.telephony.uicc.UiccPort;
import com.android.internal.telephony.uicc.UiccProfile;
import com.android.internal.telephony.util.ArrayUtils;
import com.android.internal.telephony.util.NotificationChannelController;
import com.android.internal.telephony.util.TelephonyUtils;
import com.android.internal.util.IndentingPrintWriter;
import com.android.telephony.Rlog;

import java.io.FileDescriptor;
import java.io.PrintWriter;
import java.lang.annotation.Retention;
import java.lang.annotation.RetentionPolicy;
import java.util.Arrays;
import java.util.Collections;
import java.util.Comparator;
import java.util.HashSet;
import java.util.LinkedList;
import java.util.List;
import java.util.Objects;
import java.util.Set;
import java.util.concurrent.TimeUnit;
import java.util.regex.Matcher;
import java.util.regex.Pattern;
import java.util.stream.Collectors;

/**
 * {@hide}
 */
public class ServiceStateTracker extends Handler {
    static final String LOG_TAG = "SST";
    static final boolean DBG = true;
    private static final boolean VDBG = false;  // STOPSHIP if true

    private static final String PROP_FORCE_ROAMING = "telephony.test.forceRoaming";

    @UnsupportedAppUsage(maxTargetSdk = Build.VERSION_CODES.R, trackingBug = 170729553)
    protected CommandsInterface mCi;
    @UnsupportedAppUsage(maxTargetSdk = Build.VERSION_CODES.R, trackingBug = 170729553)
    private UiccController mUiccController = null;
    @UnsupportedAppUsage(maxTargetSdk = Build.VERSION_CODES.R, trackingBug = 170729553)
    private UiccCardApplication mUiccApplcation = null;
    @UnsupportedAppUsage(maxTargetSdk = Build.VERSION_CODES.R, trackingBug = 170729553)
    private IccRecords mIccRecords = null;

    private boolean mVoiceCapable;

    @UnsupportedAppUsage(maxTargetSdk = Build.VERSION_CODES.R, trackingBug = 170729553)
    public ServiceState mSS;
    @UnsupportedAppUsage(maxTargetSdk = Build.VERSION_CODES.R, trackingBug = 170729553)
    private ServiceState mNewSS;
    // A placeholder service state which will always be out of service. This is broadcast to
    // listeners when the subscription ID for a phone becomes invalid so that they get a final
    // state update.
    private final ServiceState mOutOfServiceSS;

    // This is the minimum interval at which CellInfo requests will be serviced by the modem.
    // Any requests that arrive within MinInterval of the previous reuqest will simply receive the
    // cached result. This is a power-saving feature, because requests to the modem may require
    // wakeup of a separate chip and bus communication. Because the cost of wakeups is
    // architecture dependent, it would be preferable if this sort of optimization could be
    // handled in SoC-specific code, but for now, keep it here to ensure that in case further
    // optimizations are not present elsewhere, there is a power-management scheme of last resort.
    private int mCellInfoMinIntervalMs =  2000;

    // Maximum time to wait for a CellInfo request before assuming it won't arrive and returning
    // null to callers. Note, that if a CellInfo response does arrive later, then it will be
    // treated as an UNSOL, which means it will be cached as well as sent to registrants; thus,
    // this only impacts the behavior of one-shot requests (be they blocking or non-blocking).
    private static final long CELL_INFO_LIST_QUERY_TIMEOUT = 2000;

    private long mLastCellInfoReqTime;
    private List<CellInfo> mLastCellInfoList = null;
    private List<PhysicalChannelConfig> mLastPhysicalChannelConfigList = null;

    private final Set<Integer> mRadioPowerOffReasons = new HashSet();

    // TODO - this should not be public, right now used externally GsmConnetion.
    public RestrictedState mRestrictedState;

    /**
     * A unique identifier to track requests associated with a poll
     * and ignore stale responses.  The value is a count-down of
     * expected responses in this pollingContext.
     */
    @VisibleForTesting
    public int[] mPollingContext;
    @UnsupportedAppUsage
    private boolean mDesiredPowerState;

    @UnsupportedAppUsage
    private RegistrantList mVoiceRoamingOnRegistrants = new RegistrantList();
    @UnsupportedAppUsage
    private RegistrantList mVoiceRoamingOffRegistrants = new RegistrantList();
    @UnsupportedAppUsage
    private RegistrantList mDataRoamingOnRegistrants = new RegistrantList();
    @UnsupportedAppUsage
    private RegistrantList mDataRoamingOffRegistrants = new RegistrantList();
    protected SparseArray<RegistrantList> mAttachedRegistrants = new SparseArray<>();
    protected SparseArray<RegistrantList> mDetachedRegistrants = new SparseArray();
    private RegistrantList mVoiceRegStateOrRatChangedRegistrants = new RegistrantList();
    private SparseArray<RegistrantList> mDataRegStateOrRatChangedRegistrants = new SparseArray<>();
    @UnsupportedAppUsage
    private RegistrantList mNetworkAttachedRegistrants = new RegistrantList();
    private RegistrantList mNetworkDetachedRegistrants = new RegistrantList();
    private RegistrantList mServiceStateChangedRegistrants = new RegistrantList();
    private RegistrantList mPsRestrictEnabledRegistrants = new RegistrantList();
    private RegistrantList mPsRestrictDisabledRegistrants = new RegistrantList();
    private RegistrantList mImsCapabilityChangedRegistrants = new RegistrantList();
    private RegistrantList mNrStateChangedRegistrants = new RegistrantList();
    private RegistrantList mNrFrequencyChangedRegistrants = new RegistrantList();
    private RegistrantList mCssIndicatorChangedRegistrants = new RegistrantList();
    private final RegistrantList mBandwidthChangedRegistrants = new RegistrantList();
    private final RegistrantList mAirplaneModeChangedRegistrants = new RegistrantList();
    private final RegistrantList mAreaCodeChangedRegistrants = new RegistrantList();

    /* Radio power off pending flag and tag counter */
    private boolean mPendingRadioPowerOffAfterDataOff = false;
    private int mPendingRadioPowerOffAfterDataOffTag = 0;

    /** Waiting period before recheck gprs and voice registration. */
    public static final int DEFAULT_GPRS_CHECK_PERIOD_MILLIS = 60 * 1000;

    /**
     * The timer value to wait for all data networks to be torn down.
     */
    private static final long POWER_OFF_ALL_DATA_NETWORKS_DISCONNECTED_TIMEOUT =
            TimeUnit.SECONDS.toMillis(10);

    /** GSM events */
    protected static final int EVENT_RADIO_STATE_CHANGED                    = 1;
    protected static final int EVENT_NETWORK_STATE_CHANGED                  = 2;
    protected static final int EVENT_POLL_STATE_CS_CELLULAR_REGISTRATION    = 4;
    protected static final int EVENT_POLL_STATE_PS_CELLULAR_REGISTRATION    = 5;
    protected static final int EVENT_POLL_STATE_PS_IWLAN_REGISTRATION       = 6;
    protected static final int EVENT_POLL_STATE_OPERATOR                    = 7;
    protected static final int EVENT_NITZ_TIME                              = 11;
    protected static final int EVENT_POLL_STATE_NETWORK_SELECTION_MODE      = 14;
    protected static final int EVENT_GET_LOC_DONE                           = 15;
    protected static final int EVENT_SIM_RECORDS_LOADED                     = 16;
    protected static final int EVENT_SIM_READY                              = 17;
    protected static final int EVENT_LOCATION_UPDATES_ENABLED               = 18;
    protected static final int EVENT_GET_ALLOWED_NETWORK_TYPES              = 19;
    protected static final int EVENT_SET_ALLOWED_NETWORK_TYPES              = 20;
    protected static final int EVENT_RESET_ALLOWED_NETWORK_TYPES            = 21;
    protected static final int EVENT_CHECK_REPORT_GPRS                      = 22;
    protected static final int EVENT_RESTRICTED_STATE_CHANGED               = 23;

    /** CDMA events */
    protected static final int EVENT_RUIM_READY                        = 26;
    protected static final int EVENT_RUIM_RECORDS_LOADED               = 27;
    protected static final int EVENT_POLL_STATE_CDMA_SUBSCRIPTION      = 34;
    protected static final int EVENT_NV_READY                          = 35;
    protected static final int EVENT_OTA_PROVISION_STATUS_CHANGE       = 37;
    protected static final int EVENT_SET_RADIO_POWER_OFF               = 38;
    protected static final int EVENT_CDMA_SUBSCRIPTION_SOURCE_CHANGED  = 39;
    protected static final int EVENT_CDMA_PRL_VERSION_CHANGED          = 40;

    protected static final int EVENT_RADIO_ON                          = 41;
    public    static final int EVENT_ICC_CHANGED                       = 42;
    protected static final int EVENT_GET_CELL_INFO_LIST                = 43;
    protected static final int EVENT_UNSOL_CELL_INFO_LIST              = 44;
    // Only sent if the IMS state is moving from true -> false and power off delay for IMS
    // registration feature is enabled.
    protected static final int EVENT_CHANGE_IMS_STATE                  = 45;
    protected static final int EVENT_IMS_STATE_CHANGED                 = 46;
    protected static final int EVENT_IMS_STATE_DONE                    = 47;
    protected static final int EVENT_IMS_CAPABILITY_CHANGED            = 48;
    protected static final int EVENT_ALL_DATA_DISCONNECTED             = 49;
    protected static final int EVENT_PHONE_TYPE_SWITCHED               = 50;
    protected static final int EVENT_RADIO_POWER_FROM_CARRIER          = 51;
    protected static final int EVENT_IMS_SERVICE_STATE_CHANGED         = 53;
    protected static final int EVENT_RADIO_POWER_OFF_DONE              = 54;
    protected static final int EVENT_PHYSICAL_CHANNEL_CONFIG           = 55;
    protected static final int EVENT_CELL_LOCATION_RESPONSE            = 56;
    protected static final int EVENT_CARRIER_CONFIG_CHANGED            = 57;
    private static final int EVENT_POLL_STATE_REQUEST                  = 58;
    // Timeout event used when delaying radio power off to wait for IMS deregistration to happen.
    private static final int EVENT_POWER_OFF_RADIO_IMS_DEREG_TIMEOUT   = 62;
    protected static final int EVENT_RESET_LAST_KNOWN_CELL_IDENTITY    = 63;
    private static final int EVENT_REGISTER_DATA_NETWORK_EXISTING_CHANGED = 64;
    // Telecom has un/registered a PhoneAccount that provides OTT voice calling capability, e.g.
    // wi-fi calling.
    protected static final int EVENT_TELECOM_VOICE_SERVICE_STATE_OVERRIDE_CHANGED = 65;

    /**
     * The current service state.
     *
     * This is a column name in {@link android.provider.Telephony.ServiceStateTable}.
     *
     * Copied from packages/services/Telephony/src/com/android/phone/ServiceStateProvider.java
     */
    private static final String SERVICE_STATE = "service_state";

    @Retention(RetentionPolicy.SOURCE)
    @IntDef(prefix = {"CARRIER_NAME_DISPLAY_BITMASK"},
            value = {CARRIER_NAME_DISPLAY_BITMASK_SHOW_PLMN,
                    CARRIER_NAME_DISPLAY_BITMASK_SHOW_SPN},
            flag = true)
    public @interface CarrierNameDisplayBitmask {}

    // Show SPN only and only if this bit is set.
    public static final int CARRIER_NAME_DISPLAY_BITMASK_SHOW_SPN = 1 << 0;

    // Show PLMN only and only if this bit is set.
    public static final int CARRIER_NAME_DISPLAY_BITMASK_SHOW_PLMN = 1 << 1;

    private List<Message> mPendingCellInfoRequests = new LinkedList<Message>();
    // @GuardedBy("mPendingCellInfoRequests")
    private boolean mIsPendingCellInfoRequest = false;

    /** Reason for registration denial. */
    protected static final String REGISTRATION_DENIED_GEN  = "General";
    protected static final String REGISTRATION_DENIED_AUTH = "Authentication Failure";

    private CarrierDisplayNameResolver mCdnr;

    private boolean mImsRegistrationOnOff = false;
    /** Radio is disabled by carrier. Radio power will not be override if this field is set */
    private boolean mRadioDisabledByCarrier = false;
    @UnsupportedAppUsage(maxTargetSdk = Build.VERSION_CODES.R, trackingBug = 170729553)
    private boolean mDeviceShuttingDown = false;
    /** Keep track of SPN display rules, so we only broadcast intent if something changes. */
    @UnsupportedAppUsage(maxTargetSdk = Build.VERSION_CODES.R, trackingBug = 170729553)
    private boolean mSpnUpdatePending = false;
    @UnsupportedAppUsage(maxTargetSdk = Build.VERSION_CODES.R, trackingBug = 170729553)
    private String mCurSpn = null;
    @UnsupportedAppUsage(maxTargetSdk = Build.VERSION_CODES.R, trackingBug = 170729553)
    private String mCurDataSpn = null;
    @UnsupportedAppUsage(maxTargetSdk = Build.VERSION_CODES.R, trackingBug = 170729553)
    private String mCurPlmn = null;
    @UnsupportedAppUsage(maxTargetSdk = Build.VERSION_CODES.R, trackingBug = 170729553)
    private boolean mCurShowPlmn = false;
    @UnsupportedAppUsage(maxTargetSdk = Build.VERSION_CODES.R, trackingBug = 170729553)
    private boolean mCurShowSpn = false;
    @UnsupportedAppUsage(maxTargetSdk = Build.VERSION_CODES.R, trackingBug = 170729553)
    @VisibleForTesting
    public int mSubId = SubscriptionManager.INVALID_SUBSCRIPTION_ID;
    private int mPrevSubId = SubscriptionManager.INVALID_SUBSCRIPTION_ID;

    private boolean mImsRegistered = false;
    private boolean mCarrierConfigLoaded = false;

    @UnsupportedAppUsage(maxTargetSdk = Build.VERSION_CODES.R, trackingBug = 170729553)
    private SubscriptionManager mSubscriptionManager;
    @UnsupportedAppUsage(maxTargetSdk = Build.VERSION_CODES.R, trackingBug = 170729553)
    private SubscriptionController mSubscriptionController;
    @UnsupportedAppUsage(maxTargetSdk = Build.VERSION_CODES.R, trackingBug = 170729553)
    private final SstSubscriptionsChangedListener mOnSubscriptionsChangedListener =
        new SstSubscriptionsChangedListener();


    private final RatRatcheter mRatRatcheter;

    private final LocaleTracker mLocaleTracker;

    private final LocalLog mRoamingLog = new LocalLog(8);
    private final LocalLog mAttachLog = new LocalLog(8);
    private final LocalLog mPhoneTypeLog = new LocalLog(8);
    private final LocalLog mRatLog = new LocalLog(16);
    private final LocalLog mRadioPowerLog = new LocalLog(16);
    private final LocalLog mCdnrLogs = new LocalLog(64);

    private Pattern mOperatorNameStringPattern;

    private class SstSubscriptionsChangedListener extends OnSubscriptionsChangedListener {

        /**
         * Callback invoked when there is any change to any SubscriptionInfo. Typically
         * this method would invoke {@link SubscriptionManager#getActiveSubscriptionInfoList}
         */
        @Override
        public void onSubscriptionsChanged() {
            if (DBG) log("SubscriptionListener.onSubscriptionInfoChanged");

            final int curSubId = mPhone.getSubId();

            // If the sub info changed, but the subId is the same, then we're done.
            if (mSubId == curSubId) return;

            // If not, then the subId has changed, so we need to remember the old subId,
            // even if the new subId is invalid (likely).
            mPrevSubId = mSubId;
            mSubId = curSubId;

            // Update voicemail count and notify message waiting changed regardless of
            // whether the new subId is valid. This is an exception to the general logic
            // of only updating things if the new subscription is valid. The result is that
            // VoiceMail counts (and UI indicators) are cleared when the SIM is removed,
            // which seems desirable.
            mPhone.updateVoiceMail();

            if (!SubscriptionManager.isValidSubscriptionId(mSubId)) {
                if (SubscriptionManager.isValidSubscriptionId(mPrevSubId)) {
                    // just went from valid to invalid subId, so notify phone state listeners
                    // with final broadcast
                    mPhone.notifyServiceStateChangedForSubId(mOutOfServiceSS,
                            ServiceStateTracker.this.mPrevSubId);
                }
                // If the new subscription ID isn't valid, then we don't need to do all the
                // UI updating, so we're done.
                return;
            }

            Context context = mPhone.getContext();

            mPhone.notifyPhoneStateChanged();

            if (!SubscriptionManager.isValidSubscriptionId(mPrevSubId)) {
                // just went from invalid to valid subId, so notify with current service
                // state in case our service state was never broadcasted (we don't notify
                // service states when the subId is invalid)
                mPhone.notifyServiceStateChanged(mPhone.getServiceState());
            }

            boolean restoreSelection = !context.getResources().getBoolean(
                    com.android.internal.R.bool.skip_restoring_network_selection);
            mPhone.sendSubscriptionSettings(restoreSelection);

            setDataNetworkTypeForPhone(mSS.getRilDataRadioTechnology());

            if (mSpnUpdatePending) {
                mSubscriptionController.setPlmnSpn(mPhone.getPhoneId(), mCurShowPlmn,
                        mCurPlmn, mCurShowSpn, mCurSpn);
                mSpnUpdatePending = false;
            }

            // Remove old network selection sharedPreferences since SP key names are now
            // changed to include subId. This will be done only once when upgrading from an
            // older build that did not include subId in the names.
            SharedPreferences sp = PreferenceManager.getDefaultSharedPreferences(
                    context);
            String oldNetworkSelection = sp.getString(
                    Phone.NETWORK_SELECTION_KEY, "");
            String oldNetworkSelectionName = sp.getString(
                    Phone.NETWORK_SELECTION_NAME_KEY, "");
            String oldNetworkSelectionShort = sp.getString(
                    Phone.NETWORK_SELECTION_SHORT_KEY, "");
            if (!TextUtils.isEmpty(oldNetworkSelection)
                    || !TextUtils.isEmpty(oldNetworkSelectionName)
                    || !TextUtils.isEmpty(oldNetworkSelectionShort)) {
                SharedPreferences.Editor editor = sp.edit();
                editor.putString(Phone.NETWORK_SELECTION_KEY + mSubId,
                        oldNetworkSelection);
                editor.putString(Phone.NETWORK_SELECTION_NAME_KEY + mSubId,
                        oldNetworkSelectionName);
                editor.putString(Phone.NETWORK_SELECTION_SHORT_KEY + mSubId,
                        oldNetworkSelectionShort);
                editor.remove(Phone.NETWORK_SELECTION_KEY);
                editor.remove(Phone.NETWORK_SELECTION_NAME_KEY);
                editor.remove(Phone.NETWORK_SELECTION_SHORT_KEY);
                editor.commit();
            }

            // Once sub id becomes valid, we need to update the service provider name
            // displayed on the UI again. The old SPN update intents sent to
            // MobileSignalController earlier were actually ignored due to invalid sub id.
            updateSpnDisplay();
        }
    };

    //Common
    @UnsupportedAppUsage(maxTargetSdk = Build.VERSION_CODES.R, trackingBug = 170729553)
    protected final GsmCdmaPhone mPhone;

    private CellIdentity mCellIdentity;
    @Nullable private CellIdentity mLastKnownCellIdentity;
    private static final int MS_PER_HOUR = 60 * 60 * 1000;
    private final NitzStateMachine mNitzState;

    private ServiceStateStats mServiceStateStats;

    /**
     * Holds the last NITZ signal received. Used only for trying to determine an MCC from a CDMA
     * SID.
     */
    @Nullable
    private NitzData mLastNitzData;

    private final EriManager mEriManager;
    @UnsupportedAppUsage(maxTargetSdk = Build.VERSION_CODES.R, trackingBug = 170729553)
    private final ContentResolver mCr;

    //GSM
    @UnsupportedAppUsage(maxTargetSdk = Build.VERSION_CODES.R, trackingBug = 170729553)
    private int mAllowedNetworkTypes;
    @UnsupportedAppUsage(maxTargetSdk = Build.VERSION_CODES.R, trackingBug = 170729553)
    private int mMaxDataCalls = 1;
    @UnsupportedAppUsage(maxTargetSdk = Build.VERSION_CODES.R, trackingBug = 170729553)
    private int mNewMaxDataCalls = 1;
    @UnsupportedAppUsage(maxTargetSdk = Build.VERSION_CODES.R, trackingBug = 170729553)
    private int mReasonDataDenied = -1;
    @UnsupportedAppUsage(maxTargetSdk = Build.VERSION_CODES.R, trackingBug = 170729553)
    private int mNewReasonDataDenied = -1;

    /**
     * The code of the rejection cause that is sent by network when the CS
     * registration is rejected. It should be shown to the user as a notification.
     */
    private int mRejectCode;
    private int mNewRejectCode;

    /**
     * GSM voice roaming status solely based on TS 27.007 7.2 CREG. Only used by
     * handlePollStateResult to store CREG roaming result.
     */
    private boolean mGsmVoiceRoaming = false;
    /**
     * Gsm data roaming status solely based on TS 27.007 10.1.19 CGREG. Only used by
     * handlePollStateResult to store CGREG roaming result.
     */
    private boolean mGsmDataRoaming = false;
    /**
     * Mark when service state is in emergency call only mode
     */
    @UnsupportedAppUsage(maxTargetSdk = Build.VERSION_CODES.R, trackingBug = 170729553)
    private boolean mEmergencyOnly = false;
    private boolean mCSEmergencyOnly = false;
    private boolean mPSEmergencyOnly = false;
    /** Started the recheck process after finding gprs should registered but not. */
    @UnsupportedAppUsage(maxTargetSdk = Build.VERSION_CODES.R, trackingBug = 170729553)
    private boolean mStartedGprsRegCheck;
    /** Already sent the event-log for no gprs register. */
    @UnsupportedAppUsage(maxTargetSdk = Build.VERSION_CODES.R, trackingBug = 170729553)
    private boolean mReportedGprsNoReg;

    private CarrierServiceStateTracker mCSST;
    /**
     * The Notification object given to the NotificationManager.
     */
    private Notification mNotification;
    /** Notification type. */
    public static final int PS_ENABLED = 1001;            // Access Control blocks data service
    public static final int PS_DISABLED = 1002;           // Access Control enables data service
    public static final int CS_ENABLED = 1003;            // Access Control blocks all voice/sms service
    public static final int CS_DISABLED = 1004;           // Access Control enables all voice/sms service
    public static final int CS_NORMAL_ENABLED = 1005;     // Access Control blocks normal voice/sms service
    public static final int CS_EMERGENCY_ENABLED = 1006;  // Access Control blocks emergency call service
    public static final int CS_REJECT_CAUSE_ENABLED = 2001;     // Notify MM rejection cause
    public static final int CS_REJECT_CAUSE_DISABLED = 2002;    // Cancel MM rejection cause
    /** Notification id. */
    public static final int PS_NOTIFICATION = 888;  // Id to update and cancel PS restricted
    public static final int CS_NOTIFICATION = 999;  // Id to update and cancel CS restricted
    public static final int CS_REJECT_CAUSE_NOTIFICATION = 111; // Id to update and cancel MM
                                                                // rejection cause

    /** To identify whether EVENT_SIM_READY is received or not */
    private boolean mIsSimReady = false;

    private String mLastKnownNetworkCountry = "";

    @UnsupportedAppUsage(maxTargetSdk = Build.VERSION_CODES.R, trackingBug = 170729553)
    private BroadcastReceiver mIntentReceiver = new BroadcastReceiver() {
        @Override
        public void onReceive(Context context, Intent intent) {
            final String action = intent.getAction();
            if (action.equals(CarrierConfigManager.ACTION_CARRIER_CONFIG_CHANGED)) {
                int phoneId = intent.getExtras().getInt(CarrierConfigManager.EXTRA_SLOT_INDEX);
                // Ignore the carrier config changed if the phoneId is not matched.
                if (phoneId == mPhone.getPhoneId()) {
                    sendEmptyMessage(EVENT_CARRIER_CONFIG_CHANGED);
                }
            } else if (action.equals(Intent.ACTION_LOCALE_CHANGED)) {
                // Update emergency string or operator name, polling service state.
                pollState();
            } else if (action.equals(TelephonyManager.ACTION_NETWORK_COUNTRY_CHANGED)) {
                String lastKnownNetworkCountry = intent.getStringExtra(
                        TelephonyManager.EXTRA_LAST_KNOWN_NETWORK_COUNTRY);
                if (!mLastKnownNetworkCountry.equals(lastKnownNetworkCountry)) {
                    updateSpnDisplay();
                }
            }
        }
    };

    //CDMA
    // Min values used to by getOtasp()
    public static final String UNACTIVATED_MIN2_VALUE = "000000";
    public static final String UNACTIVATED_MIN_VALUE = "1111110111";
    // Current Otasp value
    private int mCurrentOtaspMode = TelephonyManager.OTASP_UNINITIALIZED;
    @UnsupportedAppUsage(maxTargetSdk = Build.VERSION_CODES.R, trackingBug = 170729553)
    private int mRoamingIndicator;
    private boolean mIsInPrl;
    @UnsupportedAppUsage(maxTargetSdk = Build.VERSION_CODES.R, trackingBug = 170729553)
    private int mDefaultRoamingIndicator;
    /**
     * Initially assume no data connection.
     */
    private int mRegistrationState = -1;
    private RegistrantList mCdmaForSubscriptionInfoReadyRegistrants = new RegistrantList();
    private String mMdn;
    private int mHomeSystemId[] = null;
    private int mHomeNetworkId[] = null;
    private String mMin;
    private String mPrlVersion;
    private boolean mIsMinInfoReady = false;
    private boolean mIsEriTextLoaded = false;
    private String mEriText;
    @UnsupportedAppUsage(maxTargetSdk = Build.VERSION_CODES.R, trackingBug = 170729553)
    private boolean mIsSubscriptionFromRuim = false;
    private CdmaSubscriptionSourceManager mCdmaSSM;
    public static final String INVALID_MCC = "000";
    public static final String DEFAULT_MNC = "00";
    private HbpcdUtils mHbpcdUtils = null;
    /* Used only for debugging purposes. */
    private String mRegistrationDeniedReason;
    private String mCurrentCarrier = null;

<<<<<<< HEAD
    private final TransportManager mTransportManager;
    protected final SparseArray<NetworkRegistrationManager> mRegStateManagers = new SparseArray<>();
=======
    private final AccessNetworksManager mAccessNetworksManager;
    private final SparseArray<NetworkRegistrationManager> mRegStateManagers = new SparseArray<>();
>>>>>>> feadf6ec

    /* Last known TAC/LAC */
    private int mLastKnownAreaCode = CellInfo.UNAVAILABLE;
    private boolean mImsDeregDelay;

    /**
     * Indicating if there is any data network existing. This is used in airplane mode turning on
     * scenario, where service state tracker should wait all data disconnected before powering
     * down the modem.
     */
    private boolean mAnyDataExisting = false;

    public ServiceStateTracker(GsmCdmaPhone phone, CommandsInterface ci) {
        mNitzState = TelephonyComponentFactory.getInstance()
                .inject(NitzStateMachine.class.getName())
                .makeNitzStateMachine(phone);
        mPhone = phone;
        mCi = ci;
        mImsDeregDelay = mPhone.getContext().getResources().getBoolean(
                com.android.internal.R.bool.
                config_wait_for_ims_deregistration_before_radio_poweroff);

        mServiceStateStats = new ServiceStateStats(mPhone);

        mCdnr = new CarrierDisplayNameResolver(mPhone);

        // Create EriManager only if phone supports CDMA
        if (UiccController.isCdmaSupported(mPhone.getContext())) {
            mEriManager = TelephonyComponentFactory.getInstance().inject(EriManager.class.getName())
                    .makeEriManager(mPhone, EriManager.ERI_FROM_XML);
        } else {
            mEriManager = null;
        }

        mRatRatcheter = new RatRatcheter(mPhone);
        mVoiceCapable = ((TelephonyManager) mPhone.getContext()
                .getSystemService(Context.TELEPHONY_SERVICE))
                .isVoiceCapable();
        mUiccController = UiccController.getInstance();

        mUiccController.registerForIccChanged(this, EVENT_ICC_CHANGED, null);
        mCi.registerForCellInfoList(this, EVENT_UNSOL_CELL_INFO_LIST, null);
        mCi.registerForPhysicalChannelConfiguration(this, EVENT_PHYSICAL_CHANNEL_CONFIG, null);

        mSubscriptionController = SubscriptionController.getInstance();
        mSubscriptionManager = SubscriptionManager.from(phone.getContext());
        mSubscriptionManager.addOnSubscriptionsChangedListener(
                new android.os.HandlerExecutor(this), mOnSubscriptionsChangedListener);
        mRestrictedState = new RestrictedState();

        mAccessNetworksManager = mPhone.getAccessNetworksManager();
        mOutOfServiceSS = new ServiceState();
        mOutOfServiceSS.setOutOfService(mAccessNetworksManager.isInLegacyMode(), false);

        for (int transportType : mAccessNetworksManager.getAvailableTransports()) {
            mRegStateManagers.append(transportType, new NetworkRegistrationManager(
                    transportType, phone));
            mRegStateManagers.get(transportType).registerForNetworkRegistrationInfoChanged(
                    this, EVENT_NETWORK_STATE_CHANGED, null);
        }
        mLocaleTracker = TelephonyComponentFactory.getInstance()
                .inject(LocaleTracker.class.getName())
                .makeLocaleTracker(mPhone, mNitzState, getLooper());

        mCi.registerForImsNetworkStateChanged(this, EVENT_IMS_STATE_CHANGED, null);
        mCi.registerForRadioStateChanged(this, EVENT_RADIO_STATE_CHANGED, null);
        mCi.setOnNITZTime(this, EVENT_NITZ_TIME, null);

        mCr = phone.getContext().getContentResolver();
        // system setting property AIRPLANE_MODE_ON is set in Settings.
        int airplaneMode = Settings.Global.getInt(mCr, Settings.Global.AIRPLANE_MODE_ON, 0);
        int enableCellularOnBoot = Settings.Global.getInt(mCr,
                Settings.Global.ENABLE_CELLULAR_ON_BOOT, 1);
        mDesiredPowerState = (enableCellularOnBoot > 0) && ! (airplaneMode > 0);
        if (!mDesiredPowerState) {
            mRadioPowerOffReasons.add(Phone.RADIO_POWER_REASON_USER);
        }
        mRadioPowerLog.log("init : airplane mode = " + airplaneMode + " enableCellularOnBoot = " +
                enableCellularOnBoot);


        mPhone.getCarrierActionAgent().registerForCarrierAction(CARRIER_ACTION_SET_RADIO_ENABLED,
                this, EVENT_RADIO_POWER_FROM_CARRIER, null, false);

        // Monitor locale change
        Context context = mPhone.getContext();
        IntentFilter filter = new IntentFilter();
        filter.addAction(Intent.ACTION_LOCALE_CHANGED);
        filter.addAction(CarrierConfigManager.ACTION_CARRIER_CONFIG_CHANGED);
        filter.addAction(TelephonyManager.ACTION_NETWORK_COUNTRY_CHANGED);
        context.registerReceiver(mIntentReceiver, filter);

        mPhone.notifyOtaspChanged(TelephonyManager.OTASP_UNINITIALIZED);

        mCi.setOnRestrictedStateChanged(this, EVENT_RESTRICTED_STATE_CHANGED, null);
        updatePhoneType();

        mCSST = new CarrierServiceStateTracker(phone, this);

        registerForNetworkAttached(mCSST,
                CarrierServiceStateTracker.CARRIER_EVENT_VOICE_REGISTRATION, null);
        registerForNetworkDetached(mCSST,
                CarrierServiceStateTracker.CARRIER_EVENT_VOICE_DEREGISTRATION, null);
        registerForDataConnectionAttached(AccessNetworkConstants.TRANSPORT_TYPE_WWAN, mCSST,
                CarrierServiceStateTracker.CARRIER_EVENT_DATA_REGISTRATION, null);
        registerForDataConnectionDetached(AccessNetworkConstants.TRANSPORT_TYPE_WWAN, mCSST,
                CarrierServiceStateTracker.CARRIER_EVENT_DATA_DEREGISTRATION, null);
        registerForImsCapabilityChanged(mCSST,
                CarrierServiceStateTracker.CARRIER_EVENT_IMS_CAPABILITIES_CHANGED, null);

        if (mPhone.isUsingNewDataStack()) {
            sendEmptyMessage(EVENT_REGISTER_DATA_NETWORK_EXISTING_CHANGED);
        }
    }

    @VisibleForTesting
    public void updatePhoneType() {

        // If we are previously voice roaming, we need to notify that roaming status changed before
        // we change back to non-roaming.
        if (mSS != null && mSS.getVoiceRoaming()) {
            mVoiceRoamingOffRegistrants.notifyRegistrants();
        }

        // If we are previously data roaming, we need to notify that roaming status changed before
        // we change back to non-roaming.
        if (mSS != null && mSS.getDataRoaming()) {
            mDataRoamingOffRegistrants.notifyRegistrants();
        }

        // If we are previously in service, we need to notify that we are out of service now.
        if (mSS != null && mSS.getState() == ServiceState.STATE_IN_SERVICE) {
            mNetworkDetachedRegistrants.notifyRegistrants();
        }

        // If we are previously in service, we need to notify that we are out of service now.
        for (int transport : mAccessNetworksManager.getAvailableTransports()) {
            if (mSS != null) {
                NetworkRegistrationInfo nrs = mSS.getNetworkRegistrationInfo(
                        NetworkRegistrationInfo.DOMAIN_PS, transport);
                if (nrs != null && nrs.isInService()
                        && mDetachedRegistrants.get(transport) != null) {
                    mDetachedRegistrants.get(transport).notifyRegistrants();
                }
            }
        }

        mSS = new ServiceState();
        mSS.setOutOfService(mAccessNetworksManager.isInLegacyMode(), false);
        mNewSS = new ServiceState();
        mNewSS.setOutOfService(mAccessNetworksManager.isInLegacyMode(), false);
        mLastCellInfoReqTime = 0;
        mNewSS.setStateOutOfService();
        mLastCellInfoList = null;
        mStartedGprsRegCheck = false;
        mReportedGprsNoReg = false;
        mMdn = null;
        mMin = null;
        mPrlVersion = null;
        mIsMinInfoReady = false;
        mLastNitzData = null;
        mNitzState.handleNetworkUnavailable();
        mCellIdentity = null;
        mPhone.getSignalStrengthController().setSignalStrengthDefaultValues();
        mLastKnownCellIdentity = null;

        //cancel any pending pollstate request on voice tech switching
        cancelPollState();

        if (mPhone.isPhoneTypeGsm()) {
            //clear CDMA registrations first
            if (mCdmaSSM != null) {
                mCdmaSSM.dispose(this);
            }

            mCi.unregisterForCdmaPrlChanged(this);
            mCi.unregisterForCdmaOtaProvision(this);
            mPhone.unregisterForSimRecordsLoaded(this);

        } else {
            mPhone.registerForSimRecordsLoaded(this, EVENT_SIM_RECORDS_LOADED, null);
            mCdmaSSM = CdmaSubscriptionSourceManager.getInstance(mPhone.getContext(), mCi, this,
                    EVENT_CDMA_SUBSCRIPTION_SOURCE_CHANGED, null);
            mIsSubscriptionFromRuim = (mCdmaSSM.getCdmaSubscriptionSource() ==
                    CdmaSubscriptionSourceManager.SUBSCRIPTION_FROM_RUIM);

            mCi.registerForCdmaPrlChanged(this, EVENT_CDMA_PRL_VERSION_CHANGED, null);
            mCi.registerForCdmaOtaProvision(this, EVENT_OTA_PROVISION_STATUS_CHANGE, null);

            mHbpcdUtils = new HbpcdUtils(mPhone.getContext());
            // update OTASP state in case previously set by another service
            updateOtaspState();
        }

        // This should be done after the technology specific initializations above since it relies
        // on fields like mIsSubscriptionFromRuim (which is updated above)
        onUpdateIccAvailability();

        setDataNetworkTypeForPhone(ServiceState.RIL_RADIO_TECHNOLOGY_UNKNOWN);
        // Query signal strength from the modem after service tracker is created (i.e. boot up,
        // switching between GSM and CDMA phone), because the unsolicited signal strength
        // information might come late or even never come. This will get the accurate signal
        // strength information displayed on the UI.
        mPhone.getSignalStrengthController().getSignalStrengthFromCi();
        sendMessage(obtainMessage(EVENT_PHONE_TYPE_SWITCHED));

        logPhoneTypeChange();

        // Tell everybody that the registration state and RAT have changed.
        notifyVoiceRegStateRilRadioTechnologyChanged();
        for (int transport : mAccessNetworksManager.getAvailableTransports()) {
            notifyDataRegStateRilRadioTechnologyChanged(transport);
        }
    }

    @VisibleForTesting
    public void requestShutdown() {
        if (mDeviceShuttingDown == true) return;
        mDeviceShuttingDown = true;
        mDesiredPowerState = false;
        setPowerStateToDesired();
    }

    /**
     * @return the timeout value in milliseconds that the framework will delay a pending radio power
     * off command while waiting for an IMS deregistered indication.
     */
    @VisibleForTesting
    public int getRadioPowerOffDelayTimeoutForImsRegistration() {
        return mPhone.getContext().getResources().getInteger(
                R.integer.config_delay_for_ims_dereg_millis);
    }

    public void dispose() {
        mPhone.getSignalStrengthController().dispose();
        mUiccController.unregisterForIccChanged(this);
        mCi.unregisterForCellInfoList(this);
        mCi.unregisterForPhysicalChannelConfiguration(this);
        mSubscriptionManager
            .removeOnSubscriptionsChangedListener(mOnSubscriptionsChangedListener);
        mCi.unregisterForImsNetworkStateChanged(this);
        mPhone.getCarrierActionAgent().unregisterForCarrierAction(this,
                CARRIER_ACTION_SET_RADIO_ENABLED);
        mPhone.getContext().unregisterReceiver(mIntentReceiver);
        if (mCSST != null) {
            mCSST.dispose();
            mCSST = null;
        }
    }

    @UnsupportedAppUsage(maxTargetSdk = Build.VERSION_CODES.R, trackingBug = 170729553)
    public boolean getDesiredPowerState() {
        return mDesiredPowerState;
    }
    public boolean getPowerStateFromCarrier() { return !mRadioDisabledByCarrier; }

    public List<PhysicalChannelConfig> getPhysicalChannelConfigList() {
        return mLastPhysicalChannelConfigList;
    }

    /**
     * Notify all mVoiceRegStateOrRatChangedRegistrants using an
     * AsyncResult in msg.obj where AsyncResult#result contains the
     * new RAT as an Integer Object.
     */
    protected void notifyVoiceRegStateRilRadioTechnologyChanged() {
        int rat = mSS.getRilVoiceRadioTechnology();
        int vrs = mSS.getState();
        if (DBG) log("notifyVoiceRegStateRilRadioTechnologyChanged: vrs=" + vrs + " rat=" + rat);

        mVoiceRegStateOrRatChangedRegistrants.notifyResult(new Pair<Integer, Integer>(vrs, rat));
    }

    /**
     * Get registration info
     *
     * @param transport The transport type
     * @return Pair of registration info including {@link ServiceState.RegState} and
     * {@link RilRadioTechnology}.
     *
     */
    @Nullable
    private Pair<Integer, Integer> getRegistrationInfo(@TransportType int transport) {
        NetworkRegistrationInfo nrs = mSS.getNetworkRegistrationInfo(
                NetworkRegistrationInfo.DOMAIN_PS, transport);
        if (nrs != null) {
            int rat = ServiceState.networkTypeToRilRadioTechnology(
                    nrs.getAccessNetworkTechnology());
            int drs = regCodeToServiceState(nrs.getRegistrationState());
            return new Pair<>(drs, rat);
        }
        return null;
    }

    /**
     * Notify all mDataConnectionRatChangeRegistrants using an
     * AsyncResult in msg.obj where AsyncResult#result contains the
     * new RAT as an Integer Object.
     */
    protected void notifyDataRegStateRilRadioTechnologyChanged(@TransportType int transport) {
        RegistrantList registrantList = mDataRegStateOrRatChangedRegistrants.get(transport);
        if (registrantList != null) {
            Pair<Integer, Integer> registrationInfo = getRegistrationInfo(transport);
            if (registrationInfo != null) {
                registrantList.notifyResult(registrationInfo);
            }
        }
    }

    /**
     * Some operators have been known to report registration failure
     * data only devices, to fix that use DataRegState.
     */
    @UnsupportedAppUsage(maxTargetSdk = Build.VERSION_CODES.R, trackingBug = 170729553)
    protected void useDataRegStateForDataOnlyDevices() {
        if (mVoiceCapable == false) {
            if (DBG) {
                log("useDataRegStateForDataOnlyDevice: VoiceRegState=" + mNewSS.getState()
                        + " DataRegState=" + mNewSS.getDataRegistrationState());
            }
            // TODO: Consider not lying and instead have callers know the difference.
            mNewSS.setVoiceRegState(mNewSS.getDataRegistrationState());
        }
    }

    @UnsupportedAppUsage(maxTargetSdk = Build.VERSION_CODES.R, trackingBug = 170729553)
    protected void updatePhoneObject() {
        if (mPhone.getContext().getResources().getBoolean(
                com.android.internal.R.bool.config_switch_phone_on_voice_reg_state_change)) {
            // If the phone is not registered on a network, no need to update.
            boolean isRegistered = mSS.getState() == ServiceState.STATE_IN_SERVICE
                    || mSS.getState() == ServiceState.STATE_EMERGENCY_ONLY;
            if (!isRegistered) {
                log("updatePhoneObject: Ignore update");
                return;
            }
            mPhone.updatePhoneObject(mSS.getRilVoiceRadioTechnology());
        }
    }

    /**
     * Registration point for combined roaming on of mobile voice
     * combined roaming is true when roaming is true and ONS differs SPN
     *
     * @param h handler to notify
     * @param what what code of message when delivered
     * @param obj placed in Message.obj
     */
    public void registerForVoiceRoamingOn(Handler h, int what, Object obj) {
        Registrant r = new Registrant(h, what, obj);
        mVoiceRoamingOnRegistrants.add(r);

        if (mSS.getVoiceRoaming()) {
            r.notifyRegistrant();
        }
    }

    public void unregisterForVoiceRoamingOn(Handler h) {
        mVoiceRoamingOnRegistrants.remove(h);
    }

    /**
     * Registration point for roaming off of mobile voice
     * combined roaming is true when roaming is true and ONS differs SPN
     *
     * @param h handler to notify
     * @param what what code of message when delivered
     * @param obj placed in Message.obj
     */
    public void registerForVoiceRoamingOff(Handler h, int what, Object obj) {
        Registrant r = new Registrant(h, what, obj);
        mVoiceRoamingOffRegistrants.add(r);

        if (!mSS.getVoiceRoaming()) {
            r.notifyRegistrant();
        }
    }

    public void unregisterForVoiceRoamingOff(Handler h) {
        mVoiceRoamingOffRegistrants.remove(h);
    }

    /**
     * Registration point for combined roaming on of mobile data
     * combined roaming is true when roaming is true and ONS differs SPN
     *
     * @param h handler to notify
     * @param what what code of message when delivered
     * @param obj placed in Message.obj
     */
    public void registerForDataRoamingOn(Handler h, int what, Object obj) {
        Registrant r = new Registrant(h, what, obj);
        mDataRoamingOnRegistrants.add(r);

        if (mSS.getDataRoaming()) {
            r.notifyRegistrant();
        }
    }

    public void unregisterForDataRoamingOn(Handler h) {
        mDataRoamingOnRegistrants.remove(h);
    }

    /**
     * Registration point for roaming off of mobile data
     * combined roaming is true when roaming is true and ONS differs SPN
     *
     * @param h handler to notify
     * @param what what code of message when delivered
     * @param obj placed in Message.obj
     * @param notifyNow notify upon registration if data roaming is off
     */
    public void registerForDataRoamingOff(Handler h, int what, Object obj, boolean notifyNow) {
        Registrant r = new Registrant(h, what, obj);
        mDataRoamingOffRegistrants.add(r);

        if (notifyNow && !mSS.getDataRoaming()) {
            r.notifyRegistrant();
        }
    }

    public void unregisterForDataRoamingOff(Handler h) {
        mDataRoamingOffRegistrants.remove(h);
    }

    /**
     * Re-register network by toggling preferred network type.
     * This is a work-around to deregister and register network since there is
     * no ril api to set COPS=2 (deregister) only.
     *
     * @param onComplete is dispatched when this is complete.  it will be
     * an AsyncResult, and onComplete.obj.exception will be non-null
     * on failure.
     */
    @UnsupportedAppUsage(maxTargetSdk = Build.VERSION_CODES.R, trackingBug = 170729553)
    public void reRegisterNetwork(Message onComplete) {
        mCi.getAllowedNetworkTypesBitmap(
                obtainMessage(EVENT_GET_ALLOWED_NETWORK_TYPES, onComplete));
    }

    /**
     * @return the current reasons for which the radio is off.
     */
    public Set<Integer> getRadioPowerOffReasons() {
        return mRadioPowerOffReasons;
    }

    /**
     * Clear all the radio off reasons. This should be done when turning radio off for genuine or
     * test emergency calls.
     */
    public void clearAllRadioOffReasons() {
        mRadioPowerOffReasons.clear();
    }

    /**
     * Turn on or off radio power.
     */
    public final void setRadioPower(boolean power) {
        setRadioPower(power, false, false, false);
    }

    /**
     * Turn on or off radio power with option to specify whether it's for emergency call.
     * More details check {@link PhoneInternalInterface#setRadioPower(
     * boolean, boolean, boolean, boolean)}.
     */
    public void setRadioPower(boolean power, boolean forEmergencyCall,
            boolean isSelectedPhoneForEmergencyCall, boolean forceApply) {
        setRadioPowerForReason(power, forEmergencyCall, isSelectedPhoneForEmergencyCall, forceApply,
                Phone.RADIO_POWER_REASON_USER);
    }

    /**
     * Turn on or off radio power with option to specify whether it's for emergency call and specify
     * a reason for setting the power state.
     * More details check {@link PhoneInternalInterface#setRadioPower(
     * boolean, boolean, boolean, boolean, int)}.
     */
    public void setRadioPowerForReason(boolean power, boolean forEmergencyCall,
            boolean isSelectedPhoneForEmergencyCall, boolean forceApply, int reason) {
        log("setRadioPower power " + power + " forEmergencyCall " + forEmergencyCall
                + " forceApply " + forceApply + " reason " + reason);

        if (power) {
            if (forEmergencyCall) {
                clearAllRadioOffReasons();
            } else {
                mRadioPowerOffReasons.remove(reason);
            }
        } else {
            mRadioPowerOffReasons.add(reason);
        }
        if (power == mDesiredPowerState && !forceApply) {
            log("setRadioPower mDesiredPowerState is already " + power + " Do nothing.");
            return;
        }
        if (power && !mRadioPowerOffReasons.isEmpty()) {
            log("setRadioPowerForReason " + "power: " + power + " forEmergencyCall= "
                    + forEmergencyCall + " isSelectedPhoneForEmergencyCall: "
                    + isSelectedPhoneForEmergencyCall + " forceApply " + forceApply + "reason:"
                    + reason + " will not power on the radio as it is powered off for the "
                    + "following reasons: " + mRadioPowerOffReasons + ".");
            return;
        }

        mDesiredPowerState = power;
        setPowerStateToDesired(forEmergencyCall, isSelectedPhoneForEmergencyCall, forceApply);
    }

    /**
     * Radio power set from carrier action. if set to false means carrier desire to turn radio off
     * and radio wont be re-enabled unless carrier explicitly turn it back on.
     * @param enable indicate if radio power is enabled or disabled from carrier action.
     */
    public void setRadioPowerFromCarrier(boolean enable) {
        boolean disableByCarrier = !enable;
        if (mRadioDisabledByCarrier == disableByCarrier) {
            log("setRadioPowerFromCarrier mRadioDisabledByCarrier is already "
                    + disableByCarrier + " Do nothing.");
            return;
        }

        mRadioDisabledByCarrier = disableByCarrier;
        setPowerStateToDesired();
    }

    /**
     * These two flags manage the behavior of the cell lock -- the
     * lock should be held if either flag is true.  The intention is
     * to allow temporary acquisition of the lock to get a single
     * update.  Such a lock grab and release can thus be made to not
     * interfere with more permanent lock holds -- in other words, the
     * lock will only be released if both flags are false, and so
     * releases by temporary users will only affect the lock state if
     * there is no continuous user.
     */
    private boolean mWantContinuousLocationUpdates;
    private boolean mWantSingleLocationUpdate;

    /**
     * Request a single update of the device's current registered cell.
     */
    public void enableSingleLocationUpdate(WorkSource workSource) {
        if (mWantSingleLocationUpdate || mWantContinuousLocationUpdates) return;
        mWantSingleLocationUpdate = true;
        mCi.setLocationUpdates(true, workSource, obtainMessage(EVENT_LOCATION_UPDATES_ENABLED));
    }

    public void enableLocationUpdates() {
        if (mWantSingleLocationUpdate || mWantContinuousLocationUpdates) return;
        mWantContinuousLocationUpdates = true;
        mCi.setLocationUpdates(true, null, obtainMessage(EVENT_LOCATION_UPDATES_ENABLED));
    }

    protected void disableSingleLocationUpdate() {
        mWantSingleLocationUpdate = false;
        if (!mWantSingleLocationUpdate && !mWantContinuousLocationUpdates) {
            mCi.setLocationUpdates(false, null, null);
        }
    }

    public void disableLocationUpdates() {
        mWantContinuousLocationUpdates = false;
        if (!mWantSingleLocationUpdate && !mWantContinuousLocationUpdates) {
            mCi.setLocationUpdates(false, null, null);
        }
    }

    @Override
    public void handleMessage(Message msg) {
        AsyncResult ar;
        int[] ints;
        Message message;

        if (VDBG) log("received event " + msg.what);
        switch (msg.what) {
            case EVENT_SET_RADIO_POWER_OFF:
                synchronized(this) {
                    if (mPhone.isUsingNewDataStack()) {
                        mPendingRadioPowerOffAfterDataOff = false;
                        log("Wait for all data networks torn down timed out. Power off now.");
                        hangupAndPowerOff();
                        return;
                    }
                    if (mPendingRadioPowerOffAfterDataOff &&
                            (msg.arg1 == mPendingRadioPowerOffAfterDataOffTag)) {
                        if (DBG) log("EVENT_SET_RADIO_OFF, turn radio off now.");
                        hangupAndPowerOff();
                        mPendingRadioPowerOffAfterDataOffTag += 1;
                        mPendingRadioPowerOffAfterDataOff = false;
                    } else {
                        log("EVENT_SET_RADIO_OFF is stale arg1=" + msg.arg1 +
                                "!= tag=" + mPendingRadioPowerOffAfterDataOffTag);
                    }
                }
                break;

            case EVENT_ICC_CHANGED:
                if (isSimAbsent()) {
                    if (DBG) log("EVENT_ICC_CHANGED: SIM absent");
                    // cancel notifications if SIM is removed/absent
                    cancelAllNotifications();
                    // clear cached values on SIM removal
                    mMdn = null;
                    mMin = null;
                    mIsMinInfoReady = false;

                    // Remove the EF records that come from UICC.
                    mCdnr.updateEfFromRuim(null /* ruim */);
                    mCdnr.updateEfFromUsim(null /* Usim */);
                }
                onUpdateIccAvailability();
                if (mUiccApplcation == null
                        || mUiccApplcation.getState() != AppState.APPSTATE_READY) {
                    mIsSimReady = false;
                    updateSpnDisplay();
                }
                break;

            case EVENT_GET_CELL_INFO_LIST: // fallthrough
            case EVENT_UNSOL_CELL_INFO_LIST: {
                List<CellInfo> cellInfo = null;
                Throwable ex = null;
                if (msg.obj != null) {
                    ar = (AsyncResult) msg.obj;
                    if (ar.exception != null) {
                        log("EVENT_GET_CELL_INFO_LIST: error ret null, e=" + ar.exception);
                        ex = ar.exception;
                    } else if (ar.result == null) {
                        loge("Invalid CellInfo result");
                    } else {
                        cellInfo = (List<CellInfo>) ar.result;
                        updateOperatorNameForCellInfo(cellInfo);
                        mLastCellInfoList = cellInfo;
                        mPhone.notifyCellInfo(cellInfo);
                        if (VDBG) {
                            log("CELL_INFO_LIST: size=" + cellInfo.size() + " list=" + cellInfo);
                        }
                    }
                } else {
                    synchronized (mPendingCellInfoRequests) {
                        // If we receive an empty message, it's probably a timeout; if there is no
                        // pending request, drop it.
                        if (!mIsPendingCellInfoRequest) break;
                        // If there is a request pending, we still need to check whether it's a
                        // timeout for the current request of whether it's leftover from a
                        // previous request.
                        final long curTime = SystemClock.elapsedRealtime();
                        if ((curTime - mLastCellInfoReqTime) <  CELL_INFO_LIST_QUERY_TIMEOUT) {
                            break;
                        }
                        // We've received a legitimate timeout, so something has gone terribly
                        // wrong.
                        loge("Timeout waiting for CellInfo; (everybody panic)!");
                        mLastCellInfoList = null;
                        // Since the timeout is applicable, fall through and update all synchronous
                        // callers with the failure.
                    }
                }
                synchronized (mPendingCellInfoRequests) {
                    // If we have pending requests, then service them. Note that in case of a
                    // timeout, we send null responses back to the callers.
                    if (mIsPendingCellInfoRequest) {
                        // regardless of timeout or valid response, when something arrives,
                        mIsPendingCellInfoRequest = false;
                        for (Message m : mPendingCellInfoRequests) {
                            AsyncResult.forMessage(m, cellInfo, ex);
                            m.sendToTarget();
                        }
                        mPendingCellInfoRequests.clear();
                    }
                }
                break;
            }

            case  EVENT_IMS_STATE_CHANGED: // received unsol
                mCi.getImsRegistrationState(this.obtainMessage(EVENT_IMS_STATE_DONE));
                break;

            case EVENT_IMS_STATE_DONE:
                ar = (AsyncResult) msg.obj;
                if (ar.exception == null) {
                    final int[] responseArray = (int[]) ar.result;
                    final boolean imsRegistered = responseArray[0] == 1;
                    mPhone.setImsRegistrationState(imsRegistered);
                    mImsRegistered = imsRegistered;
                }
                break;

            case EVENT_RADIO_POWER_OFF_DONE:
                if (DBG) log("EVENT_RADIO_POWER_OFF_DONE");
                if (mDeviceShuttingDown && mCi.getRadioState()
                        != TelephonyManager.RADIO_POWER_UNAVAILABLE) {
                    // during shutdown the modem may not send radio state changed event
                    // as a result of radio power request
                    // Hence, issuing shut down regardless of radio power response
                    mCi.requestShutdown(null);
                }
                break;

            // GSM
            case EVENT_SIM_READY:
                // Reset the mPrevSubId so we treat a SIM power bounce
                // as a first boot.  See b/19194287
                mPrevSubId = SubscriptionManager.INVALID_SUBSCRIPTION_ID;
                mIsSimReady = true;
                pollStateInternal(false);
                break;

            case EVENT_RADIO_STATE_CHANGED:
            case EVENT_PHONE_TYPE_SWITCHED:
                if(!mPhone.isPhoneTypeGsm() &&
                        mCi.getRadioState() == TelephonyManager.RADIO_POWER_ON) {
                    handleCdmaSubscriptionSource(mCdmaSSM.getCdmaSubscriptionSource());
                }
                // This will do nothing in the 'radio not available' case
                setPowerStateToDesired();
                // If SIM isn't powered down, need to trigger poll done immediately
                // when radio is off to avoid skipping the stale OOS state.
                if (mCi.getRadioState() == TelephonyManager.RADIO_POWER_OFF) {
                    pollStateInternal(false);
                } else {
                    // These events are modem triggered, so pollState() needs to
                    // be forced.
                    pollStateInternal(true);
                }
                break;

            case EVENT_NETWORK_STATE_CHANGED:
                pollStateInternal(true);
                break;

            case EVENT_GET_LOC_DONE:
                ar = (AsyncResult) msg.obj;
                if (ar.exception == null) {
                    CellIdentity cellIdentity = ((NetworkRegistrationInfo) ar.result)
                            .getCellIdentity();
                    updateOperatorNameForCellIdentity(cellIdentity);
                    mCellIdentity = cellIdentity;
                    mPhone.notifyLocationChanged(getCellIdentity());
                }

                // Release any temporary cell lock, which could have been
                // acquired to allow a single-shot location update.
                disableSingleLocationUpdate();
                break;

            case EVENT_POLL_STATE_CS_CELLULAR_REGISTRATION:
            case EVENT_POLL_STATE_PS_CELLULAR_REGISTRATION:
            case EVENT_POLL_STATE_PS_IWLAN_REGISTRATION:
            case EVENT_POLL_STATE_OPERATOR:
                ar = (AsyncResult) msg.obj;
                handlePollStateResult(msg.what, ar);
                break;

            case EVENT_POLL_STATE_NETWORK_SELECTION_MODE:
                if (DBG) log("EVENT_POLL_STATE_NETWORK_SELECTION_MODE");
                ar = (AsyncResult) msg.obj;
                if (mPhone.isPhoneTypeGsm()) {
                    handlePollStateResult(msg.what, ar);
                } else {
                    if (ar.exception == null && ar.result != null) {
                        ints = (int[])ar.result;
                        if (ints[0] == 1) {  // Manual selection.
                            mPhone.setNetworkSelectionModeAutomatic(null);
                        }
                    } else {
                        log("Unable to getNetworkSelectionMode");
                    }
                }
                break;

            case EVENT_NITZ_TIME: {
                ar = (AsyncResult) msg.obj;

                Object[] nitzArgs = (Object[])ar.result;
                String nitzString = (String)nitzArgs[0];
                long nitzReceiveTimeMs = ((Long)nitzArgs[1]).longValue();
                long ageMs = 0;
                if (nitzArgs.length >= 3) {
                    ageMs = ((Long)nitzArgs[2]).longValue();
                }

                setTimeFromNITZString(nitzString, nitzReceiveTimeMs, ageMs);
                break;
            }

            case EVENT_SIM_RECORDS_LOADED:
                log("EVENT_SIM_RECORDS_LOADED: what=" + msg.what);
                updatePhoneObject();
                updateOtaspState();
                if (mPhone.isPhoneTypeGsm()) {
                    mCdnr.updateEfFromUsim((SIMRecords) mIccRecords);
                    updateSpnDisplay();
                }
                break;

            case EVENT_LOCATION_UPDATES_ENABLED:
                ar = (AsyncResult) msg.obj;

                if (ar.exception == null) {
                    mRegStateManagers.get(AccessNetworkConstants.TRANSPORT_TYPE_WWAN)
                            .requestNetworkRegistrationInfo(NetworkRegistrationInfo.DOMAIN_CS,
                            obtainMessage(EVENT_GET_LOC_DONE, null));
                }
                break;

            case EVENT_SET_ALLOWED_NETWORK_TYPES:
                ar = (AsyncResult) msg.obj;
                // Don't care the result, only use for dereg network (COPS=2)
                message = obtainMessage(EVENT_RESET_ALLOWED_NETWORK_TYPES, ar.userObj);
                mCi.setAllowedNetworkTypesBitmap(mAllowedNetworkTypes, message);
                break;

            case EVENT_RESET_ALLOWED_NETWORK_TYPES:
                ar = (AsyncResult) msg.obj;
                if (ar.userObj != null) {
                    AsyncResult.forMessage(((Message) ar.userObj)).exception
                            = ar.exception;
                    ((Message) ar.userObj).sendToTarget();
                }
                break;

            case EVENT_GET_ALLOWED_NETWORK_TYPES:
                ar = (AsyncResult) msg.obj;

                if (ar.exception == null) {
                    mAllowedNetworkTypes = ((int[]) ar.result)[0];
                } else {
                    mAllowedNetworkTypes = RadioAccessFamily.getRafFromNetworkType(
                            RILConstants.NETWORK_MODE_GLOBAL);
                }

                message = obtainMessage(EVENT_SET_ALLOWED_NETWORK_TYPES, ar.userObj);
                int toggledNetworkType = RadioAccessFamily.getRafFromNetworkType(
                        RILConstants.NETWORK_MODE_GLOBAL);

                mCi.setAllowedNetworkTypesBitmap(toggledNetworkType, message);
                break;

            case EVENT_CHECK_REPORT_GPRS:
                if (mPhone.isPhoneTypeGsm() && mSS != null &&
                        !isGprsConsistent(mSS.getDataRegistrationState(), mSS.getState())) {

                    // Can't register data service while voice service is ok
                    // i.e. CREG is ok while CGREG is not
                    // possible a network or baseband side error
                    EventLog.writeEvent(EventLogTags.DATA_NETWORK_REGISTRATION_FAIL,
                            mSS.getOperatorNumeric(), getCidFromCellIdentity(mCellIdentity));
                    mReportedGprsNoReg = true;
                }
                mStartedGprsRegCheck = false;
                break;

            case EVENT_RESTRICTED_STATE_CHANGED:
                if (mPhone.isPhoneTypeGsm()) {
                    // This is a notification from
                    // CommandsInterface.setOnRestrictedStateChanged

                    if (DBG) log("EVENT_RESTRICTED_STATE_CHANGED");

                    ar = (AsyncResult) msg.obj;

                    onRestrictedStateChanged(ar);
                }
                break;

            case EVENT_REGISTER_DATA_NETWORK_EXISTING_CHANGED: {
                mPhone.getDataNetworkController().registerDataNetworkControllerCallback(
                        new DataNetworkControllerCallback(this::post) {
                        @Override
                        public void onAnyDataNetworkExistingChanged(boolean anyDataExisting) {
                            if (mAnyDataExisting != anyDataExisting) {
                                mAnyDataExisting = anyDataExisting;
                                log("onAnyDataNetworkExistingChanged: anyDataExisting="
                                        + anyDataExisting);
                                if (!mAnyDataExisting) {
                                    sendEmptyMessage(EVENT_ALL_DATA_DISCONNECTED);
                                }
                            }
                        }
                        });
                break;
            }
            case EVENT_ALL_DATA_DISCONNECTED:
                if (mPhone.isUsingNewDataStack()) {
                    log("EVENT_ALL_DATA_DISCONNECTED");
                    if (mPendingRadioPowerOffAfterDataOff) {
                        mPendingRadioPowerOffAfterDataOff = false;
                        removeMessages(EVENT_SET_RADIO_POWER_OFF);
                        if (DBG) log("EVENT_ALL_DATA_DISCONNECTED, turn radio off now.");
                        hangupAndPowerOff();
                    }
                    return;
                }
                int dds = SubscriptionManager.getDefaultDataSubscriptionId();
                ProxyController.getInstance().unregisterForAllDataDisconnected(dds, this);
                synchronized(this) {
                    if (mPendingRadioPowerOffAfterDataOff) {
                        if (DBG) log("EVENT_ALL_DATA_DISCONNECTED, turn radio off now.");
                        hangupAndPowerOff();
                        mPendingRadioPowerOffAfterDataOffTag += 1;
                        mPendingRadioPowerOffAfterDataOff = false;
                    } else {
                        log("EVENT_ALL_DATA_DISCONNECTED is stale");
                    }
                }
                break;

            case EVENT_CHANGE_IMS_STATE:
                if (DBG) log("EVENT_CHANGE_IMS_STATE:");
                if (mImsDeregDelay) {
                    setPowerStateToDesired();
                }
                break;

            case EVENT_IMS_CAPABILITY_CHANGED:
                if (DBG) log("EVENT_IMS_CAPABILITY_CHANGED");
                updateSpnDisplay();
                mImsCapabilityChangedRegistrants.notifyRegistrants();
                break;

            case EVENT_IMS_SERVICE_STATE_CHANGED:
                if (DBG) log("EVENT_IMS_SERVICE_STATE_CHANGED");
                // IMS state will only affect the merged service state if the service state of
                // GsmCdma phone is not STATE_IN_SERVICE.
                if (mSS.getState() != ServiceState.STATE_IN_SERVICE) {
                    mPhone.notifyServiceStateChanged(mPhone.getServiceState());
                }
                break;

            //CDMA
            case EVENT_CDMA_SUBSCRIPTION_SOURCE_CHANGED:
                handleCdmaSubscriptionSource(mCdmaSSM.getCdmaSubscriptionSource());
                break;

            case EVENT_RUIM_READY:
                if (mPhone.getLteOnCdmaMode() == PhoneConstants.LTE_ON_CDMA_TRUE) {
                    // Subscription will be read from SIM I/O
                    if (DBG) log("Receive EVENT_RUIM_READY");
                    pollStateInternal(false);
                } else {
                    if (DBG) log("Receive EVENT_RUIM_READY and Send Request getCDMASubscription.");
                    getSubscriptionInfoAndStartPollingThreads();
                }

                // Only support automatic selection mode in CDMA.
                mCi.getNetworkSelectionMode(obtainMessage(EVENT_POLL_STATE_NETWORK_SELECTION_MODE));

                break;

            case EVENT_NV_READY:
                updatePhoneObject();

                // Only support automatic selection mode in CDMA.
                mCi.getNetworkSelectionMode(obtainMessage(EVENT_POLL_STATE_NETWORK_SELECTION_MODE));

                // For Non-RUIM phones, the subscription information is stored in
                // Non Volatile. Here when Non-Volatile is ready, we can poll the CDMA
                // subscription info.
                getSubscriptionInfoAndStartPollingThreads();
                break;

            case EVENT_POLL_STATE_CDMA_SUBSCRIPTION: // Handle RIL_CDMA_SUBSCRIPTION
                if (!mPhone.isPhoneTypeGsm()) {
                    ar = (AsyncResult) msg.obj;

                    if (ar.exception == null) {
                        String cdmaSubscription[] = (String[]) ar.result;
                        if (cdmaSubscription != null && cdmaSubscription.length >= 5) {
                            mMdn = cdmaSubscription[0];
                            parseSidNid(cdmaSubscription[1], cdmaSubscription[2]);

                            mMin = cdmaSubscription[3];
                            mPrlVersion = cdmaSubscription[4];
                            if (DBG) log("GET_CDMA_SUBSCRIPTION: MDN=" + mMdn);

                            mIsMinInfoReady = true;

                            updateOtaspState();
                            // Notify apps subscription info is ready
                            notifyCdmaSubscriptionInfoReady();

                            if (!mIsSubscriptionFromRuim && mIccRecords != null) {
                                if (DBG) {
                                    log("GET_CDMA_SUBSCRIPTION set imsi in mIccRecords");
                                }
                                mIccRecords.setImsi(getImsi());
                            } else {
                                if (DBG) {
                                    log("GET_CDMA_SUBSCRIPTION either mIccRecords is null or NV " +
                                            "type device - not setting Imsi in mIccRecords");
                                }
                            }
                        } else {
                            if (DBG) {
                                log("GET_CDMA_SUBSCRIPTION: error parsing cdmaSubscription " +
                                        "params num=" + cdmaSubscription.length);
                            }
                        }
                    }
                }
                break;

            case EVENT_RUIM_RECORDS_LOADED:
                if (!mPhone.isPhoneTypeGsm()) {
                    log("EVENT_RUIM_RECORDS_LOADED: what=" + msg.what);
                    mCdnr.updateEfFromRuim((RuimRecords) mIccRecords);
                    updatePhoneObject();
                    if (mPhone.isPhoneTypeCdma()) {
                        updateSpnDisplay();
                    } else {
                        RuimRecords ruim = (RuimRecords) mIccRecords;
                        if (ruim != null) {
                            // Do not wait for RUIM to be provisioned before using mdn. Line1Number
                            // can be queried before that and mdn may still be available.
                            // Also note that any special casing is not done in getMdnNumber() as it
                            // may be called on another thread, so simply doing a read operation
                            // there.
                            mMdn = ruim.getMdn();
                            if (ruim.isProvisioned()) {
                                mMin = ruim.getMin();
                                parseSidNid(ruim.getSid(), ruim.getNid());
                                mPrlVersion = ruim.getPrlVersion();
                                mIsMinInfoReady = true;
                            }
                            updateOtaspState();
                            // Notify apps subscription info is ready
                            notifyCdmaSubscriptionInfoReady();
                        }
                        // SID/NID/PRL is loaded. Poll service state
                        // again to update to the roaming state with
                        // the latest variables.
                        pollStateInternal(false);
                    }
                }
                break;
            case EVENT_OTA_PROVISION_STATUS_CHANGE:
                ar = (AsyncResult)msg.obj;
                if (ar.exception == null) {
                    ints = (int[]) ar.result;
                    int otaStatus = ints[0];
                    if (otaStatus == Phone.CDMA_OTA_PROVISION_STATUS_COMMITTED
                            || otaStatus == Phone.CDMA_OTA_PROVISION_STATUS_OTAPA_STOPPED) {
                        if (DBG) log("EVENT_OTA_PROVISION_STATUS_CHANGE: Complete, Reload MDN");
                        mCi.getCDMASubscription( obtainMessage(EVENT_POLL_STATE_CDMA_SUBSCRIPTION));
                    }
                }
                break;

            case EVENT_CDMA_PRL_VERSION_CHANGED:
                ar = (AsyncResult)msg.obj;
                if (ar.exception == null) {
                    ints = (int[]) ar.result;
                    mPrlVersion = Integer.toString(ints[0]);
                }
                break;

            case EVENT_RADIO_POWER_FROM_CARRIER:
                ar = (AsyncResult) msg.obj;
                if (ar.exception == null) {
                    boolean enable = (boolean) ar.result;
                    if (DBG) log("EVENT_RADIO_POWER_FROM_CARRIER: " + enable);
                    setRadioPowerFromCarrier(enable);
                }
                break;

            case EVENT_PHYSICAL_CHANNEL_CONFIG:
                ar = (AsyncResult) msg.obj;
                if (ar.exception == null) {
                    List<PhysicalChannelConfig> list = (List<PhysicalChannelConfig>) ar.result;
                    if (VDBG) {
                        log("EVENT_PHYSICAL_CHANNEL_CONFIG: size=" + list.size() + " list="
                                + list);
                    }
                    mLastPhysicalChannelConfigList = list;
                    boolean hasChanged = false;
                    if (updateNrStateFromPhysicalChannelConfigs(list, mSS)) {
                        mNrStateChangedRegistrants.notifyRegistrants();
                        hasChanged = true;
                    }
                    if (updateNrFrequencyRangeFromPhysicalChannelConfigs(list, mSS)) {
                        mNrFrequencyChangedRegistrants.notifyRegistrants();
                        hasChanged = true;
                    }
                    hasChanged |= RatRatcheter
                            .updateBandwidths(getBandwidthsFromConfigs(list), mSS);

                    mPhone.notifyPhysicalChannelConfig(list);
                    // Notify NR frequency, NR connection status or bandwidths changed.
                    if (hasChanged) {
                        mPhone.notifyServiceStateChanged(mPhone.getServiceState());
                        TelephonyMetrics.getInstance().writeServiceStateChanged(
                                mPhone.getPhoneId(), mSS);
                        mPhone.getVoiceCallSessionStats().onServiceStateChanged(mSS);
                        mServiceStateStats.onServiceStateChanged(mSS);
                    }
                }
                break;

            case EVENT_CELL_LOCATION_RESPONSE:
                ar = (AsyncResult) msg.obj;
                if (ar == null) {
                    loge("Invalid null response to getCellIdentity!");
                    break;
                }
                // This response means that the correct CellInfo is already cached; thus we
                // can rely on the last cell info to already contain any cell info that is
                // available, which means that we can return the result of the existing
                // getCellIdentity() function without any additional processing here.
                Message rspRspMsg = (Message) ar.userObj;
                AsyncResult.forMessage(rspRspMsg, getCellIdentity(), ar.exception);
                rspRspMsg.sendToTarget();
                break;

            case EVENT_CARRIER_CONFIG_CHANGED:
                onCarrierConfigChanged();
                break;

            case EVENT_POLL_STATE_REQUEST:
                pollStateInternal(false);
                break;

            case EVENT_POWER_OFF_RADIO_IMS_DEREG_TIMEOUT: {
                if (DBG) log("EVENT_POWER_OFF_RADIO_IMS_DEREG_TIMEOUT triggered");
                powerOffRadioSafely();
                break;
            }

            case EVENT_RESET_LAST_KNOWN_CELL_IDENTITY: {
                if (DBG) log("EVENT_RESET_LAST_KNOWN_CELL_IDENTITY triggered");
                mLastKnownCellIdentity = null;
                break;
            }

            case EVENT_TELECOM_VOICE_SERVICE_STATE_OVERRIDE_CHANGED:
                if (DBG) log("EVENT_TELECOM_VOICE_SERVICE_STATE_OVERRIDE_CHANGED");
                // Similar to IMS, OTT voice state will only affect the merged service state if the
                // CS voice service state of GsmCdma phone is not STATE_IN_SERVICE.
                if (mSS.getState() != ServiceState.STATE_IN_SERVICE) {
                    mPhone.notifyServiceStateChanged(mPhone.getServiceState());
                }
                break;

            default:
                log("Unhandled message with number: " + msg.what);
                break;
        }
    }

    private boolean isSimAbsent() {
        boolean simAbsent;
        if (mUiccController == null) {
            simAbsent = true;
        } else {
            UiccCard uiccCard = mUiccController.getUiccCard(mPhone.getPhoneId());
            if (uiccCard == null) {
                simAbsent = true;
            } else {
                simAbsent = (uiccCard.getCardState() == CardState.CARDSTATE_ABSENT);
            }
        }
        return simAbsent;
    }

    private static int[] getBandwidthsFromConfigs(List<PhysicalChannelConfig> list) {
        return list.stream()
                .map(PhysicalChannelConfig::getCellBandwidthDownlinkKhz)
                .mapToInt(Integer::intValue)
                .toArray();
    }

    protected boolean isSidsAllZeros() {
        if (mHomeSystemId != null) {
            for (int i=0; i < mHomeSystemId.length; i++) {
                if (mHomeSystemId[i] != 0) {
                    return false;
                }
            }
        }
        return true;
    }

    /**
     * @return a copy of the current service state.
     */
    public ServiceState getServiceState() {
        return new ServiceState(mSS);
    }

    /**
     * Check whether a specified system ID that matches one of the home system IDs.
     */
    private boolean isHomeSid(int sid) {
        if (mHomeSystemId != null) {
            for (int i=0; i < mHomeSystemId.length; i++) {
                if (sid == mHomeSystemId[i]) {
                    return true;
                }
            }
        }
        return false;
    }

    public String getMdnNumber() {
        return mMdn;
    }

    public String getCdmaMin() {
        return mMin;
    }

    /** Returns null if NV is not yet ready */
    public String getPrlVersion() {
        return mPrlVersion;
    }

    /**
     * Returns IMSI as MCC + MNC + MIN
     */
    public String getImsi() {
        // TODO: When RUIM is enabled, IMSI will come from RUIM not build-time props.
        String operatorNumeric = ((TelephonyManager) mPhone.getContext()
                .getSystemService(Context.TELEPHONY_SERVICE))
                .getSimOperatorNumericForPhone(mPhone.getPhoneId());

        if (!TextUtils.isEmpty(operatorNumeric) && !TextUtils.isEmpty(getCdmaMin())) {
            return (operatorNumeric + getCdmaMin());
        } else {
            return null;
        }
    }

    /**
     * Check if subscription data has been assigned to mMin
     *
     * return true if MIN info is ready; false otherwise.
     */
    public boolean isMinInfoReady() {
        return mIsMinInfoReady;
    }

    /**
     * Returns OTASP_UNKNOWN, OTASP_UNINITIALIZED, OTASP_NEEDED or OTASP_NOT_NEEDED
     */
    public int getOtasp() {
        int provisioningState;
        // if sim is not loaded, return otasp uninitialized
        if(!mPhone.getIccRecordsLoaded()) {
            if(DBG) log("getOtasp: otasp uninitialized due to sim not loaded");
            return TelephonyManager.OTASP_UNINITIALIZED;
        }
        // if voice tech is Gsm, return otasp not needed
        if(mPhone.isPhoneTypeGsm()) {
            if(DBG) log("getOtasp: otasp not needed for GSM");
            return TelephonyManager.OTASP_NOT_NEEDED;
        }
        // for ruim, min is null means require otasp.
        if (mIsSubscriptionFromRuim && mMin == null) {
            return TelephonyManager.OTASP_NEEDED;
        }
        if (mMin == null || (mMin.length() < 6)) {
            if (DBG) log("getOtasp: bad mMin='" + mMin + "'");
            provisioningState = TelephonyManager.OTASP_UNKNOWN;
        } else {
            if ((mMin.equals(UNACTIVATED_MIN_VALUE)
                    || mMin.substring(0,6).equals(UNACTIVATED_MIN2_VALUE))
                    || SystemProperties.getBoolean("test_cdma_setup", false)) {
                provisioningState = TelephonyManager.OTASP_NEEDED;
            } else {
                provisioningState = TelephonyManager.OTASP_NOT_NEEDED;
            }
        }
        if (DBG) log("getOtasp: state=" + provisioningState);
        return provisioningState;
    }

    protected void parseSidNid (String sidStr, String nidStr) {
        if (sidStr != null) {
            String[] sid = sidStr.split(",");
            mHomeSystemId = new int[sid.length];
            for (int i = 0; i < sid.length; i++) {
                try {
                    mHomeSystemId[i] = Integer.parseInt(sid[i]);
                } catch (NumberFormatException ex) {
                    loge("error parsing system id: " + ex);
                }
            }
        }
        if (DBG) log("CDMA_SUBSCRIPTION: SID=" + sidStr);

        if (nidStr != null) {
            String[] nid = nidStr.split(",");
            mHomeNetworkId = new int[nid.length];
            for (int i = 0; i < nid.length; i++) {
                try {
                    mHomeNetworkId[i] = Integer.parseInt(nid[i]);
                } catch (NumberFormatException ex) {
                    loge("CDMA_SUBSCRIPTION: error parsing network id: " + ex);
                }
            }
        }
        if (DBG) log("CDMA_SUBSCRIPTION: NID=" + nidStr);
    }

    @UnsupportedAppUsage(maxTargetSdk = Build.VERSION_CODES.R, trackingBug = 170729553)
    protected void updateOtaspState() {
        int otaspMode = getOtasp();
        int oldOtaspMode = mCurrentOtaspMode;
        mCurrentOtaspMode = otaspMode;

        if (oldOtaspMode != mCurrentOtaspMode) {
            if (DBG) {
                log("updateOtaspState: call notifyOtaspChanged old otaspMode=" +
                        oldOtaspMode + " new otaspMode=" + mCurrentOtaspMode);
            }
            mPhone.notifyOtaspChanged(mCurrentOtaspMode);
        }
    }

    public void onAirplaneModeChanged(boolean isAirplaneModeOn) {
        mLastNitzData = null;
        mNitzState.handleAirplaneModeChanged(isAirplaneModeOn);
        mAirplaneModeChangedRegistrants.notifyResult(isAirplaneModeOn);
    }

    protected Phone getPhone() {
        return mPhone;
    }

    protected void handlePollStateResult(int what, AsyncResult ar) {
        // Ignore stale requests from last poll
        if (ar.userObj != mPollingContext) return;

        if (ar.exception != null) {
            CommandException.Error err=null;

            if (ar.exception instanceof IllegalStateException) {
                log("handlePollStateResult exception " + ar.exception);
            }

            if (ar.exception instanceof CommandException) {
                err = ((CommandException)(ar.exception)).getCommandError();
            }

            if (err == CommandException.Error.RADIO_NOT_AVAILABLE) {
                // Radio has crashed or turned off
                cancelPollState();
                return;
            }

            if (err != CommandException.Error.OP_NOT_ALLOWED_BEFORE_REG_NW) {
                loge("RIL implementation has returned an error where it must succeed" +
                        ar.exception);
            }
        } else try {
            handlePollStateResultMessage(what, ar);
        } catch (RuntimeException ex) {
            loge("Exception while polling service state. Probably malformed RIL response." + ex);
        }

        mPollingContext[0]--;

        if (mPollingContext[0] == 0) {
            mNewSS.setEmergencyOnly(mEmergencyOnly);
            combinePsRegistrationStates(mNewSS);
            updateOperatorNameForServiceState(mNewSS);
            if (mPhone.isPhoneTypeGsm()) {
                updateRoamingState();
            } else {
                boolean namMatch = false;
                if (!isSidsAllZeros() && isHomeSid(mNewSS.getCdmaSystemId())) {
                    namMatch = true;
                }

                // Setting SS Roaming (general)
                if (mIsSubscriptionFromRuim) {
                    boolean isRoamingBetweenOperators = isRoamingBetweenOperators(
                            mNewSS.getVoiceRoaming(), mNewSS);
                    if (isRoamingBetweenOperators != mNewSS.getVoiceRoaming()) {
                        log("isRoamingBetweenOperators=" + isRoamingBetweenOperators
                                + ". Override CDMA voice roaming to " + isRoamingBetweenOperators);
                        mNewSS.setVoiceRoaming(isRoamingBetweenOperators);
                    }
                }
                /**
                 * For CDMA, voice and data should have the same roaming status.
                 * If voice is not in service, use TSB58 roaming indicator to set
                 * data roaming status. If TSB58 roaming indicator is not in the
                 * carrier-specified list of ERIs for home system then set roaming.
                 */
                final int dataRat = getRilDataRadioTechnologyForWwan(mNewSS);
                if (ServiceState.isCdma(dataRat)) {
                    final boolean isVoiceInService =
                            (mNewSS.getState() == ServiceState.STATE_IN_SERVICE);
                    if (isVoiceInService) {
                        boolean isVoiceRoaming = mNewSS.getVoiceRoaming();
                        if (mNewSS.getDataRoaming() != isVoiceRoaming) {
                            log("Data roaming != Voice roaming. Override data roaming to "
                                    + isVoiceRoaming);
                            mNewSS.setDataRoaming(isVoiceRoaming);
                        }
                    } else {
                        /**
                         * As per VoiceRegStateResult from radio types.hal the TSB58
                         * Roaming Indicator shall be sent if device is registered
                         * on a CDMA or EVDO system.
                         */
                        boolean isRoamIndForHomeSystem = isRoamIndForHomeSystem(mRoamingIndicator);
                        if (mNewSS.getDataRoaming() == isRoamIndForHomeSystem) {
                            log("isRoamIndForHomeSystem=" + isRoamIndForHomeSystem
                                    + ", override data roaming to " + !isRoamIndForHomeSystem);
                            mNewSS.setDataRoaming(!isRoamIndForHomeSystem);
                        }
                    }
                }

                // Setting SS CdmaRoamingIndicator and CdmaDefaultRoamingIndicator
                mNewSS.setCdmaDefaultRoamingIndicator(mDefaultRoamingIndicator);
                mNewSS.setCdmaRoamingIndicator(mRoamingIndicator);
                boolean isPrlLoaded = true;
                if (TextUtils.isEmpty(mPrlVersion)) {
                    isPrlLoaded = false;
                }
                if (!isPrlLoaded || (mNewSS.getRilVoiceRadioTechnology()
                        == ServiceState.RIL_RADIO_TECHNOLOGY_UNKNOWN)) {
                    log("Turn off roaming indicator if !isPrlLoaded or voice RAT is unknown");
                    mNewSS.setCdmaRoamingIndicator(EriInfo.ROAMING_INDICATOR_OFF);
                } else if (!isSidsAllZeros()) {
                    if (!namMatch && !mIsInPrl) {
                        // Use default
                        mNewSS.setCdmaRoamingIndicator(mDefaultRoamingIndicator);
                    } else if (namMatch && !mIsInPrl) {
                        // TODO: remove when we handle roaming on LTE/NR on CDMA+LTE phones
                        if (ServiceState.isPsOnlyTech(mNewSS.getRilVoiceRadioTechnology())) {
                            log("Turn off roaming indicator as voice is LTE or NR");
                            mNewSS.setCdmaRoamingIndicator(EriInfo.ROAMING_INDICATOR_OFF);
                        } else {
                            mNewSS.setCdmaRoamingIndicator(EriInfo.ROAMING_INDICATOR_FLASH);
                        }
                    } else if (!namMatch && mIsInPrl) {
                        // Use the one from PRL/ERI
                        mNewSS.setCdmaRoamingIndicator(mRoamingIndicator);
                    } else {
                        // It means namMatch && mIsInPrl
                        if ((mRoamingIndicator <= 2)) {
                            mNewSS.setCdmaRoamingIndicator(EriInfo.ROAMING_INDICATOR_OFF);
                        } else {
                            // Use the one from PRL/ERI
                            mNewSS.setCdmaRoamingIndicator(mRoamingIndicator);
                        }
                    }
                }

                if (mEriManager != null) {
                    int roamingIndicator = mNewSS.getCdmaRoamingIndicator();
                    mNewSS.setCdmaEriIconIndex(mEriManager.getCdmaEriIconIndex(roamingIndicator,
                            mDefaultRoamingIndicator));
                    mNewSS.setCdmaEriIconMode(mEriManager.getCdmaEriIconMode(roamingIndicator,
                            mDefaultRoamingIndicator));
                }

                // NOTE: Some operator may require overriding mCdmaRoaming
                // (set by the modem), depending on the mRoamingIndicator.

                if (DBG) {
                    log("Set CDMA Roaming Indicator to: " + mNewSS.getCdmaRoamingIndicator()
                            + ". voiceRoaming = " + mNewSS.getVoiceRoaming()
                            + ". dataRoaming = " + mNewSS.getDataRoaming()
                            + ", isPrlLoaded = " + isPrlLoaded
                            + ". namMatch = " + namMatch + " , mIsInPrl = " + mIsInPrl
                            + ", mRoamingIndicator = " + mRoamingIndicator
                            + ", mDefaultRoamingIndicator= " + mDefaultRoamingIndicator);
                }
            }
            pollStateDone();
        }

    }

    /**
     * Set roaming state when cdmaRoaming is true and ons is different from spn
     * @param cdmaRoaming TS 27.007 7.2 CREG registered roaming
     * @param s ServiceState hold current ons
     * @return true for roaming state set
     */
    private boolean isRoamingBetweenOperators(boolean cdmaRoaming, ServiceState s) {
        return cdmaRoaming && !isSameOperatorNameFromSimAndSS(s);
    }

    private boolean updateNrFrequencyRangeFromPhysicalChannelConfigs(
            List<PhysicalChannelConfig> physicalChannelConfigs, ServiceState ss) {
        int newFrequencyRange = ServiceState.FREQUENCY_RANGE_UNKNOWN;
        if (physicalChannelConfigs != null) {
            for (PhysicalChannelConfig config : physicalChannelConfigs) {
                if (isNrPhysicalChannelConfig(config)) {
                    // Update the frequency range of the NR parameters if there is an internet data
                    // connection associate to this NR physical channel channel config.
                    int[] contextIds = config.getContextIds();
                    for (int cid : contextIds) {
                        if (mPhone.isUsingNewDataStack()) {
                            if (mPhone.getDataNetworkController().isInternetNetwork(cid)) {
                                newFrequencyRange = ServiceState.getBetterNRFrequencyRange(
                                        newFrequencyRange, config.getFrequencyRange());
                                break;
                            }
                        } else {
                            DataConnection dc = mPhone.getDcTracker(
                                    AccessNetworkConstants.TRANSPORT_TYPE_WWAN)
                                    .getDataConnectionByContextId(cid);
                            if (dc != null && dc.getNetworkCapabilities().hasCapability(
                                    NetworkCapabilities.NET_CAPABILITY_INTERNET)) {
                                newFrequencyRange = ServiceState.getBetterNRFrequencyRange(
                                        newFrequencyRange, config.getFrequencyRange());
                                break;
                            }
                        }
                    }
                }
            }
        }

        boolean hasChanged = newFrequencyRange != ss.getNrFrequencyRange();
        ss.setNrFrequencyRange(newFrequencyRange);
        return hasChanged;
    }

    private boolean updateNrStateFromPhysicalChannelConfigs(
            List<PhysicalChannelConfig> configs, ServiceState ss) {
        NetworkRegistrationInfo regInfo = ss.getNetworkRegistrationInfo(
                NetworkRegistrationInfo.DOMAIN_PS, AccessNetworkConstants.TRANSPORT_TYPE_WWAN);
        if (regInfo == null || configs == null) return false;

        boolean hasNrSecondaryServingCell = false;
        for (PhysicalChannelConfig config : configs) {
            if (isNrPhysicalChannelConfig(config) && config.getConnectionStatus()
                    == PhysicalChannelConfig.CONNECTION_SECONDARY_SERVING) {
                hasNrSecondaryServingCell = true;
                break;
            }
        }

        int oldNrState = regInfo.getNrState();
        int newNrState = oldNrState;
        if (hasNrSecondaryServingCell) {
            newNrState = NetworkRegistrationInfo.NR_STATE_CONNECTED;
        } else {
            regInfo.updateNrState();
            newNrState = regInfo.getNrState();
        }

        boolean hasChanged = newNrState != oldNrState;
        regInfo.setNrState(newNrState);
        ss.addNetworkRegistrationInfo(regInfo);
        return hasChanged;
    }

    private boolean isNrPhysicalChannelConfig(PhysicalChannelConfig config) {
        return config.getNetworkType() == TelephonyManager.NETWORK_TYPE_NR;
    }

    /**
     * This combine PS registration states from cellular and IWLAN and generates the final data
     * reg state and rat for backward compatibility purpose. In reality there should be two separate
     * registration states for cellular and IWLAN, but in legacy mode, if the device camps on IWLAN,
     * the IWLAN registration states overwrites the service states. This method is to simulate that
     * behavior.
     *
     * @param serviceState The service state having combined registration states.
     */
    private void combinePsRegistrationStates(ServiceState serviceState) {
        NetworkRegistrationInfo wlanPsRegState = serviceState.getNetworkRegistrationInfo(
                NetworkRegistrationInfo.DOMAIN_PS, AccessNetworkConstants.TRANSPORT_TYPE_WLAN);
        NetworkRegistrationInfo wwanPsRegState = serviceState.getNetworkRegistrationInfo(
                NetworkRegistrationInfo.DOMAIN_PS, AccessNetworkConstants.TRANSPORT_TYPE_WWAN);

        // Check if any APN is preferred on IWLAN.
        boolean isIwlanPreferred = mAccessNetworksManager.isAnyApnOnIwlan();
        serviceState.setIwlanPreferred(isIwlanPreferred);
        if (wlanPsRegState != null
                && wlanPsRegState.getAccessNetworkTechnology()
                == TelephonyManager.NETWORK_TYPE_IWLAN
                && wlanPsRegState.getRegistrationState()
                == NetworkRegistrationInfo.REGISTRATION_STATE_HOME
                && isIwlanPreferred) {
            serviceState.setDataRegState(ServiceState.STATE_IN_SERVICE);
        } else if (wwanPsRegState != null) {
            // If the device is not camped on IWLAN, then we use cellular PS registration state
            // to compute reg state and rat.
            int regState = wwanPsRegState.getRegistrationState();
            serviceState.setDataRegState(regCodeToServiceState(regState));
        }
        if (DBG) {
            log("combinePsRegistrationStates: " + serviceState);
        }
    }

    protected void handlePollStateResultMessage(int what, AsyncResult ar) {
        int ints[];
        switch (what) {
            case EVENT_POLL_STATE_CS_CELLULAR_REGISTRATION: {
                NetworkRegistrationInfo networkRegState = (NetworkRegistrationInfo) ar.result;
                VoiceSpecificRegistrationInfo voiceSpecificStates =
                        networkRegState.getVoiceSpecificInfo();

                int registrationState = networkRegState.getRegistrationState();
                int cssIndicator = voiceSpecificStates.cssSupported ? 1 : 0;
                int newVoiceRat = ServiceState.networkTypeToRilRadioTechnology(
                        networkRegState.getAccessNetworkTechnology());
                mNewSS.setVoiceRegState(regCodeToServiceState(registrationState));
                mNewSS.setCssIndicator(cssIndicator);
                mNewSS.addNetworkRegistrationInfo(networkRegState);

                setPhyCellInfoFromCellIdentity(mNewSS, networkRegState.getCellIdentity());

                //Denial reason if registrationState = 3
                int reasonForDenial = networkRegState.getRejectCause();
                mCSEmergencyOnly = networkRegState.isEmergencyEnabled();
                mEmergencyOnly = (mCSEmergencyOnly || mPSEmergencyOnly);
                if (mPhone.isPhoneTypeGsm()) {

                    mGsmVoiceRoaming = regCodeIsRoaming(registrationState);
                    mNewRejectCode = reasonForDenial;
                } else {
                    int roamingIndicator = voiceSpecificStates.roamingIndicator;

                    //Indicates if current system is in PR
                    int systemIsInPrl = voiceSpecificStates.systemIsInPrl;

                    //Is default roaming indicator from PRL
                    int defaultRoamingIndicator = voiceSpecificStates.defaultRoamingIndicator;

                    mRegistrationState = registrationState;
                    // When registration state is roaming and TSB58
                    // roaming indicator is not in the carrier-specified
                    // list of ERIs for home system, mCdmaRoaming is true.
                    boolean cdmaRoaming =
                            regCodeIsRoaming(registrationState)
                                    && !isRoamIndForHomeSystem(roamingIndicator);
                    mNewSS.setVoiceRoaming(cdmaRoaming);
                    mRoamingIndicator = roamingIndicator;
                    mIsInPrl = (systemIsInPrl == 0) ? false : true;
                    mDefaultRoamingIndicator = defaultRoamingIndicator;

                    int systemId = 0;
                    int networkId = 0;
                    CellIdentity cellIdentity = networkRegState.getCellIdentity();
                    if (cellIdentity != null && cellIdentity.getType() == CellInfoType.CDMA) {
                        systemId = ((CellIdentityCdma) cellIdentity).getSystemId();
                        networkId = ((CellIdentityCdma) cellIdentity).getNetworkId();
                    }
                    mNewSS.setCdmaSystemAndNetworkId(systemId, networkId);

                    if (reasonForDenial == 0) {
                        mRegistrationDeniedReason = ServiceStateTracker.REGISTRATION_DENIED_GEN;
                    } else if (reasonForDenial == 1) {
                        mRegistrationDeniedReason = ServiceStateTracker.REGISTRATION_DENIED_AUTH;
                    } else {
                        mRegistrationDeniedReason = "";
                    }

                    if (mRegistrationState == 3) {
                        if (DBG) log("Registration denied, " + mRegistrationDeniedReason);
                    }
                }

                if (DBG) {
                    log("handlePollStateResultMessage: CS cellular. " + networkRegState);
                }
                break;
            }

            case EVENT_POLL_STATE_PS_IWLAN_REGISTRATION: {
                NetworkRegistrationInfo networkRegState = (NetworkRegistrationInfo) ar.result;
                mNewSS.addNetworkRegistrationInfo(networkRegState);

                if (DBG) {
                    log("handlePollStateResultMessage: PS IWLAN. " + networkRegState);
                }
                break;
            }

            case EVENT_POLL_STATE_PS_CELLULAR_REGISTRATION: {
                NetworkRegistrationInfo networkRegState = (NetworkRegistrationInfo) ar.result;
                mNewSS.addNetworkRegistrationInfo(networkRegState);
                DataSpecificRegistrationInfo dataSpecificStates =
                        networkRegState.getDataSpecificInfo();
                int registrationState = networkRegState.getRegistrationState();
                int serviceState = regCodeToServiceState(registrationState);
                int newDataRat = ServiceState.networkTypeToRilRadioTechnology(
                        networkRegState.getAccessNetworkTechnology());

                if (DBG) {
                    log("handlePollStateResultMessage: PS cellular. " + networkRegState);
                }

                // When we receive OOS reset the PhyChanConfig list so that non-return-to-idle
                // implementers of PhyChanConfig unsol will not carry forward a CA report
                // (2 or more cells) to a new cell if they camp for emergency service only.
                if (serviceState == ServiceState.STATE_OUT_OF_SERVICE) {
                    mLastPhysicalChannelConfigList = null;
                }

                mPSEmergencyOnly = networkRegState.isEmergencyEnabled();
                mEmergencyOnly = (mCSEmergencyOnly || mPSEmergencyOnly);
                if (mPhone.isPhoneTypeGsm()) {
                    mNewReasonDataDenied = networkRegState.getRejectCause();
                    mNewMaxDataCalls = dataSpecificStates.maxDataCalls;
                    mGsmDataRoaming = regCodeIsRoaming(registrationState);
                    // Save the data roaming state reported by modem registration before resource
                    // overlay or carrier config possibly overrides it.
                    mNewSS.setDataRoamingFromRegistration(mGsmDataRoaming);
                } else if (mPhone.isPhoneTypeCdma()) {
                    boolean isDataRoaming = regCodeIsRoaming(registrationState);
                    mNewSS.setDataRoaming(isDataRoaming);
                    // Save the data roaming state reported by modem registration before resource
                    // overlay or carrier config possibly overrides it.
                    mNewSS.setDataRoamingFromRegistration(isDataRoaming);
                } else {

                    // If the unsolicited signal strength comes just before data RAT family changes
                    // (i.e. from UNKNOWN to LTE/NR, CDMA to LTE/NR, LTE/NR to CDMA), the signal bar
                    // might display the wrong information until the next unsolicited signal
                    // strength information coming from the modem, which might take a long time to
                    // come or even not come at all.  In order to provide the best user experience,
                    // we query the latest signal information so it will show up on the UI on time.
                    int oldDataRAT = getRilDataRadioTechnologyForWwan(mSS);
                    if (((oldDataRAT == ServiceState.RIL_RADIO_TECHNOLOGY_UNKNOWN)
                            && (newDataRat != ServiceState.RIL_RADIO_TECHNOLOGY_UNKNOWN))
                            || (ServiceState.isCdma(oldDataRAT)
                            && ServiceState.isPsOnlyTech(newDataRat))
                            || (ServiceState.isPsOnlyTech(oldDataRAT)
                            && ServiceState.isCdma(newDataRat))) {
                        mPhone.getSignalStrengthController().getSignalStrengthFromCi();
                    }

                    // voice roaming state in done while handling EVENT_POLL_STATE_REGISTRATION_CDMA
                    boolean isDataRoaming = regCodeIsRoaming(registrationState);
                    mNewSS.setDataRoaming(isDataRoaming);
                    // Save the data roaming state reported by modem registration before resource
                    // overlay or carrier config possibly overrides it.
                    mNewSS.setDataRoamingFromRegistration(isDataRoaming);
                }

                mPhone.getSignalStrengthController().updateServiceStateArfcnRsrpBoost(mNewSS,
                        networkRegState.getCellIdentity());
                break;
            }

            case EVENT_POLL_STATE_OPERATOR: {
                if (mPhone.isPhoneTypeGsm()) {
                    String opNames[] = (String[]) ar.result;

                    if (opNames != null && opNames.length >= 3) {
                        mNewSS.setOperatorAlphaLongRaw(opNames[0]);
                        mNewSS.setOperatorAlphaShortRaw(opNames[1]);
                        // FIXME: Giving brandOverride higher precedence, is this desired?
                        String brandOverride = getOperatorBrandOverride();
                        mCdnr.updateEfForBrandOverride(brandOverride);
                        if (brandOverride != null) {
                            log("EVENT_POLL_STATE_OPERATOR: use brandOverride=" + brandOverride);
                            mNewSS.setOperatorName(brandOverride, brandOverride, opNames[2]);
                        } else {
                            mNewSS.setOperatorName(opNames[0], opNames[1], opNames[2]);
                        }
                    }
                } else {
                    String opNames[] = (String[])ar.result;

                    if (opNames != null && opNames.length >= 3) {
                        // TODO: Do we care about overriding in this case.
                        // If the NUMERIC field isn't valid use PROPERTY_CDMA_HOME_OPERATOR_NUMERIC
                        if ((opNames[2] == null) || (opNames[2].length() < 5)
                                || ("00000".equals(opNames[2]))) {
                            opNames[2] = SystemProperties.get(
                                    GsmCdmaPhone.PROPERTY_CDMA_HOME_OPERATOR_NUMERIC, "00000");
                            if (DBG) {
                                log("RIL_REQUEST_OPERATOR.response[2], the numeric, " +
                                        " is bad. Using SystemProperties '" +
                                        GsmCdmaPhone.PROPERTY_CDMA_HOME_OPERATOR_NUMERIC +
                                        "'= " + opNames[2]);
                            }
                        }

                        if (!mIsSubscriptionFromRuim) {
                            // NV device (as opposed to CSIM)
                            mNewSS.setOperatorName(opNames[0], opNames[1], opNames[2]);
                        } else {
                            String brandOverride = getOperatorBrandOverride();
                            mCdnr.updateEfForBrandOverride(brandOverride);
                            if (brandOverride != null) {
                                mNewSS.setOperatorName(brandOverride, brandOverride, opNames[2]);
                            } else {
                                mNewSS.setOperatorName(opNames[0], opNames[1], opNames[2]);
                            }
                        }
                    } else {
                        if (DBG) log("EVENT_POLL_STATE_OPERATOR_CDMA: error parsing opNames");
                    }
                }
                break;
            }

            case EVENT_POLL_STATE_NETWORK_SELECTION_MODE: {
                ints = (int[])ar.result;
                mNewSS.setIsManualSelection(ints[0] == 1);
                if ((ints[0] == 1) && (mPhone.shouldForceAutoNetworkSelect())) {
                        /*
                         * modem is currently in manual selection but manual
                         * selection is not allowed in the current mode so
                         * switch to automatic registration
                         */
                    mPhone.setNetworkSelectionModeAutomatic (null);
                    log(" Forcing Automatic Network Selection, " +
                            "manual selection is not allowed");
                }
                break;
            }

            default:
                loge("handlePollStateResultMessage: Unexpected RIL response received: " + what);
        }
    }

    private static boolean isValidLteBandwidthKhz(int bandwidth) {
        // Valid bandwidths, see 3gpp 36.101 sec. 5.6
        switch (bandwidth) {
            case 1400:
            case 3000:
            case 5000:
            case 10000:
            case 15000:
            case 20000:
                return true;
            default:
                return false;
        }
    }

    private static boolean isValidNrBandwidthKhz(int bandwidth) {
        // Valid bandwidths, see 3gpp 38.101 sec 5.3
        switch (bandwidth) {
            case 5000:
            case 10000:
            case 15000:
            case 20000:
            case 25000:
            case 30000:
            case 40000:
            case 50000:
            case 60000:
            case 70000:
            case 80000:
            case 90000:
            case 100000:
                return true;
            default:
                return false;
        }
    }

    /**
     * Extract the CID/CI for GSM/UTRA/EUTRA
     *
     * @returns the cell ID (unique within a PLMN for a given tech) or -1 if invalid
     */
    private static long getCidFromCellIdentity(CellIdentity id) {
        if (id == null) return -1;
        long cid = -1;
        switch(id.getType()) {
            case CellInfo.TYPE_GSM: cid = ((CellIdentityGsm) id).getCid(); break;
            case CellInfo.TYPE_WCDMA: cid = ((CellIdentityWcdma) id).getCid(); break;
            case CellInfo.TYPE_TDSCDMA: cid = ((CellIdentityTdscdma) id).getCid(); break;
            case CellInfo.TYPE_LTE: cid = ((CellIdentityLte) id).getCi(); break;
            case CellInfo.TYPE_NR: cid = ((CellIdentityNr) id).getNci(); break;
            default: break;
        }
        // If the CID is unreported
        if (cid == (id.getType() == CellInfo.TYPE_NR
                ? CellInfo.UNAVAILABLE_LONG : CellInfo.UNAVAILABLE)) {
            cid = -1;
        }

        return cid;
    }

    //TODO: Move this and getCidFromCellIdentity to CellIdentityUtils.
    private static int getAreaCodeFromCellIdentity(CellIdentity id) {
        if (id == null) return CellInfo.UNAVAILABLE;
        switch(id.getType()) {
            case CellInfo.TYPE_GSM: return ((CellIdentityGsm) id).getLac();
            case CellInfo.TYPE_WCDMA: return ((CellIdentityWcdma) id).getLac();
            case CellInfo.TYPE_TDSCDMA: return ((CellIdentityTdscdma) id).getLac();
            case CellInfo.TYPE_LTE: return ((CellIdentityLte) id).getTac();
            case CellInfo.TYPE_NR: return ((CellIdentityNr) id).getTac();
            default: return CellInfo.UNAVAILABLE;
        }
    }

    private void setPhyCellInfoFromCellIdentity(ServiceState ss, CellIdentity cellIdentity) {
        if (cellIdentity == null) {
            if (DBG) {
                log("Could not set ServiceState channel number. CellIdentity null");
            }
            return;
        }

        ss.setChannelNumber(cellIdentity.getChannelNumber());
        if (VDBG) {
            log("Setting channel number: " + cellIdentity.getChannelNumber());
        }
        int[] bandwidths = null;
        PhysicalChannelConfig primaryPcc = getPrimaryPhysicalChannelConfigForCell(
                mLastPhysicalChannelConfigList, cellIdentity);
        if (cellIdentity instanceof CellIdentityLte) {
            CellIdentityLte ci = (CellIdentityLte) cellIdentity;
            // Prioritize the PhysicalChannelConfig list because we might already be in carrier
            // aggregation by the time poll state is performed.
            if (primaryPcc != null) {
                bandwidths = getBandwidthsFromConfigs(mLastPhysicalChannelConfigList);
                for (int bw : bandwidths) {
                    if (!isValidLteBandwidthKhz(bw)) {
                        loge("Invalid LTE Bandwidth in RegistrationState, " + bw);
                        bandwidths = null;
                        break;
                    }
                }
            } else {
                if (VDBG) log("No primary LTE PhysicalChannelConfig");
            }
            // If we don't have a PhysicalChannelConfig[] list, then pull from CellIdentityLte.
            // This is normal if we're in idle mode and the PhysicalChannelConfig[] has already
            // been updated. This is also a fallback in case the PhysicalChannelConfig info
            // is invalid (ie, broken).
            // Also, for vendor implementations that do not report return-to-idle, we should
            // prioritize the bandwidth report in the CellIdentity, because the physical channel
            // config report may be stale in the case where a single carrier was used previously
            // and we transition to camped-for-emergency (since we never have a physical
            // channel active). In the normal case of single-carrier non-return-to-idle, the
            // values *must* be the same, so it doesn't matter which is chosen.
            if (bandwidths == null || bandwidths.length == 1) {
                final int cbw = ci.getBandwidth();
                if (isValidLteBandwidthKhz(cbw)) {
                    bandwidths = new int[] {cbw};
                } else if (cbw == Integer.MAX_VALUE) {
                    // Bandwidth is unreported; c'est la vie. This is not an error because
                    // pre-1.2 HAL implementations do not support bandwidth reporting.
                } else {
                    loge("Invalid LTE Bandwidth in RegistrationState, " + cbw);
                }
            }
        } else if (cellIdentity instanceof CellIdentityNr) {
            // Prioritize the PhysicalChannelConfig list because we might already be in carrier
            // aggregation by the time poll state is performed.
            if (primaryPcc != null) {
                bandwidths = getBandwidthsFromConfigs(mLastPhysicalChannelConfigList);
                for (int bw : bandwidths) {
                    if (!isValidNrBandwidthKhz(bw)) {
                        loge("Invalid NR Bandwidth in RegistrationState, " + bw);
                        bandwidths = null;
                        break;
                    }
                }
            } else {
                if (VDBG) log("No primary NR PhysicalChannelConfig");
            }
            // TODO: update bandwidths from CellIdentityNr if the field is added
        } else {
            if (VDBG) log("Skipping bandwidth update for Non-LTE and Non-NR cell.");
        }

        if (bandwidths == null && primaryPcc != null && primaryPcc.getCellBandwidthDownlinkKhz()
                != PhysicalChannelConfig.CELL_BANDWIDTH_UNKNOWN) {
            bandwidths = new int[] {primaryPcc.getCellBandwidthDownlinkKhz()};
        } else if (VDBG) {
            log("Skipping bandwidth update because no primary PhysicalChannelConfig exists.");
        }

        if (bandwidths != null) {
            ss.setCellBandwidths(bandwidths);
        }
    }

    private static PhysicalChannelConfig getPrimaryPhysicalChannelConfigForCell(
            List<PhysicalChannelConfig> pccs, CellIdentity cellIdentity) {
        if (ArrayUtils.isEmpty(pccs) || !(cellIdentity instanceof CellIdentityLte
                || cellIdentity instanceof CellIdentityNr)) {
            return null;
        }

        int networkType, pci;
        if (cellIdentity instanceof CellIdentityLte) {
            networkType = TelephonyManager.NETWORK_TYPE_LTE;
            pci = ((CellIdentityLte) cellIdentity).getPci();
        } else {
            networkType = TelephonyManager.NETWORK_TYPE_NR;
            pci = ((CellIdentityNr) cellIdentity).getPci();
        }

        for (PhysicalChannelConfig pcc : pccs) {
            if (pcc.getConnectionStatus() == PhysicalChannelConfig.CONNECTION_PRIMARY_SERVING
                    && pcc.getNetworkType() == networkType && pcc.getPhysicalCellId() == pci) {
                return pcc;
            }
        }

        return null;
    }

    /**
     * Determine whether a roaming indicator is in the carrier-specified list of ERIs for
     * home system
     *
     * @param roamInd roaming indicator
     * @return true if the roamInd is in the carrier-specified list of ERIs for home network
     */
    private boolean isRoamIndForHomeSystem(int roamInd) {
        // retrieve the carrier-specified list of ERIs for home system
        final PersistableBundle config = getCarrierConfig();
        int[] homeRoamIndicators = config.getIntArray(CarrierConfigManager
                    .KEY_CDMA_ENHANCED_ROAMING_INDICATOR_FOR_HOME_NETWORK_INT_ARRAY);

        log("isRoamIndForHomeSystem: homeRoamIndicators=" + Arrays.toString(homeRoamIndicators));

        if (homeRoamIndicators != null) {
            // searches through the comma-separated list for a match,
            // return true if one is found.
            for (int homeRoamInd : homeRoamIndicators) {
                if (homeRoamInd == roamInd) {
                    return true;
                }
            }
            // no matches found against the list!
            log("isRoamIndForHomeSystem: No match found against list for roamInd=" + roamInd);
            return false;
        }

        // no system property found for the roaming indicators for home system
        log("isRoamIndForHomeSystem: No list found");
        return false;
    }

    /**
     * Query the carrier configuration to determine if there any network overrides
     * for roaming or not roaming for the current service state.
     */
    @UnsupportedAppUsage(maxTargetSdk = Build.VERSION_CODES.R, trackingBug = 170729553)
    protected void updateRoamingState() {
        PersistableBundle bundle = getCarrierConfig();

        if (mPhone.isPhoneTypeGsm()) {
            /**
             * Since the roaming state of gsm service (from +CREG) and
             * data service (from +CGREG) could be different, the new SS
             * is set to roaming when either is true.
             *
             * There are exceptions for the above rule.
             * The new SS is not set as roaming while gsm service or
             * data service reports roaming but indeed it is same
             * operator. And the operator is considered non roaming.
             *
             * The test for the operators is to handle special roaming
             * agreements and MVNO's.
             */
            boolean roaming = (mGsmVoiceRoaming || mGsmDataRoaming) && mCarrierConfigLoaded;

            // for IWLAN case, data is home. Only check voice roaming.
            if (mNewSS.getRilDataRadioTechnology() == ServiceState.RIL_RADIO_TECHNOLOGY_IWLAN) {
                roaming = mGsmVoiceRoaming;
            }

            if (roaming && !isOperatorConsideredRoaming(mNewSS)
                    && (isSameNamedOperators(mNewSS) || isOperatorConsideredNonRoaming(mNewSS))) {
                log("updateRoamingState: resource override set non roaming.isSameNamedOperators="
                        + isSameNamedOperators(mNewSS) + ",isOperatorConsideredNonRoaming="
                        + isOperatorConsideredNonRoaming(mNewSS));
                roaming = false;
            }

            if (alwaysOnHomeNetwork(bundle)) {
                log("updateRoamingState: carrier config override always on home network");
                roaming = false;
            } else if (isNonRoamingInGsmNetwork(bundle, mNewSS.getOperatorNumeric())) {
                log("updateRoamingState: carrier config override set non roaming:"
                        + mNewSS.getOperatorNumeric());
                roaming = false;
            } else if (isRoamingInGsmNetwork(bundle, mNewSS.getOperatorNumeric())) {
                log("updateRoamingState: carrier config override set roaming:"
                        + mNewSS.getOperatorNumeric());
                roaming = true;
            }

            mNewSS.setRoaming(roaming);
        } else {
            String systemId = Integer.toString(mNewSS.getCdmaSystemId());

            if (alwaysOnHomeNetwork(bundle)) {
                log("updateRoamingState: carrier config override always on home network");
                setRoamingOff();
            } else if (isNonRoamingInGsmNetwork(bundle, mNewSS.getOperatorNumeric())
                    || isNonRoamingInCdmaNetwork(bundle, systemId)) {
                log("updateRoamingState: carrier config override set non-roaming:"
                        + mNewSS.getOperatorNumeric() + ", " + systemId);
                setRoamingOff();
            } else if (isRoamingInGsmNetwork(bundle, mNewSS.getOperatorNumeric())
                    || isRoamingInCdmaNetwork(bundle, systemId)) {
                log("updateRoamingState: carrier config override set roaming:"
                        + mNewSS.getOperatorNumeric() + ", " + systemId);
                setRoamingOn();
            }

            if (TelephonyUtils.IS_DEBUGGABLE
                    && SystemProperties.getBoolean(PROP_FORCE_ROAMING, false)) {
                mNewSS.setRoaming(true);
            }
        }
    }

    private void setRoamingOn() {
        mNewSS.setRoaming(true);
        mNewSS.setCdmaEriIconIndex(EriInfo.ROAMING_INDICATOR_ON);
        mNewSS.setCdmaEriIconMode(EriInfo.ROAMING_ICON_MODE_NORMAL);
    }

    private void setRoamingOff() {
        mNewSS.setRoaming(false);
        mNewSS.setCdmaEriIconIndex(EriInfo.ROAMING_INDICATOR_OFF);
    }

    private void updateOperatorNameFromCarrierConfig() {
        // Brand override gets a priority over carrier config. If brand override is not available,
        // override the operator name in home network. Also do this only for CDMA. This is temporary
        // and should be fixed in a proper way in a later release.
        if (!mPhone.isPhoneTypeGsm() && !mSS.getRoaming()) {
            boolean hasBrandOverride = mUiccController.getUiccPort(getPhoneId()) != null
                    && mUiccController.getUiccPort(getPhoneId()).getOperatorBrandOverride() != null;
            if (!hasBrandOverride) {
                PersistableBundle config = getCarrierConfig();
                if (config.getBoolean(
                        CarrierConfigManager.KEY_CDMA_HOME_REGISTERED_PLMN_NAME_OVERRIDE_BOOL)) {
                    String operator = config.getString(
                            CarrierConfigManager.KEY_CDMA_HOME_REGISTERED_PLMN_NAME_STRING);
                    log("updateOperatorNameFromCarrierConfig: changing from "
                            + mSS.getOperatorAlpha() + " to " + operator);
                    // override long and short operator name, keeping numeric the same
                    mSS.setOperatorName(operator, operator, mSS.getOperatorNumeric());
                }
            }
        }
    }

    private void notifySpnDisplayUpdate(CarrierDisplayNameData data) {
        int subId = mPhone.getSubId();
        // Update ACTION_SERVICE_PROVIDERS_UPDATED IFF any value changes
        if (mSubId != subId
                || data.shouldShowPlmn() != mCurShowPlmn
                || data.shouldShowSpn() != mCurShowSpn
                || !TextUtils.equals(data.getSpn(), mCurSpn)
                || !TextUtils.equals(data.getDataSpn(), mCurDataSpn)
                || !TextUtils.equals(data.getPlmn(), mCurPlmn)) {

            final String log = String.format("updateSpnDisplay: changed sending intent, "
                            + "rule=%d, showPlmn='%b', plmn='%s', showSpn='%b', spn='%s', "
                            + "dataSpn='%s', subId='%d'",
                    getCarrierNameDisplayBitmask(mSS),
                    data.shouldShowPlmn(),
                    data.getPlmn(),
                    data.shouldShowSpn(),
                    data.getSpn(),
                    data.getDataSpn(),
                    subId);
            mCdnrLogs.log(log);
            if (DBG) log("updateSpnDisplay: " + log);

            Intent intent = new Intent(TelephonyManager.ACTION_SERVICE_PROVIDERS_UPDATED);
            intent.putExtra(TelephonyManager.EXTRA_SHOW_SPN, data.shouldShowSpn());
            intent.putExtra(TelephonyManager.EXTRA_SPN, data.getSpn());
            intent.putExtra(TelephonyManager.EXTRA_DATA_SPN, data.getDataSpn());
            intent.putExtra(TelephonyManager.EXTRA_SHOW_PLMN, data.shouldShowPlmn());
            intent.putExtra(TelephonyManager.EXTRA_PLMN, data.getPlmn());
            SubscriptionManager.putPhoneIdAndSubIdExtra(intent, mPhone.getPhoneId());
            mPhone.getContext().sendStickyBroadcastAsUser(intent, UserHandle.ALL);

            if (!mSubscriptionController.setPlmnSpn(mPhone.getPhoneId(),
                    data.shouldShowPlmn(), data.getPlmn(), data.shouldShowSpn(), data.getSpn())) {
                mSpnUpdatePending = true;
            }
        }

        mSubId = subId;
        mCurShowSpn = data.shouldShowSpn();
        mCurShowPlmn = data.shouldShowPlmn();
        mCurSpn = data.getSpn();
        mCurDataSpn = data.getDataSpn();
        mCurPlmn = data.getPlmn();
    }

    private void updateSpnDisplayCdnr() {
        log("updateSpnDisplayCdnr+");
        CarrierDisplayNameData data = mCdnr.getCarrierDisplayNameData();
        notifySpnDisplayUpdate(data);
        log("updateSpnDisplayCdnr-");
    }

    @UnsupportedAppUsage(maxTargetSdk = Build.VERSION_CODES.R, trackingBug = 170729553)
    @VisibleForTesting
    public void updateSpnDisplay() {
        PersistableBundle config = getCarrierConfig();
        if (config.getBoolean(CarrierConfigManager.KEY_ENABLE_CARRIER_DISPLAY_NAME_RESOLVER_BOOL)) {
            updateSpnDisplayCdnr();
        } else {
            updateSpnDisplayLegacy();
        }
    }

    private void updateSpnDisplayLegacy() {
        log("updateSpnDisplayLegacy+");

        String spn = null;
        String dataSpn = null;
        boolean showSpn = false;
        String plmn = null;
        boolean showPlmn = false;

        String wfcVoiceSpnFormat = null;
        String wfcDataSpnFormat = null;
        String wfcFlightSpnFormat = null;
        int combinedRegState = getCombinedRegState(mSS);
        if (mPhone.getImsPhone() != null && mPhone.getImsPhone().isWifiCallingEnabled()
                && (combinedRegState == ServiceState.STATE_IN_SERVICE
                && mSS.getDataNetworkType() == TelephonyManager.NETWORK_TYPE_IWLAN)) {
            // In Wi-Fi Calling mode (connected to WiFi and WFC enabled),
            // show SPN or PLMN + WiFi Calling
            //
            // 1) Show SPN + Wi-Fi Calling If SIM has SPN and SPN display condition
            //    is satisfied or SPN override is enabled for this carrier
            //
            // 2) Show PLMN + Wi-Fi Calling if there is no valid SPN in case 1

            int voiceIdx = 0;
            int dataIdx = 0;
            int flightModeIdx = -1;
            boolean useRootLocale = false;

            PersistableBundle bundle = getCarrierConfig();

            voiceIdx = bundle.getInt(CarrierConfigManager.KEY_WFC_SPN_FORMAT_IDX_INT);
            dataIdx = bundle.getInt(
                    CarrierConfigManager.KEY_WFC_DATA_SPN_FORMAT_IDX_INT);
            flightModeIdx = bundle.getInt(
                    CarrierConfigManager.KEY_WFC_FLIGHT_MODE_SPN_FORMAT_IDX_INT);
            useRootLocale =
                    bundle.getBoolean(CarrierConfigManager.KEY_WFC_SPN_USE_ROOT_LOCALE);

            String[] wfcSpnFormats = SubscriptionManager.getResourcesForSubId(mPhone.getContext(),
                    mPhone.getSubId(), useRootLocale)
                    .getStringArray(com.android.internal.R.array.wfcSpnFormats);

            if (voiceIdx < 0 || voiceIdx >= wfcSpnFormats.length) {
                loge("updateSpnDisplay: KEY_WFC_SPN_FORMAT_IDX_INT out of bounds: " + voiceIdx);
                voiceIdx = 0;
            }
            if (dataIdx < 0 || dataIdx >= wfcSpnFormats.length) {
                loge("updateSpnDisplay: KEY_WFC_DATA_SPN_FORMAT_IDX_INT out of bounds: "
                        + dataIdx);
                dataIdx = 0;
            }
            if (flightModeIdx < 0 || flightModeIdx >= wfcSpnFormats.length) {
                // KEY_WFC_FLIGHT_MODE_SPN_FORMAT_IDX_INT out of bounds. Use the value from
                // voiceIdx.
                flightModeIdx = voiceIdx;
            }

            wfcVoiceSpnFormat = wfcSpnFormats[voiceIdx];
            wfcDataSpnFormat = wfcSpnFormats[dataIdx];
            wfcFlightSpnFormat = wfcSpnFormats[flightModeIdx];
        }

        String crossSimSpnFormat = null;
        if (mPhone.getImsPhone() != null
                && (mPhone.getImsPhone() != null)
                && (mPhone.getImsPhone().getImsRegistrationTech()
                == ImsRegistrationImplBase.REGISTRATION_TECH_CROSS_SIM)) {
            // In Cros SIM Calling mode show SPN or PLMN + Cross SIM Calling
            //
            // 1) Show SPN + Cross SIM Calling If SIM has SPN and SPN display condition
            //    is satisfied or SPN override is enabled for this carrier
            //
            // 2) Show PLMN + Cross SIM Calling if there is no valid SPN in case 1
            PersistableBundle bundle = getCarrierConfig();
            int crossSimSpnFormatIdx =
                    bundle.getInt(CarrierConfigManager.KEY_CROSS_SIM_SPN_FORMAT_INT);
            boolean useRootLocale =
                    bundle.getBoolean(CarrierConfigManager.KEY_WFC_SPN_USE_ROOT_LOCALE);

            String[] crossSimSpnFormats = SubscriptionManager.getResourcesForSubId(
                    mPhone.getContext(),
                    mPhone.getSubId(), useRootLocale)
                    .getStringArray(R.array.crossSimSpnFormats);

            if (crossSimSpnFormatIdx < 0 || crossSimSpnFormatIdx >= crossSimSpnFormats.length) {
                loge("updateSpnDisplay: KEY_CROSS_SIM_SPN_FORMAT_INT out of bounds: "
                        + crossSimSpnFormatIdx);
                crossSimSpnFormatIdx = 0;
            }
            crossSimSpnFormat = crossSimSpnFormats[crossSimSpnFormatIdx];
        }

        if (mPhone.isPhoneTypeGsm()) {
            // The values of plmn/showPlmn change in different scenarios.
            // 1) No service but emergency call allowed -> expected
            //    to show "Emergency call only"
            //    EXTRA_SHOW_PLMN = true
            //    EXTRA_PLMN = "Emergency call only"

            // 2) No service at all --> expected to show "No service"
            //    EXTRA_SHOW_PLMN = true
            //    EXTRA_PLMN = "No service"

            // 3) Normal operation in either home or roaming service
            //    EXTRA_SHOW_PLMN = depending on IccRecords rule
            //    EXTRA_PLMN = plmn

            // 4) No service due to power off, aka airplane mode
            //    EXTRA_SHOW_PLMN = true
            //    EXTRA_PLMN = null

            IccRecords iccRecords = mIccRecords;
            int rule = getCarrierNameDisplayBitmask(mSS);
            boolean noService = false;
            if (combinedRegState == ServiceState.STATE_OUT_OF_SERVICE
                    || combinedRegState == ServiceState.STATE_EMERGENCY_ONLY) {
                showPlmn = true;

                // Force display no service
                final boolean forceDisplayNoService = shouldForceDisplayNoService() && !mIsSimReady;
                if (!forceDisplayNoService && Phone.isEmergencyCallOnly()) {
                    // No service but emergency call allowed
                    plmn = Resources.getSystem()
                            .getText(com.android.internal.R.string.emergency_calls_only).toString();
                } else {
                    // No service at all
                    plmn = Resources.getSystem()
                            .getText(
                                com.android.internal.R.string.lockscreen_carrier_default)
                            .toString();
                    noService = true;
                }
                if (DBG) log("updateSpnDisplay: radio is on but out " +
                        "of service, set plmn='" + plmn + "'");
            } else if (combinedRegState == ServiceState.STATE_IN_SERVICE) {
                // In either home or roaming service
                plmn = mSS.getOperatorAlpha();
                showPlmn = !TextUtils.isEmpty(plmn) &&
                        ((rule & CARRIER_NAME_DISPLAY_BITMASK_SHOW_PLMN)
                                == CARRIER_NAME_DISPLAY_BITMASK_SHOW_PLMN);
                if (DBG) log("updateSpnDisplay: rawPlmn = " + plmn);
            } else {
                // Power off state, such as airplane mode, show plmn as null
                showPlmn = true;
                plmn = null;
                if (DBG) log("updateSpnDisplay: radio is off w/ showPlmn="
                        + showPlmn + " plmn=" + plmn);
            }

            // The value of spn/showSpn are same in different scenarios.
            //    EXTRA_SHOW_SPN = depending on IccRecords rule and radio/IMS state
            //    EXTRA_SPN = spn
            //    EXTRA_DATA_SPN = dataSpn
            spn = getServiceProviderName();
            dataSpn = spn;
            showSpn = !noService && !TextUtils.isEmpty(spn)
                    && ((rule & CARRIER_NAME_DISPLAY_BITMASK_SHOW_SPN)
                    == CARRIER_NAME_DISPLAY_BITMASK_SHOW_SPN);
            if (DBG) log("updateSpnDisplay: rawSpn = " + spn);
            if (!TextUtils.isEmpty(crossSimSpnFormat)) {
                if (!TextUtils.isEmpty(spn)) {
                    // Show SPN + Cross-SIM Calling If SIM has SPN and SPN display condition
                    // is satisfied or SPN override is enabled for this carrier.
                    String originalSpn = spn.trim();
                    spn = String.format(crossSimSpnFormat, originalSpn);
                    dataSpn = spn;
                    showSpn = true;
                    showPlmn = false;
                } else if (!TextUtils.isEmpty(plmn)) {
                    // Show PLMN + Cross-SIM Calling if there is no valid SPN in the above case
                    String originalPlmn = plmn.trim();
                    PersistableBundle config = getCarrierConfig();
                    if (mIccRecords != null && config.getBoolean(
                            CarrierConfigManager.KEY_WFC_CARRIER_NAME_OVERRIDE_BY_PNN_BOOL)) {
                        originalPlmn = mIccRecords.getPnnHomeName();
                    }
                    plmn = String.format(crossSimSpnFormat, originalPlmn);
                }
            } else if (!TextUtils.isEmpty(spn) && !TextUtils.isEmpty(wfcVoiceSpnFormat)
                    && !TextUtils.isEmpty(wfcDataSpnFormat)) {
                // Show SPN + Wi-Fi Calling If SIM has SPN and SPN display condition
                // is satisfied or SPN override is enabled for this carrier.

                // Handle Flight Mode
                if (mSS.getState() == ServiceState.STATE_POWER_OFF) {
                    wfcVoiceSpnFormat = wfcFlightSpnFormat;
                }

                String originalSpn = spn.trim();
                spn = String.format(wfcVoiceSpnFormat, originalSpn);
                dataSpn = String.format(wfcDataSpnFormat, originalSpn);
                showSpn = true;
                showPlmn = false;
            } else if (!TextUtils.isEmpty(plmn) && !TextUtils.isEmpty(wfcVoiceSpnFormat)) {
                // Show PLMN + Wi-Fi Calling if there is no valid SPN in the above case
                String originalPlmn = plmn.trim();

                PersistableBundle config = getCarrierConfig();
                if (mIccRecords != null && config.getBoolean(
                        CarrierConfigManager.KEY_WFC_CARRIER_NAME_OVERRIDE_BY_PNN_BOOL)) {
                    originalPlmn = mIccRecords.getPnnHomeName();
                }

                plmn = String.format(wfcVoiceSpnFormat, originalPlmn);
            } else if (mSS.getState() == ServiceState.STATE_POWER_OFF
                    || (showPlmn && TextUtils.equals(spn, plmn))) {
                // airplane mode or spn equals plmn, do not show spn
                spn = null;
                showSpn = false;
            }
        } else {
            String eriText = getOperatorNameFromEri();
            if (eriText != null) mSS.setOperatorAlphaLong(eriText);

            // carrier config gets a priority over ERI
            updateOperatorNameFromCarrierConfig();

            // mOperatorAlpha contains the ERI text
            plmn = mSS.getOperatorAlpha();
            if (DBG) log("updateSpnDisplay: cdma rawPlmn = " + plmn);

            showPlmn = plmn != null;

            if (!TextUtils.isEmpty(plmn) && !TextUtils.isEmpty(wfcVoiceSpnFormat)) {
                // In Wi-Fi Calling mode show SPN+WiFi
                String originalPlmn = plmn.trim();
                plmn = String.format(wfcVoiceSpnFormat, originalPlmn);
            } else if (mCi.getRadioState() == TelephonyManager.RADIO_POWER_OFF) {
                // todo: temporary hack; should have a better fix. This is to avoid using operator
                // name from ServiceState (populated in processIwlanRegistrationInfo()) until
                // wifi calling is actually enabled
                log("updateSpnDisplay: overwriting plmn from " + plmn + " to null as radio " +
                        "state is off");
                plmn = null;
            }

            if (combinedRegState == ServiceState.STATE_OUT_OF_SERVICE) {
                plmn = Resources.getSystem().getText(com.android.internal.R.string
                        .lockscreen_carrier_default).toString();
                if (DBG) {
                    log("updateSpnDisplay: radio is on but out of svc, set plmn='" + plmn + "'");
                }
            }

        }

        notifySpnDisplayUpdate(new CarrierDisplayNameData.Builder()
                .setSpn(spn)
                .setDataSpn(dataSpn)
                .setShowSpn(showSpn)
                .setPlmn(plmn)
                .setShowPlmn(showPlmn)
                .build());
        log("updateSpnDisplayLegacy-");
    }

    /**
     * Returns whether out-of-service will be displayed as "no service" to the user.
     */
    public boolean shouldForceDisplayNoService() {
        String[] countriesWithNoService = mPhone.getContext().getResources().getStringArray(
                com.android.internal.R.array.config_display_no_service_when_sim_unready);
        if (ArrayUtils.isEmpty(countriesWithNoService)) {
            return false;
        }
        mLastKnownNetworkCountry = mLocaleTracker.getLastKnownCountryIso();
        for (String country : countriesWithNoService) {
            if (country.equalsIgnoreCase(mLastKnownNetworkCountry)) {
                return true;
            }
        }
        return false;
    }

    protected void setPowerStateToDesired() {
        setPowerStateToDesired(false, false, false);
    }

    protected void setPowerStateToDesired(boolean forEmergencyCall,
            boolean isSelectedPhoneForEmergencyCall, boolean forceApply) {
        if (DBG) {
            String tmpLog = "setPowerStateToDesired: mDeviceShuttingDown=" + mDeviceShuttingDown +
                    ", mDesiredPowerState=" + mDesiredPowerState +
                    ", getRadioState=" + mCi.getRadioState() +
                    ", mRadioDisabledByCarrier=" + mRadioDisabledByCarrier +
                    ", IMS reg state=" + mImsRegistrationOnOff +
                    ", pending radio off=" + hasMessages(EVENT_POWER_OFF_RADIO_IMS_DEREG_TIMEOUT);
            log(tmpLog);
            mRadioPowerLog.log(tmpLog);
        }

        if (mDesiredPowerState && mDeviceShuttingDown) {
            log("setPowerStateToDesired powering on of radio failed because the device is " +
                    "powering off");
            return;
        }

        // If we want it on and it's off, turn it on
        if (mDesiredPowerState && !mRadioDisabledByCarrier
                && (forceApply || mCi.getRadioState() == TelephonyManager.RADIO_POWER_OFF)) {
            mCi.setRadioPower(true, forEmergencyCall, isSelectedPhoneForEmergencyCall, null);
        } else if ((!mDesiredPowerState || mRadioDisabledByCarrier) && mCi.getRadioState()
                == TelephonyManager.RADIO_POWER_ON) {
            // If it's on and available and we want it off gracefully
            if (!mPhone.isUsingNewDataStack() && mImsRegistrationOnOff
                    && (getRadioPowerOffDelayTimeoutForImsRegistration() > 0 || mImsDeregDelay)) {
                if (DBG) log("setPowerStateToDesired: delaying power off until IMS dereg.");
                startDelayRadioOffWaitingForImsDeregTimeout();
                // Return early here as we do not want to hit the cancel timeout code below.
                return;
            } else {
                if (DBG) log("setPowerStateToDesired: powerOffRadioSafely()");
                powerOffRadioSafely();
            }
        } else if (mDeviceShuttingDown
                && (mCi.getRadioState() != TelephonyManager.RADIO_POWER_UNAVAILABLE)) {
            // !mDesiredPowerState condition above will happen first if the radio is on, so we will
            // see the following: (delay for IMS dereg) -> RADIO_POWER_OFF ->
            // RADIO_POWER_UNAVAILABLE
            mCi.requestShutdown(null);
        }
        // Cancel any pending timeouts because the state has been re-evaluated.
        cancelDelayRadioOffWaitingForImsDeregTimeout();
    }

    /**
     * Cancel the EVENT_POWER_OFF_RADIO_DELAYED event if it is currently pending to be completed.
     * @return true if there was a pending timeout message in the queue, false otherwise.
     */
    private void cancelDelayRadioOffWaitingForImsDeregTimeout() {
        if (hasMessages(EVENT_POWER_OFF_RADIO_IMS_DEREG_TIMEOUT)) {
            if (DBG) log("cancelDelayRadioOffWaitingForImsDeregTimeout: cancelling.");
            removeMessages(EVENT_POWER_OFF_RADIO_IMS_DEREG_TIMEOUT);
        }
    }

    /**
     * Start a timer to turn off the radio if IMS does not move to deregistered after the
     * radio power off event occurred. If this event already exists in the message queue, then
     * ignore the new request and use the existing one.
     */
    private void startDelayRadioOffWaitingForImsDeregTimeout() {
        if (hasMessages(EVENT_POWER_OFF_RADIO_IMS_DEREG_TIMEOUT)) {
            if (DBG) log("startDelayRadioOffWaitingForImsDeregTimeout: timer exists, ignoring");
            return;
        }
        if (DBG) log("startDelayRadioOffWaitingForImsDeregTimeout: starting timer");
        sendEmptyMessageDelayed(EVENT_POWER_OFF_RADIO_IMS_DEREG_TIMEOUT,
                getRadioPowerOffDelayTimeoutForImsRegistration());
    }

    protected void onUpdateIccAvailability() {
        if (mUiccController == null ) {
            return;
        }

        UiccCardApplication newUiccApplication = getUiccCardApplication();

        if (mUiccApplcation != newUiccApplication) {

            // Remove the EF records that come from UICC
            if (mIccRecords instanceof SIMRecords) {
                mCdnr.updateEfFromUsim(null /* usim */);
            } else if (mIccRecords instanceof RuimRecords) {
                mCdnr.updateEfFromRuim(null /* ruim */);
            }

            if (mUiccApplcation != null) {
                log("Removing stale icc objects.");
                mUiccApplcation.unregisterForReady(this);
                if (mIccRecords != null) {
                    mIccRecords.unregisterForRecordsLoaded(this);
                }
                mIccRecords = null;
                mUiccApplcation = null;
            }
            if (newUiccApplication != null) {
                log("New card found");
                mUiccApplcation = newUiccApplication;
                mIccRecords = mUiccApplcation.getIccRecords();
                if (mPhone.isPhoneTypeGsm()) {
                    mUiccApplcation.registerForReady(this, EVENT_SIM_READY, null);
                    if (mIccRecords != null) {
                        mIccRecords.registerForRecordsLoaded(this, EVENT_SIM_RECORDS_LOADED, null);
                    }
                } else if (mIsSubscriptionFromRuim) {
                    mUiccApplcation.registerForReady(this, EVENT_RUIM_READY, null);
                    if (mIccRecords != null) {
                        mIccRecords.registerForRecordsLoaded(this, EVENT_RUIM_RECORDS_LOADED, null);
                    }
                }
            }
        }
    }

    private void logRoamingChange() {
        mRoamingLog.log(mSS.toString());
    }

    private void logAttachChange() {
        mAttachLog.log(mSS.toString());
    }

    private void logPhoneTypeChange() {
        mPhoneTypeLog.log(Integer.toString(mPhone.getPhoneType()));
    }

    private void logRatChange() {
        mRatLog.log(mSS.toString());
    }

    @UnsupportedAppUsage(maxTargetSdk = Build.VERSION_CODES.R, trackingBug = 170729553)
    protected final void log(String s) {
        Rlog.d(LOG_TAG, "[" + mPhone.getPhoneId() + "] " + s);
    }

    @UnsupportedAppUsage(maxTargetSdk = Build.VERSION_CODES.R, trackingBug = 170729553)
    protected final void loge(String s) {
        Rlog.e(LOG_TAG, "[" + mPhone.getPhoneId() + "] " + s);
    }

    /**
     * @return The current GPRS state. IN_SERVICE is the same as "attached"
     * and OUT_OF_SERVICE is the same as detached.
     */
    @UnsupportedAppUsage(maxTargetSdk = Build.VERSION_CODES.R, trackingBug = 170729553)
    public int getCurrentDataConnectionState() {
        return mSS.getDataRegistrationState();
    }

    /**
     * @return true if phone is camping on a technology (eg UMTS)
     * that could support voice and data simultaneously.
     */
    @UnsupportedAppUsage(maxTargetSdk = Build.VERSION_CODES.R, trackingBug = 170729553)
    public boolean isConcurrentVoiceAndDataAllowed() {
        if (mSS.getCssIndicator() == 1) {
            // Checking the Concurrent Service Supported flag first for all phone types.
            return true;
        } else if (mPhone.isPhoneTypeGsm()) {
            int radioTechnology = mSS.getRilDataRadioTechnology();
            // There are cases where we we would setup data connection even data is not yet
            // attached. In these cases we check voice rat.
            if (radioTechnology == ServiceState.RIL_RADIO_TECHNOLOGY_UNKNOWN
                    && mSS.getDataRegistrationState() != ServiceState.STATE_IN_SERVICE) {
                radioTechnology = mSS.getRilVoiceRadioTechnology();
            }
            // Concurrent voice and data is not allowed for 2G technologies. It's allowed in other
            // rats e.g. UMTS, LTE, etc.
            return radioTechnology != ServiceState.RIL_RADIO_TECHNOLOGY_UNKNOWN
                    && ServiceState.rilRadioTechnologyToAccessNetworkType(radioTechnology)
                        != AccessNetworkType.GERAN;
        } else {
            return false;
        }
    }

    /** Called when the service state of ImsPhone is changed. */
    public void onImsServiceStateChanged() {
        sendMessage(obtainMessage(EVENT_IMS_SERVICE_STATE_CHANGED));
    }

    /**
     * Sets the Ims registration state.  If the 3 second shut down timer has begun and the state
     * is set to unregistered, the timer is cancelled and the radio is shutdown immediately.
     *
     * @param registered whether ims is registered
     */
    public void setImsRegistrationState(final boolean registered) {
        log("setImsRegistrationState: {registered=" + registered
                + " mImsRegistrationOnOff=" + mImsRegistrationOnOff
                + "}");


        if (mImsRegistrationOnOff && !registered) {
            // moving to deregistered, only send this event if we need to re-evaluate
            if (getRadioPowerOffDelayTimeoutForImsRegistration() > 0) {
                // only send this event if the power off delay for IMS deregistration feature is
                // enabled.
                sendMessage(obtainMessage(EVENT_CHANGE_IMS_STATE));
            } else {
                log("setImsRegistrationState: EVENT_CHANGE_IMS_STATE not sent because power off "
                        + "delay for IMS deregistration is not enabled.");
            }
        }
        mImsRegistrationOnOff = registered;
    }

    public void onImsCapabilityChanged() {
        sendMessage(obtainMessage(EVENT_IMS_CAPABILITY_CHANGED));
    }

    public boolean isRadioOn() {
        return mCi.getRadioState() == TelephonyManager.RADIO_POWER_ON;
    }

    /**
     * A complete "service state" from our perspective is
     * composed of a handful of separate requests to the radio.
     *
     * We make all of these requests at once, but then abandon them
     * and start over again if the radio notifies us that some
     * event has changed
     */
    @UnsupportedAppUsage(maxTargetSdk = Build.VERSION_CODES.R, trackingBug = 170729553)
    public void pollState() {
        sendEmptyMessage(EVENT_POLL_STATE_REQUEST);
    }

    private void pollStateInternal(boolean modemTriggered) {
        mPollingContext = new int[1];
        mPollingContext[0] = 0;
        NetworkRegistrationInfo nri;

        log("pollState: modemTriggered=" + modemTriggered);

        switch (mCi.getRadioState()) {
            case TelephonyManager.RADIO_POWER_UNAVAILABLE:
                // Preserve the IWLAN registration state, because that should not be affected by
                // radio availability.
                nri = mNewSS.getNetworkRegistrationInfo(
                        NetworkRegistrationInfo.DOMAIN_PS,
                        AccessNetworkConstants.TRANSPORT_TYPE_WLAN);
                mNewSS.setOutOfService(mAccessNetworksManager.isInLegacyMode(), false);
                // Add the IWLAN registration info back to service state.
                if (nri != null) {
                    mNewSS.addNetworkRegistrationInfo(nri);
                }
                mPhone.getSignalStrengthController().setSignalStrengthDefaultValues();
                mLastNitzData = null;
                mNitzState.handleNetworkUnavailable();
                pollStateDone();
                break;

            case TelephonyManager.RADIO_POWER_OFF:
                // Preserve the IWLAN registration state, because that should not be affected by
                // radio availability.
                nri = mNewSS.getNetworkRegistrationInfo(
                        NetworkRegistrationInfo.DOMAIN_PS,
                        AccessNetworkConstants.TRANSPORT_TYPE_WLAN);
                mNewSS.setOutOfService(mAccessNetworksManager.isInLegacyMode(), true);
                // Add the IWLAN registration info back to service state.
                if (nri != null) {
                    mNewSS.addNetworkRegistrationInfo(nri);
                }
                mPhone.getSignalStrengthController().setSignalStrengthDefaultValues();
                mLastNitzData = null;
                mNitzState.handleNetworkUnavailable();
                // don't poll when device is shutting down or the poll was not modemTrigged
                // (they sent us new radio data) and current network is not IWLAN
                if (mDeviceShuttingDown ||
                        (!modemTriggered && ServiceState.RIL_RADIO_TECHNOLOGY_IWLAN
                        != mSS.getRilDataRadioTechnology())) {
                    pollStateDone();
                    break;
                }

            default:
                issuePollCommands();
                break;
        }
    }

    protected void issuePollCommands() {
        log("issuePollCommands");
        // Issue all poll-related commands at once then count down the responses, which
        // are allowed to arrive out-of-order
        mPollingContext[0]++;
        mCi.getOperator(obtainMessage(EVENT_POLL_STATE_OPERATOR, mPollingContext));

        mPollingContext[0]++;
        mRegStateManagers.get(AccessNetworkConstants.TRANSPORT_TYPE_WWAN)
                .requestNetworkRegistrationInfo(NetworkRegistrationInfo.DOMAIN_PS,
                        obtainMessage(EVENT_POLL_STATE_PS_CELLULAR_REGISTRATION, mPollingContext));

        mPollingContext[0]++;
        mRegStateManagers.get(AccessNetworkConstants.TRANSPORT_TYPE_WWAN)
                .requestNetworkRegistrationInfo(NetworkRegistrationInfo.DOMAIN_CS,
                        obtainMessage(EVENT_POLL_STATE_CS_CELLULAR_REGISTRATION, mPollingContext));

        if (mRegStateManagers.get(AccessNetworkConstants.TRANSPORT_TYPE_WLAN) != null) {
            mPollingContext[0]++;
            mRegStateManagers.get(AccessNetworkConstants.TRANSPORT_TYPE_WLAN)
                    .requestNetworkRegistrationInfo(NetworkRegistrationInfo.DOMAIN_PS,
                            obtainMessage(EVENT_POLL_STATE_PS_IWLAN_REGISTRATION,
                                    mPollingContext));
        }

        if (mPhone.isPhoneTypeGsm()) {
            mPollingContext[0]++;
            mCi.getNetworkSelectionMode(obtainMessage(
                    EVENT_POLL_STATE_NETWORK_SELECTION_MODE, mPollingContext));
        }
    }

    /**
     * Get the highest-priority CellIdentity for a provided ServiceState.
     *
     * Choose a CellIdentity for ServiceState using the following rules:
     * 1) WWAN only (WLAN is excluded)
     * 2) Registered > Camped
     * 3) CS > PS
     *
     * @param ss a Non-Null ServiceState object
     *
     * @return a list of CellIdentity objects in *decreasing* order of preference.
     */
    @VisibleForTesting public static @NonNull List<CellIdentity> getPrioritizedCellIdentities(
            @NonNull final ServiceState ss) {
        final List<NetworkRegistrationInfo> regInfos = ss.getNetworkRegistrationInfoList();
        if (regInfos.isEmpty()) return Collections.emptyList();

        return regInfos.stream()
            .filter(nri -> nri.getCellIdentity() != null)
            .filter(nri -> nri.getTransportType() == AccessNetworkConstants.TRANSPORT_TYPE_WWAN)
            .sorted(Comparator
                    .comparing(NetworkRegistrationInfo::isRegistered)
                    .thenComparing((nri) -> nri.getDomain() & NetworkRegistrationInfo.DOMAIN_CS)
                    .reversed())
            .map(nri -> nri.getCellIdentity())
            .distinct()
            .collect(Collectors.toList());
    }

    private void pollStateDone() {
        if (!mPhone.isPhoneTypeGsm()) {
            updateRoamingState();
        }

        if (TelephonyUtils.IS_DEBUGGABLE
                && SystemProperties.getBoolean(PROP_FORCE_ROAMING, false)) {
            mNewSS.setRoaming(true);
        }
        useDataRegStateForDataOnlyDevices();
        processIwlanRegistrationInfo();

        if (TelephonyUtils.IS_DEBUGGABLE && mPhone.mTelephonyTester != null) {
            mPhone.mTelephonyTester.overrideServiceState(mNewSS);
        }

        NetworkRegistrationInfo networkRegState = mNewSS.getNetworkRegistrationInfo(
                NetworkRegistrationInfo.DOMAIN_PS, AccessNetworkConstants.TRANSPORT_TYPE_WWAN);
        updateNrFrequencyRangeFromPhysicalChannelConfigs(mLastPhysicalChannelConfigList, mNewSS);
        updateNrStateFromPhysicalChannelConfigs(mLastPhysicalChannelConfigList, mNewSS);
        setPhyCellInfoFromCellIdentity(mNewSS, networkRegState.getCellIdentity());

        if (DBG) {
            log("Poll ServiceState done: "
                    + " oldSS=[" + mSS + "] newSS=[" + mNewSS + "]"
                    + " oldMaxDataCalls=" + mMaxDataCalls
                    + " mNewMaxDataCalls=" + mNewMaxDataCalls
                    + " oldReasonDataDenied=" + mReasonDataDenied
                    + " mNewReasonDataDenied=" + mNewReasonDataDenied);
        }

        boolean hasRegistered =
                mSS.getState() != ServiceState.STATE_IN_SERVICE
                        && mNewSS.getState() == ServiceState.STATE_IN_SERVICE;

        boolean hasDeregistered =
                mSS.getState() == ServiceState.STATE_IN_SERVICE
                        && mNewSS.getState() != ServiceState.STATE_IN_SERVICE;

        boolean hasAirplaneModeOnChanged =
                mSS.getState() != ServiceState.STATE_POWER_OFF
                        && mNewSS.getState() == ServiceState.STATE_POWER_OFF;
        boolean hasAirplaneModeOffChanged =
                mSS.getState() == ServiceState.STATE_POWER_OFF
                        && mNewSS.getState() != ServiceState.STATE_POWER_OFF;

        SparseBooleanArray hasDataAttached = new SparseBooleanArray(
                mAccessNetworksManager.getAvailableTransports().length);
        SparseBooleanArray hasDataDetached = new SparseBooleanArray(
                mAccessNetworksManager.getAvailableTransports().length);
        SparseBooleanArray hasRilDataRadioTechnologyChanged = new SparseBooleanArray(
                mAccessNetworksManager.getAvailableTransports().length);
        SparseBooleanArray hasDataRegStateChanged = new SparseBooleanArray(
                mAccessNetworksManager.getAvailableTransports().length);
        boolean anyDataRegChanged = false;
        boolean anyDataRatChanged = false;
        boolean hasAlphaRawChanged =
                !TextUtils.equals(mSS.getOperatorAlphaLongRaw(), mNewSS.getOperatorAlphaLongRaw())
                        || !TextUtils.equals(mSS.getOperatorAlphaShortRaw(),
                        mNewSS.getOperatorAlphaShortRaw());

        for (int transport : mAccessNetworksManager.getAvailableTransports()) {
            NetworkRegistrationInfo oldNrs = mSS.getNetworkRegistrationInfo(
                    NetworkRegistrationInfo.DOMAIN_PS, transport);
            NetworkRegistrationInfo newNrs = mNewSS.getNetworkRegistrationInfo(
                    NetworkRegistrationInfo.DOMAIN_PS, transport);

            // If the previously it was not in service, and now it's in service, trigger the
            // attached event. Also if airplane mode was just turned on, and data is already in
            // service, we need to trigger the attached event again so that DcTracker can setup
            // data on all connectable APNs again (because we've already torn down all data
            // connections just before airplane mode turned on)
            boolean changed = (oldNrs == null || !oldNrs.isInService() || hasAirplaneModeOnChanged)
                    && (newNrs != null && newNrs.isInService());
            hasDataAttached.put(transport, changed);

            changed = (oldNrs != null && oldNrs.isInService())
                    && (newNrs == null || !newNrs.isInService());
            hasDataDetached.put(transport, changed);

            int oldRAT = oldNrs != null ? oldNrs.getAccessNetworkTechnology()
                    : TelephonyManager.NETWORK_TYPE_UNKNOWN;
            int newRAT = newNrs != null ? newNrs.getAccessNetworkTechnology()
                    : TelephonyManager.NETWORK_TYPE_UNKNOWN;

            boolean isOldCA = oldNrs != null ? oldNrs.isUsingCarrierAggregation() : false;
            boolean isNewCA = newNrs != null ? newNrs.isUsingCarrierAggregation() : false;

            // If the carrier enable KEY_SHOW_CARRIER_DATA_ICON_PATTERN_STRING and the operator name
            // match this pattern, the data rat display LteAdvanced indicator.
            hasRilDataRadioTechnologyChanged.put(transport,
                    oldRAT != newRAT || isOldCA != isNewCA || hasAlphaRawChanged);
            if (oldRAT != newRAT) {
                anyDataRatChanged = true;
            }

            int oldRegState = oldNrs != null ? oldNrs.getRegistrationState()
                    : NetworkRegistrationInfo.REGISTRATION_STATE_UNKNOWN;
            int newRegState = newNrs != null ? newNrs.getRegistrationState()
                    : NetworkRegistrationInfo.REGISTRATION_STATE_UNKNOWN;
            hasDataRegStateChanged.put(transport, oldRegState != newRegState);
            if (oldRegState != newRegState) {
                anyDataRegChanged = true;
            }
        }

        // Filter out per transport data RAT changes, only want to track changes based on
        // transport preference changes (WWAN to WLAN, for example).
        boolean hasDataTransportPreferenceChanged = !anyDataRatChanged
                && (mSS.getRilDataRadioTechnology() != mNewSS.getRilDataRadioTechnology());

        boolean hasVoiceRegStateChanged =
                mSS.getState() != mNewSS.getState();

        boolean hasNrFrequencyRangeChanged =
                mSS.getNrFrequencyRange() != mNewSS.getNrFrequencyRange();

        boolean hasNrStateChanged = mSS.getNrState() != mNewSS.getNrState();

        final List<CellIdentity> prioritizedCids = getPrioritizedCellIdentities(mNewSS);

        final CellIdentity primaryCellIdentity = prioritizedCids.isEmpty()
                ? null : prioritizedCids.get(0);

        boolean hasLocationChanged = mCellIdentity == null
                ? primaryCellIdentity != null : !mCellIdentity.isSameCell(primaryCellIdentity);

        boolean isRegisteredOnWwan = false;
        for (NetworkRegistrationInfo nri : mNewSS.getNetworkRegistrationInfoListForTransportType(
                AccessNetworkConstants.TRANSPORT_TYPE_WWAN)) {
            isRegisteredOnWwan |= nri.isRegistered();
        }

        // Ratchet if the device is in service on the same cell
        if (isRegisteredOnWwan && !hasLocationChanged) {
            mRatRatcheter.ratchet(mSS, mNewSS);
        }

        boolean hasRilVoiceRadioTechnologyChanged =
                mSS.getRilVoiceRadioTechnology() != mNewSS.getRilVoiceRadioTechnology();

        boolean hasChanged = !mNewSS.equals(mSS);

        boolean hasVoiceRoamingOn = !mSS.getVoiceRoaming() && mNewSS.getVoiceRoaming();

        boolean hasVoiceRoamingOff = mSS.getVoiceRoaming() && !mNewSS.getVoiceRoaming();

        boolean hasDataRoamingOn = !mSS.getDataRoaming() && mNewSS.getDataRoaming();

        boolean hasDataRoamingOff = mSS.getDataRoaming() && !mNewSS.getDataRoaming();

        boolean hasRejectCauseChanged = mRejectCode != mNewRejectCode;

        boolean hasCssIndicatorChanged = (mSS.getCssIndicator() != mNewSS.getCssIndicator());

        boolean hasBandwidthChanged = mSS.getCellBandwidths() != mNewSS.getCellBandwidths();

        boolean has4gHandoff = false;
        boolean hasMultiApnSupport = false;
        boolean hasLostMultiApnSupport = false;
        if (mPhone.isPhoneTypeCdmaLte()) {
            final int wwanDataRat = getRilDataRadioTechnologyForWwan(mSS);
            final int newWwanDataRat = getRilDataRadioTechnologyForWwan(mNewSS);
            has4gHandoff = mNewSS.getDataRegistrationState() == ServiceState.STATE_IN_SERVICE
                    && ((ServiceState.isPsOnlyTech(wwanDataRat)
                    && (newWwanDataRat == ServiceState.RIL_RADIO_TECHNOLOGY_EHRPD))
                    || ((wwanDataRat == ServiceState.RIL_RADIO_TECHNOLOGY_EHRPD)
                    && ServiceState.isPsOnlyTech(newWwanDataRat)));

            hasMultiApnSupport = ((ServiceState.isPsOnlyTech(newWwanDataRat)
                    || (newWwanDataRat == ServiceState.RIL_RADIO_TECHNOLOGY_EHRPD))
                    && (!ServiceState.isPsOnlyTech(wwanDataRat)
                    && (wwanDataRat != ServiceState.RIL_RADIO_TECHNOLOGY_EHRPD)));

            hasLostMultiApnSupport = ((newWwanDataRat >= ServiceState.RIL_RADIO_TECHNOLOGY_IS95A)
                    && (newWwanDataRat <= ServiceState.RIL_RADIO_TECHNOLOGY_EVDO_A));
        }

        if (DBG) {
            log("pollStateDone:"
                    + " hasRegistered = " + hasRegistered
                    + " hasDeregistered = " + hasDeregistered
                    + " hasDataAttached = " + hasDataAttached
                    + " hasDataDetached = " + hasDataDetached
                    + " hasDataRegStateChanged = " + hasDataRegStateChanged
                    + " hasRilVoiceRadioTechnologyChanged = " + hasRilVoiceRadioTechnologyChanged
                    + " hasRilDataRadioTechnologyChanged = " + hasRilDataRadioTechnologyChanged
                    + " hasDataTransportPreferenceChanged = " + hasDataTransportPreferenceChanged
                    + " hasChanged = " + hasChanged
                    + " hasVoiceRoamingOn = " + hasVoiceRoamingOn
                    + " hasVoiceRoamingOff = " + hasVoiceRoamingOff
                    + " hasDataRoamingOn =" + hasDataRoamingOn
                    + " hasDataRoamingOff = " + hasDataRoamingOff
                    + " hasLocationChanged = " + hasLocationChanged
                    + " has4gHandoff = " + has4gHandoff
                    + " hasMultiApnSupport = " + hasMultiApnSupport
                    + " hasLostMultiApnSupport = " + hasLostMultiApnSupport
                    + " hasCssIndicatorChanged = " + hasCssIndicatorChanged
                    + " hasNrFrequencyRangeChanged = " + hasNrFrequencyRangeChanged
                    + " hasNrStateChanged = " + hasNrStateChanged
                    + " hasBandwidthChanged = " + hasBandwidthChanged
                    + " hasAirplaneModeOnlChanged = " + hasAirplaneModeOnChanged);
        }

        // Add an event log when connection state changes
        if (hasVoiceRegStateChanged || anyDataRegChanged) {
            EventLog.writeEvent(mPhone.isPhoneTypeGsm() ? EventLogTags.GSM_SERVICE_STATE_CHANGE :
                            EventLogTags.CDMA_SERVICE_STATE_CHANGE,
                    mSS.getState(), mSS.getDataRegistrationState(),
                    mNewSS.getState(), mNewSS.getDataRegistrationState());
        }

        if (mPhone.isPhoneTypeGsm()) {
            // Add an event log when network type switched
            // TODO: we may add filtering to reduce the event logged,
            // i.e. check preferred network setting, only switch to 2G, etc
            if (hasRilVoiceRadioTechnologyChanged) {
                long cid = getCidFromCellIdentity(primaryCellIdentity);
                // NOTE: this code was previously located after mSS and mNewSS are swapped, so
                // existing logs were incorrectly using the new state for "network_from"
                // and STATE_OUT_OF_SERVICE for "network_to". To avoid confusion, use a new log tag
                // to record the correct states.
                EventLog.writeEvent(EventLogTags.GSM_RAT_SWITCHED_NEW, cid,
                        mSS.getRilVoiceRadioTechnology(),
                        mNewSS.getRilVoiceRadioTechnology());
                if (DBG) {
                    log("RAT switched "
                            + ServiceState.rilRadioTechnologyToString(
                            mSS.getRilVoiceRadioTechnology())
                            + " -> "
                            + ServiceState.rilRadioTechnologyToString(
                            mNewSS.getRilVoiceRadioTechnology()) + " at cell " + cid);
                }
            }

            mReasonDataDenied = mNewReasonDataDenied;
            mMaxDataCalls = mNewMaxDataCalls;
            mRejectCode = mNewRejectCode;
        }

        if (!Objects.equals(mSS, mNewSS)) {
            mServiceStateChangedRegistrants.notifyRegistrants();
        }

        ServiceState oldMergedSS = new ServiceState(mPhone.getServiceState());
        mSS = new ServiceState(mNewSS);

        mNewSS.setOutOfService(mAccessNetworksManager.isInLegacyMode(), false);

        mCellIdentity = primaryCellIdentity;
        if (mSS.getState() == ServiceState.STATE_IN_SERVICE && primaryCellIdentity != null) {
            mLastKnownCellIdentity = mCellIdentity;
            removeMessages(EVENT_RESET_LAST_KNOWN_CELL_IDENTITY);
        }

        if (hasDeregistered && !hasMessages(EVENT_RESET_LAST_KNOWN_CELL_IDENTITY)) {
            sendEmptyMessageDelayed(EVENT_RESET_LAST_KNOWN_CELL_IDENTITY,
                    TimeUnit.DAYS.toMillis(1));
        }

        int areaCode = getAreaCodeFromCellIdentity(mCellIdentity);
        if (areaCode != mLastKnownAreaCode && areaCode != CellInfo.UNAVAILABLE) {
            mLastKnownAreaCode = areaCode;
            mAreaCodeChangedRegistrants.notifyRegistrants();
        }

        if (hasRilVoiceRadioTechnologyChanged) {
            updatePhoneObject();
        }

        TelephonyManager tm = (TelephonyManager) mPhone.getContext().getSystemService(
                Context.TELEPHONY_SERVICE);
        if (anyDataRatChanged) {
            tm.setDataNetworkTypeForPhone(mPhone.getPhoneId(), mSS.getRilDataRadioTechnology());
            TelephonyStatsLog.write(TelephonyStatsLog.MOBILE_RADIO_TECHNOLOGY_CHANGED,
                    ServiceState.rilRadioTechnologyToNetworkType(
                            mSS.getRilDataRadioTechnology()), mPhone.getPhoneId());
        }

        if (hasRegistered) {
            mNetworkAttachedRegistrants.notifyRegistrants();
            mNitzState.handleNetworkAvailable();
        }

        if (hasDeregistered) {
            mNetworkDetachedRegistrants.notifyRegistrants();
            mNitzState.handleNetworkUnavailable();
        }

        if (hasCssIndicatorChanged) {
            mCssIndicatorChangedRegistrants.notifyRegistrants();
        }

        if (hasBandwidthChanged) {
            mBandwidthChangedRegistrants.notifyRegistrants();
        }

        if (hasRejectCauseChanged) {
            setNotification(CS_REJECT_CAUSE_ENABLED);
        }

        String eriText = mPhone.getCdmaEriText();
        boolean hasEriChanged = !TextUtils.equals(mEriText, eriText);
        mEriText = eriText;
        // Trigger updateSpnDisplay when
        // 1. Service state is changed.
        // 2. phone type is Cdma or CdmaLte and ERI text has changed.
        if (hasChanged || (!mPhone.isPhoneTypeGsm() && hasEriChanged)) {
            updateSpnDisplay();
        }

        if (hasChanged) {
            tm.setNetworkOperatorNameForPhone(mPhone.getPhoneId(), mSS.getOperatorAlpha());
            String operatorNumeric = mSS.getOperatorNumeric();

            if (!mPhone.isPhoneTypeGsm()) {
                // try to fix the invalid Operator Numeric
                if (isInvalidOperatorNumeric(operatorNumeric)) {
                    int sid = mSS.getCdmaSystemId();
                    operatorNumeric = fixUnknownMcc(operatorNumeric, sid);
                }
            }

            tm.setNetworkOperatorNumericForPhone(mPhone.getPhoneId(), operatorNumeric);

            // If the OPERATOR command hasn't returned a valid operator or the device is on IWLAN (
            // because operatorNumeric would be SIM's mcc/mnc when device is on IWLAN), but if the
            // device has camped on a cell either to attempt registration or for emergency services,
            // then for purposes of setting the locale, we don't care if registration fails or is
            // incomplete.
            // CellIdentity can return a null MCC and MNC in CDMA
            String localeOperator = operatorNumeric;
            if (isInvalidOperatorNumeric(operatorNumeric)
                    || mSS.getDataNetworkType() == TelephonyManager.NETWORK_TYPE_IWLAN) {
                for (CellIdentity cid : prioritizedCids) {
                    if (!TextUtils.isEmpty(cid.getPlmn())) {
                        localeOperator = cid.getPlmn();
                        break;
                    }
                }
            }

            if (isInvalidOperatorNumeric(localeOperator)) {
                if (DBG) log("localeOperator " + localeOperator + " is invalid");
                // Passing empty string is important for the first update. The initial value of
                // operator numeric in locale tracker is null. The async update will allow getting
                // cell info from the modem instead of using the cached one.
                mLocaleTracker.updateOperatorNumeric("");
            } else {
                if (!mPhone.isPhoneTypeGsm()) {
                    setOperatorIdd(localeOperator);
                }
                mLocaleTracker.updateOperatorNumeric(localeOperator);
            }

            tm.setNetworkRoamingForPhone(mPhone.getPhoneId(),
                    mPhone.isPhoneTypeGsm() ? mSS.getVoiceRoaming() :
                            (mSS.getVoiceRoaming() || mSS.getDataRoaming()));

            setRoamingType(mSS);
            log("Broadcasting ServiceState : " + mSS);
            // notify using PhoneStateListener and the legacy intent ACTION_SERVICE_STATE_CHANGED
            // notify service state changed only if the merged service state is changed.
            if (!oldMergedSS.equals(mPhone.getServiceState())) {
                mPhone.notifyServiceStateChanged(mPhone.getServiceState());
            }

            // insert into ServiceStateProvider. This will trigger apps to wake through JobScheduler
            mPhone.getContext().getContentResolver()
                    .insert(getUriForSubscriptionId(mPhone.getSubId()),
                            getContentValuesForServiceState(mSS));

            TelephonyMetrics.getInstance().writeServiceStateChanged(mPhone.getPhoneId(), mSS);
            mPhone.getVoiceCallSessionStats().onServiceStateChanged(mSS);
            mServiceStateStats.onServiceStateChanged(mSS);
        }

        boolean shouldLogAttachedChange = false;
        boolean shouldLogRatChange = false;

        if (hasRegistered || hasDeregistered) {
            shouldLogAttachedChange = true;
        }

        if (has4gHandoff) {
            mAttachedRegistrants.get(AccessNetworkConstants.TRANSPORT_TYPE_WWAN)
                    .notifyRegistrants();
            shouldLogAttachedChange = true;
        }

        if (hasRilVoiceRadioTechnologyChanged) {
            shouldLogRatChange = true;
            // TODO(b/178429976): Remove the dependency on SSC. Double check if the SS broadcast
            // is really needed when CS/PS RAT change.
            mPhone.getSignalStrengthController().notifySignalStrength();
        }

        for (int transport : mAccessNetworksManager.getAvailableTransports()) {
            if (hasRilDataRadioTechnologyChanged.get(transport)) {
                shouldLogRatChange = true;
                mPhone.getSignalStrengthController().notifySignalStrength();
            }

            if (hasDataRegStateChanged.get(transport)
                    || hasRilDataRadioTechnologyChanged.get(transport)
                    // Update all transports if preference changed so that consumers can be notified
                    // that ServiceState#getRilDataRadioTechnology has changed.
                    || hasDataTransportPreferenceChanged) {
                setDataNetworkTypeForPhone(mSS.getRilDataRadioTechnology());
                notifyDataRegStateRilRadioTechnologyChanged(transport);
            }

            if (hasDataAttached.get(transport)) {
                shouldLogAttachedChange = true;
                if (mAttachedRegistrants.get(transport) != null) {
                    mAttachedRegistrants.get(transport).notifyRegistrants();
                }
            }
            if (hasDataDetached.get(transport)) {
                shouldLogAttachedChange = true;
                if (mDetachedRegistrants.get(transport) != null) {
                    mDetachedRegistrants.get(transport).notifyRegistrants();
                }
            }
        }

        // Before starting to poll network state, the signal strength will be
        // reset under radio power off, so here expects to query it again
        // because the signal strength might come earlier RAT and radio state
        // changed.
        if (hasAirplaneModeOffChanged) {
            // TODO(b/178429976): Remove the dependency on SSC. This should be done in SSC.
            mPhone.getSignalStrengthController().getSignalStrengthFromCi();
        }

        if (shouldLogAttachedChange) {
            logAttachChange();
        }
        if (shouldLogRatChange) {
            logRatChange();
        }

        if (hasVoiceRegStateChanged || hasRilVoiceRadioTechnologyChanged) {
            notifyVoiceRegStateRilRadioTechnologyChanged();
        }

        if (hasVoiceRoamingOn || hasVoiceRoamingOff || hasDataRoamingOn || hasDataRoamingOff) {
            logRoamingChange();
        }

        if (hasVoiceRoamingOn) {
            mVoiceRoamingOnRegistrants.notifyRegistrants();
        }

        if (hasVoiceRoamingOff) {
            mVoiceRoamingOffRegistrants.notifyRegistrants();
        }

        if (hasDataRoamingOn) {
            mDataRoamingOnRegistrants.notifyRegistrants();
        }

        if (hasDataRoamingOff) {
            mDataRoamingOffRegistrants.notifyRegistrants();
        }

        if (hasLocationChanged) {
            mPhone.notifyLocationChanged(getCellIdentity());
        }

        if (hasNrStateChanged) {
            mNrStateChangedRegistrants.notifyRegistrants();
        }

        if (hasNrFrequencyRangeChanged) {
            mNrFrequencyChangedRegistrants.notifyRegistrants();
        }

        if (mPhone.isPhoneTypeGsm()) {
            if (!isGprsConsistent(mSS.getDataRegistrationState(), mSS.getState())) {
                if (!mStartedGprsRegCheck && !mReportedGprsNoReg) {
                    mStartedGprsRegCheck = true;

                    int check_period = Settings.Global.getInt(
                            mPhone.getContext().getContentResolver(),
                            Settings.Global.GPRS_REGISTER_CHECK_PERIOD_MS,
                            DEFAULT_GPRS_CHECK_PERIOD_MILLIS);
                    sendMessageDelayed(obtainMessage(EVENT_CHECK_REPORT_GPRS),
                            check_period);
                }
            } else {
                mReportedGprsNoReg = false;
            }
        }
    }

    private String getOperatorNameFromEri() {
        String eriText = null;
        if (mPhone.isPhoneTypeCdma()) {
            if ((mCi.getRadioState() == TelephonyManager.RADIO_POWER_ON)
                    && (!mIsSubscriptionFromRuim)) {
                // Now the Phone sees the new ServiceState so it can get the new ERI text
                if (mSS.getState() == ServiceState.STATE_IN_SERVICE) {
                    eriText = mPhone.getCdmaEriText();
                } else {
                    // Note that ServiceState.STATE_OUT_OF_SERVICE is valid used for
                    // mRegistrationState 0,2,3 and 4
                    eriText = mPhone.getContext().getText(
                            com.android.internal.R.string.roamingTextSearching).toString();
                }
            }
        } else if (mPhone.isPhoneTypeCdmaLte()) {
            boolean hasBrandOverride = mUiccController.getUiccPort(getPhoneId()) != null
                    && mUiccController.getUiccPort(getPhoneId()).getOperatorBrandOverride() != null;
            if (!hasBrandOverride && (mCi.getRadioState() == TelephonyManager.RADIO_POWER_ON)
                    && (mEriManager != null && mEriManager.isEriFileLoaded())
                    && (!ServiceState.isPsOnlyTech(mSS.getRilVoiceRadioTechnology())
                    || mPhone.getContext().getResources().getBoolean(com.android.internal.R
                    .bool.config_LTE_eri_for_network_name)) && (!mIsSubscriptionFromRuim)) {
                // Only when CDMA is in service, ERI will take effect
                eriText = mSS.getOperatorAlpha();
                // Now the Phone sees the new ServiceState so it can get the new ERI text
                if (mSS.getState() == ServiceState.STATE_IN_SERVICE) {
                    eriText = mPhone.getCdmaEriText();
                } else if (mSS.getState() == ServiceState.STATE_POWER_OFF) {
                    eriText = getServiceProviderName();
                    if (TextUtils.isEmpty(eriText)) {
                        // Sets operator alpha property by retrieving from
                        // build-time system property
                        eriText = SystemProperties.get("ro.cdma.home.operator.alpha");
                    }
                } else if (mSS.getDataRegistrationState() != ServiceState.STATE_IN_SERVICE) {
                    // Note that ServiceState.STATE_OUT_OF_SERVICE is valid used
                    // for mRegistrationState 0,2,3 and 4
                    eriText = mPhone.getContext()
                            .getText(com.android.internal.R.string.roamingTextSearching).toString();
                }
            }

            if (mUiccApplcation != null && mUiccApplcation.getState() == AppState.APPSTATE_READY &&
                    mIccRecords != null && getCombinedRegState(mSS) == ServiceState.STATE_IN_SERVICE
                    && !ServiceState.isPsOnlyTech(mSS.getRilVoiceRadioTechnology())) {
                // SIM is found on the device. If ERI roaming is OFF, and SID/NID matches
                // one configured in SIM, use operator name from CSIM record. Note that ERI, SID,
                // and NID are CDMA only, not applicable to LTE.
                boolean showSpn =
                        ((RuimRecords) mIccRecords).getCsimSpnDisplayCondition();
                int iconIndex = mSS.getCdmaEriIconIndex();

                if (showSpn && (iconIndex == EriInfo.ROAMING_INDICATOR_OFF)
                        && isInHomeSidNid(mSS.getCdmaSystemId(), mSS.getCdmaNetworkId())
                        && mIccRecords != null) {
                    eriText = getServiceProviderName();
                }
            }
        }
        return eriText;
    }

    /**
     * Get the service provider name with highest priority among various source.
     * @return service provider name.
     */
    public String getServiceProviderName() {
        // BrandOverride has higher priority than the carrier config
        String operatorBrandOverride = getOperatorBrandOverride();
        if (!TextUtils.isEmpty(operatorBrandOverride)) {
            return operatorBrandOverride;
        }

        String carrierName = mIccRecords != null ? mIccRecords.getServiceProviderName() : "";
        PersistableBundle config = getCarrierConfig();
        if (config.getBoolean(CarrierConfigManager.KEY_CARRIER_NAME_OVERRIDE_BOOL)
                || TextUtils.isEmpty(carrierName)) {
            return config.getString(CarrierConfigManager.KEY_CARRIER_NAME_STRING);
        }

        return carrierName;
    }

    /**
     * Get the service provider name. If it is not available, get plmn or pnn
     * if configured. Otherwise return CARD1/CARD2
     * @return service provider name.
     */
    public String getServiceProviderNameOrPlmn() {
        String spnOrPlmn = getServiceProviderName();
        if (!TextUtils.isEmpty(spnOrPlmn)) {
            return spnOrPlmn;
        }
        spnOrPlmn = mSS.getOperatorAlpha();
        PersistableBundle config = getCarrierConfig();
        if (mIccRecords != null && config.getBoolean(
                CarrierConfigManager.KEY_WFC_CARRIER_NAME_OVERRIDE_BY_PNN_BOOL)) {
            spnOrPlmn = mIccRecords.getPnnHomeName();
        }
        if (!TextUtils.isEmpty(spnOrPlmn)) {
            return spnOrPlmn;
        }
        return "CARD" + Integer.toString(mPhone.getPhoneId() + 1);
    }

    /**
     * Get the resolved carrier name display condition bitmask.
     *
     * <p> Show service provider name if only if {@link #CARRIER_NAME_DISPLAY_BITMASK_SHOW_SPN}
     * is set.
     *
     * <p> Show PLMN network name if only if {@link #CARRIER_NAME_DISPLAY_BITMASK_SHOW_PLMN} is set.
     *
     * @param ss service state
     * @return carrier name display bitmask.
     */
    @CarrierNameDisplayBitmask
    public int getCarrierNameDisplayBitmask(ServiceState ss) {
        PersistableBundle config = getCarrierConfig();
        if (!TextUtils.isEmpty(getOperatorBrandOverride())) {
            // If the operator has been overridden, all PLMNs will be considered HOME PLMNs, only
            // show SPN.
            return CARRIER_NAME_DISPLAY_BITMASK_SHOW_SPN;
        } else if (TextUtils.isEmpty(getServiceProviderName())) {
            // If SPN is null or empty, we should show plmn.
            // This is a hack from IccRecords#getServiceProviderName().
            return CARRIER_NAME_DISPLAY_BITMASK_SHOW_PLMN;
        } else {
            boolean useRoamingFromServiceState = config.getBoolean(
                    CarrierConfigManager.KEY_SPN_DISPLAY_RULE_USE_ROAMING_FROM_SERVICE_STATE_BOOL);
            int carrierDisplayNameConditionFromSim =
                    mIccRecords == null ? 0 : mIccRecords.getCarrierNameDisplayCondition();

            boolean isRoaming;
            if (useRoamingFromServiceState) {
                isRoaming = ss.getRoaming();
            } else {
                String[] hplmns = mIccRecords != null ? mIccRecords.getHomePlmns() : null;
                isRoaming = !ArrayUtils.contains(hplmns, ss.getOperatorNumeric());
            }
            int rule;
            if (isRoaming) {
                // Show PLMN when roaming.
                rule = CARRIER_NAME_DISPLAY_BITMASK_SHOW_PLMN;

                // Check if show SPN is required when roaming.
                if ((carrierDisplayNameConditionFromSim
                        & CARRIER_NAME_DISPLAY_CONDITION_BITMASK_SPN)
                        == CARRIER_NAME_DISPLAY_CONDITION_BITMASK_SPN) {
                    rule |= CARRIER_NAME_DISPLAY_BITMASK_SHOW_SPN;
                }
            } else {
                // Show SPN when not roaming.
                rule = CARRIER_NAME_DISPLAY_BITMASK_SHOW_SPN;

                // Check if show PLMN is required when not roaming.
                if ((carrierDisplayNameConditionFromSim
                        & CARRIER_NAME_DISPLAY_CONDITION_BITMASK_PLMN)
                        == CARRIER_NAME_DISPLAY_CONDITION_BITMASK_PLMN) {
                    rule |= CARRIER_NAME_DISPLAY_BITMASK_SHOW_PLMN;
                }
            }
            return rule;
        }
    }

    private String getOperatorBrandOverride() {
        UiccPort uiccPort = mPhone.getUiccPort();
        if (uiccPort == null) return null;
        UiccProfile profile = uiccPort.getUiccProfile();
        if (profile == null) return null;
        return profile.getOperatorBrandOverride();
    }

    /**
     * Check whether the specified SID and NID pair appears in the HOME SID/NID list
     * read from NV or SIM.
     *
     * @return true if provided sid/nid pair belongs to operator's home network.
     */
    @UnsupportedAppUsage(maxTargetSdk = Build.VERSION_CODES.R, trackingBug = 170729553)
    private boolean isInHomeSidNid(int sid, int nid) {
        // if SID/NID is not available, assume this is home network.
        if (isSidsAllZeros()) return true;

        // length of SID/NID shold be same
        if (mHomeSystemId.length != mHomeNetworkId.length) return true;

        if (sid == 0) return true;

        for (int i = 0; i < mHomeSystemId.length; i++) {
            // Use SID only if NID is a reserved value.
            // SID 0 and NID 0 and 65535 are reserved. (C.0005 2.6.5.2)
            if ((mHomeSystemId[i] == sid) &&
                    ((mHomeNetworkId[i] == 0) || (mHomeNetworkId[i] == 65535) ||
                            (nid == 0) || (nid == 65535) || (mHomeNetworkId[i] == nid))) {
                return true;
            }
        }
        // SID/NID are not in the list. So device is not in home network
        return false;
    }

    @UnsupportedAppUsage(maxTargetSdk = Build.VERSION_CODES.R, trackingBug = 170729553)
    protected void setOperatorIdd(String operatorNumeric) {
        if (mPhone.getUnitTestMode()) {
            return;
        }

        // Retrieve the current country information
        // with the MCC got from operatorNumeric.
        String idd = mHbpcdUtils.getIddByMcc(
                Integer.parseInt(operatorNumeric.substring(0,3)));
        if (idd != null && !idd.isEmpty()) {
            TelephonyProperties.operator_idp_string(idd);
        } else {
            // use default "+", since we don't know the current IDP
            TelephonyProperties.operator_idp_string("+");
        }
    }

    @UnsupportedAppUsage(maxTargetSdk = Build.VERSION_CODES.R, trackingBug = 170729553)
    private boolean isInvalidOperatorNumeric(String operatorNumeric) {
        return operatorNumeric == null || operatorNumeric.length() < 5 ||
                operatorNumeric.startsWith(INVALID_MCC);
    }

    @UnsupportedAppUsage(maxTargetSdk = Build.VERSION_CODES.R, trackingBug = 170729553)
    private String fixUnknownMcc(String operatorNumeric, int sid) {
        if (sid <= 0) {
            // no cdma information is available, do nothing
            return operatorNumeric;
        }

        // resolve the mcc from sid, using time zone information from the latest NITZ signal when
        // available.
        int utcOffsetHours = 0;
        boolean isDst = false;
        boolean isNitzTimeZone = false;
        NitzData lastNitzData = mLastNitzData;
        if (lastNitzData != null) {
            utcOffsetHours = lastNitzData.getLocalOffsetMillis() / MS_PER_HOUR;
            Integer dstAdjustmentMillis = lastNitzData.getDstAdjustmentMillis();
            isDst = (dstAdjustmentMillis != null) && (dstAdjustmentMillis != 0);
            isNitzTimeZone = true;
        }
        int mcc = mHbpcdUtils.getMcc(sid, utcOffsetHours, (isDst ? 1 : 0), isNitzTimeZone);
        if (mcc > 0) {
            operatorNumeric = mcc + DEFAULT_MNC;
        }
        return operatorNumeric;
    }

    /**
     * Check if GPRS got registered while voice is registered.
     *
     * @param dataRegState i.e. CGREG in GSM
     * @param voiceRegState i.e. CREG in GSM
     * @return false if device only register to voice but not gprs
     */
    @UnsupportedAppUsage(maxTargetSdk = Build.VERSION_CODES.R, trackingBug = 170729553)
    private boolean isGprsConsistent(int dataRegState, int voiceRegState) {
        return !((voiceRegState == ServiceState.STATE_IN_SERVICE) &&
                (dataRegState != ServiceState.STATE_IN_SERVICE));
    }

    /** convert ServiceState registration code
     * to service state */
    private int regCodeToServiceState(int code) {
        switch (code) {
            case NetworkRegistrationInfo.REGISTRATION_STATE_HOME:
            case NetworkRegistrationInfo.REGISTRATION_STATE_ROAMING:
                return ServiceState.STATE_IN_SERVICE;
            default:
                return ServiceState.STATE_OUT_OF_SERVICE;
        }
    }

    /**
     * code is registration state 0-5 from TS 27.007 7.2
     * returns true if registered roam, false otherwise
     */
    private boolean regCodeIsRoaming (int code) {
        return NetworkRegistrationInfo.REGISTRATION_STATE_ROAMING == code;
    }

    private boolean isSameOperatorNameFromSimAndSS(ServiceState s) {
        String spn = ((TelephonyManager) mPhone.getContext().
                getSystemService(Context.TELEPHONY_SERVICE)).
                getSimOperatorNameForPhone(getPhoneId());

        // NOTE: in case of RUIM we should completely ignore the ERI data file and
        // mOperatorAlphaLong is set from RIL_REQUEST_OPERATOR response 0 (alpha ONS)
        String onsl = s.getOperatorAlphaLong();
        String onss = s.getOperatorAlphaShort();

        boolean equalsOnsl = !TextUtils.isEmpty(spn) && spn.equalsIgnoreCase(onsl);
        boolean equalsOnss = !TextUtils.isEmpty(spn) && spn.equalsIgnoreCase(onss);

        return (equalsOnsl || equalsOnss);
    }

    /**
     * Set roaming state if operator mcc is the same as sim mcc
     * and ons is not different from spn
     *
     * @param s ServiceState hold current ons
     * @return true if same operator
     */
    private boolean isSameNamedOperators(ServiceState s) {
        return currentMccEqualsSimMcc(s) && isSameOperatorNameFromSimAndSS(s);
    }

    /**
     * Compare SIM MCC with Operator MCC
     *
     * @param s ServiceState hold current ons
     * @return true if both are same
     */
    private boolean currentMccEqualsSimMcc(ServiceState s) {
        String simNumeric = ((TelephonyManager) mPhone.getContext().
                getSystemService(Context.TELEPHONY_SERVICE)).
                getSimOperatorNumericForPhone(getPhoneId());
        String operatorNumeric = s.getOperatorNumeric();
        boolean equalsMcc = true;

        try {
            equalsMcc = simNumeric.substring(0, 3).
                    equals(operatorNumeric.substring(0, 3));
        } catch (Exception e){
        }
        return equalsMcc;
    }

    /**
     * Do not set roaming state in case of oprators considered non-roaming.
     *
     * Can use mcc or mcc+mnc as item of
     * {@link CarrierConfigManager#KEY_NON_ROAMING_OPERATOR_STRING_ARRAY}.
     * For example, 302 or 21407. If mcc or mcc+mnc match with operator,
     * don't set roaming state.
     *
     * @param s ServiceState hold current ons
     * @return false for roaming state set
     */
    private boolean isOperatorConsideredNonRoaming(ServiceState s) {
        String operatorNumeric = s.getOperatorNumeric();

        PersistableBundle config = getCarrierConfig();
        String[] numericArray = config.getStringArray(
                CarrierConfigManager.KEY_NON_ROAMING_OPERATOR_STRING_ARRAY);

        if (ArrayUtils.isEmpty(numericArray) || operatorNumeric == null) {
            return false;
        }

        for (String numeric : numericArray) {
            if (!TextUtils.isEmpty(numeric) && operatorNumeric.startsWith(numeric)) {
                return true;
            }
        }
        return false;
    }

    private boolean isOperatorConsideredRoaming(ServiceState s) {
        String operatorNumeric = s.getOperatorNumeric();
        PersistableBundle config = getCarrierConfig();
        String[] numericArray = config.getStringArray(
                CarrierConfigManager.KEY_ROAMING_OPERATOR_STRING_ARRAY);
        if (ArrayUtils.isEmpty(numericArray) || operatorNumeric == null) {
            return false;
        }

        for (String numeric : numericArray) {
            if (!TextUtils.isEmpty(numeric) && operatorNumeric.startsWith(numeric)) {
                return true;
            }
        }
        return false;
    }

    /**
     * Set restricted state based on the OnRestrictedStateChanged notification
     * If any voice or packet restricted state changes, trigger a UI
     * notification and notify registrants when sim is ready.
     *
     * @param ar an int value of RIL_RESTRICTED_STATE_*
     */
    private void onRestrictedStateChanged(AsyncResult ar) {
        RestrictedState newRs = new RestrictedState();

        if (DBG) log("onRestrictedStateChanged: E rs "+ mRestrictedState);

        if (ar.exception == null && ar.result != null) {
            int state = (int)ar.result;

            newRs.setCsEmergencyRestricted(
                    ((state & RILConstants.RIL_RESTRICTED_STATE_CS_EMERGENCY) != 0) ||
                            ((state & RILConstants.RIL_RESTRICTED_STATE_CS_ALL) != 0) );
            //ignore the normal call and data restricted state before SIM READY
            if (mUiccApplcation != null && mUiccApplcation.getState() == AppState.APPSTATE_READY) {
                newRs.setCsNormalRestricted(
                        ((state & RILConstants.RIL_RESTRICTED_STATE_CS_NORMAL) != 0) ||
                                ((state & RILConstants.RIL_RESTRICTED_STATE_CS_ALL) != 0) );
                newRs.setPsRestricted(
                        (state & RILConstants.RIL_RESTRICTED_STATE_PS_ALL)!= 0);
            }

            if (DBG) log("onRestrictedStateChanged: new rs "+ newRs);

            if (!mRestrictedState.isPsRestricted() && newRs.isPsRestricted()) {
                mPsRestrictEnabledRegistrants.notifyRegistrants();
                setNotification(PS_ENABLED);
            } else if (mRestrictedState.isPsRestricted() && !newRs.isPsRestricted()) {
                mPsRestrictDisabledRegistrants.notifyRegistrants();
                setNotification(PS_DISABLED);
            }

            /**
             * There are two kind of cs restriction, normal and emergency. So
             * there are 4 x 4 combinations in current and new restricted states
             * and we only need to notify when state is changed.
             */
            if (mRestrictedState.isCsRestricted()) {
                if (!newRs.isAnyCsRestricted()) {
                    // remove all restriction
                    setNotification(CS_DISABLED);
                } else if (!newRs.isCsNormalRestricted()) {
                    // remove normal restriction
                    setNotification(CS_EMERGENCY_ENABLED);
                } else if (!newRs.isCsEmergencyRestricted()) {
                    // remove emergency restriction
                    setNotification(CS_NORMAL_ENABLED);
                }
            } else if (mRestrictedState.isCsEmergencyRestricted() &&
                    !mRestrictedState.isCsNormalRestricted()) {
                if (!newRs.isAnyCsRestricted()) {
                    // remove all restriction
                    setNotification(CS_DISABLED);
                } else if (newRs.isCsRestricted()) {
                    // enable all restriction
                    setNotification(CS_ENABLED);
                } else if (newRs.isCsNormalRestricted()) {
                    // remove emergency restriction and enable normal restriction
                    setNotification(CS_NORMAL_ENABLED);
                }
            } else if (!mRestrictedState.isCsEmergencyRestricted() &&
                    mRestrictedState.isCsNormalRestricted()) {
                if (!newRs.isAnyCsRestricted()) {
                    // remove all restriction
                    setNotification(CS_DISABLED);
                } else if (newRs.isCsRestricted()) {
                    // enable all restriction
                    setNotification(CS_ENABLED);
                } else if (newRs.isCsEmergencyRestricted()) {
                    // remove normal restriction and enable emergency restriction
                    setNotification(CS_EMERGENCY_ENABLED);
                }
            } else {
                if (newRs.isCsRestricted()) {
                    // enable all restriction
                    setNotification(CS_ENABLED);
                } else if (newRs.isCsEmergencyRestricted()) {
                    // enable emergency restriction
                    setNotification(CS_EMERGENCY_ENABLED);
                } else if (newRs.isCsNormalRestricted()) {
                    // enable normal restriction
                    setNotification(CS_NORMAL_ENABLED);
                }
            }

            mRestrictedState = newRs;
        }
        log("onRestrictedStateChanged: X rs "+ mRestrictedState);
    }

    /**
     * Get CellIdentity from the ServiceState if available or guess from cached
     *
     * Get the CellIdentity by first checking if ServiceState has a current CID. If so
     * then return that info. Otherwise, check the latest List<CellInfo> and return the first GSM or
     * WCDMA result that appears. If no GSM or WCDMA results, then return an LTE result. The
     * behavior is kept consistent for backwards compatibility; (do not apply logic to determine
     * why the behavior is this way).
     *
     * @return the current cell location if known or a non-null "empty" cell location
     */
    @NonNull
    public CellIdentity getCellIdentity() {
        if (mCellIdentity != null) return mCellIdentity;

        CellIdentity ci = getCellIdentityFromCellInfo(getAllCellInfo());
        if (ci != null) return ci;

        return mPhone.getPhoneType() == PhoneConstants.PHONE_TYPE_CDMA
                ? new CellIdentityCdma() : new CellIdentityGsm();
    }

    /**
     * Get CellIdentity from the ServiceState if available or guess from CellInfo
     *
     * Get the CellLocation by first checking if ServiceState has a current CID. If so
     * then return that info. Otherwise, query AllCellInfo and return the first GSM or
     * WCDMA result that appears. If no GSM or WCDMA results, then return an LTE result.
     * The behavior is kept consistent for backwards compatibility; (do not apply logic
     * to determine why the behavior is this way).
     *
     * @param workSource calling WorkSource
     * @param rspMsg the response message which must be non-null
     */
    public void requestCellIdentity(WorkSource workSource, Message rspMsg) {
        if (mCellIdentity != null) {
            AsyncResult.forMessage(rspMsg, mCellIdentity, null);
            rspMsg.sendToTarget();
            return;
        }

        Message cellLocRsp = obtainMessage(EVENT_CELL_LOCATION_RESPONSE, rspMsg);
        requestAllCellInfo(workSource, cellLocRsp);
    }

    /* Find and return a CellIdentity from CellInfo
     *
     * This method returns the first GSM or WCDMA result that appears in List<CellInfo>. If no GSM
     * or  WCDMA results are found, then it returns an LTE result. The behavior is kept consistent
     * for backwards compatibility; (do not apply logic to determine why the behavior is this way).
     *
     * @return the current CellIdentity from CellInfo or null
     */
    private static CellIdentity getCellIdentityFromCellInfo(List<CellInfo> info) {
        CellIdentity cl = null;
        if (info != null && info.size() > 0) {
            CellIdentity fallbackLteCid = null; // We prefer not to use LTE
            for (CellInfo ci : info) {
                CellIdentity c = ci.getCellIdentity();
                if (c instanceof CellIdentityLte && fallbackLteCid == null) {
                    if (getCidFromCellIdentity(c) != -1) fallbackLteCid = c;
                    continue;
                }
                if (getCidFromCellIdentity(c) != -1) {
                    cl = c;
                    break;
                }
            }
            if (cl == null && fallbackLteCid != null) {
                cl = fallbackLteCid;
            }
        }
        return cl;
    }

    /**
     * Handle the NITZ string from the modem
     *
     * @param nitzString NITZ time string in the form "yy/mm/dd,hh:mm:ss(+/-)tz,dt"
     * @param nitzReceiveTimeMs time according to {@link android.os.SystemClock#elapsedRealtime()}
     *        when the RIL sent the NITZ time to the framework
     * @param ageMs time in milliseconds indicating how long NITZ was cached in RIL and modem
     */
    private void setTimeFromNITZString(String nitzString, long nitzReceiveTimeMs, long ageMs) {
        long start = SystemClock.elapsedRealtime();
        if (DBG) {
            Rlog.d(LOG_TAG, "NITZ: " + nitzString + "," + nitzReceiveTimeMs + ", ageMs=" + ageMs
                    + " start=" + start + " delay=" + (start - nitzReceiveTimeMs));
        }
        NitzData newNitzData = NitzData.parse(nitzString);
        mLastNitzData = newNitzData;
        if (newNitzData != null) {
            try {
                NitzSignal nitzSignal = new NitzSignal(nitzReceiveTimeMs, newNitzData, ageMs);
                mNitzState.handleNitzReceived(nitzSignal);
            } finally {
                if (DBG) {
                    long end = SystemClock.elapsedRealtime();
                    Rlog.d(LOG_TAG, "NITZ: end=" + end + " dur=" + (end - start));
                }
            }
        }
    }

    /**
     * Cancels all notifications posted to NotificationManager for this subId. These notifications
     * for restricted state and rejection cause for cs registration are no longer valid after the
     * SIM has been removed.
     */
    private void cancelAllNotifications() {
        if (DBG) log("cancelAllNotifications: mPrevSubId=" + mPrevSubId);
        NotificationManager notificationManager = (NotificationManager)
                mPhone.getContext().getSystemService(Context.NOTIFICATION_SERVICE);
        if (SubscriptionManager.isValidSubscriptionId(mPrevSubId)) {
            notificationManager.cancel(Integer.toString(mPrevSubId), PS_NOTIFICATION);
            notificationManager.cancel(Integer.toString(mPrevSubId), CS_NOTIFICATION);
            notificationManager.cancel(Integer.toString(mPrevSubId), CS_REJECT_CAUSE_NOTIFICATION);

            // Cancel Emergency call warning and network preference notifications
            notificationManager.cancel(
                    CarrierServiceStateTracker.EMERGENCY_NOTIFICATION_TAG, mPrevSubId);
            notificationManager.cancel(
                    CarrierServiceStateTracker.PREF_NETWORK_NOTIFICATION_TAG, mPrevSubId);
        }
    }

    /**
     * Post a notification to NotificationManager for restricted state and
     * rejection cause for cs registration
     *
     * @param notifyType is one state of PS/CS_*_ENABLE/DISABLE
     */
    @VisibleForTesting
    public void setNotification(int notifyType) {
        if (DBG) log("setNotification: create notification " + notifyType);

        if (!SubscriptionManager.isValidSubscriptionId(mSubId)) {
            // notifications are posted per-sub-id, so return if current sub-id is invalid
            loge("cannot setNotification on invalid subid mSubId=" + mSubId);
            return;
        }
        Context context = mPhone.getContext();

        SubscriptionInfo info = mSubscriptionController
                .getActiveSubscriptionInfo(mPhone.getSubId(), context.getOpPackageName(),
                        context.getAttributionTag());

        //if subscription is part of a group and non-primary, suppress all notifications
        if (info == null || (info.isOpportunistic() && info.getGroupUuid() != null)) {
            log("cannot setNotification on invisible subid mSubId=" + mSubId);
            return;
        }

        // Needed because sprout RIL sends these when they shouldn't?
        boolean isSetNotification = context.getResources().getBoolean(
                com.android.internal.R.bool.config_user_notification_of_restrictied_mobile_access);
        if (!isSetNotification) {
            if (DBG) log("Ignore all the notifications");
            return;
        }

        boolean autoCancelCsRejectNotification = false;

        PersistableBundle bundle = getCarrierConfig();
        boolean disableVoiceBarringNotification = bundle.getBoolean(
                CarrierConfigManager.KEY_DISABLE_VOICE_BARRING_NOTIFICATION_BOOL, false);
        if (disableVoiceBarringNotification && (notifyType == CS_ENABLED
                || notifyType == CS_NORMAL_ENABLED
                || notifyType == CS_EMERGENCY_ENABLED)) {
            if (DBG) log("Voice/emergency call barred notification disabled");
            return;
        }
        autoCancelCsRejectNotification = bundle.getBoolean(
                CarrierConfigManager.KEY_AUTO_CANCEL_CS_REJECT_NOTIFICATION, false);

        CharSequence details = "";
        CharSequence title = "";
        int notificationId = CS_NOTIFICATION;
        int icon = com.android.internal.R.drawable.stat_sys_warning;

        final boolean multipleSubscriptions = (((TelephonyManager) mPhone.getContext()
                  .getSystemService(Context.TELEPHONY_SERVICE)).getPhoneCount() > 1);
        final int simNumber = mSubscriptionController.getSlotIndex(mSubId) + 1;

        switch (notifyType) {
            case PS_ENABLED:
                long dataSubId = SubscriptionManager.getDefaultDataSubscriptionId();
                if (dataSubId != mPhone.getSubId()) {
                    return;
                }
                notificationId = PS_NOTIFICATION;
                title = context.getText(com.android.internal.R.string.RestrictedOnDataTitle);
                details = multipleSubscriptions
                        ? context.getString(
                                com.android.internal.R.string.RestrictedStateContentMsimTemplate,
                                simNumber) :
                        context.getText(com.android.internal.R.string.RestrictedStateContent);
                break;
            case PS_DISABLED:
                notificationId = PS_NOTIFICATION;
                break;
            case CS_ENABLED:
                title = context.getText(com.android.internal.R.string.RestrictedOnAllVoiceTitle);
                details = multipleSubscriptions
                        ? context.getString(
                                com.android.internal.R.string.RestrictedStateContentMsimTemplate,
                                simNumber) :
                        context.getText(com.android.internal.R.string.RestrictedStateContent);
                break;
            case CS_NORMAL_ENABLED:
                title = context.getText(com.android.internal.R.string.RestrictedOnNormalTitle);
                details = multipleSubscriptions
                        ? context.getString(
                                com.android.internal.R.string.RestrictedStateContentMsimTemplate,
                                simNumber) :
                        context.getText(com.android.internal.R.string.RestrictedStateContent);
                break;
            case CS_EMERGENCY_ENABLED:
                title = context.getText(com.android.internal.R.string.RestrictedOnEmergencyTitle);
                details = multipleSubscriptions
                        ? context.getString(
                                com.android.internal.R.string.RestrictedStateContentMsimTemplate,
                                simNumber) :
                        context.getText(com.android.internal.R.string.RestrictedStateContent);
                break;
            case CS_DISABLED:
                // do nothing and cancel the notification later
                break;
            case CS_REJECT_CAUSE_ENABLED:
                notificationId = CS_REJECT_CAUSE_NOTIFICATION;
                int resId = selectResourceForRejectCode(mRejectCode, multipleSubscriptions);
                if (0 == resId) {
                    if (autoCancelCsRejectNotification) {
                        notifyType = CS_REJECT_CAUSE_DISABLED;
                    } else {
                        loge("setNotification: mRejectCode=" + mRejectCode + " is not handled.");
                        return;
                    }
                } else {
                    icon = com.android.internal.R.drawable.stat_notify_mmcc_indication_icn;
                    // if using the single SIM resource, simNumber will be ignored
                    title = context.getString(resId, simNumber);
                    details = null;
                }
                break;
        }

        if (DBG) {
            log("setNotification, create notification, notifyType: " + notifyType
                    + ", title: " + title + ", details: " + details + ", subId: " + mSubId);
        }

        mNotification = new Notification.Builder(context)
                .setWhen(System.currentTimeMillis())
                .setAutoCancel(true)
                .setSmallIcon(icon)
                .setTicker(title)
                .setColor(context.getResources().getColor(
                        com.android.internal.R.color.system_notification_accent_color))
                .setContentTitle(title)
                .setStyle(new Notification.BigTextStyle().bigText(details))
                .setContentText(details)
                .setChannelId(NotificationChannelController.CHANNEL_ID_ALERT)
                .build();

        NotificationManager notificationManager = (NotificationManager)
                context.getSystemService(Context.NOTIFICATION_SERVICE);

        if (notifyType == PS_DISABLED || notifyType == CS_DISABLED
                || notifyType == CS_REJECT_CAUSE_DISABLED) {
            // cancel previous post notification
            notificationManager.cancel(Integer.toString(mSubId), notificationId);
        } else {
            boolean show = false;
            if (mSS.isEmergencyOnly() && notifyType == CS_EMERGENCY_ENABLED) {
                // if reg state is emergency only, always show restricted emergency notification.
                show = true;
            } else if (notifyType == CS_REJECT_CAUSE_ENABLED) {
                // always show notification due to CS reject irrespective of service state.
                show = true;
            } else if (mSS.getState() == ServiceState.STATE_IN_SERVICE) {
                // for non in service states, we have system UI and signal bar to indicate limited
                // service. No need to show notification again. This also helps to mitigate the
                // issue if phone go to OOS and camp to other networks and received restricted ind.
                show = true;
            }
            // update restricted state notification for this subId
            if (show) {
                notificationManager.notify(Integer.toString(mSubId), notificationId, mNotification);
            }
        }
    }

    /**
     * Selects the resource ID, which depends on rejection cause that is sent by the network when CS
     * registration is rejected.
     *
     * @param rejCode should be compatible with TS 24.008.
     */
    private int selectResourceForRejectCode(int rejCode, boolean multipleSubscriptions) {
        int rejResourceId = 0;
        switch (rejCode) {
            case 1:// Authentication reject
                rejResourceId = multipleSubscriptions
                        ? com.android.internal.R.string.mmcc_authentication_reject_msim_template :
                        com.android.internal.R.string.mmcc_authentication_reject;
                break;
            case 2:// IMSI unknown in HLR
                rejResourceId = multipleSubscriptions
                        ? com.android.internal.R.string.mmcc_imsi_unknown_in_hlr_msim_template :
                        com.android.internal.R.string.mmcc_imsi_unknown_in_hlr;
                break;
            case 3:// Illegal MS
                rejResourceId = multipleSubscriptions
                        ? com.android.internal.R.string.mmcc_illegal_ms_msim_template :
                        com.android.internal.R.string.mmcc_illegal_ms;
                break;
            case 6:// Illegal ME
                rejResourceId = multipleSubscriptions
                        ? com.android.internal.R.string.mmcc_illegal_me_msim_template :
                        com.android.internal.R.string.mmcc_illegal_me;
                break;
            default:
                // The other codes are not defined or not required by operators till now.
                break;
        }
        return rejResourceId;
    }

    private UiccCardApplication getUiccCardApplication() {
        if (mPhone.isPhoneTypeGsm()) {
            return mUiccController.getUiccCardApplication(mPhone.getPhoneId(),
                    UiccController.APP_FAM_3GPP);
        } else {
            return mUiccController.getUiccCardApplication(mPhone.getPhoneId(),
                    UiccController.APP_FAM_3GPP2);
        }
    }

    private void notifyCdmaSubscriptionInfoReady() {
        if (mCdmaForSubscriptionInfoReadyRegistrants != null) {
            if (DBG) log("CDMA_SUBSCRIPTION: call notifyRegistrants()");
            mCdmaForSubscriptionInfoReadyRegistrants.notifyRegistrants();
        }
    }

    /**
     * Registration point for transition into DataConnection attached.
     * @param transport Transport type
     * @param h handler to notify
     * @param what what code of message when delivered
     * @param obj placed in Message.obj
     */
    public void registerForDataConnectionAttached(@TransportType int transport, Handler h, int what,
                                                  Object obj) {
        Registrant r = new Registrant(h, what, obj);
        if (mAttachedRegistrants.get(transport) == null) {
            mAttachedRegistrants.put(transport, new RegistrantList());
        }
        mAttachedRegistrants.get(transport).add(r);

        if (mSS != null) {
            NetworkRegistrationInfo netRegState = mSS.getNetworkRegistrationInfo(
                    NetworkRegistrationInfo.DOMAIN_PS, transport);
            if (netRegState == null || netRegState.isInService()) {
                r.notifyRegistrant();
            }
        }
    }

    /**
     * Unregister for data attached event
     *
     * @param transport Transport type
     * @param h Handler to notify
     */
    public void unregisterForDataConnectionAttached(@TransportType int transport, Handler h) {
        if (mAttachedRegistrants.get(transport) != null) {
            mAttachedRegistrants.get(transport).remove(h);
        }
    }

    /**
     * Registration point for transition into DataConnection detached.
     * @param transport Transport type
     * @param h handler to notify
     * @param what what code of message when delivered
     * @param obj placed in Message.obj
     */
    public void registerForDataConnectionDetached(@TransportType int transport, Handler h, int what,
                                                  Object obj) {
        Registrant r = new Registrant(h, what, obj);
        if (mDetachedRegistrants.get(transport) == null) {
            mDetachedRegistrants.put(transport, new RegistrantList());
        }
        mDetachedRegistrants.get(transport).add(r);

        if (mSS != null) {
            NetworkRegistrationInfo netRegState = mSS.getNetworkRegistrationInfo(
                    NetworkRegistrationInfo.DOMAIN_PS, transport);
            if (netRegState != null && !netRegState.isInService()) {
                r.notifyRegistrant();
            }
        }
    }

    /**
     * Unregister for data detatched event
     *
     * @param transport Transport type
     * @param h Handler to notify
     */
    public void unregisterForDataConnectionDetached(@TransportType int transport, Handler h) {
        if (mDetachedRegistrants.get(transport) != null) {
            mDetachedRegistrants.get(transport).remove(h);
        }
    }

    /**
     * Registration for RIL Voice Radio Technology changing. The
     * new radio technology will be returned AsyncResult#result as an Integer Object.
     * The AsyncResult will be in the notification Message#obj.
     *
     * @param h handler to notify
     * @param what what code of message when delivered
     * @param obj placed in Message.obj
     */
    public void registerForVoiceRegStateOrRatChanged(Handler h, int what, Object obj) {
        Registrant r = new Registrant(h, what, obj);
        mVoiceRegStateOrRatChangedRegistrants.add(r);
        notifyVoiceRegStateRilRadioTechnologyChanged();
    }

    public void unregisterForVoiceRegStateOrRatChanged(Handler h) {
        mVoiceRegStateOrRatChangedRegistrants.remove(h);
    }

    /**
     * Registration for DataConnection RIL Data Radio Technology changing. The
     * new radio technology will be returned AsyncResult#result as an Integer Object.
     * The AsyncResult will be in the notification Message#obj.
     *
     * @param transport Transport
     * @param h handler to notify
     * @param what what code of message when delivered
     * @param obj placed in Message.obj
     */
    public void registerForDataRegStateOrRatChanged(@TransportType int transport, Handler h,
                                                    int what, Object obj) {
        Registrant r = new Registrant(h, what, obj);
        if (mDataRegStateOrRatChangedRegistrants.get(transport) == null) {
            mDataRegStateOrRatChangedRegistrants.put(transport, new RegistrantList());
        }
        mDataRegStateOrRatChangedRegistrants.get(transport).add(r);
        Pair<Integer, Integer> registrationInfo = getRegistrationInfo(transport);
        if (registrationInfo != null) {
            r.notifyResult(registrationInfo);
        }
    }

    /**
     * Unregister for data registration state changed or RAT changed event
     *
     * @param transport Transport
     * @param h The handler
     */
    public void unregisterForDataRegStateOrRatChanged(@TransportType int transport, Handler h) {
        if (mDataRegStateOrRatChangedRegistrants.get(transport) != null) {
            mDataRegStateOrRatChangedRegistrants.get(transport).remove(h);
        }
    }

    /**
     * Registration for Airplane Mode changing.  The state of Airplane Mode will be returned
     * {@link AsyncResult#result} as a {@link Boolean} Object.
     * The {@link AsyncResult} will be in the notification {@link Message#obj}.
     * @param h handler to notify
     * @param what what code of message when delivered
     * @param obj placed in {@link AsyncResult#userObj}
     */
    public void registerForAirplaneModeChanged(Handler h, int what, Object obj) {
        mAirplaneModeChangedRegistrants.add(h, what, obj);
    }

    /**
     * Unregister for Airplane Mode changed event.
     *
     * @param h The handler
     */
    public void unregisterForAirplaneModeChanged(Handler h) {
        mAirplaneModeChangedRegistrants.remove(h);
    }

    /**
     * Registration point for transition into network attached.
     * @param h handler to notify
     * @param what what code of message when delivered
     * @param obj in Message.obj
     */
    public void registerForNetworkAttached(Handler h, int what, Object obj) {
        Registrant r = new Registrant(h, what, obj);

        mNetworkAttachedRegistrants.add(r);
        if (mSS.getState() == ServiceState.STATE_IN_SERVICE) {
            r.notifyRegistrant();
        }
    }

    public void unregisterForNetworkAttached(Handler h) {
        mNetworkAttachedRegistrants.remove(h);
    }

    /**
     * Registration point for transition into network detached.
     * @param h handler to notify
     * @param what what code of message when delivered
     * @param obj in Message.obj
     */
    public void registerForNetworkDetached(Handler h, int what, Object obj) {
        Registrant r = new Registrant(h, what, obj);

        mNetworkDetachedRegistrants.add(r);
        if (mSS.getState() != ServiceState.STATE_IN_SERVICE) {
            r.notifyRegistrant();
        }
    }

    public void unregisterForNetworkDetached(Handler h) {
        mNetworkDetachedRegistrants.remove(h);
    }

    /**
     * Registration point for transition into packet service restricted zone.
     * @param h handler to notify
     * @param what what code of message when delivered
     * @param obj placed in Message.obj
     */
    public void registerForPsRestrictedEnabled(Handler h, int what, Object obj) {
        Registrant r = new Registrant(h, what, obj);
        mPsRestrictEnabledRegistrants.add(r);

        if (mRestrictedState.isPsRestricted()) {
            r.notifyRegistrant();
        }
    }

    public void unregisterForPsRestrictedEnabled(Handler h) {
        mPsRestrictEnabledRegistrants.remove(h);
    }

    /**
     * Registration point for transition out of packet service restricted zone.
     * @param h handler to notify
     * @param what what code of message when delivered
     * @param obj placed in Message.obj
     */
    public void registerForPsRestrictedDisabled(Handler h, int what, Object obj) {
        Registrant r = new Registrant(h, what, obj);
        mPsRestrictDisabledRegistrants.add(r);

        if (mRestrictedState.isPsRestricted()) {
            r.notifyRegistrant();
        }
    }

    public void unregisterForPsRestrictedDisabled(Handler h) {
        mPsRestrictDisabledRegistrants.remove(h);
    }

    /**
     * Registers for IMS capability changed.
     * @param h handler to notify
     * @param what what code of message when delivered
     * @param obj placed in Message.obj
     */
    public void registerForImsCapabilityChanged(Handler h, int what, Object obj) {
        Registrant r = new Registrant(h, what, obj);
        mImsCapabilityChangedRegistrants.add(r);
    }

    /**
     * Unregisters for IMS capability changed.
     * @param h handler to notify
     */
    public void unregisterForImsCapabilityChanged(Handler h) {
        mImsCapabilityChangedRegistrants.remove(h);
    }

    /**
     * Register for service state changed event.
     *
     * @param h handler to notify
     * @param what what code of message when delivered
     */
    public void registerForServiceStateChanged(Handler h, int what) {
        mServiceStateChangedRegistrants.addUnique(h, what, null);
    }

    /**
     * Unregister for service state changed event.
     *
     * @param h The handler.
     */
    public void unregisterForServiceStateChanged(Handler h) {
        mServiceStateChangedRegistrants.remove(h);
    }

    /**
     * Clean up existing voice and data connection then turn off radio power.
     *
     * Hang up the existing voice calls to decrease call drop rate.
     */
    public void powerOffRadioSafely() {
        synchronized (this) {
            if (!mPendingRadioPowerOffAfterDataOff) {
                if (mPhone.isUsingNewDataStack()) {
                    if (mAnyDataExisting) {
                        log("powerOffRadioSafely: Tear down all data networks.");
                        mPhone.getDataNetworkController().tearDownAllDataNetworks(
                                DataNetwork.TEAR_DOWN_REASON_AIRPLANE_MODE_ON);
                        sendEmptyMessageDelayed(EVENT_SET_RADIO_POWER_OFF,
                                POWER_OFF_ALL_DATA_NETWORKS_DISCONNECTED_TIMEOUT);
                    } else {
                        log("powerOffRadioSafely: No data is connected.");
                        sendEmptyMessage(EVENT_ALL_DATA_DISCONNECTED);
                    }
                    mPendingRadioPowerOffAfterDataOff = true;
                    return;
                }
                int dds = SubscriptionManager.getDefaultDataSubscriptionId();
                // To minimize race conditions we call cleanUpAllConnections on
                // both if else paths instead of before this isDisconnected test.
                if (mPhone.areAllDataDisconnected()
                        && (dds == mPhone.getSubId()
                        || (dds != mPhone.getSubId()
                        && ProxyController.getInstance().areAllDataDisconnected(dds)))) {
                    // To minimize race conditions we do this after isDisconnected
                    for (int transport : mAccessNetworksManager.getAvailableTransports()) {
                        if (mPhone.getDcTracker(transport) != null) {
                            mPhone.getDcTracker(transport).cleanUpAllConnections(
                                    Phone.REASON_RADIO_TURNED_OFF);
                        }
                    }
                    if (DBG) {
                        log("powerOffRadioSafely: Data disconnected, turn off radio now.");
                    }
                    hangupAndPowerOff();
                } else {
                    // hang up all active voice calls first
                    if (mPhone.isPhoneTypeGsm() && mPhone.isInCall()) {
                        mPhone.mCT.mRingingCall.hangupIfAlive();
                        mPhone.mCT.mBackgroundCall.hangupIfAlive();
                        mPhone.mCT.mForegroundCall.hangupIfAlive();
                    }
                    for (int transport : mAccessNetworksManager.getAvailableTransports()) {
                        if (mPhone.getDcTracker(transport) != null) {
                            mPhone.getDcTracker(transport).cleanUpAllConnections(
                                    Phone.REASON_RADIO_TURNED_OFF);
                        }
                    }

                    if (dds != mPhone.getSubId()
                            && !ProxyController.getInstance().areAllDataDisconnected(dds)) {
                        if (DBG) {
                            log(String.format("powerOffRadioSafely: Data is active on DDS (%d)."
                                    + " Wait for all data disconnect", dds));
                        }
                        // Data is not disconnected on DDS. Wait for the data disconnect complete
                        // before sending the RADIO_POWER off.
                        ProxyController.getInstance().registerForAllDataDisconnected(dds, this,
                                EVENT_ALL_DATA_DISCONNECTED);
                        mPendingRadioPowerOffAfterDataOff = true;
                    }
                    Message msg = Message.obtain(this);
                    msg.what = EVENT_SET_RADIO_POWER_OFF;
                    msg.arg1 = ++mPendingRadioPowerOffAfterDataOffTag;
                    if (sendMessageDelayed(msg, 30000)) {
                        if (DBG) {
                            log("powerOffRadioSafely: Wait up to 30s for data to isconnect, then"
                                    + " turn off radio.");
                        }
                        mPendingRadioPowerOffAfterDataOff = true;
                    } else {
                        log("powerOffRadioSafely: Cannot send delayed Msg, turn off radio right"
                                + " away.");
                        hangupAndPowerOff();
                        mPendingRadioPowerOffAfterDataOff = false;
                    }
                }
            }
        }
    }

    /**
     * process the pending request to turn radio off after data is disconnected
     *
     * return true if there is pending request to process; false otherwise.
     */
    public boolean processPendingRadioPowerOffAfterDataOff() {
        synchronized(this) {
            if (mPendingRadioPowerOffAfterDataOff) {
                if (DBG) log("Process pending request to turn radio off.");
                hangupAndPowerOff();
                mPendingRadioPowerOffAfterDataOffTag += 1;
                mPendingRadioPowerOffAfterDataOff = false;
                return true;
            }
            return false;
        }
    }

    private void onCarrierConfigChanged() {
        PersistableBundle config = getCarrierConfig();
        log("CarrierConfigChange " + config);

        // Load the ERI based on carrier config. Carrier might have their specific ERI.
        if (mEriManager != null) {
            mEriManager.loadEriFile();
            mCdnr.updateEfForEri(getOperatorNameFromEri());
        }

        mCarrierConfigLoaded = true;
        pollState();

        updateOperatorNamePattern(config);
        mCdnr.updateEfFromCarrierConfig(config);
        mPhone.notifyCallForwardingIndicator();

        // Sometimes the network registration information comes before carrier config is ready.
        // For some cases like roaming/non-roaming overriding, we need carrier config. So it's
        // important to poll state again when carrier config is ready.
        pollStateInternal(false);
    }

    /**
     * Hang up all voice call and turn off radio. Implemented by derived class.
     */
    protected void hangupAndPowerOff() {
        if (mCi.getRadioState() == TelephonyManager.RADIO_POWER_OFF) return;
        // hang up all active voice calls
        if (!mPhone.isPhoneTypeGsm() || mPhone.isInCall()) {
            mPhone.mCT.mRingingCall.hangupIfAlive();
            mPhone.mCT.mBackgroundCall.hangupIfAlive();
            mPhone.mCT.mForegroundCall.hangupIfAlive();
        }

        mCi.setRadioPower(false, obtainMessage(EVENT_RADIO_POWER_OFF_DONE));

    }

    /** Cancel a pending (if any) pollState() operation */
    protected void cancelPollState() {
        // This will effectively cancel the rest of the poll requests.
        mPollingContext = new int[1];
    }

    /**
     * Return true if the network operator's country code changed.
     */
    private boolean networkCountryIsoChanged(String newCountryIsoCode, String prevCountryIsoCode) {
        // Return false if the new ISO code isn't valid as we don't know where we are.
        // Return true if the previous ISO code wasn't valid, or if it was and the new one differs.

        // If newCountryIsoCode is invalid then we'll return false
        if (TextUtils.isEmpty(newCountryIsoCode)) {
            if (DBG) {
                log("countryIsoChanged: no new country ISO code");
            }
            return false;
        }

        if (TextUtils.isEmpty(prevCountryIsoCode)) {
            if (DBG) {
                log("countryIsoChanged: no previous country ISO code");
            }
            return true;
        }
        return !newCountryIsoCode.equals(prevCountryIsoCode);
    }

    // Determine if the Icc card exists
    private boolean iccCardExists() {
        boolean iccCardExist = false;
        if (mUiccApplcation != null) {
            iccCardExist = mUiccApplcation.getState() != AppState.APPSTATE_UNKNOWN;
        }
        return iccCardExist;
    }

    @UnsupportedAppUsage(maxTargetSdk = Build.VERSION_CODES.R, trackingBug = 170729553)
    public String getSystemProperty(String property, String defValue) {
        return TelephonyManager.getTelephonyProperty(mPhone.getPhoneId(), property, defValue);
    }

    public List<CellInfo> getAllCellInfo() {
        return mLastCellInfoList;
    }

    /** Set the minimum time between CellInfo requests to the modem, in milliseconds */
    public void setCellInfoMinInterval(int interval) {
        mCellInfoMinIntervalMs = interval;
    }

    /**
     * Request the latest CellInfo from the modem.
     *
     * If sufficient time has elapsed, then this request will be sent to the modem. Otherwise
     * the latest cached List<CellInfo> will be returned.
     *
     * @param workSource of the caller for power accounting
     * @param rspMsg an optional response message to get the response to the CellInfo request. If
     *     the rspMsg is not provided, then CellInfo will still be requested from the modem and
     *     cached locally for future lookup.
     */
    public void requestAllCellInfo(WorkSource workSource, Message rspMsg) {
        if (VDBG) log("SST.requestAllCellInfo(): E");
        if (mCi.getRilVersion() < 8) {
            AsyncResult.forMessage(rspMsg);
            rspMsg.sendToTarget();
            if (DBG) log("SST.requestAllCellInfo(): not implemented");
            return;
        }
        synchronized (mPendingCellInfoRequests) {
            // If there are pending requests, then we already have a request active, so add this
            // request to the response queue without initiating a new request.
            if (mIsPendingCellInfoRequest) {
                if (rspMsg != null) mPendingCellInfoRequests.add(rspMsg);
                return;
            }
            // Check to see whether the elapsed time is sufficient for a new request; if not, then
            // return the result of the last request (if expected).
            final long curTime = SystemClock.elapsedRealtime();
            if ((curTime - mLastCellInfoReqTime) < mCellInfoMinIntervalMs) {
                if (rspMsg != null) {
                    if (DBG) log("SST.requestAllCellInfo(): return last, back to back calls");
                    AsyncResult.forMessage(rspMsg, mLastCellInfoList, null);
                    rspMsg.sendToTarget();
                }
                return;
            }
            // If this request needs an explicit response (it's a synchronous request), then queue
            // the response message.
            if (rspMsg != null) mPendingCellInfoRequests.add(rspMsg);
            // Update the timeout window so that we don't delay based on slow responses
            mLastCellInfoReqTime = curTime;
            // Set a flag to remember that we have a pending cell info request
            mIsPendingCellInfoRequest = true;
            // Send a cell info request and also chase it with a timeout message
            Message msg = obtainMessage(EVENT_GET_CELL_INFO_LIST);
            mCi.getCellInfoList(msg, workSource);
            // This message will arrive TIMEOUT ms later and ensure that we don't wait forever for
            // a CELL_INFO response.
            sendMessageDelayed(
                    obtainMessage(EVENT_GET_CELL_INFO_LIST), CELL_INFO_LIST_QUERY_TIMEOUT);
        }
    }

    /**
     * Registration point for subscription info ready
     * @param h handler to notify
     * @param what what code of message when delivered
     * @param obj placed in Message.obj
     */
    public void registerForSubscriptionInfoReady(Handler h, int what, Object obj) {
        Registrant r = new Registrant(h, what, obj);
        mCdmaForSubscriptionInfoReadyRegistrants.add(r);

        if (isMinInfoReady()) {
            r.notifyRegistrant();
        }
    }

    public void unregisterForSubscriptionInfoReady(Handler h) {
        mCdmaForSubscriptionInfoReadyRegistrants.remove(h);
    }

    /**
     * Save current source of cdma subscription
     * @param source - 1 for NV, 0 for RUIM
     */
    private void saveCdmaSubscriptionSource(int source) {
        log("Storing cdma subscription source: " + source);
        Settings.Global.putInt(mPhone.getContext().getContentResolver(),
                Settings.Global.CDMA_SUBSCRIPTION_MODE,
                source);
        log("Read from settings: " + Settings.Global.getInt(mPhone.getContext().getContentResolver(),
                Settings.Global.CDMA_SUBSCRIPTION_MODE, -1));
    }

    private void getSubscriptionInfoAndStartPollingThreads() {
        mCi.getCDMASubscription(obtainMessage(EVENT_POLL_STATE_CDMA_SUBSCRIPTION));

        // Get Registration Information
        pollStateInternal(false);
    }

    private void handleCdmaSubscriptionSource(int newSubscriptionSource) {
        log("Subscription Source : " + newSubscriptionSource);
        mIsSubscriptionFromRuim =
                (newSubscriptionSource == CdmaSubscriptionSourceManager.SUBSCRIPTION_FROM_RUIM);
        log("isFromRuim: " + mIsSubscriptionFromRuim);
        saveCdmaSubscriptionSource(newSubscriptionSource);
        if (!mIsSubscriptionFromRuim) {
            // NV is ready when subscription source is NV
            sendMessage(obtainMessage(EVENT_NV_READY));
        }
    }

    /** Called when telecom has reported a voice service state change. */
    public void onTelecomVoiceServiceStateOverrideChanged() {
        sendMessage(obtainMessage(EVENT_TELECOM_VOICE_SERVICE_STATE_OVERRIDE_CHANGED));
    }

    private void dumpCellInfoList(PrintWriter pw) {
        pw.print(" mLastCellInfoList={");
        if(mLastCellInfoList != null) {
            boolean first = true;
            for(CellInfo info : mLastCellInfoList) {
               if(first == false) {
                   pw.print(",");
               }
               first = false;
               pw.print(info.toString());
            }
        }
        pw.println("}");
    }

    public void dump(FileDescriptor fd, PrintWriter pw, String[] args) {
        pw.println("ServiceStateTracker:");
        pw.println(" mSubId=" + mSubId);
        pw.println(" mSS=" + mSS);
        pw.println(" mNewSS=" + mNewSS);
        pw.println(" mVoiceCapable=" + mVoiceCapable);
        pw.println(" mRestrictedState=" + mRestrictedState);
        pw.println(" mPollingContext=" + mPollingContext + " - " +
                (mPollingContext != null ? mPollingContext[0] : ""));
        pw.println(" mDesiredPowerState=" + mDesiredPowerState);
        pw.println(" mRestrictedState=" + mRestrictedState);
        pw.println(" mPendingRadioPowerOffAfterDataOff=" + mPendingRadioPowerOffAfterDataOff);
        pw.println(" mPendingRadioPowerOffAfterDataOffTag=" + mPendingRadioPowerOffAfterDataOffTag);
        pw.println(" mCellIdentity=" + Rlog.pii(VDBG, mCellIdentity));
        pw.println(" mLastCellInfoReqTime=" + mLastCellInfoReqTime);
        dumpCellInfoList(pw);
        pw.flush();
        pw.println(" mAllowedNetworkTypes=" + mAllowedNetworkTypes);
        pw.println(" mAnyDataExisting=" + mAnyDataExisting);
        pw.println(" mMaxDataCalls=" + mMaxDataCalls);
        pw.println(" mNewMaxDataCalls=" + mNewMaxDataCalls);
        pw.println(" mReasonDataDenied=" + mReasonDataDenied);
        pw.println(" mNewReasonDataDenied=" + mNewReasonDataDenied);
        pw.println(" mGsmVoiceRoaming=" + mGsmVoiceRoaming);
        pw.println(" mGsmDataRoaming=" + mGsmDataRoaming);
        pw.println(" mEmergencyOnly=" + mEmergencyOnly);
        pw.println(" mCSEmergencyOnly=" + mCSEmergencyOnly);
        pw.println(" mPSEmergencyOnly=" + mPSEmergencyOnly);
        pw.flush();
        mNitzState.dumpState(pw);
        pw.println(" mLastNitzData=" + mLastNitzData);
        pw.flush();
        pw.println(" mStartedGprsRegCheck=" + mStartedGprsRegCheck);
        pw.println(" mReportedGprsNoReg=" + mReportedGprsNoReg);
        pw.println(" mNotification=" + mNotification);
        pw.println(" mCurSpn=" + mCurSpn);
        pw.println(" mCurDataSpn=" + mCurDataSpn);
        pw.println(" mCurShowSpn=" + mCurShowSpn);
        pw.println(" mCurPlmn=" + mCurPlmn);
        pw.println(" mCurShowPlmn=" + mCurShowPlmn);
        pw.flush();
        pw.println(" mCurrentOtaspMode=" + mCurrentOtaspMode);
        pw.println(" mRoamingIndicator=" + mRoamingIndicator);
        pw.println(" mIsInPrl=" + mIsInPrl);
        pw.println(" mDefaultRoamingIndicator=" + mDefaultRoamingIndicator);
        pw.println(" mRegistrationState=" + mRegistrationState);
        pw.println(" mMdn=" + mMdn);
        pw.println(" mHomeSystemId=" + mHomeSystemId);
        pw.println(" mHomeNetworkId=" + mHomeNetworkId);
        pw.println(" mMin=" + mMin);
        pw.println(" mPrlVersion=" + mPrlVersion);
        pw.println(" mIsMinInfoReady=" + mIsMinInfoReady);
        pw.println(" mIsEriTextLoaded=" + mIsEriTextLoaded);
        pw.println(" mIsSubscriptionFromRuim=" + mIsSubscriptionFromRuim);
        pw.println(" mCdmaSSM=" + mCdmaSSM);
        pw.println(" mRegistrationDeniedReason=" + mRegistrationDeniedReason);
        pw.println(" mCurrentCarrier=" + mCurrentCarrier);
        pw.flush();
        pw.println(" mImsRegistered=" + mImsRegistered);
        pw.println(" mImsRegistrationOnOff=" + mImsRegistrationOnOff);
        pw.println(" pending radio off event="
                + hasMessages(EVENT_POWER_OFF_RADIO_IMS_DEREG_TIMEOUT));
        pw.println(" mRadioDisabledByCarrier" + mRadioDisabledByCarrier);
        pw.println(" mDeviceShuttingDown=" + mDeviceShuttingDown);
        pw.println(" mSpnUpdatePending=" + mSpnUpdatePending);
        pw.println(" mCellInfoMinIntervalMs=" + mCellInfoMinIntervalMs);
        pw.println(" mEriManager=" + mEriManager);

        mLocaleTracker.dump(fd, pw, args);
        IndentingPrintWriter ipw = new IndentingPrintWriter(pw, "    ");

        mCdnr.dump(ipw);

        ipw.println(" Carrier Display Name update records:");
        ipw.increaseIndent();
        mCdnrLogs.dump(fd, ipw, args);
        ipw.decreaseIndent();

        ipw.println(" Roaming Log:");
        ipw.increaseIndent();
        mRoamingLog.dump(fd, ipw, args);
        ipw.decreaseIndent();

        ipw.println(" Attach Log:");
        ipw.increaseIndent();
        mAttachLog.dump(fd, ipw, args);
        ipw.decreaseIndent();

        ipw.println(" Phone Change Log:");
        ipw.increaseIndent();
        mPhoneTypeLog.dump(fd, ipw, args);
        ipw.decreaseIndent();

        ipw.println(" Rat Change Log:");
        ipw.increaseIndent();
        mRatLog.dump(fd, ipw, args);
        ipw.decreaseIndent();

        ipw.println(" Radio power Log:");
        ipw.increaseIndent();
        mRadioPowerLog.dump(fd, ipw, args);
        ipw.decreaseIndent();

        mNitzState.dumpLogs(fd, ipw, args);

        ipw.flush();
    }

    @UnsupportedAppUsage(maxTargetSdk = Build.VERSION_CODES.R, trackingBug = 170729553)
    public boolean isImsRegistered() {
        return mImsRegistered;
    }
    /**
     * Verifies the current thread is the same as the thread originally
     * used in the initialization of this instance. Throws RuntimeException
     * if not.
     *
     * @exception RuntimeException if the current thread is not
     * the thread that originally obtained this Phone instance.
     */
    protected void checkCorrectThread() {
        if (Thread.currentThread() != getLooper().getThread()) {
            throw new RuntimeException(
                    "ServiceStateTracker must be used from within one thread");
        }
    }

    protected boolean isCallerOnDifferentThread() {
        boolean value = Thread.currentThread() != getLooper().getThread();
        if (VDBG) log("isCallerOnDifferentThread: " + value);
        return value;
    }

    /**
     * Check ISO country by MCC to see if phone is roaming in same registered country
     */
    protected boolean inSameCountry(String operatorNumeric) {
        if (TextUtils.isEmpty(operatorNumeric) || (operatorNumeric.length() < 5)) {
            // Not a valid network
            return false;
        }
        final String homeNumeric = getHomeOperatorNumeric();
        if (TextUtils.isEmpty(homeNumeric) || (homeNumeric.length() < 5)) {
            // Not a valid SIM MCC
            return false;
        }
        boolean inSameCountry = true;
        final String networkMCC = operatorNumeric.substring(0, 3);
        final String homeMCC = homeNumeric.substring(0, 3);
        final String networkCountry = MccTable.countryCodeForMcc(networkMCC);
        final String homeCountry = MccTable.countryCodeForMcc(homeMCC);
        if (networkCountry.isEmpty() || homeCountry.isEmpty()) {
            // Not a valid country
            return false;
        }
        inSameCountry = homeCountry.equals(networkCountry);
        if (inSameCountry) {
            return inSameCountry;
        }
        // special same country cases
        if ("us".equals(homeCountry) && "vi".equals(networkCountry)) {
            inSameCountry = true;
        } else if ("vi".equals(homeCountry) && "us".equals(networkCountry)) {
            inSameCountry = true;
        }
        return inSameCountry;
    }

    /**
     * Set both voice and data roaming type,
     * judging from the ISO country of SIM VS network.
     */
    @UnsupportedAppUsage(maxTargetSdk = Build.VERSION_CODES.R, trackingBug = 170729553)
    protected void setRoamingType(ServiceState currentServiceState) {
        final boolean isVoiceInService =
                (currentServiceState.getState() == ServiceState.STATE_IN_SERVICE);
        if (isVoiceInService) {
            if (currentServiceState.getVoiceRoaming()) {
                if (mPhone.isPhoneTypeGsm()) {
                    // check roaming type by MCC
                    if (inSameCountry(currentServiceState.getOperatorNumeric())) {
                        currentServiceState.setVoiceRoamingType(
                                ServiceState.ROAMING_TYPE_DOMESTIC);
                    } else {
                        currentServiceState.setVoiceRoamingType(
                                ServiceState.ROAMING_TYPE_INTERNATIONAL);
                    }
                } else {
                    // some carrier defines international roaming by indicator
                    int[] intRoamingIndicators = mPhone.getContext().getResources().getIntArray(
                            com.android.internal.R.array
                                    .config_cdma_international_roaming_indicators);
                    if ((intRoamingIndicators != null) && (intRoamingIndicators.length > 0)) {
                        // It's domestic roaming at least now
                        currentServiceState.setVoiceRoamingType(ServiceState.ROAMING_TYPE_DOMESTIC);
                        int curRoamingIndicator = currentServiceState.getCdmaRoamingIndicator();
                        for (int i = 0; i < intRoamingIndicators.length; i++) {
                            if (curRoamingIndicator == intRoamingIndicators[i]) {
                                currentServiceState.setVoiceRoamingType(
                                        ServiceState.ROAMING_TYPE_INTERNATIONAL);
                                break;
                            }
                        }
                    } else {
                        // check roaming type by MCC
                        if (inSameCountry(currentServiceState.getOperatorNumeric())) {
                            currentServiceState.setVoiceRoamingType(
                                    ServiceState.ROAMING_TYPE_DOMESTIC);
                        } else {
                            currentServiceState.setVoiceRoamingType(
                                    ServiceState.ROAMING_TYPE_INTERNATIONAL);
                        }
                    }
                }
            } else {
                currentServiceState.setVoiceRoamingType(ServiceState.ROAMING_TYPE_NOT_ROAMING);
            }
        }
        final boolean isDataInService =
                (currentServiceState.getDataRegistrationState() == ServiceState.STATE_IN_SERVICE);
        final int dataRegType = getRilDataRadioTechnologyForWwan(currentServiceState);
        if (isDataInService) {
            if (!currentServiceState.getDataRoaming()) {
                currentServiceState.setDataRoamingType(ServiceState.ROAMING_TYPE_NOT_ROAMING);
            } else {
                if (mPhone.isPhoneTypeGsm()) {
                    if (ServiceState.isGsm(dataRegType)) {
                        if (isVoiceInService) {
                            // GSM data should have the same state as voice
                            currentServiceState.setDataRoamingType(currentServiceState
                                    .getVoiceRoamingType());
                        } else {
                            // we can not decide GSM data roaming type without voice
                            currentServiceState.setDataRoamingType(ServiceState.ROAMING_TYPE_UNKNOWN);
                        }
                    } else {
                        // we can not decide 3gpp2 roaming state here
                        currentServiceState.setDataRoamingType(ServiceState.ROAMING_TYPE_UNKNOWN);
                    }
                } else {
                    if (ServiceState.isCdma(dataRegType)) {
                        if (isVoiceInService) {
                            // CDMA data should have the same state as voice
                            currentServiceState.setDataRoamingType(currentServiceState
                                    .getVoiceRoamingType());
                        } else {
                            // we can not decide CDMA data roaming type without voice
                            // set it as same as last time
                            currentServiceState.setDataRoamingType(ServiceState.ROAMING_TYPE_UNKNOWN);
                        }
                    } else {
                        // take it as 3GPP roaming
                        if (inSameCountry(currentServiceState.getOperatorNumeric())) {
                            currentServiceState.setDataRoamingType(ServiceState.ROAMING_TYPE_DOMESTIC);
                        } else {
                            currentServiceState.setDataRoamingType(
                                    ServiceState.ROAMING_TYPE_INTERNATIONAL);
                        }
                    }
                }
            }
        }
    }

    protected String getHomeOperatorNumeric() {
        String numeric = ((TelephonyManager) mPhone.getContext().
                getSystemService(Context.TELEPHONY_SERVICE)).
                getSimOperatorNumericForPhone(mPhone.getPhoneId());
        if (!mPhone.isPhoneTypeGsm() && TextUtils.isEmpty(numeric)) {
            numeric = SystemProperties.get(GsmCdmaPhone.PROPERTY_CDMA_HOME_OPERATOR_NUMERIC, "");
        }
        return numeric;
    }

    @UnsupportedAppUsage(maxTargetSdk = Build.VERSION_CODES.R, trackingBug = 170729553)
    protected int getPhoneId() {
        return mPhone.getPhoneId();
    }

    /* Reset Service state when IWLAN is enabled as polling in airplane mode
     * causes state to go to OUT_OF_SERVICE state instead of STATE_OFF
     */


    /**
     * This method adds IWLAN registration info for legacy mode devices camped on IWLAN. It also
     * makes some adjustments when the device camps on IWLAN in airplane mode.
     */
    private void processIwlanRegistrationInfo() {
        if (mCi.getRadioState() == TelephonyManager.RADIO_POWER_OFF) {
            boolean resetIwlanRatVal = false;
            log("set service state as POWER_OFF");
            if (ServiceState.RIL_RADIO_TECHNOLOGY_IWLAN
                    == mNewSS.getRilDataRadioTechnology()) {
                log("pollStateDone: mNewSS = " + mNewSS);
                log("pollStateDone: reset iwlan RAT value");
                resetIwlanRatVal = true;
            }
            // operator info should be kept in SS
            String operator = mNewSS.getOperatorAlphaLong();
            mNewSS.setOutOfService(mAccessNetworksManager.isInLegacyMode(), true);
            if (resetIwlanRatVal) {
                mNewSS.setDataRegState(ServiceState.STATE_IN_SERVICE);
                NetworkRegistrationInfo nri = new NetworkRegistrationInfo.Builder()
                        .setTransportType(AccessNetworkConstants.TRANSPORT_TYPE_WLAN)
                        .setDomain(NetworkRegistrationInfo.DOMAIN_PS)
                        .setAccessNetworkTechnology(TelephonyManager.NETWORK_TYPE_IWLAN)
                        .setRegistrationState(NetworkRegistrationInfo.REGISTRATION_STATE_HOME)
                        .build();
                mNewSS.addNetworkRegistrationInfo(nri);
                if (mAccessNetworksManager.isInLegacyMode()) {
                    // If in legacy mode, simulate the behavior that IWLAN registration info
                    // is reported through WWAN transport.
                    nri = new NetworkRegistrationInfo.Builder()
                            .setTransportType(AccessNetworkConstants.TRANSPORT_TYPE_WWAN)
                            .setDomain(NetworkRegistrationInfo.DOMAIN_PS)
                            .setAccessNetworkTechnology(TelephonyManager.NETWORK_TYPE_IWLAN)
                            .setRegistrationState(NetworkRegistrationInfo.REGISTRATION_STATE_HOME)
                            .build();
                    mNewSS.addNetworkRegistrationInfo(nri);
                }
                mNewSS.setOperatorAlphaLong(operator);
                // Since it's in airplane mode, cellular must be out of service. The only possible
                // transport for data to go through is the IWLAN transport. Setting this to true
                // so that ServiceState.getDataNetworkType can report the right RAT.
                mNewSS.setIwlanPreferred(true);
                log("pollStateDone: mNewSS = " + mNewSS);
            }
            return;
        }

        // If the device operates in legacy mode and camps on IWLAN, modem reports IWLAN as a RAT
        // through WWAN registration info. To be consistent with the behavior with AP-assisted mode,
        // we manually make a WLAN registration info for clients to consume. In this scenario,
        // both WWAN and WLAN registration info are the IWLAN registration info and that's the
        // unfortunate limitation we have when the device operates in legacy mode. In AP-assisted
        // mode, the WWAN registration will correctly report the actual cellular registration info
        // when the device camps on IWLAN.
        if (mAccessNetworksManager.isInLegacyMode()) {
            NetworkRegistrationInfo wwanNri = mNewSS.getNetworkRegistrationInfo(
                    NetworkRegistrationInfo.DOMAIN_PS, AccessNetworkConstants.TRANSPORT_TYPE_WWAN);
            if (wwanNri != null && wwanNri.getAccessNetworkTechnology()
                    == TelephonyManager.NETWORK_TYPE_IWLAN) {
                NetworkRegistrationInfo wlanNri = new NetworkRegistrationInfo.Builder()
                        .setTransportType(AccessNetworkConstants.TRANSPORT_TYPE_WLAN)
                        .setDomain(NetworkRegistrationInfo.DOMAIN_PS)
                        .setRegistrationState(wwanNri.getRegistrationState())
                        .setAccessNetworkTechnology(TelephonyManager.NETWORK_TYPE_IWLAN)
                        .setRejectCause(wwanNri.getRejectCause())
                        .setEmergencyOnly(wwanNri.isEmergencyEnabled())
                        .setAvailableServices(wwanNri.getAvailableServices())
                        .build();
                mNewSS.addNetworkRegistrationInfo(wlanNri);
            }
        }
    }

    /**
     * Check if device is non-roaming and always on home network.
     *
     * @param b carrier config bundle obtained from CarrierConfigManager
     * @return true if network is always on home network, false otherwise
     * @see CarrierConfigManager
     */
    protected final boolean alwaysOnHomeNetwork(BaseBundle b) {
        return b.getBoolean(CarrierConfigManager.KEY_FORCE_HOME_NETWORK_BOOL);
    }

    /**
     * Check if the network identifier has membership in the set of
     * network identifiers stored in the carrier config bundle.
     *
     * @param b carrier config bundle obtained from CarrierConfigManager
     * @param network The network identifier to check network existence in bundle
     * @param key The key to index into the bundle presenting a string array of
     *            networks to check membership
     * @return true if network has membership in bundle networks, false otherwise
     * @see CarrierConfigManager
     */
    private boolean isInNetwork(BaseBundle b, String network, String key) {
        String[] networks = b.getStringArray(key);

        if (networks != null && Arrays.asList(networks).contains(network)) {
            return true;
        }
        return false;
    }

    protected final boolean isRoamingInGsmNetwork(BaseBundle b, String network) {
        return isInNetwork(b, network, CarrierConfigManager.KEY_GSM_ROAMING_NETWORKS_STRING_ARRAY);
    }

    protected final boolean isNonRoamingInGsmNetwork(BaseBundle b, String network) {
        return isInNetwork(b, network, CarrierConfigManager.KEY_GSM_NONROAMING_NETWORKS_STRING_ARRAY);
    }

    protected final boolean isRoamingInCdmaNetwork(BaseBundle b, String network) {
        return isInNetwork(b, network, CarrierConfigManager.KEY_CDMA_ROAMING_NETWORKS_STRING_ARRAY);
    }

    protected final boolean isNonRoamingInCdmaNetwork(BaseBundle b, String network) {
        return isInNetwork(b, network, CarrierConfigManager.KEY_CDMA_NONROAMING_NETWORKS_STRING_ARRAY);
    }

    /** Check if the device is shutting down. */
    public boolean isDeviceShuttingDown() {
        return mDeviceShuttingDown;
    }

    /**
     * Consider dataRegState if voiceRegState is OOS to determine SPN to be displayed.
     * If dataRegState is in service on IWLAN, also check for wifi calling enabled.
     * @param ss service state.
     */
    public int getCombinedRegState(ServiceState ss) {
        int regState = ss.getState();
        int dataRegState = ss.getDataRegistrationState();
        if ((regState == ServiceState.STATE_OUT_OF_SERVICE
                || regState == ServiceState.STATE_POWER_OFF)
                && (dataRegState == ServiceState.STATE_IN_SERVICE)) {
            if (ss.getDataNetworkType() == TelephonyManager.NETWORK_TYPE_IWLAN) {
                if (mPhone.getImsPhone() != null && mPhone.getImsPhone().isWifiCallingEnabled()) {
                    log("getCombinedRegState: return STATE_IN_SERVICE for IWLAN as "
                            + "Data is in service and WFC is enabled");
                    regState = dataRegState;
                }
            } else {
                log("getCombinedRegState: return STATE_IN_SERVICE as Data is in service");
                regState = dataRegState;
            }
        }
        return regState;
    }

    /**
     * Gets the carrier configuration values for a particular subscription.
     *
     * @return A {@link PersistableBundle} containing the config for the given subId,
     *         or default values for an invalid subId.
     */
    @NonNull
    private PersistableBundle getCarrierConfig() {
        CarrierConfigManager configManager = (CarrierConfigManager) mPhone.getContext()
                .getSystemService(Context.CARRIER_CONFIG_SERVICE);
        if (configManager != null) {
            // If an invalid subId is used, this bundle will contain default values.
            PersistableBundle config = configManager.getConfigForSubId(mPhone.getSubId());
            if (config != null) {
                return config;
            }
        }
        // Return static default defined in CarrierConfigManager.
        return CarrierConfigManager.getDefaultConfig();
    }

    public LocaleTracker getLocaleTracker() {
        return mLocaleTracker;
    }

    String getCdmaEriText(int roamInd, int defRoamInd) {
        return mEriManager != null ? mEriManager.getCdmaEriText(roamInd, defRoamInd) : "no ERI";
    }

    private void updateOperatorNamePattern(PersistableBundle config) {
        String operatorNamePattern = config.getString(
                CarrierConfigManager.KEY_OPERATOR_NAME_FILTER_PATTERN_STRING);
        if (!TextUtils.isEmpty(operatorNamePattern)) {
            mOperatorNameStringPattern = Pattern.compile(operatorNamePattern);
            if (DBG) {
                log("mOperatorNameStringPattern: " + mOperatorNameStringPattern.toString());
            }
        }
    }

    private void updateOperatorNameForServiceState(ServiceState servicestate) {
        if (servicestate == null) {
            return;
        }

        servicestate.setOperatorName(
                filterOperatorNameByPattern(servicestate.getOperatorAlphaLong()),
                filterOperatorNameByPattern(servicestate.getOperatorAlphaShort()),
                servicestate.getOperatorNumeric());

        List<NetworkRegistrationInfo> networkRegistrationInfos =
                servicestate.getNetworkRegistrationInfoList();

        for (int i = 0; i < networkRegistrationInfos.size(); i++) {
            if (networkRegistrationInfos.get(i) != null) {
                updateOperatorNameForCellIdentity(
                        networkRegistrationInfos.get(i).getCellIdentity());
                servicestate.addNetworkRegistrationInfo(networkRegistrationInfos.get(i));
            }
        }
    }

    private void updateOperatorNameForCellIdentity(CellIdentity cellIdentity) {
        if (cellIdentity == null) {
            return;
        }
        cellIdentity.setOperatorAlphaLong(
                filterOperatorNameByPattern((String) cellIdentity.getOperatorAlphaLong()));
        cellIdentity.setOperatorAlphaShort(
                filterOperatorNameByPattern((String) cellIdentity.getOperatorAlphaShort()));
    }

    /**
     * To modify the operator name of CellInfo by pattern.
     *
     * @param cellInfos List of CellInfo{@link CellInfo}.
     */
    public void updateOperatorNameForCellInfo(List<CellInfo> cellInfos) {
        if (cellInfos == null || cellInfos.isEmpty()) {
            return;
        }
        for (CellInfo cellInfo : cellInfos) {
            if (cellInfo.isRegistered()) {
                updateOperatorNameForCellIdentity(cellInfo.getCellIdentity());
            }
        }
    }

    /**
     * To modify the operator name by pattern.
     *
     * @param operatorName Registered operator name
     * @return An operator name.
     */
    public String filterOperatorNameByPattern(String operatorName) {
        if (mOperatorNameStringPattern == null || TextUtils.isEmpty(operatorName)) {
            return operatorName;
        }
        Matcher matcher = mOperatorNameStringPattern.matcher(operatorName);
        if (matcher.find()) {
            if (matcher.groupCount() > 0) {
                operatorName = matcher.group(1);
            } else {
                log("filterOperatorNameByPattern: pattern no group");
            }
        }
        return operatorName;
    }

    @RilRadioTechnology
    private static int getRilDataRadioTechnologyForWwan(ServiceState ss) {
        NetworkRegistrationInfo regInfo = ss.getNetworkRegistrationInfo(
                NetworkRegistrationInfo.DOMAIN_PS, AccessNetworkConstants.TRANSPORT_TYPE_WWAN);
        int networkType = TelephonyManager.NETWORK_TYPE_UNKNOWN;
        if (regInfo != null) {
            networkType = regInfo.getAccessNetworkTechnology();
        }
        return ServiceState.networkTypeToRilRadioTechnology(networkType);
    }

    /**
     * Registers for 5G NR state changed.
     * @param h handler to notify
     * @param what what code of message when delivered
     * @param obj placed in Message.obj
     */
    public void registerForNrStateChanged(Handler h, int what, Object obj) {
        Registrant r = new Registrant(h, what, obj);
        mNrStateChangedRegistrants.add(r);
    }

    /**
     * Unregisters for 5G NR state changed.
     * @param h handler to notify
     */
    public void unregisterForNrStateChanged(Handler h) {
        mNrStateChangedRegistrants.remove(h);
    }

    /**
     * Registers for 5G NR frequency changed.
     * @param h handler to notify
     * @param what what code of message when delivered
     * @param obj placed in Message.obj
     */
    public void registerForNrFrequencyChanged(Handler h, int what, Object obj) {
        Registrant r = new Registrant(h, what, obj);
        mNrFrequencyChangedRegistrants.add(r);
    }

    /**
     * Unregisters for 5G NR frequency changed.
     * @param h handler to notify
     */
    public void unregisterForNrFrequencyChanged(Handler h) {
        mNrFrequencyChangedRegistrants.remove(h);
    }

    /**
     * Registers for CSS indicator changed.
     * @param h handler to notify
     * @param what what code of message when delivered
     * @param obj placed in Message.obj
     */
    public void registerForCssIndicatorChanged(Handler h, int what, Object obj) {
        Registrant r = new Registrant(h, what, obj);
        mCssIndicatorChangedRegistrants.add(r);
    }

    /**
     * Unregisters for CSS indicator changed.
     * @param h handler to notify
     */
    public void unregisterForCssIndicatorChanged(Handler h) {
        mCssIndicatorChangedRegistrants.remove(h);
    }

    /**
     * Registers for cell bandwidth changed.
     * @param h handler to notify
     * @param what what code of message when delivered
     * @param obj placed in Message.obj
     */
    public void registerForBandwidthChanged(Handler h, int what, Object obj) {
        Registrant r = new Registrant(h, what, obj);
        mBandwidthChangedRegistrants.add(r);
    }

    /**
     * Unregisters for cell bandwidth changed.
     * @param h handler to notify
     */
    public void unregisterForBandwidthChanged(Handler h) {
        mBandwidthChangedRegistrants.remove(h);
    }

    /**
     * Get the NR data connection context ids.
     *
     * @return data connection context ids.
     */
    @NonNull
    public Set<Integer> getNrContextIds() {
        Set<Integer> idSet = new HashSet<>();

        if (!ArrayUtils.isEmpty(mLastPhysicalChannelConfigList)) {
            for (PhysicalChannelConfig config : mLastPhysicalChannelConfigList) {
                if (isNrPhysicalChannelConfig(config)) {
                    for (int id : config.getContextIds()) {
                        idSet.add(id);
                    }
                }
            }
        }

        return idSet;
    }

    private void setDataNetworkTypeForPhone(int type) {
        if (mPhone.getUnitTestMode()) {
            return;
        }
        TelephonyManager tm = (TelephonyManager) mPhone.getContext().getSystemService(
                Context.TELEPHONY_SERVICE);
        tm.setDataNetworkTypeForPhone(mPhone.getPhoneId(), type);
    }

    /** Returns the {@link ServiceStateStats} for the phone tracked. */
    public ServiceStateStats getServiceStateStats() {
        return mServiceStateStats;
    }

    /** Replaces the {@link ServiceStateStats} for testing purposes. */
    @VisibleForTesting
    public void setServiceStateStats(ServiceStateStats serviceStateStats) {
        mServiceStateStats = serviceStateStats;
    }

    /**
     * Used to insert a ServiceState into the ServiceStateProvider as a ContentValues instance.
     *
     * Copied from packages/services/Telephony/src/com/android/phone/ServiceStateProvider.java
     *
     * @param state the ServiceState to convert into ContentValues
     * @return the convertedContentValues instance
     */
    private ContentValues getContentValuesForServiceState(ServiceState state) {
        ContentValues values = new ContentValues();
        final Parcel p = Parcel.obtain();
        state.writeToParcel(p, 0);
        // Turn the parcel to byte array. Safe to do this because the content values were never
        // written into a persistent storage. ServiceStateProvider keeps values in the memory.
        values.put(SERVICE_STATE, p.marshall());
        return values;
    }

    /**
     * Registers for TAC/LAC changed event.
     * @param h handler to notify
     * @param what what code of message when delivered
     * @param obj placed in Message.obj
     */
    public void registerForAreaCodeChanged(Handler h, int what, Object obj) {
        mAreaCodeChangedRegistrants.addUnique(h, what, obj);
    }

    /**
     * Unregisters for TAC/LAC changed event.
     * @param h handler to notify
     */
    public void unregisterForAreaCodeChanged(Handler h) {
        mAreaCodeChangedRegistrants.remove(h);
    }

    /**
     * get last known cell identity
     * If there is current registered network this value will be same as the registered cell
     * identity. If the device goes out of service the previous cell identity is cached and
     * will be returned. If the cache age of the cell identity is more than 24 hours
     * it will be cleared and null will be returned.
     * @return last known cell identity.
     */
    public @Nullable CellIdentity getLastKnownCellIdentity() {
        return mLastKnownCellIdentity;
    }
}<|MERGE_RESOLUTION|>--- conflicted
+++ resolved
@@ -614,13 +614,8 @@
     private String mRegistrationDeniedReason;
     private String mCurrentCarrier = null;
 
-<<<<<<< HEAD
-    private final TransportManager mTransportManager;
+    private final AccessNetworksManager mAccessNetworksManager;
     protected final SparseArray<NetworkRegistrationManager> mRegStateManagers = new SparseArray<>();
-=======
-    private final AccessNetworksManager mAccessNetworksManager;
-    private final SparseArray<NetworkRegistrationManager> mRegStateManagers = new SparseArray<>();
->>>>>>> feadf6ec
 
     /* Last known TAC/LAC */
     private int mLastKnownAreaCode = CellInfo.UNAVAILABLE;
