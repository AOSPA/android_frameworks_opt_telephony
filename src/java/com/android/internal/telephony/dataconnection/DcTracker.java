--- conflicted
+++ resolved
@@ -71,21 +71,13 @@
 import android.util.Pair;
 import android.util.SparseArray;
 import android.view.WindowManager;
-<<<<<<< HEAD
 import android.telephony.Rlog;
 import android.telephony.CarrierConfigManager;
-=======
->>>>>>> 86dd3d22
+import com.android.internal.telephony.PhoneFactory; 
 
 import com.android.internal.R;
 import com.android.internal.telephony.cdma.CdmaSubscriptionSourceManager;
 import com.android.internal.annotations.VisibleForTesting;
-<<<<<<< HEAD
-import com.android.internal.telephony.GsmCdmaPhone;
-import com.android.internal.telephony.Phone;
-import com.android.internal.telephony.PhoneFactory;
-=======
->>>>>>> 86dd3d22
 import com.android.internal.telephony.DctConstants;
 import com.android.internal.telephony.EventLogTags;
 import com.android.internal.telephony.GsmCdmaPhone;
@@ -1696,34 +1688,21 @@
 
         // reasons that only metered apn will be torn down
         if (!TextUtils.isEmpty(reason)) {
-<<<<<<< HEAD
-            specificDisable = reason.equals(Phone.REASON_DATA_SPECIFIC_DISABLED)
-                    || reason.equals(Phone.REASON_ROAMING_ON)
-                    || reason.equals(Phone.REASON_SINGLE_PDN_ARBITRATION)
-                    || reason.equals(Phone.REASON_PDP_RESET);
-        }
-
-        for (ApnContext apnContext : mApnContexts.values()) {
-            if (specificDisable) {
-                if (!apnContext.getApnType().equals(PhoneConstants.APN_TYPE_IMS)) {
-                    // Use ApnSetting to decide metered or non-metered.
-                    // Tear down all metered data connections.
-                    ApnSetting apnSetting = apnContext.getApnSetting();
-                    if (apnSetting != null && apnSetting.isMetered(mPhone.getContext(),
-=======
             disableMeteredOnly = reason.equals(Phone.REASON_DATA_SPECIFIC_DISABLED) ||
                     reason.equals(Phone.REASON_ROAMING_ON) ||
-                    reason.equals(Phone.REASON_CARRIER_ACTION_DISABLE_METERED_APN);
+                    reason.equals(Phone.REASON_CARRIER_ACTION_DISABLE_METERED_APN) ||
+                    reason.equals(Phone.REASON_SINGLE_PDN_ARBITRATION) ||
+                    reason.equals(Phone.REASON_PDP_RESET);
         }
 
         for (ApnContext apnContext : mApnContexts.values()) {
             if (apnContext.isDisconnected() == false) didDisconnect = true;
             if (disableMeteredOnly) {
-                // Use ApnSetting to decide metered or non-metered.
+                if (!apnContext.getApnType().equals(PhoneConstants.APN_TYPE_IMS)) {
+		// Use ApnSetting to decide metered or non-metered.
                 // Tear down all metered data connections.
                 ApnSetting apnSetting = apnContext.getApnSetting();
                 if (apnSetting != null && apnSetting.isMetered(mPhone.getContext(),
->>>>>>> 86dd3d22
                         mPhone.getSubId(), mPhone.getServiceState().getDataRoaming())) {
                         if (apnContext.isDisconnected() == false) didDisconnect = true;
                         if (DBG) log("clean up metered ApnContext Type: " +
@@ -4267,18 +4246,7 @@
         return true;
     }
 
-<<<<<<< HEAD
-    public void setDataAllowed(boolean enable, Message response) {
-         if (DBG) log("setDataAllowed: enable=" + enable);
-         isCleanupRequired.set(!enable);
-         mPhone.mCi.setDataAllowed(enable, response);
-         mInternalDataEnabled = enable;
-    }
-
     protected void log(String s) {
-=======
-    private void log(String s) {
->>>>>>> 86dd3d22
         Rlog.d(LOG_TAG, "[" + mPhone.getPhoneId() + "]" + s);
     }
 
