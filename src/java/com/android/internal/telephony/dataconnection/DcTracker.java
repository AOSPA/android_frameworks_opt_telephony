/*
 * Copyright (C) 2006 The Android Open Source Project
 *
 * Licensed under the Apache License, Version 2.0 (the "License");
 * you may not use this file except in compliance with the License.
 * You may obtain a copy of the License at
 *
 *      http://www.apache.org/licenses/LICENSE-2.0
 *
 * Unless required by applicable law or agreed to in writing, software
 * distributed under the License is distributed on an "AS IS" BASIS,
 * WITHOUT WARRANTIES OR CONDITIONS OF ANY KIND, either express or implied.
 * See the License for the specific language governing permissions and
 * limitations under the License.
 */

package com.android.internal.telephony.dataconnection;

import android.app.AlarmManager;
import android.app.PendingIntent;
import android.app.ProgressDialog;
import android.content.ActivityNotFoundException;
import android.content.BroadcastReceiver;
import android.content.ContentResolver;
import android.content.ContentValues;
import android.content.Context;
import android.content.Intent;
import android.content.IntentFilter;
import android.content.SharedPreferences;
import android.content.res.Resources;
import android.database.ContentObserver;
import android.database.Cursor;
import android.net.ConnectivityManager;
import android.net.LinkProperties;
import android.net.NetworkCapabilities;
import android.net.NetworkConfig;
import android.net.NetworkInfo;
import android.net.NetworkRequest;
import android.net.NetworkUtils;
import android.net.ProxyInfo;
import android.net.TrafficStats;
import android.net.Uri;
import android.net.wifi.WifiManager;
import android.os.AsyncResult;
import android.os.Build;
import android.os.Bundle;
import android.os.Handler;
import android.os.HandlerThread;
import android.os.Message;
import android.os.PersistableBundle;
import android.os.RegistrantList;
import android.os.ServiceManager;
import android.os.SystemClock;
import android.os.SystemProperties;
import android.os.PersistableBundle;
import android.preference.PreferenceManager;
import android.provider.Settings;
import android.provider.Settings.SettingNotFoundException;
import android.provider.Telephony;
import android.telephony.CarrierConfigManager;
import android.telephony.CellLocation;
import android.telephony.PcoData;
import android.telephony.Rlog;
import android.telephony.ServiceState;
import android.telephony.SubscriptionManager;
import android.telephony.SubscriptionManager.OnSubscriptionsChangedListener;
import android.telephony.TelephonyManager;
import android.telephony.cdma.CdmaCellLocation;
import android.telephony.gsm.GsmCellLocation;
import android.text.TextUtils;
import android.util.EventLog;
import android.util.LocalLog;
import android.util.Pair;
import android.util.SparseArray;
import android.view.WindowManager;
import android.telephony.Rlog;
import android.telephony.CarrierConfigManager;
import com.android.internal.telephony.PhoneFactory; 

import com.android.internal.R;
import com.android.internal.telephony.cdma.CdmaSubscriptionSourceManager;
import com.android.internal.annotations.VisibleForTesting;
import com.android.internal.telephony.DctConstants;
import com.android.internal.telephony.EventLogTags;
import com.android.internal.telephony.GsmCdmaPhone;
import com.android.internal.telephony.ITelephony;
import com.android.internal.telephony.Phone;
import com.android.internal.telephony.PhoneConstants;
import com.android.internal.telephony.RILConstants;
import com.android.internal.telephony.ServiceStateTracker;
import com.android.internal.telephony.TelephonyIntents;
import com.android.internal.telephony.metrics.TelephonyMetrics;
import com.android.internal.telephony.uicc.IccRecords;
import com.android.internal.telephony.uicc.UiccController;
import com.android.internal.util.ArrayUtils;
import com.android.internal.util.AsyncChannel;

import java.io.FileDescriptor;
import java.io.PrintWriter;
import java.util.ArrayList;
import java.util.Arrays;
import java.util.Comparator;
import java.util.HashMap;
import java.util.HashSet;
import java.util.List;
import java.util.Map.Entry;
import java.util.Objects;
import java.util.PriorityQueue;
import java.util.Set;

import java.util.concurrent.ConcurrentHashMap;
import java.util.concurrent.atomic.AtomicBoolean;
import java.util.concurrent.atomic.AtomicInteger;
import java.util.concurrent.atomic.AtomicReference;
/**
 * {@hide}
 */
public class DcTracker extends Handler {
    protected String LOG_TAG = "DCT";
    protected static final boolean DBG = true;
    private static final boolean VDBG = false; // STOPSHIP if true
    private static final boolean VDBG_STALL = false; // STOPSHIP if true
    private static final boolean RADIO_TESTS = false;

    public AtomicBoolean isCleanupRequired = new AtomicBoolean(false);

    private final AlarmManager mAlarmManager;

    /* Currently requested APN type (TODO: This should probably be a parameter not a member) */
    private String mRequestedApnType = PhoneConstants.APN_TYPE_DEFAULT;

    // All data enabling/disabling related settings
    private final DataEnabledSettings mDataEnabledSettings = new DataEnabledSettings();


    /**
     * After detecting a potential connection problem, this is the max number
     * of subsequent polls before attempting recovery.
     */
    // 1 sec. default polling interval when screen is on.
    private static final int POLL_NETSTAT_MILLIS = 1000;
    // 10 min. default polling interval when screen is off.
    private static final int POLL_NETSTAT_SCREEN_OFF_MILLIS = 1000*60*10;
    // Default sent packets without ack which triggers initial recovery steps
    private static final int NUMBER_SENT_PACKETS_OF_HANG = 10;

    // Default for the data stall alarm while non-aggressive stall detection
    private static final int DATA_STALL_ALARM_NON_AGGRESSIVE_DELAY_IN_MS_DEFAULT = 1000 * 60 * 6;
    // Default for the data stall alarm for aggressive stall detection
    private static final int DATA_STALL_ALARM_AGGRESSIVE_DELAY_IN_MS_DEFAULT = 1000 * 60;
    // Tag for tracking stale alarms
    private static final String DATA_STALL_ALARM_TAG_EXTRA = "data.stall.alram.tag";

    private static final boolean DATA_STALL_SUSPECTED = true;
    private static final boolean DATA_STALL_NOT_SUSPECTED = false;

    private String RADIO_RESET_PROPERTY = "gsm.radioreset";

    private static final String INTENT_RECONNECT_ALARM =
            "com.android.internal.telephony.data-reconnect";
    private static final String INTENT_RECONNECT_ALARM_EXTRA_TYPE = "reconnect_alarm_extra_type";
    private static final String INTENT_RECONNECT_ALARM_EXTRA_REASON =
            "reconnect_alarm_extra_reason";

    private static final String INTENT_DATA_STALL_ALARM =
            "com.android.internal.telephony.data-stall";

    @VisibleForTesting
    public static class DataAllowFailReason {
        private HashSet<DataAllowFailReasonType> mDataAllowFailReasonSet = new HashSet<>();

        public void addDataAllowFailReason(DataAllowFailReasonType type) {
            mDataAllowFailReasonSet.add(type);
        }

        public String getDataAllowFailReason() {
            StringBuilder failureReason = new StringBuilder();
            failureReason.append("isDataAllowed: No");
            for(DataAllowFailReasonType reason : mDataAllowFailReasonSet) {
                failureReason.append(reason.mFailReasonStr);
            }
            return failureReason.toString();
        }

        public boolean isFailForSingleReason(DataAllowFailReasonType failReasonType) {
            return (mDataAllowFailReasonSet.size() == 1) &&
                    (mDataAllowFailReasonSet.contains(failReasonType));
        }

        public void clearAllReasons() {
            mDataAllowFailReasonSet.clear();
        }

        public boolean isFailed() {
            return mDataAllowFailReasonSet.size() > 0;
        }
    }

    @VisibleForTesting
    public enum DataAllowFailReasonType {
        NOT_ATTACHED(" - Not attached"),
        RECORD_NOT_LOADED(" - SIM not loaded"),
        ROAMING_DISABLED(" - Roaming and data roaming not enabled"),
        INVALID_PHONE_STATE(" - PhoneState is not idle"),
        CONCURRENT_VOICE_DATA_NOT_ALLOWED(" - Concurrent voice and data not allowed"),
        PS_RESTRICTED(" - mIsPsRestricted= true"),
        UNDESIRED_POWER_STATE(" - desiredPowerState= false"),
        INTERNAL_DATA_DISABLED(" - mInternalDataEnabled= false"),
        DEFAULT_DATA_UNSELECTED(" - defaultDataSelected= false"),
        RADIO_DISABLED_BY_CARRIER(" - powerStateFromCarrier= false");

        public String mFailReasonStr;

        DataAllowFailReasonType(String reason) {
            mFailReasonStr = reason;
        }
    }

    private DcTesterFailBringUpAll mDcTesterFailBringUpAll;
    private DcController mDcc;

    /** kept in sync with mApnContexts
     * Higher numbers are higher priority and sorted so highest priority is first */
    private final PriorityQueue<ApnContext>mPrioritySortedApnContexts =
            new PriorityQueue<ApnContext>(5,
            new Comparator<ApnContext>() {
                public int compare(ApnContext c1, ApnContext c2) {
                    return c2.priority - c1.priority;
                }
            } );

    /** allApns holds all apns */
    protected ArrayList<ApnSetting> mAllApnSettings = null;

    /** preferred apn */
    protected ApnSetting mPreferredApn = null;

    /** Is packet service restricted by network */
    private boolean mIsPsRestricted = false;

    /** emergency apn Setting*/
    private ApnSetting mEmergencyApn = null;

    /* Once disposed dont handle any messages */
    protected boolean mIsDisposed = false;

    private ContentResolver mResolver;

    /* Set to true with CMD_ENABLE_MOBILE_PROVISIONING */
    private boolean mIsProvisioning = false;

    /* The Url passed as object parameter in CMD_ENABLE_MOBILE_PROVISIONING */
    private String mProvisioningUrl = null;

    /* Intent for the provisioning apn alarm */
    private static final String INTENT_PROVISIONING_APN_ALARM =
            "com.android.internal.telephony.provisioning_apn_alarm";

    /* Tag for tracking stale alarms */
    private static final String PROVISIONING_APN_ALARM_TAG_EXTRA = "provisioning.apn.alarm.tag";

    /* Debug property for overriding the PROVISIONING_APN_ALARM_DELAY_IN_MS */
    private static final String DEBUG_PROV_APN_ALARM = "persist.debug.prov_apn_alarm";

    /* Default for the provisioning apn alarm timeout */
    private static final int PROVISIONING_APN_ALARM_DELAY_IN_MS_DEFAULT = 1000 * 60 * 15;

    /* The provision apn alarm intent used to disable the provisioning apn */
    private PendingIntent mProvisioningApnAlarmIntent = null;

    /* Used to track stale provisioning apn alarms */
    private int mProvisioningApnAlarmTag = (int) SystemClock.elapsedRealtime();

    private AsyncChannel mReplyAc = new AsyncChannel();

    private final BroadcastReceiver mIntentReceiver = new BroadcastReceiver () {
        @Override
        public void onReceive(Context context, Intent intent) {
            String action = intent.getAction();

            if (action.equals(Intent.ACTION_SCREEN_ON)) {
                if (DBG) log("screen on");
                mIsScreenOn = true;
                stopNetStatPoll();
                startNetStatPoll();
                restartDataStallAlarm();
            } else if (action.equals(Intent.ACTION_SCREEN_OFF)) {
                if (DBG) log("screen off");
                mIsScreenOn = false;
                stopNetStatPoll();
                startNetStatPoll();
                restartDataStallAlarm();
            } else if (action.startsWith(INTENT_RECONNECT_ALARM)) {
                if (DBG) log("Reconnect alarm. Previous state was " + mState);
                onActionIntentReconnectAlarm(intent);
            } else if (action.equals(INTENT_DATA_STALL_ALARM)) {
                if (DBG) log("Data stall alarm");
                onActionIntentDataStallAlarm(intent);
            } else if (action.equals(INTENT_PROVISIONING_APN_ALARM)) {
                if (DBG) log("Provisioning apn alarm");
                onActionIntentProvisioningApnAlarm(intent);
            } else if (action.equals(WifiManager.NETWORK_STATE_CHANGED_ACTION)) {
                final android.net.NetworkInfo networkInfo = (NetworkInfo)
                intent.getParcelableExtra(WifiManager.EXTRA_NETWORK_INFO);
                mIsWifiConnected = (networkInfo != null && networkInfo.isConnected());
                if (DBG) log("NETWORK_STATE_CHANGED_ACTION: mIsWifiConnected=" + mIsWifiConnected);
            } else if (action.equals(WifiManager.WIFI_STATE_CHANGED_ACTION)) {
                if (DBG) log("Wifi state changed");
                final boolean enabled = intent.getIntExtra(WifiManager.EXTRA_WIFI_STATE,
                        WifiManager.WIFI_STATE_UNKNOWN) == WifiManager.WIFI_STATE_ENABLED;
                if (!enabled) {
                    // when WiFi got disabled, the NETWORK_STATE_CHANGED_ACTION
                    // quit and won't report disconnected until next enabling.
                    mIsWifiConnected = false;
                }
                if (DBG) {
                    log("WIFI_STATE_CHANGED_ACTION: enabled=" + enabled
                            + " mIsWifiConnected=" + mIsWifiConnected);
                }
            } else if (action.equals(CarrierConfigManager.ACTION_CARRIER_CONFIG_CHANGED)) {
                CarrierConfigManager configMgr = (CarrierConfigManager)
                        mPhone.getContext().getSystemService(Context.CARRIER_CONFIG_SERVICE);
                if (configMgr != null) {
                    PersistableBundle cfg = configMgr.getConfigForSubId(mPhone.getSubId());
                    if (cfg != null) mAllowUserEditTetherApn =
                            cfg.getBoolean(CarrierConfigManager.KEY_EDITABLE_TETHER_APN_BOOL);
                }
            } else {
                if (DBG) log("onReceive: Unknown action=" + action);
            }
        }
    };

    private final Runnable mPollNetStat = new Runnable() {
        @Override
        public void run() {
            updateDataActivity();

            if (mIsScreenOn) {
                mNetStatPollPeriod = Settings.Global.getInt(mResolver,
                        Settings.Global.PDP_WATCHDOG_POLL_INTERVAL_MS, POLL_NETSTAT_MILLIS);
            } else {
                mNetStatPollPeriod = Settings.Global.getInt(mResolver,
                        Settings.Global.PDP_WATCHDOG_LONG_POLL_INTERVAL_MS,
                        POLL_NETSTAT_SCREEN_OFF_MILLIS);
            }

            if (mNetStatPollEnabled) {
                mDataConnectionTracker.postDelayed(this, mNetStatPollPeriod);
            }
        }
    };

    private SubscriptionManager mSubscriptionManager;
    private final OnSubscriptionsChangedListener mOnSubscriptionsChangedListener =
            new OnSubscriptionsChangedListener() {
                public final AtomicInteger mPreviousSubId =
                        new AtomicInteger(SubscriptionManager.INVALID_SUBSCRIPTION_ID);

                /**
                 * Callback invoked when there is any change to any SubscriptionInfo. Typically
                 * this method invokes {@link SubscriptionManager#getActiveSubscriptionInfoList}
                 */
                @Override
                public void onSubscriptionsChanged() {
                    if (DBG) log("SubscriptionListener.onSubscriptionInfoChanged");
                    // Set the network type, in case the radio does not restore it.
                    int subId = mPhone.getSubId();
                    if (mSubscriptionManager.isActiveSubId(subId)) {
                        registerSettingsObserver();
                    }
                    if (mPreviousSubId.getAndSet(subId) != subId &&
                            mSubscriptionManager.isActiveSubId(subId)) {
                        onRecordsLoadedOrSubIdChanged();
                    }
                }
            };

    private static class SettingsObserver extends ContentObserver {
        final private HashMap<Uri, Integer> mUriEventMap;
        final private Context mContext;
        final private Handler mHandler;
        final private static String TAG = "DcTracker.SettingsObserver";

        SettingsObserver(Context context, Handler handler) {
            super(null);
            mUriEventMap = new HashMap<Uri, Integer>();
            mContext = context;
            mHandler = handler;
        }

        void observe(Uri uri, int what) {
            mUriEventMap.put(uri, what);
            final ContentResolver resolver = mContext.getContentResolver();
            resolver.registerContentObserver(uri, false, this);
        }

        void unobserve() {
            final ContentResolver resolver = mContext.getContentResolver();
            resolver.unregisterContentObserver(this);
        }

        @Override
        public void onChange(boolean selfChange) {
            Rlog.e(TAG, "Should never be reached.");
        }

        @Override
        public void onChange(boolean selfChange, Uri uri) {
            final Integer what = mUriEventMap.get(uri);
            if (what != null) {
                mHandler.obtainMessage(what.intValue()).sendToTarget();
            } else {
                Rlog.e(TAG, "No matching event to send for URI=" + uri);
            }
        }
    }

    private final SettingsObserver mSettingsObserver;

    private void registerSettingsObserver() {
        mSettingsObserver.unobserve();
        String simSuffix = "";
        if (TelephonyManager.getDefault().getSimCount() > 1) {
            simSuffix = Integer.toString(mPhone.getSubId());
        }

        mSettingsObserver.observe(
                Settings.Global.getUriFor(Settings.Global.DATA_ROAMING + simSuffix),
                DctConstants.EVENT_ROAMING_ON);
        mSettingsObserver.observe(
                Settings.Global.getUriFor(Settings.Global.DEVICE_PROVISIONED),
                DctConstants.EVENT_DEVICE_PROVISIONED_CHANGE);
        mSettingsObserver.observe(
                Settings.Global.getUriFor(Settings.Global.DEVICE_PROVISIONING_MOBILE_DATA_ENABLED),
                DctConstants.EVENT_DEVICE_PROVISIONED_CHANGE);
    }

    /**
     * Maintain the sum of transmit and receive packets.
     *
     * The packet counts are initialized and reset to -1 and
     * remain -1 until they can be updated.
     */
    public static class TxRxSum {
        public long txPkts;
        public long rxPkts;

        public TxRxSum() {
            reset();
        }

        public TxRxSum(long txPkts, long rxPkts) {
            this.txPkts = txPkts;
            this.rxPkts = rxPkts;
        }

        public TxRxSum(TxRxSum sum) {
            txPkts = sum.txPkts;
            rxPkts = sum.rxPkts;
        }

        public void reset() {
            txPkts = -1;
            rxPkts = -1;
        }

        @Override
        public String toString() {
            return "{txSum=" + txPkts + " rxSum=" + rxPkts + "}";
        }

        public void updateTxRxSum() {
            this.txPkts = TrafficStats.getMobileTcpTxPackets();
            this.rxPkts = TrafficStats.getMobileTcpRxPackets();
        }
    }

    private void onActionIntentReconnectAlarm(Intent intent) {
        String reason = intent.getStringExtra(INTENT_RECONNECT_ALARM_EXTRA_REASON);
        String apnType = intent.getStringExtra(INTENT_RECONNECT_ALARM_EXTRA_TYPE);

        int phoneSubId = mPhone.getSubId();
        int currSubId = intent.getIntExtra(PhoneConstants.SUBSCRIPTION_KEY,
                SubscriptionManager.INVALID_SUBSCRIPTION_ID);
        log("onActionIntentReconnectAlarm: currSubId = " + currSubId + " phoneSubId=" + phoneSubId);

        // Stop reconnect if not current subId is not correct.
        // FIXME STOPSHIP - phoneSubId is coming up as -1 way after boot and failing this?
        if (!mSubscriptionManager.isActiveSubId(currSubId) || (currSubId != phoneSubId)) {
            log("receive ReconnectAlarm but subId incorrect, ignore");
            return;
        }

        ApnContext apnContext = mApnContexts.get(apnType);

        if (DBG) {
            log("onActionIntentReconnectAlarm: mState=" + mState + " reason=" + reason +
                    " apnType=" + apnType + " apnContext=" + apnContext +
                    " mDataConnectionAsyncChannels=" + mDataConnectionAcHashMap);
        }

        if ((apnContext != null) && (apnContext.isEnabled())) {
            apnContext.setReason(reason);
            DctConstants.State apnContextState = apnContext.getState();
            if (DBG) {
                log("onActionIntentReconnectAlarm: apnContext state=" + apnContextState);
            }
            if ((apnContextState == DctConstants.State.FAILED)
                    || (apnContextState == DctConstants.State.IDLE)) {
                if (DBG) {
                    log("onActionIntentReconnectAlarm: state is FAILED|IDLE, disassociate");
                }
                DcAsyncChannel dcac = apnContext.getDcAc();
                if (dcac != null) {
                    if (DBG) {
                        log("onActionIntentReconnectAlarm: tearDown apnContext=" + apnContext);
                    }
                    dcac.tearDown(apnContext, "", null);
                }
                apnContext.setDataConnectionAc(null);
                apnContext.setState(DctConstants.State.IDLE);
            } else {
                if (DBG) log("onActionIntentReconnectAlarm: keep associated");
            }
            // TODO: IF already associated should we send the EVENT_TRY_SETUP_DATA???
            sendMessage(obtainMessage(DctConstants.EVENT_TRY_SETUP_DATA, apnContext));

            apnContext.setReconnectIntent(null);
        }
    }

    private void onActionIntentDataStallAlarm(Intent intent) {
        if (VDBG_STALL) log("onActionIntentDataStallAlarm: action=" + intent.getAction());
        Message msg = obtainMessage(DctConstants.EVENT_DATA_STALL_ALARM,
                intent.getAction());
        msg.arg1 = intent.getIntExtra(DATA_STALL_ALARM_TAG_EXTRA, 0);
        sendMessage(msg);
    }

    private final ConnectivityManager mCm;

    /**
     * List of messages that are waiting to be posted, when data call disconnect
     * is complete
     */
    private ArrayList<Message> mDisconnectAllCompleteMsgList = new ArrayList<Message>();

    private RegistrantList mAllDataDisconnectedRegistrants = new RegistrantList();

    // member variables
    protected final Phone mPhone;
    private final UiccController mUiccController;
    protected final AtomicReference<IccRecords> mIccRecords = new AtomicReference<IccRecords>();
    private DctConstants.Activity mActivity = DctConstants.Activity.NONE;
    protected DctConstants.State mState = DctConstants.State.IDLE;
    private final Handler mDataConnectionTracker;

    private long mTxPkts;
    private long mRxPkts;
    private int mNetStatPollPeriod;
    private boolean mNetStatPollEnabled = false;

    private TxRxSum mDataStallTxRxSum = new TxRxSum(0, 0);
    // Used to track stale data stall alarms.
    private int mDataStallAlarmTag = (int) SystemClock.elapsedRealtime();
    // The current data stall alarm intent
    private PendingIntent mDataStallAlarmIntent = null;
    // Number of packets sent since the last received packet
    private long mSentSinceLastRecv;
    // Controls when a simple recovery attempt it to be tried
    private int mNoRecvPollCount = 0;
    // Reference counter for enabling fail fast
    private static int sEnableFailFastRefCounter = 0;
    // True if data stall detection is enabled
    private volatile boolean mDataStallDetectionEnabled = true;

    private volatile boolean mFailFast = false;

    // True when in voice call
    private boolean mInVoiceCall = false;

    // wifi connection status will be updated by sticky intent
    private boolean mIsWifiConnected = false;

    /** Intent sent when the reconnect alarm fires. */
    private PendingIntent mReconnectIntent = null;

    // When false we will not auto attach and manually attaching is required.
    protected boolean mAutoAttachOnCreationConfig = false;
    protected AtomicBoolean mAutoAttachOnCreation = new AtomicBoolean(false);

    // State of screen
    // (TODO: Reconsider tying directly to screen, maybe this is
    //        really a lower power mode")
    private boolean mIsScreenOn = true;

    // Indicates if we found mvno-specific APNs in the full APN list.
    // used to determine if we can accept mno-specific APN for tethering.
    protected boolean mMvnoMatched = false;

    /** Allows the generation of unique Id's for DataConnection objects */
    private AtomicInteger mUniqueIdGenerator = new AtomicInteger(0);

    /** The data connections. */
    private HashMap<Integer, DataConnection> mDataConnections =
            new HashMap<Integer, DataConnection>();

    /** The data connection async channels */
    private HashMap<Integer, DcAsyncChannel> mDataConnectionAcHashMap =
            new HashMap<Integer, DcAsyncChannel>();

    /** Convert an ApnType string to Id (TODO: Use "enumeration" instead of String for ApnType) */
    private HashMap<String, Integer> mApnToDataConnectionId = new HashMap<String, Integer>();

    /** Phone.APN_TYPE_* ===> ApnContext */
    private final ConcurrentHashMap<String, ApnContext> mApnContexts =
            new ConcurrentHashMap<String, ApnContext>();

    private final SparseArray<ApnContext> mApnContextsById = new SparseArray<ApnContext>();

    private int mDisconnectPendingCount = 0;

    /** Indicate if metered APNs are disabled.
     *  set to block all the metered APNs from continuously sending requests, which causes
     *  undesired network load */
    private boolean mMeteredApnDisabled = false;

    /**
     * int to remember whether has setDataProfiles and with roaming or not.
     * 0: default, has never set data profile
     * 1: has set data profile with home protocol
     * 2: has set data profile with roaming protocol
     * This is not needed once RIL command is updated to support both home and roaming protocol.
     */
    private int mSetDataProfileStatus = 0;

    /**
     * Whether carrier allow user edited tether APN. Updated by carrier config
     * KEY_EDITABLE_TETHER_APN_BOOL
     * If true, APN with dun type from database will be used, see fetchDunApn for details.
     */
    private boolean mAllowUserEditTetherApn = false;

    /**
     * Handles changes to the APN db.
     */
    private class ApnChangeObserver extends ContentObserver {
        public ApnChangeObserver () {
            super(mDataConnectionTracker);
        }

        @Override
        public void onChange(boolean selfChange) {
            sendMessage(obtainMessage(DctConstants.EVENT_APN_CHANGED));
        }
    }

    //***** Instance Variables

    private boolean mReregisterOnReconnectFailure = false;


    //***** Constants

    // Used by puppetmaster/*/radio_stress.py
    private static final String PUPPET_MASTER_RADIO_STRESS_TEST = "gsm.defaultpdpcontext.active";

    private static final int POLL_PDP_MILLIS = 5 * 1000;

    private static final int PROVISIONING_SPINNER_TIMEOUT_MILLIS = 120 * 1000;

    static final Uri PREFERAPN_NO_UPDATE_URI_USING_SUBID =
                        Uri.parse("content://telephony/carriers/preferapn_no_update/subId/");
    static final String APN_ID = "apn_id";

    private boolean mCanSetPreferApn = false;

    private AtomicBoolean mAttached = new AtomicBoolean(false);

    /** Watches for changes to the APN db. */
    private ApnChangeObserver mApnObserver;

    private final String mProvisionActionName;
    private BroadcastReceiver mProvisionBroadcastReceiver;
    private ProgressDialog mProvisioningSpinner;

    public boolean mImsRegistrationState = false;

    //***** Constructor
    public DcTracker(Phone phone) {
        super();
        mPhone = phone;

        if (DBG) log("DCT.constructor");

        mResolver = mPhone.getContext().getContentResolver();
        mUiccController = UiccController.getInstance();
        mUiccController.registerForIccChanged(this, DctConstants.EVENT_ICC_CHANGED, null);
        mAlarmManager =
                (AlarmManager) mPhone.getContext().getSystemService(Context.ALARM_SERVICE);
        mCm = (ConnectivityManager) mPhone.getContext().getSystemService(
                Context.CONNECTIVITY_SERVICE);


        IntentFilter filter = new IntentFilter();
        filter.addAction(Intent.ACTION_SCREEN_ON);
        filter.addAction(Intent.ACTION_SCREEN_OFF);
        filter.addAction(WifiManager.NETWORK_STATE_CHANGED_ACTION);
        filter.addAction(WifiManager.WIFI_STATE_CHANGED_ACTION);
        filter.addAction(INTENT_DATA_STALL_ALARM);
        filter.addAction(INTENT_PROVISIONING_APN_ALARM);
        filter.addAction(CarrierConfigManager.ACTION_CARRIER_CONFIG_CHANGED);

        // TODO - redundent with update call below?
        mDataEnabledSettings.setUserDataEnabled(getDataEnabled());

        mPhone.getContext().registerReceiver(mIntentReceiver, filter, null, mPhone);

        SharedPreferences sp = PreferenceManager.getDefaultSharedPreferences(mPhone.getContext());
        mAutoAttachOnCreation.set(sp.getBoolean(Phone.DATA_DISABLED_ON_BOOT_KEY, false));

        mSubscriptionManager = SubscriptionManager.from(mPhone.getContext());
        mSubscriptionManager.addOnSubscriptionsChangedListener(mOnSubscriptionsChangedListener);

        HandlerThread dcHandlerThread = new HandlerThread("DcHandlerThread");
        dcHandlerThread.start();
        Handler dcHandler = new Handler(dcHandlerThread.getLooper());
        mDcc = DcController.makeDcc(mPhone, this, dcHandler);
        mDcTesterFailBringUpAll = new DcTesterFailBringUpAll(mPhone, dcHandler);

        mDataConnectionTracker = this;
        registerForAllEvents();
        update();
        mApnObserver = new ApnChangeObserver();
        phone.getContext().getContentResolver().registerContentObserver(
                Telephony.Carriers.CONTENT_URI, true, mApnObserver);

        initApnContexts();

        for (ApnContext apnContext : mApnContexts.values()) {
            // Register the reconnect and restart actions.
            filter = new IntentFilter();
            filter.addAction(INTENT_RECONNECT_ALARM + '.' + apnContext.getApnType());
            mPhone.getContext().registerReceiver(mIntentReceiver, filter, null, mPhone);
        }

        // Add Emergency APN to APN setting list by default to support EPDN in sim absent cases
        initEmergencyApnSetting();
        addEmergencyApnSetting();

        mProvisionActionName = "com.android.internal.telephony.PROVISION" + phone.getPhoneId();

        mSettingsObserver = new SettingsObserver(mPhone.getContext(), this);
        registerSettingsObserver();
    }

    @VisibleForTesting
    public DcTracker() {
        mAlarmManager = null;
        mCm = null;
        mPhone = null;
        mUiccController = null;
        mDataConnectionTracker = null;
        mProvisionActionName = null;
        mSettingsObserver = new SettingsObserver(null, this);
    }

    public void registerServiceStateTrackerEvents() {
        mPhone.getServiceStateTracker().registerForDataConnectionAttached(this,
                DctConstants.EVENT_DATA_CONNECTION_ATTACHED, null);
        mPhone.getServiceStateTracker().registerForDataConnectionDetached(this,
                DctConstants.EVENT_DATA_CONNECTION_DETACHED, null);
        mPhone.getServiceStateTracker().registerForDataRoamingOn(this,
                DctConstants.EVENT_ROAMING_ON, null);
        mPhone.getServiceStateTracker().registerForDataRoamingOff(this,
                DctConstants.EVENT_ROAMING_OFF, null);
        mPhone.getServiceStateTracker().registerForPsRestrictedEnabled(this,
                DctConstants.EVENT_PS_RESTRICT_ENABLED, null);
        mPhone.getServiceStateTracker().registerForPsRestrictedDisabled(this,
                DctConstants.EVENT_PS_RESTRICT_DISABLED, null);
        mPhone.getServiceStateTracker().registerForDataRegStateOrRatChanged(this,
                DctConstants.EVENT_DATA_RAT_CHANGED, null);
    }

    public void unregisterServiceStateTrackerEvents() {
        mPhone.getServiceStateTracker().unregisterForDataConnectionAttached(this);
        mPhone.getServiceStateTracker().unregisterForDataConnectionDetached(this);
        mPhone.getServiceStateTracker().unregisterForDataRoamingOn(this);
        mPhone.getServiceStateTracker().unregisterForDataRoamingOff(this);
        mPhone.getServiceStateTracker().unregisterForPsRestrictedEnabled(this);
        mPhone.getServiceStateTracker().unregisterForPsRestrictedDisabled(this);
        mPhone.getServiceStateTracker().unregisterForDataRegStateOrRatChanged(this);
    }

    private void registerForAllEvents() {
        mPhone.mCi.registerForAvailable(this, DctConstants.EVENT_RADIO_AVAILABLE, null);
        mPhone.mCi.registerForOffOrNotAvailable(this,
                DctConstants.EVENT_RADIO_OFF_OR_NOT_AVAILABLE, null);
        mPhone.mCi.registerForDataNetworkStateChanged(this,
                DctConstants.EVENT_DATA_STATE_CHANGED, null);
        // Note, this is fragile - the Phone is now presenting a merged picture
        // of PS (volte) & CS and by diving into its internals you're just seeing
        // the CS data.  This works well for the purposes this is currently used for
        // but that may not always be the case.  Should probably be redesigned to
        // accurately reflect what we're really interested in (registerForCSVoiceCallEnded).
        mPhone.getCallTracker().registerForVoiceCallEnded(this,
                DctConstants.EVENT_VOICE_CALL_ENDED, null);
        mPhone.getCallTracker().registerForVoiceCallStarted(this,
                DctConstants.EVENT_VOICE_CALL_STARTED, null);
        registerServiceStateTrackerEvents();
     //   SubscriptionManager.registerForDdsSwitch(this,
     //          DctConstants.EVENT_CLEAN_UP_ALL_CONNECTIONS, null);
        mPhone.mCi.registerForPcoData(this, DctConstants.EVENT_PCO_DATA_RECEIVED, null);
    }

    public void dispose() {
        if (DBG) log("DCT.dispose");

        if (mProvisionBroadcastReceiver != null) {
            mPhone.getContext().unregisterReceiver(mProvisionBroadcastReceiver);
            mProvisionBroadcastReceiver = null;
        }
        if (mProvisioningSpinner != null) {
            mProvisioningSpinner.dismiss();
            mProvisioningSpinner = null;
        }

        cleanUpAllConnections(true, null);

        for (DcAsyncChannel dcac : mDataConnectionAcHashMap.values()) {
            dcac.disconnect();
        }
        mDataConnectionAcHashMap.clear();
        mIsDisposed = true;
        mPhone.getContext().unregisterReceiver(mIntentReceiver);
        mUiccController.unregisterForIccChanged(this);
        mSettingsObserver.unobserve();

        mSubscriptionManager
                .removeOnSubscriptionsChangedListener(mOnSubscriptionsChangedListener);
        mDcc.dispose();
        mDcTesterFailBringUpAll.dispose();

        mPhone.getContext().getContentResolver().unregisterContentObserver(mApnObserver);
        mApnContexts.clear();
        mApnContextsById.clear();
        mPrioritySortedApnContexts.clear();
        unregisterForAllEvents();

        destroyDataConnections();
    }

    private void unregisterForAllEvents() {
         //Unregister for all events
        mPhone.mCi.unregisterForAvailable(this);
        mPhone.mCi.unregisterForOffOrNotAvailable(this);
        IccRecords r = mIccRecords.get();
        if (r != null) {
            r.unregisterForRecordsLoaded(this);
            mIccRecords.set(null);
        }
        mPhone.mCi.unregisterForDataNetworkStateChanged(this);
        mPhone.getCallTracker().unregisterForVoiceCallEnded(this);
        mPhone.getCallTracker().unregisterForVoiceCallStarted(this);
        unregisterServiceStateTrackerEvents();
        //SubscriptionManager.unregisterForDdsSwitch(this);
        mPhone.mCi.unregisterForPcoData(this);
    }

    /**
     * Called when EVENT_RESET_DONE is received so goto
     * IDLE state and send notifications to those interested.
     *
     * TODO - currently unused.  Needs to be hooked into DataConnection cleanup
     * TODO - needs to pass some notion of which connection is reset..
     */
    private void onResetDone(AsyncResult ar) {
        if (DBG) log("EVENT_RESET_DONE");
        String reason = null;
        if (ar.userObj instanceof String) {
            reason = (String) ar.userObj;
        }
        gotoIdleAndNotifyDataConnection(reason);
    }

    /**
     * Modify {@link android.provider.Settings.Global#MOBILE_DATA} value.
     */
    public void setDataEnabled(boolean enable) {
        Message msg = obtainMessage(DctConstants.CMD_SET_USER_DATA_ENABLE);
        msg.arg1 = enable ? 1 : 0;
        if (DBG) log("setDataEnabled: sendMessage: enable=" + enable);
        sendMessage(msg);
    }

    private void onSetUserDataEnabled(boolean enabled) {
        synchronized (mDataEnabledSettings) {
            if (mDataEnabledSettings.isUserDataEnabled() != enabled) {
                mDataEnabledSettings.setUserDataEnabled(enabled);

                //TODO: We should move the followings into DataEnabledSettings class.
                // For single SIM phones, this is a per phone property.
                if (TelephonyManager.getDefault().getSimCount() == 1) {
                    Settings.Global.putInt(mResolver, Settings.Global.MOBILE_DATA, enabled ? 1 : 0);
                } else {
                    int phoneSubId = mPhone.getSubId();
                    Settings.Global.putInt(mResolver, Settings.Global.MOBILE_DATA + phoneSubId,
                            enabled ? 1 : 0);
                }
                if (getDataOnRoamingEnabled() == false &&
                        mPhone.getServiceState().getDataRoaming() == true) {
                    if (enabled) {
                        notifyOffApnsOfAvailability(Phone.REASON_ROAMING_ON);
                    } else {
                        notifyOffApnsOfAvailability(Phone.REASON_DATA_DISABLED);
                    }
                }

                // TODO: We should register for DataEnabledSetting's data enabled/disabled event and
                // handle the rest from there.
                if (enabled) {
                    teardownRestrictedMeteredConnections();
                    onTrySetupData(Phone.REASON_DATA_ENABLED);
                } else {
                    onCleanUpAllConnections(Phone.REASON_DATA_SPECIFIC_DISABLED);
                }
            }
        }
    }

    /**
     * Handle reverting restricted networks back to unrestricted.
     * If we're changing user data to enabled and this makes data
     * truely enabled (not disabled by other factors) we need to
     * tear down any metered apn type that was enabled anyway by
     * a privileged request.  This allows us to reconnect
     * to it in an unrestricted way.
     */
    private void teardownRestrictedMeteredConnections() {
        if (mDataEnabledSettings.isDataEnabled(true)) {
            for (ApnContext apnContext : mApnContexts.values()) {
                if (apnContext.isConnectedOrConnecting() &&
                        apnContext.getApnSetting().isMetered(mPhone.getContext(),
                        mPhone.getSubId(), mPhone.getServiceState().getDataRoaming())) {

                    final DcAsyncChannel dataConnectionAc = apnContext.getDcAc();
                    if (dataConnectionAc != null) {
                        final NetworkCapabilities nc =
                                dataConnectionAc.getNetworkCapabilitiesSync();
                        if (nc != null && nc.hasCapability(NetworkCapabilities.
                              NET_CAPABILITY_NOT_RESTRICTED)) {
                            if (DBG) log("not tearing down unrestricted metered net:" + apnContext);
                            continue;
                        }
                    }
                    if (DBG) log("tearing down restricted metered net: " + apnContext);
                    apnContext.setReason(Phone.REASON_DATA_ENABLED);
                    cleanUpConnection(true, apnContext);
                }
            }
        }
    }

    private void onDeviceProvisionedChange() {
        if (getDataEnabled()) {
            mDataEnabledSettings.setUserDataEnabled(true);
            teardownRestrictedMeteredConnections();
            onTrySetupData(Phone.REASON_DATA_ENABLED);
        } else {
            mDataEnabledSettings.setUserDataEnabled(false);
            onCleanUpAllConnections(Phone.REASON_DATA_SPECIFIC_DISABLED);
        }
    }


    public long getSubId() {
        return mPhone.getSubId();
    }

    public DctConstants.Activity getActivity() {
        return mActivity;
    }

    private void setActivity(DctConstants.Activity activity) {
        log("setActivity = " + activity);
        mActivity = activity;
        mPhone.notifyDataActivity();
    }

    public void requestNetwork(NetworkRequest networkRequest, LocalLog log) {
        final int apnId = ApnContext.apnIdForNetworkRequest(networkRequest);
        final ApnContext apnContext = mApnContextsById.get(apnId);
        log.log("DcTracker.requestNetwork for " + networkRequest + " found " + apnContext);
        if (apnContext != null) apnContext.requestNetwork(networkRequest, log);
    }

    public void releaseNetwork(NetworkRequest networkRequest, LocalLog log) {
        final int apnId = ApnContext.apnIdForNetworkRequest(networkRequest);
        final ApnContext apnContext = mApnContextsById.get(apnId);
        log.log("DcTracker.releaseNetwork for " + networkRequest + " found " + apnContext);
        if (apnContext != null) apnContext.releaseNetwork(networkRequest, log);
    }

    public boolean isApnSupported(String name) {
        if (name == null) {
            loge("isApnSupported: name=null");
            return false;
        }
        ApnContext apnContext = mApnContexts.get(name);
        if (apnContext == null) {
            loge("Request for unsupported mobile name: " + name);
            return false;
        }
        return true;
    }

    public int getApnPriority(String name) {
        ApnContext apnContext = mApnContexts.get(name);
        if (apnContext == null) {
            loge("Request for unsupported mobile name: " + name);
        }
        return apnContext.priority;
    }

    // Turn telephony radio on or off.
    private void setRadio(boolean on) {
        final ITelephony phone = ITelephony.Stub.asInterface(ServiceManager.checkService("phone"));
        try {
            phone.setRadio(on);
        } catch (Exception e) {
            // Ignore.
        }
    }

    // Class to handle Intent dispatched with user selects the "Sign-in to network"
    // notification.
    private class ProvisionNotificationBroadcastReceiver extends BroadcastReceiver {
        private final String mNetworkOperator;
        // Mobile provisioning URL.  Valid while provisioning notification is up.
        // Set prior to notification being posted as URL contains ICCID which
        // disappears when radio is off (which is the case when notification is up).
        private final String mProvisionUrl;

        public ProvisionNotificationBroadcastReceiver(String provisionUrl, String networkOperator) {
            mNetworkOperator = networkOperator;
            mProvisionUrl = provisionUrl;
        }

        private void setEnableFailFastMobileData(int enabled) {
            sendMessage(obtainMessage(DctConstants.CMD_SET_ENABLE_FAIL_FAST_MOBILE_DATA, enabled, 0));
        }

        private void enableMobileProvisioning() {
            final Message msg = obtainMessage(DctConstants.CMD_ENABLE_MOBILE_PROVISIONING);
            msg.setData(Bundle.forPair(DctConstants.PROVISIONING_URL_KEY, mProvisionUrl));
            sendMessage(msg);
        }

        @Override
        public void onReceive(Context context, Intent intent) {
            // Turning back on the radio can take time on the order of a minute, so show user a
            // spinner so they know something is going on.
            log("onReceive : ProvisionNotificationBroadcastReceiver");
            mProvisioningSpinner = new ProgressDialog(context);
            mProvisioningSpinner.setTitle(mNetworkOperator);
            mProvisioningSpinner.setMessage(
                    // TODO: Don't borrow "Connecting..." i18n string; give Telephony a version.
                    context.getText(com.android.internal.R.string.media_route_status_connecting));
            mProvisioningSpinner.setIndeterminate(true);
            mProvisioningSpinner.setCancelable(true);
            // Allow non-Activity Service Context to create a View.
            mProvisioningSpinner.getWindow().setType(
                    WindowManager.LayoutParams.TYPE_KEYGUARD_DIALOG);
            mProvisioningSpinner.show();
            // After timeout, hide spinner so user can at least use their device.
            // TODO: Indicate to user that it is taking an unusually long time to connect?
            sendMessageDelayed(obtainMessage(DctConstants.CMD_CLEAR_PROVISIONING_SPINNER,
                    mProvisioningSpinner), PROVISIONING_SPINNER_TIMEOUT_MILLIS);
            // This code is almost identical to the old
            // ConnectivityService.handleMobileProvisioningAction code.
            setRadio(true);
            setEnableFailFastMobileData(DctConstants.ENABLED);
            enableMobileProvisioning();
        }
    }

    public boolean isDataPossible(String apnType) {
        ApnContext apnContext = mApnContexts.get(apnType);
        if (apnContext == null) {
            return false;
        }
        boolean apnContextIsEnabled = apnContext.isEnabled();
        DctConstants.State apnContextState = apnContext.getState();
        boolean apnTypePossible = !(apnContextIsEnabled &&
                (apnContextState == DctConstants.State.FAILED));
        boolean isEmergencyApn = apnContext.getApnType().equals(PhoneConstants.APN_TYPE_EMERGENCY);
        // Set the emergency APN availability status as TRUE irrespective of conditions checked in
        // isDataAllowed() like IN_SERVICE, MOBILE DATA status etc.
        boolean dataAllowed = isEmergencyApn || isDataAllowed(null);
        boolean possible = dataAllowed && apnTypePossible;

        if ((apnContext.getApnType().equals(PhoneConstants.APN_TYPE_DEFAULT)
                    || apnContext.getApnType().equals(PhoneConstants.APN_TYPE_IA))
                && (mPhone.getServiceState().getRilDataRadioTechnology()
                == ServiceState.RIL_RADIO_TECHNOLOGY_IWLAN)) {
            log("Default data call activation not possible in iwlan.");
            possible = false;
        }

        if (VDBG) {
            log(String.format("isDataPossible(%s): possible=%b isDataAllowed=%b " +
                            "apnTypePossible=%b apnContextisEnabled=%b apnContextState()=%s",
                    apnType, possible, dataAllowed, apnTypePossible,
                    apnContextIsEnabled, apnContextState));
        }
        return possible;
    }

    @Override
    protected void finalize() {
        if(DBG && mPhone != null) log("finalize");
    }

    private ApnContext addApnContext(String type, NetworkConfig networkConfig) {
        ApnContext apnContext = new ApnContext(mPhone, type, LOG_TAG, networkConfig, this);
        mApnContexts.put(type, apnContext);
        mApnContextsById.put(ApnContext.apnIdForApnName(type), apnContext);
        mPrioritySortedApnContexts.add(apnContext);
        return apnContext;
    }

    private void initApnContexts() {
        log("initApnContexts: E");
        // Load device network attributes from resources
        String[] networkConfigStrings = mPhone.getContext().getResources().getStringArray(
                com.android.internal.R.array.networkAttributes);
        for (String networkConfigString : networkConfigStrings) {
            NetworkConfig networkConfig = new NetworkConfig(networkConfigString);
            ApnContext apnContext = null;

            switch (networkConfig.type) {
            case ConnectivityManager.TYPE_MOBILE:
                apnContext = addApnContext(PhoneConstants.APN_TYPE_DEFAULT, networkConfig);
                break;
            case ConnectivityManager.TYPE_MOBILE_MMS:
                apnContext = addApnContext(PhoneConstants.APN_TYPE_MMS, networkConfig);
                break;
            case ConnectivityManager.TYPE_MOBILE_SUPL:
                apnContext = addApnContext(PhoneConstants.APN_TYPE_SUPL, networkConfig);
                break;
            case ConnectivityManager.TYPE_MOBILE_DUN:
                apnContext = addApnContext(PhoneConstants.APN_TYPE_DUN, networkConfig);
                break;
            case ConnectivityManager.TYPE_MOBILE_HIPRI:
                apnContext = addApnContext(PhoneConstants.APN_TYPE_HIPRI, networkConfig);
                break;
            case ConnectivityManager.TYPE_MOBILE_FOTA:
                apnContext = addApnContext(PhoneConstants.APN_TYPE_FOTA, networkConfig);
                break;
            case ConnectivityManager.TYPE_MOBILE_IMS:
                apnContext = addApnContext(PhoneConstants.APN_TYPE_IMS, networkConfig);
                break;
            case ConnectivityManager.TYPE_MOBILE_CBS:
                apnContext = addApnContext(PhoneConstants.APN_TYPE_CBS, networkConfig);
                break;
            case ConnectivityManager.TYPE_MOBILE_IA:
                apnContext = addApnContext(PhoneConstants.APN_TYPE_IA, networkConfig);
                break;
            case ConnectivityManager.TYPE_MOBILE_EMERGENCY:
                apnContext = addApnContext(PhoneConstants.APN_TYPE_EMERGENCY, networkConfig);
                break;
            default:
                log("initApnContexts: skipping unknown type=" + networkConfig.type);
                continue;
            }
            log("initApnContexts: apnContext=" + apnContext);
        }

        if (VDBG) log("initApnContexts: X mApnContexts=" + mApnContexts);
    }

    public LinkProperties getLinkProperties(String apnType) {
        ApnContext apnContext = mApnContexts.get(apnType);
        if (apnContext != null) {
            DcAsyncChannel dcac = apnContext.getDcAc();
            if (dcac != null) {
                if (DBG) log("return link properites for " + apnType);
                return dcac.getLinkPropertiesSync();
            }
        }
        if (DBG) log("return new LinkProperties");
        return new LinkProperties();
    }

    public NetworkCapabilities getNetworkCapabilities(String apnType) {
        ApnContext apnContext = mApnContexts.get(apnType);
        if (apnContext!=null) {
            DcAsyncChannel dataConnectionAc = apnContext.getDcAc();
            if (dataConnectionAc != null) {
                if (DBG) {
                    log("get active pdp is not null, return NetworkCapabilities for " + apnType);
                }
                return dataConnectionAc.getNetworkCapabilitiesSync();
            }
        }
        if (DBG) log("return new NetworkCapabilities");
        return new NetworkCapabilities();
    }

    // Return all active apn types
    public String[] getActiveApnTypes() {
        if (DBG) log("get all active apn types");
        ArrayList<String> result = new ArrayList<String>();

        for (ApnContext apnContext : mApnContexts.values()) {
            if (mAttached.get() && apnContext.isReady()) {
                result.add(apnContext.getApnType());
            }
        }

        return result.toArray(new String[0]);
    }

    // Return active apn of specific apn type
    public String getActiveApnString(String apnType) {
        if (VDBG) log( "get active apn string for type:" + apnType);
        ApnContext apnContext = mApnContexts.get(apnType);
        if (apnContext != null) {
            ApnSetting apnSetting = apnContext.getApnSetting();
            if (apnSetting != null) {
                return apnSetting.apn;
            }
        }
        return null;
    }

    // Return state of specific apn type
    public DctConstants.State getState(String apnType) {
        ApnContext apnContext = mApnContexts.get(apnType);
        if (apnContext != null) {
            return apnContext.getState();
        }
        return DctConstants.State.FAILED;
    }

    // Return if apn type is a provisioning apn.
    private boolean isProvisioningApn(String apnType) {
        ApnContext apnContext = mApnContexts.get(apnType);
        if (apnContext != null) {
            return apnContext.isProvisioningApn();
        }
        return false;
    }

    // Return state of overall
    public DctConstants.State getOverallState() {
        boolean isConnecting = false;
        boolean isFailed = true; // All enabled Apns should be FAILED.
        boolean isAnyEnabled = false;

        for (ApnContext apnContext : mApnContexts.values()) {
            if (apnContext.isEnabled()) {
                isAnyEnabled = true;
                switch (apnContext.getState()) {
                case CONNECTED:
                case DISCONNECTING:
                    if (VDBG) log("overall state is CONNECTED");
                    return DctConstants.State.CONNECTED;
                case RETRYING:
                case CONNECTING:
                    isConnecting = true;
                    isFailed = false;
                    break;
                case IDLE:
                case SCANNING:
                    isFailed = false;
                    break;
                default:
                    isAnyEnabled = true;
                    break;
                }
            }
        }

        if (!isAnyEnabled) { // Nothing enabled. return IDLE.
            if (VDBG) log( "overall state is IDLE");
            return DctConstants.State.IDLE;
        }

        if (isConnecting) {
            if (VDBG) log( "overall state is CONNECTING");
            return DctConstants.State.CONNECTING;
        } else if (!isFailed) {
            if (VDBG) log( "overall state is IDLE");
            return DctConstants.State.IDLE;
        } else {
            if (VDBG) log( "overall state is FAILED");
            return DctConstants.State.FAILED;
        }
    }

    /**
     * Report on whether data connectivity is enabled for any APN.
     * @return {@code false} if data connectivity has been explicitly disabled,
     * {@code true} otherwise.
     */
    public boolean getAnyDataEnabled() {
        if (!mDataEnabledSettings.isDataEnabled(true)) return false;
        DataAllowFailReason failureReason = new DataAllowFailReason();
        if (!isDataAllowed(failureReason)) {
            if (DBG) log(failureReason.getDataAllowFailReason());
            return false;
        }
        for (ApnContext apnContext : mApnContexts.values()) {
            // Make sure we don't have a context that is going down
            // and is explicitly disabled.
            if (isDataAllowedForApn(apnContext)) {
                return true;
            }
        }
        return false;
    }

    @VisibleForTesting
    public boolean isDataEnabled(boolean checkUserDataEnabled) {
        return mDataEnabledSettings.isDataEnabled(checkUserDataEnabled);
    }

    private boolean isDataAllowedForApn(ApnContext apnContext) {
        //If RAT is iwlan then dont allow default/IA PDP at all.
        //Rest of APN types can be evaluated for remaining conditions.
        if ((apnContext.getApnType().equals(PhoneConstants.APN_TYPE_DEFAULT)
                    || apnContext.getApnType().equals(PhoneConstants.APN_TYPE_IA))
                && (mPhone.getServiceState().getRilDataRadioTechnology()
                == ServiceState.RIL_RADIO_TECHNOLOGY_IWLAN)) {
            log("Default data call activation not allowed in iwlan.");
            return false;
        }

        return apnContext.isReady();
    }

    //****** Called from ServiceStateTracker
    /**
     * Invoked when ServiceStateTracker observes a transition from GPRS
     * attach to detach.
     */
    private void onDataConnectionDetached() {
        /*
         * We presently believe it is unnecessary to tear down the PDP context
         * when GPRS detaches, but we should stop the network polling.
         */
        if (DBG) log ("onDataConnectionDetached: stop polling and notify detached");
        stopNetStatPoll();
        stopDataStallAlarm();
        notifyDataConnection(Phone.REASON_DATA_DETACHED);
        mAttached.set(false);
    }

    private void onDataConnectionAttached() {
        if (DBG) log("onDataConnectionAttached");
        mAttached.set(true);
        if (getOverallState() == DctConstants.State.CONNECTED) {
            if (DBG) log("onDataConnectionAttached: start polling notify attached");
            startNetStatPoll();
            startDataStallAlarm(DATA_STALL_NOT_SUSPECTED);
            notifyDataConnection(Phone.REASON_DATA_ATTACHED);
        } else {
            // update APN availability so that APN can be enabled.
            notifyOffApnsOfAvailability(Phone.REASON_DATA_ATTACHED);
        }
        if (mAutoAttachOnCreationConfig) {
            mAutoAttachOnCreation.set(true);
        }
        setupDataOnConnectableApns(Phone.REASON_DATA_ATTACHED);
    }

    protected boolean isNvSubscription() {
        int cdmaSubscriptionSource = CdmaSubscriptionSourceManager.getDefault(mPhone.getContext());
        if (cdmaSubscriptionSource ==
                CdmaSubscriptionSourceManager.SUBSCRIPTION_FROM_NV) {
            return true;
        }
        return false;
    }

    protected boolean getAttachedStatus() {
        return mAttached.get();
    }


    private boolean isDataAllowed(DataAllowFailReason failureReason) {
        final boolean internalDataEnabled;
        internalDataEnabled = mDataEnabledSettings.isInternalDataEnabled();

        boolean attachedState = getAttachedStatus();
        boolean desiredPowerState = mPhone.getServiceStateTracker().getDesiredPowerState();
        boolean radioStateFromCarrier = mPhone.getServiceStateTracker().getPowerStateFromCarrier();
        int radioTech = mPhone.getServiceState().getRilDataRadioTechnology();
        if (radioTech == ServiceState.RIL_RADIO_TECHNOLOGY_IWLAN) {
            desiredPowerState = true;
            radioStateFromCarrier = true;
        }

        IccRecords r = mIccRecords.get();
        boolean recordsLoaded = false;
        boolean subscriptionFromNv = isNvSubscription();
        if (r != null) {
            recordsLoaded = r.getRecordsLoaded();
            if (DBG && !recordsLoaded) log("isDataAllowed getRecordsLoaded=" + recordsLoaded);
        }

        int dataSub = SubscriptionManager.getDefaultDataSubscriptionId();
        boolean defaultDataSelected = SubscriptionManager.isValidSubscriptionId(dataSub);

        PhoneConstants.State state = PhoneConstants.State.IDLE;
        // Note this is explicitly not using mPhone.getState.  See b/19090488.
        // mPhone.getState reports the merge of CS and PS (volte) voice call state
        // but we only care about CS calls here for data/voice concurrency issues.
        // Calling getCallTracker currently gives you just the CS side where the
        // ImsCallTracker is held internally where applicable.
        // This should be redesigned to ask explicitly what we want:
        // voiceCallStateAllowDataCall, or dataCallAllowed or something similar.
        if (mPhone.getCallTracker() != null) {
            state = mPhone.getCallTracker().getState();
        }

        if (failureReason != null) failureReason.clearAllReasons();
        if (!(attachedState || mAutoAttachOnCreation.get())) {
            if(failureReason == null) return false;
            failureReason.addDataAllowFailReason(DataAllowFailReasonType.NOT_ATTACHED);
        }
        if (!(recordsLoaded || subscriptionFromNv)) {
            if(failureReason == null) return false;
            failureReason.addDataAllowFailReason(DataAllowFailReasonType.RECORD_NOT_LOADED);
        }
        if (state != PhoneConstants.State.IDLE &&
                !mPhone.getServiceStateTracker().isConcurrentVoiceAndDataAllowed()) {
            if(failureReason == null) return false;
            failureReason.addDataAllowFailReason(DataAllowFailReasonType.INVALID_PHONE_STATE);
            failureReason.addDataAllowFailReason(
                    DataAllowFailReasonType.CONCURRENT_VOICE_DATA_NOT_ALLOWED);
        }
        if (!internalDataEnabled) {
            if(failureReason == null) return false;
            failureReason.addDataAllowFailReason(DataAllowFailReasonType.INTERNAL_DATA_DISABLED);
        }
        if (!defaultDataSelected) {
            if(failureReason == null) return false;
            failureReason.addDataAllowFailReason(
                    DataAllowFailReasonType.DEFAULT_DATA_UNSELECTED);
        }
        if (mPhone.getServiceState().getDataRoaming() && !getDataOnRoamingEnabled()) {
            if(failureReason == null) return false;
            failureReason.addDataAllowFailReason(DataAllowFailReasonType.ROAMING_DISABLED);
        }
        if (mIsPsRestricted) {
            if(failureReason == null) return false;
            failureReason.addDataAllowFailReason(DataAllowFailReasonType.PS_RESTRICTED);
        }
        if (!desiredPowerState) {
            if(failureReason == null) return false;
            failureReason.addDataAllowFailReason(DataAllowFailReasonType.UNDESIRED_POWER_STATE);
        }
        if (!radioStateFromCarrier) {
            if(failureReason == null) return false;
            failureReason.addDataAllowFailReason(DataAllowFailReasonType.RADIO_DISABLED_BY_CARRIER);
        }

        return failureReason == null || !failureReason.isFailed();
    }

    // arg for setupDataOnConnectableApns
    private enum RetryFailures {
        // retry failed networks always (the old default)
        ALWAYS,
        // retry only when a substantial change has occurred.  Either:
        // 1) we were restricted by voice/data concurrency and aren't anymore
        // 2) our apn list has change
        ONLY_ON_CHANGE
    };

    protected void setupDataOnConnectableApns(String reason) {
        setupDataOnConnectableApns(reason, RetryFailures.ALWAYS);
    }

    private void setupDataOnConnectableApns(String reason, RetryFailures retryFailures) {
        if (VDBG) log("setupDataOnConnectableApns: " + reason);

        if (DBG && !VDBG) {
            StringBuilder sb = new StringBuilder(120);
            for (ApnContext apnContext : mPrioritySortedApnContexts) {
                sb.append(apnContext.getApnType());
                sb.append(":[state=");
                sb.append(apnContext.getState());
                sb.append(",enabled=");
                sb.append(apnContext.isEnabled());
                sb.append("] ");
            }
            log("setupDataOnConnectableApns: " + reason + " " + sb);
        }

        for (ApnContext apnContext : mPrioritySortedApnContexts) {
            ArrayList<ApnSetting> waitingApns = null;

            if (VDBG) log("setupDataOnConnectableApns: apnContext " + apnContext);

            if (apnContext.getState() == DctConstants.State.FAILED
                    || apnContext.getState() == DctConstants.State.SCANNING) {
                if (retryFailures == RetryFailures.ALWAYS) {
                    apnContext.releaseDataConnection(reason);
                } else if (apnContext.isConcurrentVoiceAndDataAllowed() == false &&
                        mPhone.getServiceStateTracker().isConcurrentVoiceAndDataAllowed()) {
                    // RetryFailures.ONLY_ON_CHANGE - check if voice concurrency has changed
                    apnContext.releaseDataConnection(reason);
                } else {
                    // RetryFailures.ONLY_ON_CHANGE - check if the apns have changed
                    int radioTech = mPhone.getServiceState().getRilDataRadioTechnology();
                    ArrayList<ApnSetting> originalApns = apnContext.getWaitingApns();
                    if (originalApns != null && originalApns.isEmpty() == false) {
                        waitingApns = buildWaitingApns(apnContext.getApnType(), radioTech);
                        if (originalApns.size() != waitingApns.size() ||
                                originalApns.containsAll(waitingApns) == false) {
                            apnContext.releaseDataConnection(reason);
                        } else {
                            continue;
                        }
                    } else {
                        continue;
                    }
                }
            }
            if (apnContext.isConnectable()) {
                log("isConnectable() call trySetupData");
                apnContext.setReason(reason);
                trySetupData(apnContext, waitingApns);
            }
        }
    }

    boolean isEmergency() {
        final boolean result = mPhone.isInEcm() || mPhone.isInEmergencyCall();
        log("isEmergency: result=" + result);
        return result;
    }

    private boolean trySetupData(ApnContext apnContext) {
        return trySetupData(apnContext, null);
    }

    private boolean trySetupData(ApnContext apnContext, ArrayList<ApnSetting> waitingApns) {
        if (DBG) {
            log("trySetupData for type:" + apnContext.getApnType() +
                    " due to " + apnContext.getReason() + ", mIsPsRestricted=" + mIsPsRestricted);
        }
        apnContext.requestLog("trySetupData due to " + apnContext.getReason());

        if (mPhone.getSimulatedRadioControl() != null) {
            // Assume data is connected on the simulator
            // FIXME  this can be improved
            apnContext.setState(DctConstants.State.CONNECTED);
            mPhone.notifyDataConnection(apnContext.getReason(), apnContext.getApnType());

            log("trySetupData: X We're on the simulator; assuming connected retValue=true");
            return true;
        }

        // Allow SETUP_DATA request for E-APN to be completed during emergency call
        // and MOBILE DATA On/Off cases as well.
        boolean isEmergencyApn = apnContext.getApnType().equals(PhoneConstants.APN_TYPE_EMERGENCY);
        final ServiceStateTracker sst = mPhone.getServiceStateTracker();

        // set to false if apn type is non-metered or if we have a restricted (priveleged)
        // request for the network.
        // TODO - may want restricted requests to only apply to carrier-limited data access
        //        rather than applying to user limited as well.
        // Exclude DUN for the purposes of the override until we get finer grained
        // intention in NetworkRequests
        boolean checkUserDataEnabled =
                ApnSetting.isMeteredApnType(apnContext.getApnType(), mPhone.getContext(),
                        mPhone.getSubId(), mPhone.getServiceState().getDataRoaming()) &&
                apnContext.hasNoRestrictedRequests(true /*exclude DUN */);

        DataAllowFailReason failureReason = new DataAllowFailReason();

        // allow data if currently in roaming service, roaming setting disabled
        // and requested apn type is non-metered for roaming.
        boolean isDataAllowed = isDataAllowed(failureReason) ||
                (failureReason.isFailForSingleReason(DataAllowFailReasonType.ROAMING_DISABLED) &&
                !(ApnSetting.isMeteredApnType(apnContext.getApnType(), mPhone.getContext(),
                mPhone.getSubId(), mPhone.getServiceState().getDataRoaming())));

        if (apnContext.getApnType().equals(PhoneConstants.APN_TYPE_MMS)) {
            CarrierConfigManager configManager = (CarrierConfigManager)mPhone.getContext().
                    getSystemService(Context.CARRIER_CONFIG_SERVICE);
            PersistableBundle pb = configManager.getConfigForSubId(mPhone.getSubId());
            if (pb != null) {
                checkUserDataEnabled = checkUserDataEnabled &&
                        !(pb.getBoolean("config_enable_mms_with_mobile_data_off"));
            }
        }

        if (apnContext.isConnectable() && (isEmergencyApn ||
                (isDataAllowed && isDataAllowedForApn(apnContext) &&
                        mDataEnabledSettings.isDataEnabled(checkUserDataEnabled) && !isEmergency()))) {
            if (apnContext.getState() == DctConstants.State.FAILED) {
                String str = "trySetupData: make a FAILED ApnContext IDLE so its reusable";
                if (DBG) log(str);
                apnContext.requestLog(str);
                apnContext.setState(DctConstants.State.IDLE);
            }
            int radioTech = mPhone.getServiceState().getRilDataRadioTechnology();
            apnContext.setConcurrentVoiceAndDataAllowed(sst.isConcurrentVoiceAndDataAllowed());
            if (apnContext.getState() == DctConstants.State.IDLE) {
                if (waitingApns == null) {
                    waitingApns = buildWaitingApns(apnContext.getApnType(), radioTech);
                }
                if (waitingApns.isEmpty()) {
                    notifyNoData(DcFailCause.MISSING_UNKNOWN_APN, apnContext);
                    notifyOffApnsOfAvailability(apnContext.getReason());
                    String str = "trySetupData: X No APN found retValue=false";
                    if (DBG) log(str);
                    apnContext.requestLog(str);
                    return false;
                } else {
                    apnContext.setWaitingApns(waitingApns);
                    if (DBG) {
                        log ("trySetupData: Create from mAllApnSettings : "
                                    + apnListToString(mAllApnSettings));
                    }
                }
            }

            boolean retValue = setupData(apnContext, radioTech);
            notifyOffApnsOfAvailability(apnContext.getReason());

            if (DBG) log("trySetupData: X retValue=" + retValue);
            return retValue;
        } else {
            if (!apnContext.getApnType().equals(PhoneConstants.APN_TYPE_DEFAULT)
                    && apnContext.isConnectable()) {
                mPhone.notifyDataConnectionFailed(apnContext.getReason(), apnContext.getApnType());
            }
            notifyOffApnsOfAvailability(apnContext.getReason());

            StringBuilder str = new StringBuilder();

            str.append("trySetupData failed. apnContext = [type=" + apnContext.getApnType() +
                    ", mState=" + apnContext.getState() + ", mDataEnabled=" +
                    apnContext.isEnabled() + ", mDependencyMet=" +
                    apnContext.getDependencyMet() + "] ");

            if (!apnContext.isConnectable()) {
                str.append("isConnectable = false. ");
            }
            if (!isDataAllowed) {
                str.append("data not allowed: " + failureReason.getDataAllowFailReason() + ". ");
            }
            if (!isDataAllowedForApn(apnContext)) {
                str.append("isDataAllowedForApn = false. RAT = " +
                        mPhone.getServiceState().getRilDataRadioTechnology());
            }
            if (!mDataEnabledSettings.isDataEnabled(checkUserDataEnabled)) {
                str.append("isDataEnabled(" + checkUserDataEnabled + ") = false. " +
                        "isInternalDataEnabled = " + mDataEnabledSettings.isInternalDataEnabled() +
                        ", userDataEnabled = " + mDataEnabledSettings.isUserDataEnabled() +
                        ", isPolicyDataEnabled = " + mDataEnabledSettings.isPolicyDataEnabled() +
                        ", isCarrierDataEnabled = " +
                        mDataEnabledSettings.isCarrierDataEnabled());
            }
            if (isEmergency()) {
                str.append("emergency = true");
            }

            if (DBG) log(str.toString());
            apnContext.requestLog(str.toString());

            return false;
        }
    }

    // Disabled apn's still need avail/unavail notifications - send them out
    protected void notifyOffApnsOfAvailability(String reason) {
        if (DBG) {
            DataAllowFailReason failureReason = new DataAllowFailReason();
            if (!isDataAllowed(failureReason)) {
                log(failureReason.getDataAllowFailReason());
            }
        }
        for (ApnContext apnContext : mApnContexts.values()) {
            if (!mAttached.get() || !apnContext.isReady()) {
                if (VDBG) log("notifyOffApnOfAvailability type:" + apnContext.getApnType());
                mPhone.notifyDataConnection(reason != null ? reason : apnContext.getReason(),
                                            apnContext.getApnType(),
                                            PhoneConstants.DataState.DISCONNECTED);
            } else {
                if (VDBG) {
                    log("notifyOffApnsOfAvailability skipped apn due to attached && isReady " +
                            apnContext.toString());
                }
            }
        }
    }

    /**
     * If tearDown is true, this only tears down a CONNECTED session. Presently,
     * there is no mechanism for abandoning an CONNECTING session,
     * but would likely involve cancelling pending async requests or
     * setting a flag or new state to ignore them when they came in
     * @param tearDown true if the underlying DataConnection should be
     * disconnected.
     * @param reason reason for the clean up.
     * @return boolean - true if we did cleanup any connections, false if they
     *                   were already all disconnected.
     */
    protected boolean cleanUpAllConnections(boolean tearDown, String reason) {
        if (DBG) log("cleanUpAllConnections: tearDown=" + tearDown + " reason=" + reason);
        boolean didDisconnect = false;
        boolean disableMeteredOnly = false;

        // reasons that only metered apn will be torn down
        if (!TextUtils.isEmpty(reason)) {
            disableMeteredOnly = reason.equals(Phone.REASON_DATA_SPECIFIC_DISABLED) ||
                    reason.equals(Phone.REASON_ROAMING_ON) ||
                    reason.equals(Phone.REASON_CARRIER_ACTION_DISABLE_METERED_APN) ||
                    reason.equals(Phone.REASON_SINGLE_PDN_ARBITRATION) ||
                    reason.equals(Phone.REASON_PDP_RESET);
        }

        for (ApnContext apnContext : mApnContexts.values()) {
            if (apnContext.isDisconnected() == false) didDisconnect = true;
            if (disableMeteredOnly) {
                if (!apnContext.getApnType().equals(PhoneConstants.APN_TYPE_IMS)) {
		// Use ApnSetting to decide metered or non-metered.
                // Tear down all metered data connections.
                ApnSetting apnSetting = apnContext.getApnSetting();
                if (apnSetting != null && apnSetting.isMetered(mPhone.getContext(),
                        mPhone.getSubId(), mPhone.getServiceState().getDataRoaming())) {
                        if (apnContext.isDisconnected() == false) didDisconnect = true;
                        if (DBG) log("clean up metered ApnContext Type: " +
                                apnContext.getApnType());
                        apnContext.setReason(reason);
                        cleanUpConnection(tearDown, apnContext);
                    }
                }
            } else {
                // TODO - only do cleanup if not disconnected
                if (apnContext.isDisconnected() == false) didDisconnect = true;
                apnContext.setReason(reason);
                cleanUpConnection(tearDown, apnContext);
            }
        }

        stopNetStatPoll();
        stopDataStallAlarm();

        // TODO: Do we need mRequestedApnType?
        mRequestedApnType = PhoneConstants.APN_TYPE_DEFAULT;

        log("cleanUpConnection: mDisconnectPendingCount = " + mDisconnectPendingCount);
        if (tearDown && mDisconnectPendingCount == 0) {
            notifyDataDisconnectComplete();
            notifyAllDataDisconnected();
        }

        return didDisconnect;
    }

    /**
     * Cleanup all connections.
     *
     * TODO: Cleanup only a specified connection passed as a parameter.
     *       Also, make sure when you clean up a conn, if it is last apply
     *       logic as though it is cleanupAllConnections
     *
     * @param cause for the clean up.
     */
    private void onCleanUpAllConnections(String cause) {
        cleanUpAllConnections(true, cause);
    }

    void sendCleanUpConnection(boolean tearDown, ApnContext apnContext) {
        if (DBG) log("sendCleanUpConnection: tearDown=" + tearDown + " apnContext=" + apnContext);
        Message msg = obtainMessage(DctConstants.EVENT_CLEAN_UP_CONNECTION);
        msg.arg1 = tearDown ? 1 : 0;
        msg.arg2 = 0;
        msg.obj = apnContext;
        sendMessage(msg);
    }

    protected void cleanUpConnection(boolean tearDown, ApnContext apnContext) {
        if (apnContext == null) {
            if (DBG) log("cleanUpConnection: apn context is null");
            return;
        }

        DcAsyncChannel dcac = apnContext.getDcAc();
        String str = "cleanUpConnection: tearDown=" + tearDown + " reason=" +
                apnContext.getReason();
        if (VDBG) log(str + " apnContext=" + apnContext);
        apnContext.requestLog(str);
        if (tearDown) {
            if (apnContext.isDisconnected()) {
                // The request is tearDown and but ApnContext is not connected.
                // If apnContext is not enabled anymore, break the linkage to the DCAC/DC.
                apnContext.setState(DctConstants.State.IDLE);
                if (!apnContext.isReady()) {
                    if (dcac != null) {
                        str = "cleanUpConnection: teardown, disconnected, !ready";
                        if (DBG) log(str + " apnContext=" + apnContext);
                        apnContext.requestLog(str);
                        dcac.tearDown(apnContext, "", null);
                    }
                    apnContext.setDataConnectionAc(null);
                }
            } else {
                // Connection is still there. Try to clean up.
                if (dcac != null) {
                    if (apnContext.getState() != DctConstants.State.DISCONNECTING) {
                        boolean disconnectAll = false;
                        if (PhoneConstants.APN_TYPE_DUN.equals(apnContext.getApnType())) {
                            // CAF_MSIM is this below condition required.
                            // if (PhoneConstants.APN_TYPE_DUN.equals(PhoneConstants.APN_TYPE_DEFAULT)) {
                            if (teardownForDun()) {
                                if (DBG) {
                                    log("cleanUpConnection: disconnectAll DUN connection");
                                }
                                // we need to tear it down - we brought it up just for dun and
                                // other people are camped on it and now dun is done.  We need
                                // to stop using it and let the normal apn list get used to find
                                // connections for the remaining desired connections
                                disconnectAll = true;
                            }
                        }
                        final int generation = apnContext.getConnectionGeneration();
                        str = "cleanUpConnection: tearing down" + (disconnectAll ? " all" : "") +
                                " using gen#" + generation;
                        if (DBG) log(str + "apnContext=" + apnContext);
                        apnContext.requestLog(str);
                        Pair<ApnContext, Integer> pair =
                                new Pair<ApnContext, Integer>(apnContext, generation);
                        Message msg = obtainMessage(DctConstants.EVENT_DISCONNECT_DONE, pair);
                        if (disconnectAll) {
                            apnContext.getDcAc().tearDownAll(apnContext.getReason(), msg);
                        } else {
                            apnContext.getDcAc()
                                .tearDown(apnContext, apnContext.getReason(), msg);
                        }
                        apnContext.setState(DctConstants.State.DISCONNECTING);
                        mDisconnectPendingCount++;
                    }
                } else {
                    // apn is connected but no reference to dcac.
                    // Should not be happen, but reset the state in case.
                    apnContext.setState(DctConstants.State.IDLE);
                    apnContext.requestLog("cleanUpConnection: connected, bug no DCAC");
                    mPhone.notifyDataConnection(apnContext.getReason(),
                                                apnContext.getApnType());
                }
            }
        } else {
            // force clean up the data connection.
            if (dcac != null) dcac.reqReset();
            apnContext.setState(DctConstants.State.IDLE);
            mPhone.notifyDataConnection(apnContext.getReason(), apnContext.getApnType());
            apnContext.setDataConnectionAc(null);
        }

        // Make sure reconnection alarm is cleaned up if there is no ApnContext
        // associated to the connection.
        if (dcac != null) {
            cancelReconnectAlarm(apnContext);
        }

        setupDataForSinglePdnArbitration(apnContext.getReason());

        str = "cleanUpConnection: X tearDown=" + tearDown + " reason=" + apnContext.getReason();
        if (DBG) log(str + " apnContext=" + apnContext + " dcac=" + apnContext.getDcAc());
        apnContext.requestLog(str);
    }

    ApnSetting fetchDunApn() {
        if (SystemProperties.getBoolean("net.tethering.noprovisioning", false)) {
            log("fetchDunApn: net.tethering.noprovisioning=true ret: null");
            return null;
        }
        int bearer = mPhone.getServiceState().getRilDataRadioTechnology();
        IccRecords r = mIccRecords.get();
        String operator = (r != null) ? r.getOperatorNumeric() : "";
        ArrayList<ApnSetting> dunCandidates = new ArrayList<ApnSetting>();
        ApnSetting retDunSetting = null;

        // Places to look for tether APN in order: TETHER_DUN_APN setting, APN database if
        // carrier allows it, and config_tether_apndata resource.
        String apnData = Settings.Global.getString(mResolver, Settings.Global.TETHER_DUN_APN);
<<<<<<< HEAD
        List<ApnSetting> dunSettings = ApnSetting.arrayFromString(apnData);
        IccRecords r = mIccRecords.get();
        for (ApnSetting dunSetting : dunSettings) {
            String operator = mPhone.getOperatorNumeric();
            if (!ServiceState.bitmaskHasTech(dunSetting.bearerBitmask, bearer)) continue;
            if (dunSetting.numeric.equals(operator)) {
                if (dunSetting.hasMvnoParams()) {
                    if (r != null && ApnSetting.mvnoMatches(r, dunSetting.mvnoType,
                            dunSetting.mvnoMatchData)) {
                        if (VDBG) {
                            log("fetchDunApn: global TETHER_DUN_APN dunSetting=" + dunSetting);
                        }
                        return dunSetting;
                    }
                } else if (mMvnoMatched == false) {
                    if (VDBG) log("fetchDunApn: global TETHER_DUN_APN dunSetting=" + dunSetting);
                    return dunSetting;
=======
        if (!TextUtils.isEmpty(apnData)) {
            dunCandidates.addAll(ApnSetting.arrayFromString(apnData));
            if (VDBG) log("fetchDunApn: dunCandidates from Setting: " + dunCandidates);
        } else if (mAllowUserEditTetherApn) {
            for (ApnSetting apn : mAllApnSettings) {
                if (apn.canHandleType(PhoneConstants.APN_TYPE_DUN)) {
                    dunCandidates.add(apn);
>>>>>>> 37392ec0
                }
            }
            if (VDBG) log("fetchDunApn: dunCandidates from database: " + dunCandidates);
        }
        // If TETHER_DUN_APN isn't set or
        // mAllowUserEditTetherApn is true but APN database doesn't have dun APN,
        // try the resource as last resort.
        if (dunCandidates.isEmpty()) {
            String[] apnArrayData = mPhone.getContext().getResources()
                .getStringArray(R.array.config_tether_apndata);
            for (String apnString : apnArrayData) {
                ApnSetting apn = ApnSetting.fromString(apnString);
                // apn may be null if apnString isn't valid or has error parsing
                if (apn != null) dunCandidates.add(apn);
            }
            if (VDBG) log("fetchDunApn: dunCandidates from resource: " + dunCandidates);
        }

        for (ApnSetting dunSetting : dunCandidates) {
            if (!ServiceState.bitmaskHasTech(dunSetting.bearerBitmask, bearer)) continue;
            if (dunSetting.numeric.equals(operator)) {
                if (dunSetting.hasMvnoParams()) {
                    if (r != null && ApnSetting.mvnoMatches(r, dunSetting.mvnoType,
                            dunSetting.mvnoMatchData)) {
                        retDunSetting = dunSetting;
                        break;
                    }
                } else if (mMvnoMatched == false) {
                    retDunSetting = dunSetting;
                    break;
                }
            }
        }

        if (VDBG) log("fetchDunApn: dunSetting=" + retDunSetting);
        return retDunSetting;
    }

    public boolean hasMatchedTetherApnSetting() {
        ApnSetting matched = fetchDunApn();
        log("hasMatchedTetherApnSetting: APN=" + matched);
        return matched != null;
    }

    protected void setupDataForSinglePdnArbitration(String reason) {
        // In single pdn case, if a higher priority call which was scheduled for retry gets
        // cleaned up due to say apn disabled, we need to try setup data on connectable apns
        // as there won't be any EVENT_DISCONNECT_DONE call back.
        if(DBG) {
            log("setupDataForSinglePdn: reason = " + reason
                    + " isDisconnected = " + isDisconnected());
        }
        if (isOnlySingleDcAllowed(mPhone.getServiceState().getRilDataRadioTechnology())
                && isDisconnected()
                && !Phone.REASON_SINGLE_PDN_ARBITRATION.equals(reason)
                && !Phone.REASON_RADIO_TURNED_OFF.equals(reason)) {
            sendMessage(obtainMessage(DctConstants.EVENT_TRY_SETUP_DATA,
                    Phone.REASON_SINGLE_PDN_ARBITRATION));
        }
    }

    /**
     * Determine if DUN connection is special and we need to teardown on start/stop
     */
    private boolean teardownForDun() {
        // CDMA always needs to do this the profile id is correct
        final int rilRat = mPhone.getServiceState().getRilDataRadioTechnology();
        if (ServiceState.isCdma(rilRat)) return true;

        return (fetchDunApn() != null);
    }

    /**
     * Cancels the alarm associated with apnContext.
     *
     * @param apnContext on which the alarm should be stopped.
     */
    private void cancelReconnectAlarm(ApnContext apnContext) {
        if (apnContext == null) return;

        PendingIntent intent = apnContext.getReconnectIntent();

        if (intent != null) {
                AlarmManager am =
                    (AlarmManager) mPhone.getContext().getSystemService(Context.ALARM_SERVICE);
                am.cancel(intent);
                apnContext.setReconnectIntent(null);
        }
    }

    /**
     * @param types comma delimited list of APN types
     * @return array of APN types
     */
    private String[] parseTypes(String types) {
        String[] result;
        // If unset, set to DEFAULT.
        if (types == null || types.equals("")) {
            result = new String[1];
            result[0] = PhoneConstants.APN_TYPE_ALL;
        } else {
            result = types.split(",");
        }
        return result;
    }

    boolean isPermanentFail(DcFailCause dcFailCause) {
        return (dcFailCause.isPermanentFail(mPhone.getContext(), mPhone.getSubId()) &&
                (mAttached.get() == false || dcFailCause != DcFailCause.SIGNAL_LOST));
    }

    private ApnSetting makeApnSetting(Cursor cursor) {
        String[] types = parseTypes(
                cursor.getString(cursor.getColumnIndexOrThrow(Telephony.Carriers.TYPE)));
        ApnSetting apn = new ApnSetting(
                cursor.getInt(cursor.getColumnIndexOrThrow(Telephony.Carriers._ID)),
                cursor.getString(cursor.getColumnIndexOrThrow(Telephony.Carriers.NUMERIC)),
                cursor.getString(cursor.getColumnIndexOrThrow(Telephony.Carriers.NAME)),
                cursor.getString(cursor.getColumnIndexOrThrow(Telephony.Carriers.APN)),
                NetworkUtils.trimV4AddrZeros(
                        cursor.getString(
                        cursor.getColumnIndexOrThrow(Telephony.Carriers.PROXY))),
                cursor.getString(cursor.getColumnIndexOrThrow(Telephony.Carriers.PORT)),
                NetworkUtils.trimV4AddrZeros(
                        cursor.getString(
                        cursor.getColumnIndexOrThrow(Telephony.Carriers.MMSC))),
                NetworkUtils.trimV4AddrZeros(
                        cursor.getString(
                        cursor.getColumnIndexOrThrow(Telephony.Carriers.MMSPROXY))),
                cursor.getString(cursor.getColumnIndexOrThrow(Telephony.Carriers.MMSPORT)),
                cursor.getString(cursor.getColumnIndexOrThrow(Telephony.Carriers.USER)),
                cursor.getString(cursor.getColumnIndexOrThrow(Telephony.Carriers.PASSWORD)),
                cursor.getInt(cursor.getColumnIndexOrThrow(Telephony.Carriers.AUTH_TYPE)),
                types,
                cursor.getString(cursor.getColumnIndexOrThrow(Telephony.Carriers.PROTOCOL)),
                cursor.getString(cursor.getColumnIndexOrThrow(
                        Telephony.Carriers.ROAMING_PROTOCOL)),
                cursor.getInt(cursor.getColumnIndexOrThrow(
                        Telephony.Carriers.CARRIER_ENABLED)) == 1,
                cursor.getInt(cursor.getColumnIndexOrThrow(Telephony.Carriers.BEARER)),
                cursor.getInt(cursor.getColumnIndexOrThrow(Telephony.Carriers.BEARER_BITMASK)),
                cursor.getInt(cursor.getColumnIndexOrThrow(Telephony.Carriers.PROFILE_ID)),
                cursor.getInt(cursor.getColumnIndexOrThrow(
                        Telephony.Carriers.MODEM_COGNITIVE)) == 1,
                cursor.getInt(cursor.getColumnIndexOrThrow(Telephony.Carriers.MAX_CONNS)),
                cursor.getInt(cursor.getColumnIndexOrThrow(
                        Telephony.Carriers.WAIT_TIME)),
                cursor.getInt(cursor.getColumnIndexOrThrow(Telephony.Carriers.MAX_CONNS_TIME)),
                cursor.getInt(cursor.getColumnIndexOrThrow(Telephony.Carriers.MTU)),
                cursor.getString(cursor.getColumnIndexOrThrow(Telephony.Carriers.MVNO_TYPE)),
                cursor.getString(cursor.getColumnIndexOrThrow(Telephony.Carriers.MVNO_MATCH_DATA)));
        return apn;
    }

    protected ArrayList<ApnSetting> createApnList(Cursor cursor) {
        ArrayList<ApnSetting> mnoApns = new ArrayList<ApnSetting>();
        ArrayList<ApnSetting> mvnoApns = new ArrayList<ApnSetting>();
        IccRecords r = mIccRecords.get();

        if (cursor.moveToFirst()) {
            do {
                ApnSetting apn = makeApnSetting(cursor);
                if (apn == null) {
                    continue;
                }

                if (apn.hasMvnoParams()) {
                    if (r != null && ApnSetting.mvnoMatches(r, apn.mvnoType, apn.mvnoMatchData)) {
                        mvnoApns.add(apn);
                    }
                } else {
                    mnoApns.add(apn);
                }
            } while (cursor.moveToNext());
        }

        ArrayList<ApnSetting> result;
        if (mvnoApns.isEmpty()) {
            result = mnoApns;
            mMvnoMatched = false;
        } else {
            result = mvnoApns;
            mMvnoMatched = true;
        }
        if (DBG) log("createApnList: X result=" + result);
        return result;
    }

    private boolean dataConnectionNotInUse(DcAsyncChannel dcac) {
        if (DBG) log("dataConnectionNotInUse: check if dcac is inuse dcac=" + dcac);
        for (ApnContext apnContext : mApnContexts.values()) {
            if (apnContext.getDcAc() == dcac) {
                if (DBG) log("dataConnectionNotInUse: in use by apnContext=" + apnContext);
                return false;
            }
        }
        // TODO: Fix retry handling so free DataConnections have empty apnlists.
        // Probably move retry handling into DataConnections and reduce complexity
        // of DCT.
        if (DBG) log("dataConnectionNotInUse: tearDownAll");
        dcac.tearDownAll("No connection", null);
        if (DBG) log("dataConnectionNotInUse: not in use return true");
        return true;
    }

    private DcAsyncChannel findFreeDataConnection() {
        for (DcAsyncChannel dcac : mDataConnectionAcHashMap.values()) {
            if (dcac.isInactiveSync() && dataConnectionNotInUse(dcac)) {
                if (DBG) {
                    log("findFreeDataConnection: found free DataConnection=" +
                        " dcac=" + dcac);
                }
                return dcac;
            }
        }
        log("findFreeDataConnection: NO free DataConnection");
        return null;
    }

    private boolean setupData(ApnContext apnContext, int radioTech) {
        if (DBG) log("setupData: apnContext=" + apnContext);
        apnContext.requestLog("setupData");
        ApnSetting apnSetting;
        DcAsyncChannel dcac = null;

        apnSetting = apnContext.getNextApnSetting();

        if (apnSetting == null) {
            if (DBG) log("setupData: return for no apn found!");
            return false;
        }

        int profileId = apnSetting.profileId;
        if (profileId == 0) {
            profileId = getApnProfileID(apnContext.getApnType());
        }

        // On CDMA, if we're explicitly asking for DUN, we need have
        // a dun-profiled connection so we can't share an existing one
        // On GSM/LTE we can share existing apn connections provided they support
        // this type.
        if (apnContext.getApnType() != PhoneConstants.APN_TYPE_DUN ||
                teardownForDun() == false) {
            dcac = checkForCompatibleConnectedApnContext(apnContext);
            if (dcac != null) {
                // Get the dcacApnSetting for the connection we want to share.
                ApnSetting dcacApnSetting = dcac.getApnSettingSync();
                if (dcacApnSetting != null) {
                    // Setting is good, so use it.
                    apnSetting = dcacApnSetting;
                }
            }
        }
        if (dcac == null) {
            if (isOnlySingleDcAllowed(radioTech)) {
                if (isHigherPriorityApnContextActive(apnContext)) {
                    if (DBG) {
                        log("setupData: Higher priority ApnContext active.  Ignoring call");
                    }
                    return false;
                }

                if (!apnContext.getApnType().equals(PhoneConstants.APN_TYPE_IMS)) {
                    // Only lower priority calls left.  Disconnect them all in this single PDP case
                    // so that we can bring up the requested higher priority call (once we receive
                    // response for deactivate request for the calls we are about to disconnect
                    if (cleanUpAllConnections(true, Phone.REASON_SINGLE_PDN_ARBITRATION)) {
                        // If any call actually requested to be disconnected, means we can't
                        // bring up this connection yet as we need to wait for those data calls
                        // to be disconnected.
                        if (DBG) log("setupData: Some calls are disconnecting first." +
                                " Wait and retry");
                        return false;
                    }
                }

                // No other calls are active, so proceed
                if (DBG) log("setupData: Single pdp. Continue setting up data call.");
            }

            dcac = findFreeDataConnection();

            if (dcac == null) {
                dcac = createDataConnection();
            }

            if (dcac == null) {
                if (DBG) log("setupData: No free DataConnection and couldn't create one, WEIRD");
                return false;
            }
        }
        final int generation = apnContext.incAndGetConnectionGeneration();
        if (DBG) {
            log("setupData: dcac=" + dcac + " apnSetting=" + apnSetting + " gen#=" + generation);
        }

        apnContext.setDataConnectionAc(dcac);
        apnContext.setApnSetting(apnSetting);
        apnContext.setState(DctConstants.State.CONNECTING);
        mPhone.notifyDataConnection(apnContext.getReason(), apnContext.getApnType());

        Message msg = obtainMessage();
        msg.what = DctConstants.EVENT_DATA_SETUP_COMPLETE;
        msg.obj = new Pair<ApnContext, Integer>(apnContext, generation);
        dcac.bringUp(apnContext, profileId, radioTech, msg, generation);

        if (DBG) log("setupData: initing!");
        return true;
    }

    protected void setInitialAttachApn() {
        ApnSetting iaApnSetting = null;
        ApnSetting defaultApnSetting = null;
        ApnSetting firstApnSetting = null;

        log("setInitialApn: E mPreferredApn=" + mPreferredApn);

        if (mPreferredApn != null && mPreferredApn.canHandleType(PhoneConstants.APN_TYPE_IA)) {
              iaApnSetting = mPreferredApn;
        } else if (mAllApnSettings != null && !mAllApnSettings.isEmpty()) {
            firstApnSetting = mAllApnSettings.get(0);
            log("setInitialApn: firstApnSetting=" + firstApnSetting);

            // Search for Initial APN setting and the first apn that can handle default
            for (ApnSetting apn : mAllApnSettings) {
                if (apn.canHandleType(PhoneConstants.APN_TYPE_IA)) {
                    // The Initial Attach APN is highest priority so use it if there is one
                    log("setInitialApn: iaApnSetting=" + apn);
                    iaApnSetting = apn;
                    break;
                } else if ((defaultApnSetting == null)
                        && (apn.canHandleType(PhoneConstants.APN_TYPE_DEFAULT))) {
                    // Use the first default apn if no better choice
                    log("setInitialApn: defaultApnSetting=" + apn);
                    defaultApnSetting = apn;
                }
            }
        }

        if ((iaApnSetting == null) && (defaultApnSetting == null) &&
                !allowInitialAttachForOperator()) {
            log("Abort Initial attach");
            return;
        }
        // The priority of apn candidates from highest to lowest is:
        //   1) APN_TYPE_IA (Initial Attach)
        //   2) mPreferredApn, i.e. the current preferred apn
        //   3) The first apn that than handle APN_TYPE_DEFAULT
        //   4) The first APN we can find.

        ApnSetting initialAttachApnSetting = null;
        if (iaApnSetting != null) {
            if (DBG) log("setInitialAttachApn: using iaApnSetting");
            initialAttachApnSetting = iaApnSetting;
        } else if (mPreferredApn != null) {
            if (DBG) log("setInitialAttachApn: using mPreferredApn");
            initialAttachApnSetting = mPreferredApn;
        } else if (defaultApnSetting != null) {
            if (DBG) log("setInitialAttachApn: using defaultApnSetting");
            initialAttachApnSetting = defaultApnSetting;
        } else if (firstApnSetting != null) {
            if (DBG) log("setInitialAttachApn: using firstApnSetting");
            initialAttachApnSetting = firstApnSetting;
        }

        if (initialAttachApnSetting == null) {
            if (DBG) log("setInitialAttachApn: X There in no available apn");
        } else {
            if (DBG) log("setInitialAttachApn: X selected Apn=" + initialAttachApnSetting);

            mPhone.mCi.setInitialAttachApn(initialAttachApnSetting.apn,
                    initialAttachApnSetting.protocol, initialAttachApnSetting.authType,
                    initialAttachApnSetting.user, initialAttachApnSetting.password, null);
        }
    }

    protected boolean allowInitialAttachForOperator() {
        return true;
    }

    /**
     * Handles changes to the APN database.
     */
    private void onApnChanged() {
        DctConstants.State overallState = getOverallState();
        boolean isDisconnected = (overallState == DctConstants.State.IDLE ||
                overallState == DctConstants.State.FAILED);

        if (mPhone instanceof GsmCdmaPhone) {
            // The "current" may no longer be valid.  MMS depends on this to send properly. TBD
            ((GsmCdmaPhone)mPhone).updateCurrentCarrierInProvider();
        }

        // TODO: It'd be nice to only do this if the changed entrie(s)
        // match the current operator.
        if (DBG) log("onApnChanged: createAllApnList and cleanUpAllConnections");
        createAllApnList();
        setInitialAttachApn();
        cleanUpConnectionsOnUpdatedApns(!isDisconnected);

        // FIXME: See bug 17426028 maybe no conditional is needed.
        if (mPhone.getSubId() == SubscriptionManager.getDefaultDataSubscriptionId()) {
            setupDataOnConnectableApns(Phone.REASON_APN_CHANGED);
        }
    }

    /**
     * @param cid Connection id provided from RIL.
     * @return DataConnectionAc associated with specified cid.
     */
    private DcAsyncChannel findDataConnectionAcByCid(int cid) {
        for (DcAsyncChannel dcac : mDataConnectionAcHashMap.values()) {
            if (dcac.getCidSync() == cid) {
                return dcac;
            }
        }
        return null;
    }

    // TODO: For multiple Active APNs not exactly sure how to do this.
    private void gotoIdleAndNotifyDataConnection(String reason) {
        if (DBG) log("gotoIdleAndNotifyDataConnection: reason=" + reason);
        notifyDataConnection(reason);
    }

    /**
     * "Active" here means ApnContext isEnabled() and not in FAILED state
     * @param apnContext to compare with
     * @return true if higher priority active apn found
     */
    private boolean isHigherPriorityApnContextActive(ApnContext apnContext) {
        if (apnContext.getApnType().equals(PhoneConstants.APN_TYPE_IMS)) {
            return false;
        }

        for (ApnContext otherContext : mPrioritySortedApnContexts) {
            if (otherContext.getApnType().equals(PhoneConstants.APN_TYPE_IMS)) {
                continue;
            }
            if (apnContext.getApnType().equalsIgnoreCase(otherContext.getApnType())) return false;
            if (otherContext.isEnabled() && otherContext.getState() != DctConstants.State.FAILED) {
                return true;
            }
        }
        return false;
    }

    /**
     * Reports if we support multiple connections or not.
     * This is a combination of factors, based on carrier and RAT.
     * @param rilRadioTech the RIL Radio Tech currently in use
     * @return true if only single DataConnection is allowed
     */
    private boolean isOnlySingleDcAllowed(int rilRadioTech) {
        int[] singleDcRats = mPhone.getContext().getResources().getIntArray(
                com.android.internal.R.array.config_onlySingleDcAllowed);
        boolean onlySingleDcAllowed = false;
        if (Build.IS_DEBUGGABLE &&
                SystemProperties.getBoolean("persist.telephony.test.singleDc", false)) {
            onlySingleDcAllowed = true;
        }
        if (singleDcRats != null) {
            for (int i=0; i < singleDcRats.length && onlySingleDcAllowed == false; i++) {
                if (rilRadioTech == singleDcRats[i]) onlySingleDcAllowed = true;
            }
        }

        if (DBG) log("isOnlySingleDcAllowed(" + rilRadioTech + "): " + onlySingleDcAllowed);
        return onlySingleDcAllowed;
    }

    void sendRestartRadio() {
        if (DBG)log("sendRestartRadio:");
        Message msg = obtainMessage(DctConstants.EVENT_RESTART_RADIO);
        sendMessage(msg);
    }

    private void restartRadio() {
        if (DBG) log("restartRadio: ************TURN OFF RADIO**************");
        cleanUpAllConnections(true, Phone.REASON_RADIO_TURNED_OFF);
        mPhone.getServiceStateTracker().powerOffRadioSafely(this);
        /* Note: no need to call setRadioPower(true).  Assuming the desired
         * radio power state is still ON (as tracked by ServiceStateTracker),
         * ServiceStateTracker will call setRadioPower when it receives the
         * RADIO_STATE_CHANGED notification for the power off.  And if the
         * desired power state has changed in the interim, we don't want to
         * override it with an unconditional power on.
         */

        int reset = Integer.parseInt(SystemProperties.get("net.ppp.reset-by-timeout", "0"));
        SystemProperties.set("net.ppp.reset-by-timeout", String.valueOf(reset + 1));
    }

    /**
     * Return true if data connection need to be setup after disconnected due to
     * reason.
     *
     * @param apnContext APN context
     * @return true if try setup data connection is need for this reason
     */
    private boolean retryAfterDisconnected(ApnContext apnContext) {
        boolean retry = true;
        String reason = apnContext.getReason();

        if ( Phone.REASON_RADIO_TURNED_OFF.equals(reason) ||
                (isOnlySingleDcAllowed(mPhone.getServiceState().getRilDataRadioTechnology())
                 && isHigherPriorityApnContextActive(apnContext))) {
            retry = false;
        }
        return retry;
    }

    private void startAlarmForReconnect(long delay, ApnContext apnContext) {
        String apnType = apnContext.getApnType();

        Intent intent = new Intent(INTENT_RECONNECT_ALARM + "." + apnType);
        intent.addFlags(Intent.FLAG_RECEIVER_FOREGROUND);
        intent.putExtra(INTENT_RECONNECT_ALARM_EXTRA_REASON, apnContext.getReason());
        intent.putExtra(INTENT_RECONNECT_ALARM_EXTRA_TYPE, apnType);
        intent.addFlags(Intent.FLAG_RECEIVER_FOREGROUND);

        // Get current sub id.
        int subId = mPhone.getSubId();
        intent.putExtra(PhoneConstants.SUBSCRIPTION_KEY, subId);

        if (DBG) {
            log("startAlarmForReconnect: delay=" + delay + " action=" + intent.getAction()
                    + " apn=" + apnContext);
        }

        PendingIntent alarmIntent = PendingIntent.getBroadcast(mPhone.getContext(), 0,
                                        intent, PendingIntent.FLAG_UPDATE_CURRENT);
        apnContext.setReconnectIntent(alarmIntent);

        // Use the exact timer instead of the inexact one to provide better user experience.
        // In some extreme cases, we saw the retry was delayed for few minutes.
        // Note that if the stated trigger time is in the past, the alarm will be triggered
        // immediately.
        mAlarmManager.setExact(AlarmManager.ELAPSED_REALTIME_WAKEUP,
                SystemClock.elapsedRealtime() + delay, alarmIntent);
    }

    private void notifyNoData(DcFailCause lastFailCauseCode,
                              ApnContext apnContext) {
        if (DBG) log( "notifyNoData: type=" + apnContext.getApnType());
        if (isPermanentFail(lastFailCauseCode)
            && (!apnContext.getApnType().equals(PhoneConstants.APN_TYPE_DEFAULT))) {
            mPhone.notifyDataConnectionFailed(apnContext.getReason(), apnContext.getApnType());
        }
    }

    public boolean getAutoAttachOnCreation() {
        return mAutoAttachOnCreation.get();
    }

    protected void onRecordsLoadedOrSubIdChanged() {
        if (DBG) log("onRecordsLoadedOrSubIdChanged: createAllApnList");
        mAutoAttachOnCreationConfig = mPhone.getContext().getResources()
                .getBoolean(com.android.internal.R.bool.config_auto_attach_data_on_creation);

        createAllApnList();
        setInitialAttachApn();
        if (mPhone.mCi.getRadioState().isOn()) {
            if (DBG) log("onRecordsLoadedOrSubIdChanged: notifying data availability");
            notifyOffApnsOfAvailability(Phone.REASON_SIM_LOADED);
        }
        setupDataOnConnectableApns(Phone.REASON_SIM_LOADED);
    }

    public void setApnsEnabledByCarrier(boolean enabled) {
        Message msg = obtainMessage(DctConstants.EVENT_SET_CARRIER_DATA_ENABLED);
        msg.arg1 = (enabled ? DctConstants.ENABLED : DctConstants.DISABLED);
        sendMessage(msg);
    }

    /**
     * Action set from carrier signalling broadcast receivers to enable/disable metered apns.
     */
    private void onSetCarrierDataEnabled(boolean enabled) {
        synchronized (mDataEnabledSettings) {
            if (enabled != mDataEnabledSettings.isCarrierDataEnabled()) {
                if (DBG) {
                    log("carrier Action: set metered apns enabled: " + enabled);
                }

                // Disable/enable all metered apns
                mDataEnabledSettings.setCarrierDataEnabled(enabled);

                if (!enabled) {
                    // Send otasp_sim_unprovisioned so that SuW is able to proceed and notify users
                    mPhone.notifyOtaspChanged(ServiceStateTracker.OTASP_SIM_UNPROVISIONED);
                    // Tear down all metered apns
                    cleanUpAllConnections(true, Phone.REASON_CARRIER_ACTION_DISABLE_METERED_APN);
                } else {
                    // Re-evauluate Otasp state
                    int otaspState = mPhone.getServiceStateTracker().getOtasp();
                    mPhone.notifyOtaspChanged(otaspState);

                    teardownRestrictedMeteredConnections();
                    setupDataOnConnectableApns(Phone.REASON_DATA_ENABLED);
                }
            }
        }
    }

    /**
     * Action set from carrier signalling broadcast receivers to enable/disable radio
     */
    public void carrierActionSetRadioEnabled(boolean enabled) {
        if (DBG) {
            log("carrier Action: set radio enabled: " + enabled);
        }
        final ServiceStateTracker sst = mPhone.getServiceStateTracker();
        sst.setRadioPowerFromCarrier(enabled);
    }

    private void onSimNotReady() {
        if (DBG) log("onSimNotReady");

        cleanUpAllConnections(true, Phone.REASON_SIM_NOT_READY);
        mAllApnSettings = null;
        mAutoAttachOnCreationConfig = false;
    }

    private void onSetDependencyMet(String apnType, boolean met) {
        // don't allow users to tweak hipri to work around default dependency not met
        if (PhoneConstants.APN_TYPE_HIPRI.equals(apnType)) return;

        ApnContext apnContext = mApnContexts.get(apnType);
        if (apnContext == null) {
            loge("onSetDependencyMet: ApnContext not found in onSetDependencyMet(" +
                    apnType + ", " + met + ")");
            return;
        }
        applyNewState(apnContext, apnContext.isEnabled(), met);
        if (PhoneConstants.APN_TYPE_DEFAULT.equals(apnType)) {
            // tie actions on default to similar actions on HIPRI regarding dependencyMet
            apnContext = mApnContexts.get(PhoneConstants.APN_TYPE_HIPRI);
            if (apnContext != null) applyNewState(apnContext, apnContext.isEnabled(), met);
        }
    }

    public void setPolicyDataEnabled(boolean enabled) {
        if (DBG) log("setPolicyDataEnabled: " + enabled);
        Message msg = obtainMessage(DctConstants.CMD_SET_POLICY_DATA_ENABLE);
        msg.arg1 = (enabled ? DctConstants.ENABLED : DctConstants.DISABLED);
        sendMessage(msg);
    }

    private void onSetPolicyDataEnabled(boolean enabled) {
        synchronized (mDataEnabledSettings) {
            final boolean prevEnabled = getAnyDataEnabled();
            if (mDataEnabledSettings.isPolicyDataEnabled() != enabled) {
                mDataEnabledSettings.setPolicyDataEnabled(enabled);
                // TODO: We should register for DataEnabledSetting's data enabled/disabled event and
                // handle the rest from there.
                if (prevEnabled != getAnyDataEnabled()) {
                    if (!prevEnabled) {
                        teardownRestrictedMeteredConnections();
                        onTrySetupData(Phone.REASON_DATA_ENABLED);
                    } else {
                        onCleanUpAllConnections(Phone.REASON_DATA_SPECIFIC_DISABLED);
                    }
                }
            }
        }
    }

    private void applyNewState(ApnContext apnContext, boolean enabled, boolean met) {
        boolean cleanup = false;
        boolean trySetup = false;
        String str ="applyNewState(" + apnContext.getApnType() + ", " + enabled +
                "(" + apnContext.isEnabled() + "), " + met + "(" +
                apnContext.getDependencyMet() +"))";
        if (DBG) log(str);
        apnContext.requestLog(str);

        if (apnContext.isReady()) {
            cleanup = true;
            if (enabled && met) {
                DctConstants.State state = apnContext.getState();
                switch(state) {
                    case CONNECTING:
                    case SCANNING:
                    case CONNECTED:
                    case DISCONNECTING:
                        // We're "READY" and active so just return
                        if (DBG) log("applyNewState: 'ready' so return");
                        apnContext.requestLog("applyNewState state=" + state + ", so return");
                        return;
                    case IDLE:
                        // fall through: this is unexpected but if it happens cleanup and try setup
                    case FAILED:
                    case RETRYING: {
                        // We're "READY" but not active so disconnect (cleanup = true) and
                        // connect (trySetup = true) to be sure we retry the connection.
                        trySetup = true;
                        apnContext.setReason(Phone.REASON_DATA_ENABLED);
                        break;
                    }
                }
            } else if (met) {
                apnContext.setReason(Phone.REASON_DATA_DISABLED);
                // If ConnectivityService has disabled this network, stop trying to bring
                // it up, but do not tear it down - ConnectivityService will do that
                // directly by talking with the DataConnection.
                //
                // This doesn't apply to DUN, however.  Those connections have special
                // requirements from carriers and we need stop using them when the dun
                // request goes away.  This applies to both CDMA and GSM because they both
                // can declare the DUN APN sharable by default traffic, thus still satisfying
                // those requests and not torn down organically.
                if ((apnContext.getApnType() == PhoneConstants.APN_TYPE_DUN && teardownForDun())
                        || apnContext.getState() != DctConstants.State.CONNECTED) {
                    cleanup = true;
                } else {
                    cleanup = false;
                }
            } else {
                apnContext.setReason(Phone.REASON_DATA_DEPENDENCY_UNMET);
            }
        } else {
            if (enabled && met) {
                if (apnContext.isEnabled()) {
                    apnContext.setReason(Phone.REASON_DATA_DEPENDENCY_MET);
                } else {
                    apnContext.setReason(Phone.REASON_DATA_ENABLED);
                }
                if (apnContext.getState() == DctConstants.State.FAILED) {
                    apnContext.setState(DctConstants.State.IDLE);
                }
                trySetup = true;
            }
        }
        apnContext.setEnabled(enabled);
        apnContext.setDependencyMet(met);
        if (cleanup) cleanUpConnection(true, apnContext);
        if (trySetup) {
            apnContext.resetErrorCodeRetries();
            trySetupData(apnContext);
        }
    }

    private DcAsyncChannel checkForCompatibleConnectedApnContext(ApnContext apnContext) {
        String apnType = apnContext.getApnType();
        ApnSetting dunSetting = null;

        if (PhoneConstants.APN_TYPE_DUN.equals(apnType)) {
            dunSetting = fetchDunApn();
        }
        if (DBG) {
            log("checkForCompatibleConnectedApnContext: apnContext=" + apnContext );
        }

        DcAsyncChannel potentialDcac = null;
        ApnContext potentialApnCtx = null;
        for (ApnContext curApnCtx : mApnContexts.values()) {
            DcAsyncChannel curDcac = curApnCtx.getDcAc();
            if (curDcac != null) {
                ApnSetting apnSetting = curApnCtx.getApnSetting();
                log("apnSetting: " + apnSetting);
                if (dunSetting != null) {
                    if (dunSetting.equals(apnSetting)) {
                        switch (curApnCtx.getState()) {
                            case CONNECTED:
                                if (DBG) {
                                    log("checkForCompatibleConnectedApnContext:"
                                            + " found dun conn=" + curDcac
                                            + " curApnCtx=" + curApnCtx);
                                }
                                return curDcac;
                            case RETRYING:
                            case CONNECTING:
                                potentialDcac = curDcac;
                                potentialApnCtx = curApnCtx;
                            default:
                                // Not connected, potential unchanged
                                break;
                        }
                    }
                } else if (apnSetting != null && apnSetting.canHandleType(apnType)) {
                    switch (curApnCtx.getState()) {
                        case CONNECTED:
                            if (DBG) {
                                log("checkForCompatibleConnectedApnContext:"
                                        + " found canHandle conn=" + curDcac
                                        + " curApnCtx=" + curApnCtx);
                            }
                            return curDcac;
                        case RETRYING:
                        case CONNECTING:
                            potentialDcac = curDcac;
                            potentialApnCtx = curApnCtx;
                        default:
                            // Not connected, potential unchanged
                            break;
                    }
                }
            } else {
                if (VDBG) {
                    log("checkForCompatibleConnectedApnContext: not conn curApnCtx=" + curApnCtx);
                }
            }
        }
        if (potentialDcac != null) {
            if (DBG) {
                log("checkForCompatibleConnectedApnContext: found potential conn=" + potentialDcac
                        + " curApnCtx=" + potentialApnCtx);
            }
            return potentialDcac;
        }

        if (DBG) log("checkForCompatibleConnectedApnContext: NO conn apnContext=" + apnContext);
        return null;
    }

    public void setEnabled(int id, boolean enable) {
        Message msg = obtainMessage(DctConstants.EVENT_ENABLE_NEW_APN);
        msg.arg1 = id;
        msg.arg2 = (enable ? DctConstants.ENABLED : DctConstants.DISABLED);
        sendMessage(msg);
    }

    private void onEnableApn(int apnId, int enabled) {
        ApnContext apnContext = mApnContextsById.get(apnId);
        if (apnContext == null) {
            loge("onEnableApn(" + apnId + ", " + enabled + "): NO ApnContext");
            return;
        }
        // TODO change our retry manager to use the appropriate numbers for the new APN
        if (DBG) log("onEnableApn: apnContext=" + apnContext + " call applyNewState");
        applyNewState(apnContext, enabled == DctConstants.ENABLED, apnContext.getDependencyMet());

        if ((enabled == DctConstants.DISABLED) &&
            isOnlySingleDcAllowed(mPhone.getServiceState().getRilDataRadioTechnology()) &&
            !isHigherPriorityApnContextActive(apnContext)) {

            if(DBG) log("onEnableApn: isOnlySingleDcAllowed true & higher priority APN disabled");
            // If the highest priority APN is disabled and only single
            // data call is allowed, try to setup data call on other connectable APN.
            setupDataOnConnectableApns(Phone.REASON_SINGLE_PDN_ARBITRATION);
        }
    }

    // TODO: We shouldnt need this.
    private boolean onTrySetupData(String reason) {
        if (DBG) log("onTrySetupData: reason=" + reason);
        setupDataOnConnectableApns(reason);
        return true;
    }

    private boolean onTrySetupData(ApnContext apnContext) {
        if (DBG) log("onTrySetupData: apnContext=" + apnContext);
        return trySetupData(apnContext);
    }

    /**
     * Return current {@link android.provider.Settings.Global#MOBILE_DATA} value.
     */
    //TODO: Merge this into DataSettings. And probably should rename to getUserDataEnabled().
    public boolean getDataEnabled() {
        final int device_provisioned =
                Settings.Global.getInt(mResolver, Settings.Global.DEVICE_PROVISIONED, 0);

        boolean retVal = "true".equalsIgnoreCase(SystemProperties.get(
                "ro.com.android.mobiledata", "true"));
        if (TelephonyManager.getDefault().getSimCount() == 1) {
            retVal = Settings.Global.getInt(mResolver, Settings.Global.MOBILE_DATA,
                    retVal ? 1 : 0) != 0;
        } else {
            int phoneSubId = mPhone.getSubId();
            try {
                retVal = TelephonyManager.getIntWithSubId(mResolver,
                        Settings.Global.MOBILE_DATA, phoneSubId) != 0;
            } catch (SettingNotFoundException e) {
                // use existing retVal
            }
        }
        if (VDBG) log("getDataEnabled: retVal=" + retVal);
        if (device_provisioned == 0) {
            // device is still getting provisioned - use whatever setting they
            // want during this process
            //
            // use the normal data_enabled setting (retVal, determined above)
            // as the default if nothing else is set
            final String prov_property = SystemProperties.get("ro.com.android.prov_mobiledata",
                  retVal ? "true" : "false");
            retVal = "true".equalsIgnoreCase(prov_property);

            final int prov_mobile_data = Settings.Global.getInt(mResolver,
                    Settings.Global.DEVICE_PROVISIONING_MOBILE_DATA_ENABLED,
                    retVal ? 1 : 0);
            retVal = prov_mobile_data != 0;
            log("getDataEnabled during provisioning retVal=" + retVal + " - (" + prov_property +
                    ", " + prov_mobile_data + ")");
        }

        return retVal;
    }

    /**
     * Modify {@link android.provider.Settings.Global#DATA_ROAMING} value.
     */
    public void setDataOnRoamingEnabled(boolean enabled) {
        final int phoneSubId = mPhone.getSubId();
        if (getDataOnRoamingEnabled() != enabled) {
            int roaming = enabled ? 1 : 0;

            // For single SIM phones, this is a per phone property.
            if (TelephonyManager.getDefault().getSimCount() == 1) {
                Settings.Global.putInt(mResolver, Settings.Global.DATA_ROAMING, roaming);
            } else {
                Settings.Global.putInt(mResolver, Settings.Global.DATA_ROAMING +
                         phoneSubId, roaming);
            }

            mSubscriptionManager.setDataRoaming(roaming, phoneSubId);
            // will trigger handleDataOnRoamingChange() through observer
            if (DBG) {
               log("setDataOnRoamingEnabled: set phoneSubId=" + phoneSubId
                       + " isRoaming=" + enabled);
            }
        } else {
            if (DBG) {
                log("setDataOnRoamingEnabled: unchanged phoneSubId=" + phoneSubId
                        + " isRoaming=" + enabled);
             }
        }
    }

    /**
     * Return current {@link android.provider.Settings.Global#DATA_ROAMING} value.
     */
    public boolean getDataOnRoamingEnabled() {
        boolean isDataRoamingEnabled = "true".equalsIgnoreCase(SystemProperties.get(
                "ro.com.android.dataroaming", "false"));
        final int phoneSubId = mPhone.getSubId();

        try {
            // For single SIM phones, this is a per phone property.
            if (TelephonyManager.getDefault().getSimCount() == 1) {
                isDataRoamingEnabled = Settings.Global.getInt(mResolver,
                        Settings.Global.DATA_ROAMING, isDataRoamingEnabled ? 1 : 0) != 0;
            } else {
                isDataRoamingEnabled = TelephonyManager.getIntWithSubId(mResolver,
                        Settings.Global.DATA_ROAMING, phoneSubId) != 0;
            }
        } catch (SettingNotFoundException snfe) {
            if (DBG) log("getDataOnRoamingEnabled: SettingNofFoundException snfe=" + snfe);
        }
        if (VDBG) {
            log("getDataOnRoamingEnabled: phoneSubId=" + phoneSubId +
                    " isDataRoamingEnabled=" + isDataRoamingEnabled);
        }
        return isDataRoamingEnabled;
    }

    private void onRoamingOff() {
        if (DBG) log("onRoamingOff");

        if (!mDataEnabledSettings.isUserDataEnabled()) return;

        // Note onRoamingOff will be called immediately when DcTracker registerForDataRoamingOff,
        // and will be called again if SST calls mDataRoamingOffRegistrants.notify().
        setDataProfilesAsNeeded();

        if (getDataOnRoamingEnabled() == false) {
            notifyOffApnsOfAvailability(Phone.REASON_ROAMING_OFF);
            setupDataOnConnectableApns(Phone.REASON_ROAMING_OFF);
        } else {
            notifyDataConnection(Phone.REASON_ROAMING_OFF);
        }
    }

    private void onRoamingOn() {
        if (DBG) log("onRoamingOn");

        if (!mDataEnabledSettings.isUserDataEnabled()) {
            if (DBG) log("data not enabled by user");
            return;
        }

        // Check if the device is actually data roaming
        if (!mPhone.getServiceState().getDataRoaming()) {
            if (DBG) log("device is not roaming. ignored the request.");
            return;
        }

        if (getDataOnRoamingEnabled()) {
            if (DBG) log("onRoamingOn: setup data on roaming");
            setupDataOnConnectableApns(Phone.REASON_ROAMING_ON);
            notifyDataConnection(Phone.REASON_ROAMING_ON);
        } else {
            if (DBG) log("onRoamingOn: Tear down data connection on roaming.");
            cleanUpAllConnections(true, Phone.REASON_ROAMING_ON);
            notifyOffApnsOfAvailability(Phone.REASON_ROAMING_ON);
        }
    }

    private void onRadioAvailable() {
        if (DBG) log("onRadioAvailable");
        if (mPhone.getSimulatedRadioControl() != null) {
            // Assume data is connected on the simulator
            // FIXME  this can be improved
            // setState(DctConstants.State.CONNECTED);
            notifyDataConnection(null);

            log("onRadioAvailable: We're on the simulator; assuming data is connected");
        }

        IccRecords r = mIccRecords.get();
        if (r != null && r.getRecordsLoaded()) {
            notifyOffApnsOfAvailability(null);
        }

        if (getOverallState() != DctConstants.State.IDLE) {
            cleanUpConnection(true, null);
        }
    }

    private void onRadioOffOrNotAvailable() {
        // Make sure our reconnect delay starts at the initial value
        // next time the radio comes on

        mReregisterOnReconnectFailure = false;

        if (mPhone.getSimulatedRadioControl() != null) {
            // Assume data is connected on the simulator
            // FIXME  this can be improved
            log("We're on the simulator; assuming radio off is meaningless");
        } else {
            if (DBG) log("onRadioOffOrNotAvailable: is off and clean up all connections");
            cleanUpAllConnections(false, Phone.REASON_RADIO_TURNED_OFF);
        }
        notifyOffApnsOfAvailability(null);
    }

    private void completeConnection(ApnContext apnContext) {

        if (DBG) log("completeConnection: successful, notify the world apnContext=" + apnContext);

        if (mIsProvisioning && !TextUtils.isEmpty(mProvisioningUrl)) {
            if (DBG) {
                log("completeConnection: MOBILE_PROVISIONING_ACTION url="
                        + mProvisioningUrl);
            }
            Intent newIntent = Intent.makeMainSelectorActivity(Intent.ACTION_MAIN,
                    Intent.CATEGORY_APP_BROWSER);
            newIntent.setData(Uri.parse(mProvisioningUrl));
            newIntent.setFlags(Intent.FLAG_ACTIVITY_BROUGHT_TO_FRONT |
                    Intent.FLAG_ACTIVITY_NEW_TASK);
            try {
                mPhone.getContext().startActivity(newIntent);
            } catch (ActivityNotFoundException e) {
                loge("completeConnection: startActivityAsUser failed" + e);
            }
        }
        mIsProvisioning = false;
        mProvisioningUrl = null;
        if (mProvisioningSpinner != null) {
            sendMessage(obtainMessage(DctConstants.CMD_CLEAR_PROVISIONING_SPINNER,
                    mProvisioningSpinner));
        }

        mPhone.notifyDataConnection(apnContext.getReason(), apnContext.getApnType());
        startNetStatPoll();
        startDataStallAlarm(DATA_STALL_NOT_SUSPECTED);
    }

    /**
     * A SETUP (aka bringUp) has completed, possibly with an error. If
     * there is an error this method will call {@link #onDataSetupCompleteError}.
     */
    private void onDataSetupComplete(AsyncResult ar) {

        DcFailCause cause = DcFailCause.UNKNOWN;
        boolean handleError = false;
        ApnContext apnContext = getValidApnContext(ar, "onDataSetupComplete");

        if (apnContext == null) return;

        if (ar.exception == null) {
            DcAsyncChannel dcac = apnContext.getDcAc();

            if (RADIO_TESTS) {
                // Note: To change radio.test.onDSC.null.dcac from command line you need to
                // adb root and adb remount and from the command line you can only change the
                // value to 1 once. To change it a second time you can reboot or execute
                // adb shell stop and then adb shell start. The command line to set the value is:
                // adb shell sqlite3 /data/data/com.android.providers.settings/databases/settings.db "insert into system (name,value) values ('radio.test.onDSC.null.dcac', '1');"
                ContentResolver cr = mPhone.getContext().getContentResolver();
                String radioTestProperty = "radio.test.onDSC.null.dcac";
                if (Settings.System.getInt(cr, radioTestProperty, 0) == 1) {
                    log("onDataSetupComplete: " + radioTestProperty +
                            " is true, set dcac to null and reset property to false");
                    dcac = null;
                    Settings.System.putInt(cr, radioTestProperty, 0);
                    log("onDataSetupComplete: " + radioTestProperty + "=" +
                            Settings.System.getInt(mPhone.getContext().getContentResolver(),
                                    radioTestProperty, -1));
                }
            }
            if (dcac == null) {
                log("onDataSetupComplete: no connection to DC, handle as error");
                cause = DcFailCause.CONNECTION_TO_DATACONNECTIONAC_BROKEN;
                handleError = true;
            } else {
                ApnSetting apn = apnContext.getApnSetting();
                if (DBG) {
                    log("onDataSetupComplete: success apn=" + (apn == null ? "unknown" : apn.apn));
                }
                if (apn != null && apn.proxy != null && apn.proxy.length() != 0) {
                    try {
                        String port = apn.port;
                        if (TextUtils.isEmpty(port)) port = "8080";
                        ProxyInfo proxy = new ProxyInfo(apn.proxy,
                                Integer.parseInt(port), null);
                        dcac.setLinkPropertiesHttpProxySync(proxy);
                    } catch (NumberFormatException e) {
                        loge("onDataSetupComplete: NumberFormatException making ProxyProperties (" +
                                apn.port + "): " + e);
                    }
                }

                // everything is setup
                if(TextUtils.equals(apnContext.getApnType(),PhoneConstants.APN_TYPE_DEFAULT)) {
                    try {
                        SystemProperties.set(PUPPET_MASTER_RADIO_STRESS_TEST, "true");
                    } catch (RuntimeException ex) {
                        log("Failed to set PUPPET_MASTER_RADIO_STRESS_TEST to true");
                    }
                    if (mCanSetPreferApn && mPreferredApn == null) {
                        if (DBG) log("onDataSetupComplete: PREFERRED APN is null");
                        mPreferredApn = apn;
                        if (mPreferredApn != null) {
                            setPreferredApn(mPreferredApn.id);
                        }
                    }
                } else {
                    try {
                        SystemProperties.set(PUPPET_MASTER_RADIO_STRESS_TEST, "false");
                    } catch (RuntimeException ex) {
                        log("Failed to set PUPPET_MASTER_RADIO_STRESS_TEST to false");
                    }
                }

                // A connection is setup
                apnContext.setState(DctConstants.State.CONNECTED);

                boolean isProvApn = apnContext.isProvisioningApn();
                final ConnectivityManager cm = ConnectivityManager.from(mPhone.getContext());
                if (mProvisionBroadcastReceiver != null) {
                    mPhone.getContext().unregisterReceiver(mProvisionBroadcastReceiver);
                    mProvisionBroadcastReceiver = null;
                }
                if ((!isProvApn) || mIsProvisioning) {
                    // Hide any provisioning notification.
                    cm.setProvisioningNotificationVisible(false, ConnectivityManager.TYPE_MOBILE,
                            mProvisionActionName);
                    // Complete the connection normally notifying the world we're connected.
                    // We do this if this isn't a special provisioning apn or if we've been
                    // told its time to provision.
                    completeConnection(apnContext);
                } else {
                    // This is a provisioning APN that we're reporting as connected. Later
                    // when the user desires to upgrade this to a "default" connection,
                    // mIsProvisioning == true, we'll go through the code path above.
                    // mIsProvisioning becomes true when CMD_ENABLE_MOBILE_PROVISIONING
                    // is sent to the DCT.
                    if (DBG) {
                        log("onDataSetupComplete: successful, BUT send connected to prov apn as"
                                + " mIsProvisioning:" + mIsProvisioning + " == false"
                                + " && (isProvisioningApn:" + isProvApn + " == true");
                    }

                    // While radio is up, grab provisioning URL.  The URL contains ICCID which
                    // disappears when radio is off.
                    mProvisionBroadcastReceiver = new ProvisionNotificationBroadcastReceiver(
                            cm.getMobileProvisioningUrl(),
                            TelephonyManager.getDefault().getNetworkOperatorName());
                    mPhone.getContext().registerReceiver(mProvisionBroadcastReceiver,
                            new IntentFilter(mProvisionActionName));
                    // Put up user notification that sign-in is required.
                    cm.setProvisioningNotificationVisible(true, ConnectivityManager.TYPE_MOBILE,
                            mProvisionActionName);
                    // Turn off radio to save battery and avoid wasting carrier resources.
                    // The network isn't usable and network validation will just fail anyhow.
                    setRadio(false);
                }
                if (DBG) {
                    log("onDataSetupComplete: SETUP complete type=" + apnContext.getApnType()
                        + ", reason:" + apnContext.getReason());
                }
                if (Build.IS_DEBUGGABLE) {
                    // adb shell setprop persist.radio.test.pco [pco_val]
                    String radioTestProperty = "persist.radio.test.pco";
                    int pcoVal = SystemProperties.getInt(radioTestProperty, -1);
                    if (pcoVal != -1) {
                        log("PCO testing: read pco value from persist.radio.test.pco " + pcoVal);
                        final byte[] value = new byte[1];
                        value[0] = (byte) pcoVal;
                        final Intent intent =
                                new Intent(TelephonyIntents.ACTION_CARRIER_SIGNAL_PCO_VALUE);
                        intent.putExtra(TelephonyIntents.EXTRA_APN_TYPE_KEY, "default");
                        intent.putExtra(TelephonyIntents.EXTRA_APN_PROTO_KEY, "IPV4V6");
                        intent.putExtra(TelephonyIntents.EXTRA_PCO_ID_KEY, 0xFF00);
                        intent.putExtra(TelephonyIntents.EXTRA_PCO_VALUE_KEY, value);
                        mPhone.getCarrierSignalAgent().notifyCarrierSignalReceivers(intent);
                    }
                }
            }
        } else {
            cause = (DcFailCause) (ar.result);
            if (DBG) {
                ApnSetting apn = apnContext.getApnSetting();
                log(String.format("onDataSetupComplete: error apn=%s cause=%s",
                        (apn == null ? "unknown" : apn.apn), cause));
            }
            if (cause.isEventLoggable()) {
                // Log this failure to the Event Logs.
                int cid = getCellLocationId();
                EventLog.writeEvent(EventLogTags.PDP_SETUP_FAIL,
                        cause.ordinal(), cid, TelephonyManager.getDefault().getNetworkType());
            }
            ApnSetting apn = apnContext.getApnSetting();
            mPhone.notifyPreciseDataConnectionFailed(apnContext.getReason(),
                    apnContext.getApnType(), apn != null ? apn.apn : "unknown", cause.toString());

            // Compose broadcast intent send to the specific carrier signaling receivers
            Intent intent = new Intent(TelephonyIntents
                    .ACTION_CARRIER_SIGNAL_REQUEST_NETWORK_FAILED);
            intent.putExtra(TelephonyIntents.EXTRA_ERROR_CODE_KEY, cause.getErrorCode());
            intent.putExtra(TelephonyIntents.EXTRA_APN_TYPE_KEY, apnContext.getApnType());
            mPhone.getCarrierSignalAgent().notifyCarrierSignalReceivers(intent);

            if (cause.isRestartRadioFail() || apnContext.restartOnError(cause.getErrorCode())) {
                if (DBG) log("Modem restarted.");
                sendRestartRadio();
            }

            // If the data call failure cause is a permanent failure, we mark the APN as permanent
            // failed.
            if (isPermanentFail(cause)) {
                log("cause = " + cause + ", mark apn as permanent failed. apn = " + apn);
                apnContext.markApnPermanentFailed(apn);
            }

            handleError = true;
        }

        if (handleError) {
            onDataSetupCompleteError(ar);
        }

        /* If flag is set to false after SETUP_DATA_CALL is invoked, we need
         * to clean data connections.
         */
        if (!mDataEnabledSettings.isInternalDataEnabled()) {
            cleanUpAllConnections(Phone.REASON_DATA_DISABLED);
        }

    }

    /**
     * check for obsolete messages.  Return ApnContext if valid, null if not
     */
    private ApnContext getValidApnContext(AsyncResult ar, String logString) {
        if (ar != null && ar.userObj instanceof Pair) {
            Pair<ApnContext, Integer>pair = (Pair<ApnContext, Integer>)ar.userObj;
            ApnContext apnContext = pair.first;
            if (apnContext != null) {
                final int generation = apnContext.getConnectionGeneration();
                if (DBG) {
                    log("getValidApnContext (" + logString + ") on " + apnContext + " got " +
                            generation + " vs " + pair.second);
                }
                if (generation == pair.second) {
                    return apnContext;
                } else {
                    log("ignoring obsolete " + logString);
                    return null;
                }
            }
        }
        throw new RuntimeException(logString + ": No apnContext");
    }

    /**
     * Error has occurred during the SETUP {aka bringUP} request and the DCT
     * should either try the next waiting APN or start over from the
     * beginning if the list is empty. Between each SETUP request there will
     * be a delay defined by {@link #getApnDelay()}.
     */
    private void onDataSetupCompleteError(AsyncResult ar) {

        ApnContext apnContext = getValidApnContext(ar, "onDataSetupCompleteError");

        if (apnContext == null) return;

        long delay = apnContext.getDelayForNextApn(mFailFast);

        // Check if we need to retry or not.
        if (delay >= 0) {
            if (DBG) log("onDataSetupCompleteError: Try next APN. delay = " + delay);
            apnContext.setState(DctConstants.State.SCANNING);
            // Wait a bit before trying the next APN, so that
            // we're not tying up the RIL command channel
            startAlarmForReconnect(delay, apnContext);
        } else {
            // If we are not going to retry any APN, set this APN context to failed state.
            // This would be the final state of a data connection.
            apnContext.setState(DctConstants.State.FAILED);
            mPhone.notifyDataConnection(Phone.REASON_APN_FAILED, apnContext.getApnType());
            apnContext.setDataConnectionAc(null);
            log("onDataSetupCompleteError: Stop retrying APNs.");
        }
    }

    /**
     * Called when EVENT_REDIRECTION_DETECTED is received.
     */
    private void onDataConnectionRedirected(String redirectUrl) {
        if (!TextUtils.isEmpty(redirectUrl)) {
            Intent intent = new Intent(TelephonyIntents.ACTION_CARRIER_SIGNAL_REDIRECTED);
            intent.putExtra(TelephonyIntents.EXTRA_REDIRECTION_URL_KEY, redirectUrl);
            if(mPhone.getCarrierSignalAgent().notifyCarrierSignalReceivers(intent)) {
                log("Notify carrier signal receivers with redirectUrl: " + redirectUrl);
            }
        }
    }

    /**
     * Called when EVENT_DISCONNECT_DONE is received.
     */
    private void onDisconnectDone(AsyncResult ar) {
        ApnContext apnContext = getValidApnContext(ar, "onDisconnectDone");
        if (apnContext == null) return;

        if(DBG) log("onDisconnectDone: EVENT_DISCONNECT_DONE apnContext=" + apnContext);
        apnContext.setState(DctConstants.State.IDLE);

        mPhone.notifyDataConnection(apnContext.getReason(), apnContext.getApnType());

        // if all data connection are gone, check whether Airplane mode request was
        // pending.
        if (isDisconnected()) {
            if (mPhone.getServiceStateTracker().processPendingRadioPowerOffAfterDataOff()) {
                if (DBG) log("onDisconnectDone: radio will be turned off, no retries");
                // Radio will be turned off. No need to retry data setup
                apnContext.setApnSetting(null);
                apnContext.setDataConnectionAc(null);

                // Need to notify disconnect as well, in the case of switching Airplane mode.
                // Otherwise, it would cause 30s delayed to turn on Airplane mode.
                if (mDisconnectPendingCount > 0) {
                    mDisconnectPendingCount--;
                }

                if (mDisconnectPendingCount == 0) {
                    notifyDataDisconnectComplete();
                    notifyAllDataDisconnected();
                }
                return;
            }
        }
        // If APN is still enabled, try to bring it back up automatically
        if (mAttached.get() && apnContext.isReady() && retryAfterDisconnected(apnContext)) {
            try {
                SystemProperties.set(PUPPET_MASTER_RADIO_STRESS_TEST, "false");
            } catch (RuntimeException ex) {
                log("Failed to set PUPPET_MASTER_RADIO_STRESS_TEST to false");
            }
            // Wait a bit before trying the next APN, so that
            // we're not tying up the RIL command channel.
            // This also helps in any external dependency to turn off the context.
            if (DBG) log("onDisconnectDone: attached, ready and retry after disconnect");
            long delay = apnContext.getInterApnDelay(mFailFast);
            if (delay > 0) {
                // Data connection is in IDLE state, so when we reconnect later, we'll rebuild
                // the waiting APN list, which will also reset/reconfigure the retry manager.
                startAlarmForReconnect(delay, apnContext);
            }
        } else {
            boolean restartRadioAfterProvisioning = mPhone.getContext().getResources().getBoolean(
                    com.android.internal.R.bool.config_restartRadioAfterProvisioning);

            if (apnContext.isProvisioningApn() && restartRadioAfterProvisioning) {
                log("onDisconnectDone: restartRadio after provisioning");
                restartRadio();
            }
            apnContext.setApnSetting(null);
            apnContext.setDataConnectionAc(null);
            if (isOnlySingleDcAllowed(mPhone.getServiceState().getRilDataRadioTechnology())
                    && !Phone.REASON_RADIO_TURNED_OFF.equals(apnContext.getReason())) {
                if(DBG) log("onDisconnectDone: isOnlySigneDcAllowed true so setup single apn");
                sendMessage(obtainMessage(DctConstants.EVENT_TRY_SETUP_DATA,
                        Phone.REASON_SINGLE_PDN_ARBITRATION));
            } else {
                if(DBG) log("onDisconnectDone: not retrying");
            }
        }

        if (mDisconnectPendingCount > 0)
            mDisconnectPendingCount--;

        if (mDisconnectPendingCount == 0) {
            apnContext.setConcurrentVoiceAndDataAllowed(
                    mPhone.getServiceStateTracker().isConcurrentVoiceAndDataAllowed());
            notifyDataDisconnectComplete();
            notifyAllDataDisconnected();
        }

    }

    /**
     * Called when EVENT_DISCONNECT_DC_RETRYING is received.
     */
    private void onDisconnectDcRetrying(AsyncResult ar) {
        // We could just do this in DC!!!
        ApnContext apnContext = getValidApnContext(ar, "onDisconnectDcRetrying");
        if (apnContext == null) return;

        apnContext.setState(DctConstants.State.RETRYING);
        if(DBG) log("onDisconnectDcRetrying: apnContext=" + apnContext);

        mPhone.notifyDataConnection(apnContext.getReason(), apnContext.getApnType());
    }

    private void onVoiceCallStarted() {
        if (DBG) log("onVoiceCallStarted");
        mInVoiceCall = true;
        if (isConnected() && ! mPhone.getServiceStateTracker().isConcurrentVoiceAndDataAllowed()) {
            if (DBG) log("onVoiceCallStarted stop polling");
            stopNetStatPoll();
            stopDataStallAlarm();
            notifyDataConnection(Phone.REASON_VOICE_CALL_STARTED);
        }
    }

    private void onVoiceCallEnded() {
        if (DBG) log("onVoiceCallEnded");
        mInVoiceCall = false;
        if (isConnected()) {
            if (!mPhone.getServiceStateTracker().isConcurrentVoiceAndDataAllowed()) {
                startNetStatPoll();
                startDataStallAlarm(DATA_STALL_NOT_SUSPECTED);
                notifyDataConnection(Phone.REASON_VOICE_CALL_ENDED);
            } else {
                // clean slate after call end.
                resetPollStats();
            }
        }
        // reset reconnect timer
        setupDataOnConnectableApns(Phone.REASON_VOICE_CALL_ENDED);
    }

    private void onCleanUpConnection(boolean tearDown, int apnId, String reason) {
        if (DBG) log("onCleanUpConnection");
        ApnContext apnContext = mApnContextsById.get(apnId);
        if (apnContext != null) {
            apnContext.setReason(reason);
            cleanUpConnection(tearDown, apnContext);
        }
    }

    private boolean isConnected() {
        for (ApnContext apnContext : mApnContexts.values()) {
            if (apnContext.getState() == DctConstants.State.CONNECTED) {
                // At least one context is connected, return true
                return true;
            }
        }
        // There are not any contexts connected, return false
        return false;
    }

    public boolean isDisconnected() {
        for (ApnContext apnContext : mApnContexts.values()) {
            if (!apnContext.isDisconnected()) {
                // At least one context was not disconnected return false
                return false;
            }
        }
        // All contexts were disconnected so return true
        return true;
    }

    private void notifyDataConnection(String reason) {
        if (DBG) log("notifyDataConnection: reason=" + reason);
        for (ApnContext apnContext : mApnContexts.values()) {
            if (mAttached.get() && apnContext.isReady()) {
                if (DBG) log("notifyDataConnection: type:" + apnContext.getApnType());
                mPhone.notifyDataConnection(reason != null ? reason : apnContext.getReason(),
                        apnContext.getApnType());
            }
        }
        notifyOffApnsOfAvailability(reason);
    }

<<<<<<< HEAD
    protected void setDataProfilesAsNeeded() {
        if (DBG) log("setDataProfilesAsNeeded");
=======
    private void setDataProfilesAsNeeded() {
        if (DBG) log("setDataProfilesAsNeeded mSetDataProfileStatus: " + mSetDataProfileStatus);
>>>>>>> 37392ec0
        if (mAllApnSettings != null && !mAllApnSettings.isEmpty()) {
            ArrayList<DataProfile> dps = new ArrayList<DataProfile>();
            // Note getDataRoaming is also false if data not registered
            boolean isRoaming = mPhone.getServiceState().getDataRoaming();
            // If has set profile with home, and isRoaming is also false, no need to resend
            // Also skip if has set profile with roaming and isRoaming is true.
            if ((mSetDataProfileStatus == 1 && !isRoaming) ||
                (mSetDataProfileStatus == 2 && isRoaming)) {
                return;
            }
            for (ApnSetting apn : mAllApnSettings) {
                if (apn.modemCognitive) {
                    DataProfile dp = new DataProfile(apn, isRoaming);
                    // ArrayList.contains will call object.equals
                    if (!dps.contains(dp)) {
                        dps.add(dp);
                    }
                }
            }
            if(dps.size() > 0) {
                mPhone.mCi.setDataProfile(dps.toArray(new DataProfile[0]), null);
                mSetDataProfileStatus = isRoaming ? 2 : 1;
            }
        }
    }

    /**
     * Based on the sim operator numeric, create a list for all possible
     * Data Connections and setup the preferredApn.
     */
    protected void createAllApnList() {
        mMvnoMatched = false;
        mAllApnSettings = new ArrayList<ApnSetting>();
        IccRecords r = mIccRecords.get();
        String operator = mPhone.getOperatorNumeric();
        if (operator != null) {
            String selection = "numeric = '" + operator + "'";
            String orderBy = "_id";
            // query only enabled apn.
            // carrier_enabled : 1 means enabled apn, 0 disabled apn.
            // selection += " and carrier_enabled = 1";
            if (DBG) log("createAllApnList: selection=" + selection);

            Cursor cursor = mPhone.getContext().getContentResolver().query(
                    Telephony.Carriers.CONTENT_URI, null, selection, null, orderBy);

            if (cursor != null) {
                if (cursor.getCount() > 0) {
                    mAllApnSettings = createApnList(cursor);
                }
                cursor.close();
            }
        }

        addEmergencyApnSetting();

        dedupeApnSettings();

        if (mAllApnSettings.isEmpty()) {
            if (DBG) log("createAllApnList: No APN found for carrier: " + operator);
            mPreferredApn = null;
            // TODO: What is the right behavior?
            //notifyNoData(DataConnection.FailCause.MISSING_UNKNOWN_APN);
        } else {
            mPreferredApn = getPreferredApn();
            if (mPreferredApn != null && !mPreferredApn.numeric.equals(operator)) {
                mPreferredApn = null;
                setPreferredApn(-1);
            }
            if (DBG) log("createAllApnList: mPreferredApn=" + mPreferredApn);
        }
        if (DBG) log("createAllApnList: X mAllApnSettings=" + mAllApnSettings);

        setDataProfilesAsNeeded();
    }

    protected void dedupeApnSettings() {
        ArrayList<ApnSetting> resultApns = new ArrayList<ApnSetting>();

        // coalesce APNs if they are similar enough to prevent
        // us from bringing up two data calls with the same interface
        int i = 0;
        while (i < mAllApnSettings.size() - 1) {
            ApnSetting first = mAllApnSettings.get(i);
            ApnSetting second = null;
            int j = i + 1;
            while (j < mAllApnSettings.size()) {
                second = mAllApnSettings.get(j);
                if (apnsSimilar(first, second)) {
                    ApnSetting newApn = mergeApns(first, second);
                    mAllApnSettings.set(i, newApn);
                    first = newApn;
                    mAllApnSettings.remove(j);
                } else {
                    j++;
                }
            }
            i++;
        }
    }

    //check whether the types of two APN same (even only one type of each APN is same)
    private boolean apnTypeSameAny(ApnSetting first, ApnSetting second) {
        if(VDBG) {
            StringBuilder apnType1 = new StringBuilder(first.apn + ": ");
            for(int index1 = 0; index1 < first.types.length; index1++) {
                apnType1.append(first.types[index1]);
                apnType1.append(",");
            }

            StringBuilder apnType2 = new StringBuilder(second.apn + ": ");
            for(int index1 = 0; index1 < second.types.length; index1++) {
                apnType2.append(second.types[index1]);
                apnType2.append(",");
            }
            log("APN1: is " + apnType1);
            log("APN2: is " + apnType2);
        }

        for(int index1 = 0; index1 < first.types.length; index1++) {
            for(int index2 = 0; index2 < second.types.length; index2++) {
                if(first.types[index1].equals(PhoneConstants.APN_TYPE_ALL) ||
                        second.types[index2].equals(PhoneConstants.APN_TYPE_ALL) ||
                        first.types[index1].equals(second.types[index2])) {
                    if(VDBG)log("apnTypeSameAny: return true");
                    return true;
                }
            }
        }

        if(VDBG)log("apnTypeSameAny: return false");
        return false;
    }

    // Check if neither mention DUN and are substantially similar
    private boolean apnsSimilar(ApnSetting first, ApnSetting second) {
        return (first.canHandleType(PhoneConstants.APN_TYPE_DUN) == false &&
                second.canHandleType(PhoneConstants.APN_TYPE_DUN) == false &&
                Objects.equals(first.apn, second.apn) &&
                !apnTypeSameAny(first, second) &&
                xorEquals(first.proxy, second.proxy) &&
                xorEquals(first.port, second.port) &&
                xorEquals(first.protocol, second.protocol) &&
                xorEquals(first.roamingProtocol, second.roamingProtocol) &&
                first.carrierEnabled == second.carrierEnabled &&
                first.bearerBitmask == second.bearerBitmask &&
                first.profileId == second.profileId &&
                Objects.equals(first.mvnoType, second.mvnoType) &&
                Objects.equals(first.mvnoMatchData, second.mvnoMatchData) &&
                xorEquals(first.mmsc, second.mmsc) &&
                xorEquals(first.mmsProxy, second.mmsProxy) &&
                xorEquals(first.mmsPort, second.mmsPort));
    }

    // equal or one is not specified
    private boolean xorEquals(String first, String second) {
        return (Objects.equals(first, second) ||
                TextUtils.isEmpty(first) ||
                TextUtils.isEmpty(second));
    }

    private ApnSetting mergeApns(ApnSetting dest, ApnSetting src) {
        int id = dest.id;
        ArrayList<String> resultTypes = new ArrayList<String>();
        resultTypes.addAll(Arrays.asList(dest.types));
        for (String srcType : src.types) {
            if (resultTypes.contains(srcType) == false) resultTypes.add(srcType);
            if (srcType.equals(PhoneConstants.APN_TYPE_DEFAULT)) id = src.id;
        }
        String mmsc = (TextUtils.isEmpty(dest.mmsc) ? src.mmsc : dest.mmsc);
        String mmsProxy = (TextUtils.isEmpty(dest.mmsProxy) ? src.mmsProxy : dest.mmsProxy);
        String mmsPort = (TextUtils.isEmpty(dest.mmsPort) ? src.mmsPort : dest.mmsPort);
        String proxy = (TextUtils.isEmpty(dest.proxy) ? src.proxy : dest.proxy);
        String port = (TextUtils.isEmpty(dest.port) ? src.port : dest.port);
        String protocol = src.protocol.equals("IPV4V6") ? src.protocol : dest.protocol;
        String roamingProtocol = src.roamingProtocol.equals("IPV4V6") ? src.roamingProtocol :
                dest.roamingProtocol;
        int bearerBitmask = (dest.bearerBitmask == 0 || src.bearerBitmask == 0) ?
                0 : (dest.bearerBitmask | src.bearerBitmask);

        return new ApnSetting(id, dest.numeric, dest.carrier, dest.apn,
                proxy, port, mmsc, mmsProxy, mmsPort, dest.user, dest.password,
                dest.authType, resultTypes.toArray(new String[0]), protocol,
                roamingProtocol, dest.carrierEnabled, 0, bearerBitmask, dest.profileId,
                (dest.modemCognitive || src.modemCognitive), dest.maxConns, dest.waitTime,
                dest.maxConnsTime, dest.mtu, dest.mvnoType, dest.mvnoMatchData);
    }

    /** Return the DC AsyncChannel for the new data connection */
    private DcAsyncChannel createDataConnection() {
        if (DBG) log("createDataConnection E");

        int id = mUniqueIdGenerator.getAndIncrement();
        DataConnection conn = DataConnection.makeDataConnection(mPhone, id,
                                                this, mDcTesterFailBringUpAll, mDcc);
        mDataConnections.put(id, conn);
        DcAsyncChannel dcac = new DcAsyncChannel(conn, LOG_TAG);
        int status = dcac.fullyConnectSync(mPhone.getContext(), this, conn.getHandler());
        if (status == AsyncChannel.STATUS_SUCCESSFUL) {
            mDataConnectionAcHashMap.put(dcac.getDataConnectionIdSync(), dcac);
        } else {
            loge("createDataConnection: Could not connect to dcac=" + dcac + " status=" + status);
        }

        if (DBG) log("createDataConnection() X id=" + id + " dc=" + conn);
        return dcac;
    }

    private void destroyDataConnections() {
        if(mDataConnections != null) {
            if (DBG) log("destroyDataConnections: clear mDataConnectionList");
            mDataConnections.clear();
        } else {
            if (DBG) log("destroyDataConnections: mDataConnecitonList is empty, ignore");
        }
    }

    /**
     * Build a list of APNs to be used to create PDP's.
     *
     * @param requestedApnType
     * @return waitingApns list to be used to create PDP
     *          error when waitingApns.isEmpty()
     */
    private ArrayList<ApnSetting> buildWaitingApns(String requestedApnType, int radioTech) {
        if (DBG) log("buildWaitingApns: E requestedApnType=" + requestedApnType);
        ArrayList<ApnSetting> apnList = new ArrayList<ApnSetting>();

        if (requestedApnType.equals(PhoneConstants.APN_TYPE_DUN)) {
            ApnSetting dun = fetchDunApn();
            if (dun != null) {
                apnList.add(dun);
                if (DBG) log("buildWaitingApns: X added APN_TYPE_DUN apnList=" + apnList);
                return apnList;
            }
        }

        String operator = mPhone.getOperatorNumeric();

        // This is a workaround for a bug (7305641) where we don't failover to other
        // suitable APNs if our preferred APN fails.  On prepaid ATT sims we need to
        // failover to a provisioning APN, but once we've used their default data
        // connection we are locked to it for life.  This change allows ATT devices
        // to say they don't want to use preferred at all.
        boolean usePreferred = true;
        try {
            usePreferred = ! mPhone.getContext().getResources().getBoolean(com.android.
                    internal.R.bool.config_dontPreferApn);
        } catch (Resources.NotFoundException e) {
            if (DBG) log("buildWaitingApns: usePreferred NotFoundException set to true");
            usePreferred = true;
        }
        if (usePreferred) {
            mPreferredApn = getPreferredApn();
        }
        if (DBG) {
            log("buildWaitingApns: usePreferred=" + usePreferred
                    + " canSetPreferApn=" + mCanSetPreferApn
                    + " mPreferredApn=" + mPreferredApn
                    + " operator=" + operator + " radioTech=" + radioTech
                    + " IccRecords r=" + mIccRecords);
        }

        if (usePreferred && mCanSetPreferApn && mPreferredApn != null &&
                mPreferredApn.canHandleType(requestedApnType)) {
            if (DBG) {
                log("buildWaitingApns: Preferred APN:" + operator + ":"
                        + mPreferredApn.numeric + ":" + mPreferredApn);
            }
            if (mPreferredApn.numeric.equals(operator)) {
                if (ServiceState.bitmaskHasTech(mPreferredApn.bearerBitmask, radioTech)) {
                    apnList.add(mPreferredApn);
                    if (DBG) log("buildWaitingApns: X added preferred apnList=" + apnList);
                    return apnList;
                } else {
                    if (DBG) log("buildWaitingApns: no preferred APN");
                    setPreferredApn(-1);
                    mPreferredApn = null;
                }
            } else {
                if (DBG) log("buildWaitingApns: no preferred APN");
                setPreferredApn(-1);
                mPreferredApn = null;
            }
        }
        if (mAllApnSettings != null) {
            if (DBG) log("buildWaitingApns: mAllApnSettings=" + mAllApnSettings);
            for (ApnSetting apn : mAllApnSettings) {
                if (apn.canHandleType(requestedApnType)) {
                    if (ServiceState.bitmaskHasTech(apn.bearerBitmask, radioTech)) {
                        if (DBG) log("buildWaitingApns: adding apn=" + apn);
                        apnList.add(apn);
                    } else {
                        if (DBG) {
                            log("buildWaitingApns: bearerBitmask:" + apn.bearerBitmask + " does " +
                                    "not include radioTech:" + radioTech);
                        }
                    }
                } else if (DBG) {
                    log("buildWaitingApns: couldn't handle requested ApnType="
                            + requestedApnType);
                }
            }
        } else {
            loge("mAllApnSettings is null!");
        }
        if (DBG) log("buildWaitingApns: " + apnList.size() + " APNs in the list: " + apnList);
        return apnList;
    }

    private String apnListToString (ArrayList<ApnSetting> apns) {
        StringBuilder result = new StringBuilder();
        for (int i = 0, size = apns.size(); i < size; i++) {
            result.append('[')
                  .append(apns.get(i).toString())
                  .append(']');
        }
        return result.toString();
    }

    protected void setPreferredApn(int pos) {
        if (!mCanSetPreferApn) {
            log("setPreferredApn: X !canSEtPreferApn");
            return;
        }

        String subId = Long.toString(mPhone.getSubId());
        Uri uri = Uri.withAppendedPath(PREFERAPN_NO_UPDATE_URI_USING_SUBID, subId);
        log("setPreferredApn: delete");
        ContentResolver resolver = mPhone.getContext().getContentResolver();
        resolver.delete(uri, null, null);

        if (pos >= 0) {
            log("setPreferredApn: insert");
            ContentValues values = new ContentValues();
            values.put(APN_ID, pos);
            resolver.insert(uri, values);
        }
    }

    protected ApnSetting getPreferredApn() {
        if (mAllApnSettings == null || mAllApnSettings.isEmpty()) {
            log("getPreferredApn: mAllApnSettings is " + ((mAllApnSettings == null)?"null":"empty"));
            return null;
        }

        String subId = Long.toString(mPhone.getSubId());
        Uri uri = Uri.withAppendedPath(PREFERAPN_NO_UPDATE_URI_USING_SUBID, subId);
        Cursor cursor = mPhone.getContext().getContentResolver().query(
                uri, new String[] { "_id", "name", "apn" },
                null, null, Telephony.Carriers.DEFAULT_SORT_ORDER);

        if (cursor != null) {
            mCanSetPreferApn = true;
        } else {
            mCanSetPreferApn = false;
        }
        log("getPreferredApn: mRequestedApnType=" + mRequestedApnType + " cursor=" + cursor
                + " cursor.count=" + ((cursor != null) ? cursor.getCount() : 0));

        if (mCanSetPreferApn && cursor.getCount() > 0) {
            int pos;
            cursor.moveToFirst();
            pos = cursor.getInt(cursor.getColumnIndexOrThrow(Telephony.Carriers._ID));
            for(ApnSetting p : mAllApnSettings) {
                log("getPreferredApn: apnSetting=" + p);
                if (p.id == pos && p.canHandleType(mRequestedApnType)) {
                    log("getPreferredApn: X found apnSetting" + p);
                    cursor.close();
                    return p;
                }
            }
        }

        if (cursor != null) {
            cursor.close();
        }

        log("getPreferredApn: X not found");
        return null;
    }

    @Override
    public void handleMessage (Message msg) {
        if (VDBG) log("handleMessage msg=" + msg);

        switch (msg.what) {
            case DctConstants.EVENT_RECORDS_LOADED:
                // If onRecordsLoadedOrSubIdChanged() is not called here, it should be called on
                // onSubscriptionsChanged() when a valid subId is available.
                int subId = mPhone.getSubId();
                if (mSubscriptionManager.isActiveSubId(subId)) {
                    onRecordsLoadedOrSubIdChanged();
                } else {
                    log("Ignoring EVENT_RECORDS_LOADED as subId is not valid: " + subId);
                }
                break;

            case DctConstants.EVENT_DATA_CONNECTION_DETACHED:
                onDataConnectionDetached();
                break;

            case DctConstants.EVENT_DATA_CONNECTION_ATTACHED:
                onDataConnectionAttached();
                break;

            case DctConstants.EVENT_DO_RECOVERY:
                doRecovery();
                break;

            case DctConstants.EVENT_APN_CHANGED:
                onApnChanged();
                break;

            case DctConstants.EVENT_PS_RESTRICT_ENABLED:
                /**
                 * We don't need to explicitly to tear down the PDP context
                 * when PS restricted is enabled. The base band will deactive
                 * PDP context and notify us with PDP_CONTEXT_CHANGED.
                 * But we should stop the network polling and prevent reset PDP.
                 */
                if (DBG) log("EVENT_PS_RESTRICT_ENABLED " + mIsPsRestricted);
                stopNetStatPoll();
                stopDataStallAlarm();
                mIsPsRestricted = true;
                break;

            case DctConstants.EVENT_PS_RESTRICT_DISABLED:
                /**
                 * When PS restrict is removed, we need setup PDP connection if
                 * PDP connection is down.
                 */
                if (DBG) log("EVENT_PS_RESTRICT_DISABLED " + mIsPsRestricted);
                mIsPsRestricted  = false;
                if (isConnected()) {
                    startNetStatPoll();
                    startDataStallAlarm(DATA_STALL_NOT_SUSPECTED);
                } else {
                    // TODO: Should all PDN states be checked to fail?
                    if (mState == DctConstants.State.FAILED) {
                        cleanUpAllConnections(false, Phone.REASON_PS_RESTRICT_ENABLED);
                        mReregisterOnReconnectFailure = false;
                    }
                    ApnContext apnContext = mApnContextsById.get(DctConstants.APN_DEFAULT_ID);
                    if (apnContext != null) {
                        apnContext.setReason(Phone.REASON_PS_RESTRICT_ENABLED);
                        trySetupData(apnContext);
                    } else {
                        loge("**** Default ApnContext not found ****");
                        if (Build.IS_DEBUGGABLE) {
                            throw new RuntimeException("Default ApnContext not found");
                        }
                    }
                }
                break;

            case DctConstants.EVENT_TRY_SETUP_DATA:
                if (msg.obj instanceof ApnContext) {
                    onTrySetupData((ApnContext)msg.obj);
                } else if (msg.obj instanceof String) {
                    onTrySetupData((String)msg.obj);
                } else {
                    loge("EVENT_TRY_SETUP request w/o apnContext or String");
                }
                break;

            case DctConstants.EVENT_CLEAN_UP_CONNECTION:
                boolean tearDown = (msg.arg1 == 0) ? false : true;
                if (DBG) log("EVENT_CLEAN_UP_CONNECTION tearDown=" + tearDown);
                if (msg.obj instanceof ApnContext) {
                    cleanUpConnection(tearDown, (ApnContext)msg.obj);
                } else {
                    onCleanUpConnection(tearDown, msg.arg2, (String) msg.obj);
                }
                break;
            case DctConstants.EVENT_SET_INTERNAL_DATA_ENABLE: {
                final boolean enabled = (msg.arg1 == DctConstants.ENABLED) ? true : false;
                onSetInternalDataEnabled(enabled, (Message) msg.obj);
                break;
            }
            case DctConstants.EVENT_CLEAN_UP_ALL_CONNECTIONS:
                if ((msg.obj != null) && (msg.obj instanceof String == false)) {
                    msg.obj = null;
                }
                onCleanUpAllConnections((String) msg.obj);
                break;

            case DctConstants.EVENT_DATA_RAT_CHANGED:
                //May new Network allow setupData, so try it here
                setupDataOnConnectableApns(Phone.REASON_NW_TYPE_CHANGED,
                        RetryFailures.ONLY_ON_CHANGE);
                break;

            case DctConstants.CMD_CLEAR_PROVISIONING_SPINNER:
                // Check message sender intended to clear the current spinner.
                if (mProvisioningSpinner == msg.obj) {
                    mProvisioningSpinner.dismiss();
                    mProvisioningSpinner = null;
                }
                break;
            case AsyncChannel.CMD_CHANNEL_DISCONNECTED: {
                log("DISCONNECTED_CONNECTED: msg=" + msg);
                DcAsyncChannel dcac = (DcAsyncChannel) msg.obj;
                mDataConnectionAcHashMap.remove(dcac.getDataConnectionIdSync());
                dcac.disconnected();
                break;
            }
            case DctConstants.EVENT_ENABLE_NEW_APN:
                onEnableApn(msg.arg1, msg.arg2);
                break;

            case DctConstants.EVENT_DATA_STALL_ALARM:
                onDataStallAlarm(msg.arg1);
                break;

            case DctConstants.EVENT_ROAMING_OFF:
                onRoamingOff();
                break;

            case DctConstants.EVENT_ROAMING_ON:
                onRoamingOn();
                break;

            case DctConstants.EVENT_DEVICE_PROVISIONED_CHANGE:
                onDeviceProvisionedChange();
                break;

            case DctConstants.EVENT_REDIRECTION_DETECTED:
                String url = (String) msg.obj;
                log("dataConnectionTracker.handleMessage: EVENT_REDIRECTION_DETECTED=" + url);
                onDataConnectionRedirected(url);

            case DctConstants.EVENT_RADIO_AVAILABLE:
                onRadioAvailable();
                break;

            case DctConstants.EVENT_RADIO_OFF_OR_NOT_AVAILABLE:
                onRadioOffOrNotAvailable();
                break;

            case DctConstants.EVENT_DATA_SETUP_COMPLETE:
                onDataSetupComplete((AsyncResult) msg.obj);
                break;

            case DctConstants.EVENT_DATA_SETUP_COMPLETE_ERROR:
                onDataSetupCompleteError((AsyncResult) msg.obj);
                break;

            case DctConstants.EVENT_DISCONNECT_DONE:
                log("DataConnectionTracker.handleMessage: EVENT_DISCONNECT_DONE msg=" + msg);
                onDisconnectDone((AsyncResult) msg.obj);
                break;

            case DctConstants.EVENT_DISCONNECT_DC_RETRYING:
                log("DataConnectionTracker.handleMessage: EVENT_DISCONNECT_DC_RETRYING msg=" + msg);
                onDisconnectDcRetrying((AsyncResult) msg.obj);
                break;

            case DctConstants.EVENT_VOICE_CALL_STARTED:
                onVoiceCallStarted();
                break;

            case DctConstants.EVENT_VOICE_CALL_ENDED:
                onVoiceCallEnded();
                break;

            case DctConstants.EVENT_RESET_DONE: {
                if (DBG) log("EVENT_RESET_DONE");
                onResetDone((AsyncResult) msg.obj);
                break;
            }
            case DctConstants.CMD_SET_USER_DATA_ENABLE: {
                final boolean enabled = (msg.arg1 == DctConstants.ENABLED) ? true : false;
                if (DBG) log("CMD_SET_USER_DATA_ENABLE enabled=" + enabled);
                onSetUserDataEnabled(enabled);
                break;
            }
            // TODO - remove
            case DctConstants.CMD_SET_DEPENDENCY_MET: {
                boolean met = (msg.arg1 == DctConstants.ENABLED) ? true : false;
                if (DBG) log("CMD_SET_DEPENDENCY_MET met=" + met);
                Bundle bundle = msg.getData();
                if (bundle != null) {
                    String apnType = (String)bundle.get(DctConstants.APN_TYPE_KEY);
                    if (apnType != null) {
                        onSetDependencyMet(apnType, met);
                    }
                }
                break;
            }
            case DctConstants.CMD_SET_POLICY_DATA_ENABLE: {
                final boolean enabled = (msg.arg1 == DctConstants.ENABLED) ? true : false;
                onSetPolicyDataEnabled(enabled);
                break;
            }
            case DctConstants.CMD_SET_ENABLE_FAIL_FAST_MOBILE_DATA: {
                sEnableFailFastRefCounter += (msg.arg1 == DctConstants.ENABLED) ? 1 : -1;
                if (DBG) {
                    log("CMD_SET_ENABLE_FAIL_FAST_MOBILE_DATA: "
                            + " sEnableFailFastRefCounter=" + sEnableFailFastRefCounter);
                }
                if (sEnableFailFastRefCounter < 0) {
                    final String s = "CMD_SET_ENABLE_FAIL_FAST_MOBILE_DATA: "
                            + "sEnableFailFastRefCounter:" + sEnableFailFastRefCounter + " < 0";
                    loge(s);
                    sEnableFailFastRefCounter = 0;
                }
                final boolean enabled = sEnableFailFastRefCounter > 0;
                if (DBG) {
                    log("CMD_SET_ENABLE_FAIL_FAST_MOBILE_DATA: enabled=" + enabled
                            + " sEnableFailFastRefCounter=" + sEnableFailFastRefCounter);
                }
                if (mFailFast != enabled) {
                    mFailFast = enabled;

                    mDataStallDetectionEnabled = !enabled;
                    if (mDataStallDetectionEnabled
                            && (getOverallState() == DctConstants.State.CONNECTED)
                            && (!mInVoiceCall ||
                                    mPhone.getServiceStateTracker()
                                        .isConcurrentVoiceAndDataAllowed())) {
                        if (DBG) log("CMD_SET_ENABLE_FAIL_FAST_MOBILE_DATA: start data stall");
                        stopDataStallAlarm();
                        startDataStallAlarm(DATA_STALL_NOT_SUSPECTED);
                    } else {
                        if (DBG) log("CMD_SET_ENABLE_FAIL_FAST_MOBILE_DATA: stop data stall");
                        stopDataStallAlarm();
                    }
                }

                break;
            }
            case DctConstants.CMD_ENABLE_MOBILE_PROVISIONING: {
                Bundle bundle = msg.getData();
                if (bundle != null) {
                    try {
                        mProvisioningUrl = (String)bundle.get(DctConstants.PROVISIONING_URL_KEY);
                    } catch(ClassCastException e) {
                        loge("CMD_ENABLE_MOBILE_PROVISIONING: provisioning url not a string" + e);
                        mProvisioningUrl = null;
                    }
                }
                if (TextUtils.isEmpty(mProvisioningUrl)) {
                    loge("CMD_ENABLE_MOBILE_PROVISIONING: provisioning url is empty, ignoring");
                    mIsProvisioning = false;
                    mProvisioningUrl = null;
                } else {
                    loge("CMD_ENABLE_MOBILE_PROVISIONING: provisioningUrl=" + mProvisioningUrl);
                    mIsProvisioning = true;
                    startProvisioningApnAlarm();
                }
                break;
            }
            case DctConstants.EVENT_PROVISIONING_APN_ALARM: {
                if (DBG) log("EVENT_PROVISIONING_APN_ALARM");
                ApnContext apnCtx = mApnContextsById.get(DctConstants.APN_DEFAULT_ID);
                if (apnCtx.isProvisioningApn() && apnCtx.isConnectedOrConnecting()) {
                    if (mProvisioningApnAlarmTag == msg.arg1) {
                        if (DBG) log("EVENT_PROVISIONING_APN_ALARM: Disconnecting");
                        mIsProvisioning = false;
                        mProvisioningUrl = null;
                        stopProvisioningApnAlarm();
                        sendCleanUpConnection(true, apnCtx);
                    } else {
                        if (DBG) {
                            log("EVENT_PROVISIONING_APN_ALARM: ignore stale tag,"
                                    + " mProvisioningApnAlarmTag:" + mProvisioningApnAlarmTag
                                    + " != arg1:" + msg.arg1);
                        }
                    }
                } else {
                    if (DBG) log("EVENT_PROVISIONING_APN_ALARM: Not connected ignore");
                }
                break;
            }
            case DctConstants.CMD_IS_PROVISIONING_APN: {
                if (DBG) log("CMD_IS_PROVISIONING_APN");
                boolean isProvApn;
                try {
                    String apnType = null;
                    Bundle bundle = msg.getData();
                    if (bundle != null) {
                        apnType = (String)bundle.get(DctConstants.APN_TYPE_KEY);
                    }
                    if (TextUtils.isEmpty(apnType)) {
                        loge("CMD_IS_PROVISIONING_APN: apnType is empty");
                        isProvApn = false;
                    } else {
                        isProvApn = isProvisioningApn(apnType);
                    }
                } catch (ClassCastException e) {
                    loge("CMD_IS_PROVISIONING_APN: NO provisioning url ignoring");
                    isProvApn = false;
                }
                if (DBG) log("CMD_IS_PROVISIONING_APN: ret=" + isProvApn);
                mReplyAc.replyToMessage(msg, DctConstants.CMD_IS_PROVISIONING_APN,
                        isProvApn ? DctConstants.ENABLED : DctConstants.DISABLED);
                break;
            }
            case DctConstants.EVENT_ICC_CHANGED: {
                onUpdateIcc();
                break;
            }
            case DctConstants.EVENT_RESTART_RADIO: {
                restartRadio();
                break;
            }
            case DctConstants.CMD_NET_STAT_POLL: {
                if (msg.arg1 == DctConstants.ENABLED) {
                    handleStartNetStatPoll((DctConstants.Activity)msg.obj);
                } else if (msg.arg1 == DctConstants.DISABLED) {
                    handleStopNetStatPoll((DctConstants.Activity)msg.obj);
                }
                break;
            }
            case DctConstants.EVENT_DATA_STATE_CHANGED: {
                // no longer do anything, but still registered - clean up log
                // TODO - why are we still registering?
                break;
            }
            case DctConstants.EVENT_PCO_DATA_RECEIVED: {
                handlePcoData((AsyncResult)msg.obj);
                break;
            }
            case DctConstants.EVENT_SET_CARRIER_DATA_ENABLED:
                onSetCarrierDataEnabled(msg.arg1 == DctConstants.ENABLED);
                break;
            default:
                Rlog.e("DcTracker", "Unhandled event=" + msg);
                break;

        }
    }

    private int getApnProfileID(String apnType) {
        if (TextUtils.equals(apnType, PhoneConstants.APN_TYPE_IMS)) {
            return RILConstants.DATA_PROFILE_IMS;
        } else if (TextUtils.equals(apnType, PhoneConstants.APN_TYPE_FOTA)) {
            return RILConstants.DATA_PROFILE_FOTA;
        } else if (TextUtils.equals(apnType, PhoneConstants.APN_TYPE_CBS)) {
            return RILConstants.DATA_PROFILE_CBS;
        } else if (TextUtils.equals(apnType, PhoneConstants.APN_TYPE_IA)) {
            return RILConstants.DATA_PROFILE_DEFAULT; // DEFAULT for now
        } else if (TextUtils.equals(apnType, PhoneConstants.APN_TYPE_DUN)) {
            return RILConstants.DATA_PROFILE_TETHERED;
        } else {
            return RILConstants.DATA_PROFILE_DEFAULT;
        }
    }

    private int getCellLocationId() {
        int cid = -1;
        CellLocation loc = mPhone.getCellLocation();

        if (loc != null) {
            if (loc instanceof GsmCellLocation) {
                cid = ((GsmCellLocation)loc).getCid();
            } else if (loc instanceof CdmaCellLocation) {
                cid = ((CdmaCellLocation)loc).getBaseStationId();
            }
        }
        return cid;
    }

    private IccRecords getUiccRecords(int appFamily) {
        return mUiccController.getIccRecords(mPhone.getPhoneId(), appFamily);
    }


    private void onUpdateIcc() {
        if (mUiccController == null ) {
            return;
        }

        IccRecords newIccRecords = mPhone.getIccRecords();

        IccRecords r = mIccRecords.get();
        if (r != newIccRecords) {
            if (r != null) {
                log("Removing stale icc objects.");
                r.unregisterForRecordsLoaded(this);
                mIccRecords.set(null);
            }
            if (newIccRecords != null) {
                if (mSubscriptionManager.isActiveSubId(mPhone.getSubId())) {
                    log("New records found.");
                    mIccRecords.set(newIccRecords);
                    newIccRecords.registerForRecordsLoaded(
                            this, DctConstants.EVENT_RECORDS_LOADED, null);
                    // reset carrier actions on sim loaded
                    final ServiceStateTracker sst = mPhone.getServiceStateTracker();
                    sst.setRadioPowerFromCarrier(true);
                    mDataEnabledSettings.setCarrierDataEnabled(true);
                    mPhone.getCarrierSignalAgent().reset();
                }
            } else {
                onSimNotReady();
            }
        }
    }

    public void update() {
        log("update sub = " + mPhone.getSubId());
        log("update(): Active DDS, register for all events now!");
        onUpdateIcc();

        mDataEnabledSettings.setUserDataEnabled(getDataEnabled());
        mAutoAttachOnCreation.set(false);

        ((GsmCdmaPhone)mPhone).updateCurrentCarrierInProvider();
    }

    public void cleanUpAllConnections(String cause) {
        cleanUpAllConnections(cause, null);
    }

    public void updateRecords() {
        onUpdateIcc();
    }

    public void cleanUpAllConnections(String cause, Message disconnectAllCompleteMsg) {
        log("cleanUpAllConnections");
        if (disconnectAllCompleteMsg != null) {
            mDisconnectAllCompleteMsgList.add(disconnectAllCompleteMsg);
        }

        Message msg = obtainMessage(DctConstants.EVENT_CLEAN_UP_ALL_CONNECTIONS);
        msg.obj = cause;
        sendMessage(msg);
    }

    private void notifyDataDisconnectComplete() {
        log("notifyDataDisconnectComplete");
        for (Message m: mDisconnectAllCompleteMsgList) {
            m.sendToTarget();
        }
        mDisconnectAllCompleteMsgList.clear();
    }


    private void notifyAllDataDisconnected() {
        sEnableFailFastRefCounter = 0;
        mFailFast = false;
        mAllDataDisconnectedRegistrants.notifyRegistrants();
    }

    public void registerForAllDataDisconnected(Handler h, int what, Object obj) {
        mAllDataDisconnectedRegistrants.addUnique(h, what, obj);

        if (isDisconnected()) {
            log("notify All Data Disconnected");
            notifyAllDataDisconnected();
        }
    }

    public void unregisterForAllDataDisconnected(Handler h) {
        mAllDataDisconnectedRegistrants.remove(h);
    }

    public void registerForDataEnabledChanged(Handler h, int what, Object obj) {
        mDataEnabledSettings.registerForDataEnabledChanged(h, what, obj);
    }

    public void unregisterForDataEnabledChanged(Handler h) {
        mDataEnabledSettings.unregisterForDataEnabledChanged(h);
    }

    private void onSetInternalDataEnabled(boolean enabled, Message onCompleteMsg) {
        synchronized (mDataEnabledSettings) {
            if (DBG) log("onSetInternalDataEnabled: enabled=" + enabled);
            boolean sendOnComplete = true;

            mDataEnabledSettings.setInternalDataEnabled(enabled);
            if (enabled) {
                log("onSetInternalDataEnabled: changed to enabled, try to setup data call");
                onTrySetupData(Phone.REASON_DATA_ENABLED);
            } else {
                sendOnComplete = false;
                log("onSetInternalDataEnabled: changed to disabled, cleanUpAllConnections");
                cleanUpAllConnections(Phone.REASON_DATA_DISABLED, onCompleteMsg);
            }

            if (sendOnComplete) {
                if (onCompleteMsg != null) {
                    onCompleteMsg.sendToTarget();
                }
            }
        }
    }

    public boolean setInternalDataEnabled(boolean enable) {
        return setInternalDataEnabled(enable, null);
    }

    public boolean setInternalDataEnabled(boolean enable, Message onCompleteMsg) {
        if (DBG) log("setInternalDataEnabled(" + enable + ")");

        Message msg = obtainMessage(DctConstants.EVENT_SET_INTERNAL_DATA_ENABLE, onCompleteMsg);
        msg.arg1 = (enable ? DctConstants.ENABLED : DctConstants.DISABLED);
        sendMessage(msg);
        return true;
    }

    protected void log(String s) {
        Rlog.d(LOG_TAG, "[" + mPhone.getPhoneId() + "]" + s);
    }

    protected void loge(String s) {
        Rlog.e(LOG_TAG, "[" + mPhone.getPhoneId() + "]" + s);
    }

    public void dump(FileDescriptor fd, PrintWriter pw, String[] args) {
        pw.println("DcTracker:");
        pw.println(" RADIO_TESTS=" + RADIO_TESTS);
        pw.println(" isInternalDataEnabled=" + mDataEnabledSettings.isInternalDataEnabled());
        pw.println(" isUserDataEnabled=" + mDataEnabledSettings.isUserDataEnabled());
        pw.println(" isPolicyDataEnabled=" + mDataEnabledSettings.isPolicyDataEnabled());
        pw.flush();
        pw.println(" mRequestedApnType=" + mRequestedApnType);
        pw.println(" mPhone=" + mPhone.getPhoneName());
        pw.println(" mActivity=" + mActivity);
        pw.println(" mState=" + mState);
        pw.println(" mTxPkts=" + mTxPkts);
        pw.println(" mRxPkts=" + mRxPkts);
        pw.println(" mNetStatPollPeriod=" + mNetStatPollPeriod);
        pw.println(" mNetStatPollEnabled=" + mNetStatPollEnabled);
        pw.println(" mDataStallTxRxSum=" + mDataStallTxRxSum);
        pw.println(" mDataStallAlarmTag=" + mDataStallAlarmTag);
        pw.println(" mDataStallDetectionEnabled=" + mDataStallDetectionEnabled);
        pw.println(" mSentSinceLastRecv=" + mSentSinceLastRecv);
        pw.println(" mNoRecvPollCount=" + mNoRecvPollCount);
        pw.println(" mResolver=" + mResolver);
        pw.println(" mIsWifiConnected=" + mIsWifiConnected);
        pw.println(" mReconnectIntent=" + mReconnectIntent);
        pw.println(" mAutoAttachOnCreation=" + mAutoAttachOnCreation.get());
        pw.println(" mIsScreenOn=" + mIsScreenOn);
        pw.println(" mUniqueIdGenerator=" + mUniqueIdGenerator);
        pw.println(" mSetDataProfileStatus=" + mSetDataProfileStatus);
        pw.flush();
        pw.println(" ***************************************");
        DcController dcc = mDcc;
        if (dcc != null) {
            dcc.dump(fd, pw, args);
        } else {
            pw.println(" mDcc=null");
        }
        pw.println(" ***************************************");
        HashMap<Integer, DataConnection> dcs = mDataConnections;
        if (dcs != null) {
            Set<Entry<Integer, DataConnection> > mDcSet = mDataConnections.entrySet();
            pw.println(" mDataConnections: count=" + mDcSet.size());
            for (Entry<Integer, DataConnection> entry : mDcSet) {
                pw.printf(" *** mDataConnection[%d] \n", entry.getKey());
                entry.getValue().dump(fd, pw, args);
            }
        } else {
            pw.println("mDataConnections=null");
        }
        pw.println(" ***************************************");
        pw.flush();
        HashMap<String, Integer> apnToDcId = mApnToDataConnectionId;
        if (apnToDcId != null) {
            Set<Entry<String, Integer>> apnToDcIdSet = apnToDcId.entrySet();
            pw.println(" mApnToDataConnectonId size=" + apnToDcIdSet.size());
            for (Entry<String, Integer> entry : apnToDcIdSet) {
                pw.printf(" mApnToDataConnectonId[%s]=%d\n", entry.getKey(), entry.getValue());
            }
        } else {
            pw.println("mApnToDataConnectionId=null");
        }
        pw.println(" ***************************************");
        pw.flush();
        ConcurrentHashMap<String, ApnContext> apnCtxs = mApnContexts;
        if (apnCtxs != null) {
            Set<Entry<String, ApnContext>> apnCtxsSet = apnCtxs.entrySet();
            pw.println(" mApnContexts size=" + apnCtxsSet.size());
            for (Entry<String, ApnContext> entry : apnCtxsSet) {
                entry.getValue().dump(fd, pw, args);
            }
            pw.println(" ***************************************");
        } else {
            pw.println(" mApnContexts=null");
        }
        pw.flush();
        ArrayList<ApnSetting> apnSettings = mAllApnSettings;
        if (apnSettings != null) {
            pw.println(" mAllApnSettings size=" + apnSettings.size());
            for (int i=0; i < apnSettings.size(); i++) {
                pw.printf(" mAllApnSettings[%d]: %s\n", i, apnSettings.get(i));
            }
            pw.flush();
        } else {
            pw.println(" mAllApnSettings=null");
        }
        pw.println(" mPreferredApn=" + mPreferredApn);
        pw.println(" mIsPsRestricted=" + mIsPsRestricted);
        pw.println(" mIsDisposed=" + mIsDisposed);
        pw.println(" mIntentReceiver=" + mIntentReceiver);
        pw.println(" mReregisterOnReconnectFailure=" + mReregisterOnReconnectFailure);
        pw.println(" canSetPreferApn=" + mCanSetPreferApn);
        pw.println(" mApnObserver=" + mApnObserver);
        pw.println(" getOverallState=" + getOverallState());
        pw.println(" mDataConnectionAsyncChannels=%s\n" + mDataConnectionAcHashMap);
        pw.println(" mAttached=" + mAttached.get());
        pw.flush();
    }

    public String[] getPcscfAddress(String apnType) {
        log("getPcscfAddress()");
        ApnContext apnContext = null;

        if(apnType == null){
            log("apnType is null, return null");
            return null;
        }

        if (TextUtils.equals(apnType, PhoneConstants.APN_TYPE_EMERGENCY)) {
            apnContext = mApnContextsById.get(DctConstants.APN_EMERGENCY_ID);
        } else if (TextUtils.equals(apnType, PhoneConstants.APN_TYPE_IMS)) {
            apnContext = mApnContextsById.get(DctConstants.APN_IMS_ID);
        } else {
            log("apnType is invalid, return null");
            return null;
        }

        if (apnContext == null) {
            log("apnContext is null, return null");
            return null;
        }

        DcAsyncChannel dcac = apnContext.getDcAc();
        String[] result = null;

        if (dcac != null) {
            result = dcac.getPcscfAddr();

            for (int i = 0; i < result.length; i++) {
                log("Pcscf[" + i + "]: " + result[i]);
            }
            return result;
        }
        return null;
    }

    /**
     * Read APN configuration from Telephony.db for Emergency APN
     * All opertors recognize the connection request for EPDN based on APN type
     * PLMN name,APN name are not mandatory parameters
     */
    private void initEmergencyApnSetting() {
        // Operator Numeric is not available when sim records are not loaded.
        // Query Telephony.db with APN type as EPDN request does not
        // require APN name, plmn and all operators support same APN config.
        // DB will contain only one entry for Emergency APN
        String selection = "type=\"emergency\"";
        Cursor cursor = mPhone.getContext().getContentResolver().query(
                Telephony.Carriers.CONTENT_URI, null, selection, null, null);

        if (cursor != null) {
            if (cursor.getCount() > 0) {
                if (cursor.moveToFirst()) {
                    mEmergencyApn = makeApnSetting(cursor);
                }
            }
            cursor.close();
        }
    }

    /**
     * Add the Emergency APN settings to APN settings list
     */
    protected void addEmergencyApnSetting() {
        if(mEmergencyApn != null) {
            if(mAllApnSettings == null) {
                mAllApnSettings = new ArrayList<ApnSetting>();
            } else {
                boolean hasEmergencyApn = false;
                for (ApnSetting apn : mAllApnSettings) {
                    if (ArrayUtils.contains(apn.types, PhoneConstants.APN_TYPE_EMERGENCY)) {
                        hasEmergencyApn = true;
                        break;
                    }
                }

                if(hasEmergencyApn == false) {
                    mAllApnSettings.add(mEmergencyApn);
                } else {
                    log("addEmergencyApnSetting - E-APN setting is already present");
                }
            }
        }
    }

    protected void cleanUpConnectionsOnUpdatedApns(boolean tearDown) {
        if (DBG) log("cleanUpConnectionsOnUpdatedApns: tearDown=" + tearDown);
        if (mAllApnSettings.isEmpty()) {
            cleanUpAllConnections(tearDown, Phone.REASON_APN_CHANGED);
        } else {
            for (ApnContext apnContext : mApnContexts.values()) {
                if (VDBG) log("cleanUpConnectionsOnUpdatedApns for "+ apnContext);

                boolean cleanUpApn = true;
                ArrayList<ApnSetting> currentWaitingApns = apnContext.getWaitingApns();

                if ((currentWaitingApns != null) && (!apnContext.isDisconnected())) {
                    int radioTech = mPhone.getServiceState().getRilDataRadioTechnology();
                    ArrayList<ApnSetting> waitingApns = buildWaitingApns(
                            apnContext.getApnType(), radioTech);
                    if (VDBG) log("new waitingApns:" + waitingApns);
                    if (waitingApns.size() == currentWaitingApns.size()) {
                        cleanUpApn = false;
                        for (int i = 0; i < waitingApns.size(); i++) {
                            if (!currentWaitingApns.get(i).equals(waitingApns.get(i))) {
                                if (VDBG) log("new waiting apn is different at " + i);
                                cleanUpApn = true;
                                apnContext.setWaitingApns(waitingApns);
                                break;
                            }
                        }
                    }
                }

                if (cleanUpApn) {
                    apnContext.setReason(Phone.REASON_APN_CHANGED);
                    cleanUpConnection(true, apnContext);
                }
            }
        }

        if (!isConnected()) {
            stopNetStatPoll();
            stopDataStallAlarm();
        }

        mRequestedApnType = PhoneConstants.APN_TYPE_DEFAULT;

        if (DBG) log("mDisconnectPendingCount = " + mDisconnectPendingCount);
        if (tearDown && mDisconnectPendingCount == 0) {
            notifyDataDisconnectComplete();
            notifyAllDataDisconnected();
        }
    }

    /**
     * Polling stuff
     */
    private void resetPollStats() {
        mTxPkts = -1;
        mRxPkts = -1;
        mNetStatPollPeriod = POLL_NETSTAT_MILLIS;
    }

    private void startNetStatPoll() {
        if (getOverallState() == DctConstants.State.CONNECTED
                && mNetStatPollEnabled == false) {
            if (DBG) {
                log("startNetStatPoll");
            }
            resetPollStats();
            mNetStatPollEnabled = true;
            mPollNetStat.run();
        }
        if (mPhone != null) {
            mPhone.notifyDataActivity();
        }
    }

    private void stopNetStatPoll() {
        mNetStatPollEnabled = false;
        removeCallbacks(mPollNetStat);
        if (DBG) {
            log("stopNetStatPoll");
        }

        // To sync data activity icon in the case of switching data connection to send MMS.
        if (mPhone != null) {
            mPhone.notifyDataActivity();
        }
    }

    public void sendStartNetStatPoll(DctConstants.Activity activity) {
        Message msg = obtainMessage(DctConstants.CMD_NET_STAT_POLL);
        msg.arg1 = DctConstants.ENABLED;
        msg.obj = activity;
        sendMessage(msg);
    }

    private void handleStartNetStatPoll(DctConstants.Activity activity) {
        startNetStatPoll();
        startDataStallAlarm(DATA_STALL_NOT_SUSPECTED);
        setActivity(activity);
    }

    public void sendStopNetStatPoll(DctConstants.Activity activity) {
        Message msg = obtainMessage(DctConstants.CMD_NET_STAT_POLL);
        msg.arg1 = DctConstants.DISABLED;
        msg.obj = activity;
        sendMessage(msg);
    }

    private void handleStopNetStatPoll(DctConstants.Activity activity) {
        stopNetStatPoll();
        stopDataStallAlarm();
        setActivity(activity);
    }

    private void updateDataActivity() {
        long sent, received;

        DctConstants.Activity newActivity;

        TxRxSum preTxRxSum = new TxRxSum(mTxPkts, mRxPkts);
        TxRxSum curTxRxSum = new TxRxSum();
        curTxRxSum.updateTxRxSum();
        mTxPkts = curTxRxSum.txPkts;
        mRxPkts = curTxRxSum.rxPkts;

        if (VDBG) {
            log("updateDataActivity: curTxRxSum=" + curTxRxSum + " preTxRxSum=" + preTxRxSum);
        }

        if (mNetStatPollEnabled && (preTxRxSum.txPkts > 0 || preTxRxSum.rxPkts > 0)) {
            sent = mTxPkts - preTxRxSum.txPkts;
            received = mRxPkts - preTxRxSum.rxPkts;

            if (VDBG)
                log("updateDataActivity: sent=" + sent + " received=" + received);
            if (sent > 0 && received > 0) {
                newActivity = DctConstants.Activity.DATAINANDOUT;
            } else if (sent > 0 && received == 0) {
                newActivity = DctConstants.Activity.DATAOUT;
            } else if (sent == 0 && received > 0) {
                newActivity = DctConstants.Activity.DATAIN;
            } else {
                newActivity = (mActivity == DctConstants.Activity.DORMANT) ?
                        mActivity : DctConstants.Activity.NONE;
            }

            if (mActivity != newActivity && mIsScreenOn) {
                if (VDBG)
                    log("updateDataActivity: newActivity=" + newActivity);
                mActivity = newActivity;
                mPhone.notifyDataActivity();
            }
        }
    }

    private void handlePcoData(AsyncResult ar) {
        if (ar.exception != null) {
            Rlog.e(LOG_TAG, "PCO_DATA exception: " + ar.exception);
            return;
        }
        PcoData pcoData = (PcoData)(ar.result);
        ArrayList<DataConnection> dcList = new ArrayList<>();
        DataConnection temp = mDcc.getActiveDcByCid(pcoData.cid);
        if (temp != null) {
            dcList.add(temp);
        }
        if (dcList.size() == 0) {
            Rlog.e(LOG_TAG, "PCO_DATA for unknown cid: " + pcoData.cid + ", inferring");
            for (DataConnection dc : mDataConnections.values()) {
                final int cid = dc.getCid();
                if (cid == pcoData.cid) {
                    if (VDBG) Rlog.d(LOG_TAG, "  found " + dc);
                    dcList.clear();
                    dcList.add(dc);
                    break;
                }
                // check if this dc is still connecting
                if (cid == -1) {
                    for (ApnContext apnContext : dc.mApnContexts.keySet()) {
                        if (apnContext.getState() == DctConstants.State.CONNECTING) {
                            if (VDBG) Rlog.d(LOG_TAG, "  found potential " + dc);
                            dcList.add(dc);
                            break;
                        }
                    }
                }
            }
        }
        if (dcList.size() == 0) {
            Rlog.e(LOG_TAG, "PCO_DATA - couldn't infer cid");
            return;
        }
        for (DataConnection dc : dcList) {
            if (dc.mApnContexts.size() == 0) {
                break;
            }
            // send one out for each apn type in play
            for (ApnContext apnContext : dc.mApnContexts.keySet()) {
                String apnType = apnContext.getApnType();

                final Intent intent = new Intent(TelephonyIntents.ACTION_CARRIER_SIGNAL_PCO_VALUE);
                intent.putExtra(TelephonyIntents.EXTRA_APN_TYPE_KEY, apnType);
                intent.putExtra(TelephonyIntents.EXTRA_APN_PROTO_KEY, pcoData.bearerProto);
                intent.putExtra(TelephonyIntents.EXTRA_PCO_ID_KEY, pcoData.pcoId);
                intent.putExtra(TelephonyIntents.EXTRA_PCO_VALUE_KEY, pcoData.contents);
                mPhone.getCarrierSignalAgent().notifyCarrierSignalReceivers(intent);
            }
        }
    }

    /**
     * Data-Stall
     */
    // Recovery action taken in case of data stall
    private static class RecoveryAction {
        public static final int GET_DATA_CALL_LIST      = 0;
        public static final int CLEANUP                 = 1;
        public static final int REREGISTER              = 2;
        public static final int RADIO_RESTART           = 3;
        public static final int RADIO_RESTART_WITH_PROP = 4;

        private static boolean isAggressiveRecovery(int value) {
            return ((value == RecoveryAction.CLEANUP) ||
                    (value == RecoveryAction.REREGISTER) ||
                    (value == RecoveryAction.RADIO_RESTART) ||
                    (value == RecoveryAction.RADIO_RESTART_WITH_PROP));
        }
    }

    private int getRecoveryAction() {
        int action = Settings.System.getInt(mResolver,
                "radio.data.stall.recovery.action", RecoveryAction.GET_DATA_CALL_LIST);
        if (VDBG_STALL) log("getRecoveryAction: " + action);
        return action;
    }

    private void putRecoveryAction(int action) {
        Settings.System.putInt(mResolver, "radio.data.stall.recovery.action", action);
        if (VDBG_STALL) log("putRecoveryAction: " + action);
    }

    private void doRecovery() {
        if (getOverallState() == DctConstants.State.CONNECTED) {
            // Go through a series of recovery steps, each action transitions to the next action
            final int recoveryAction = getRecoveryAction();
            TelephonyMetrics.getInstance().writeDataStallEvent(mPhone.getPhoneId(), recoveryAction);
            switch (recoveryAction) {
            case RecoveryAction.GET_DATA_CALL_LIST:
                EventLog.writeEvent(EventLogTags.DATA_STALL_RECOVERY_GET_DATA_CALL_LIST,
                        mSentSinceLastRecv);
                if (DBG) log("doRecovery() get data call list");
                mPhone.mCi.getDataCallList(obtainMessage(DctConstants.EVENT_DATA_STATE_CHANGED));
                putRecoveryAction(RecoveryAction.CLEANUP);
                break;
            case RecoveryAction.CLEANUP:
                EventLog.writeEvent(EventLogTags.DATA_STALL_RECOVERY_CLEANUP, mSentSinceLastRecv);
                if (DBG) log("doRecovery() cleanup all connections");
                cleanUpAllConnections(Phone.REASON_PDP_RESET);
                putRecoveryAction(RecoveryAction.REREGISTER);
                break;
            case RecoveryAction.REREGISTER:
                EventLog.writeEvent(EventLogTags.DATA_STALL_RECOVERY_REREGISTER,
                        mSentSinceLastRecv);
                if (DBG) log("doRecovery() re-register");
                mPhone.getServiceStateTracker().reRegisterNetwork(null);
                putRecoveryAction(RecoveryAction.RADIO_RESTART);
                break;
            case RecoveryAction.RADIO_RESTART:
                EventLog.writeEvent(EventLogTags.DATA_STALL_RECOVERY_RADIO_RESTART,
                        mSentSinceLastRecv);
                if (DBG) log("restarting radio");
                putRecoveryAction(RecoveryAction.RADIO_RESTART_WITH_PROP);
                restartRadio();
                break;
            case RecoveryAction.RADIO_RESTART_WITH_PROP:
                // This is in case radio restart has not recovered the data.
                // It will set an additional "gsm.radioreset" property to tell
                // RIL or system to take further action.
                // The implementation of hard reset recovery action is up to OEM product.
                // Once RADIO_RESET property is consumed, it is expected to set back
                // to false by RIL.
                EventLog.writeEvent(EventLogTags.DATA_STALL_RECOVERY_RADIO_RESTART_WITH_PROP, -1);
                if (DBG) log("restarting radio with gsm.radioreset to true");
                SystemProperties.set(RADIO_RESET_PROPERTY, "true");
                // give 1 sec so property change can be notified.
                try {
                    Thread.sleep(1000);
                } catch (InterruptedException e) {}
                restartRadio();
                putRecoveryAction(RecoveryAction.GET_DATA_CALL_LIST);
                break;
            default:
                throw new RuntimeException("doRecovery: Invalid recoveryAction=" +
                    recoveryAction);
            }
            mSentSinceLastRecv = 0;
        }
    }

    private void updateDataStallInfo() {
        long sent, received;

        TxRxSum preTxRxSum = new TxRxSum(mDataStallTxRxSum);
        mDataStallTxRxSum.updateTxRxSum();

        if (VDBG_STALL) {
            log("updateDataStallInfo: mDataStallTxRxSum=" + mDataStallTxRxSum +
                    " preTxRxSum=" + preTxRxSum);
        }

        sent = mDataStallTxRxSum.txPkts - preTxRxSum.txPkts;
        received = mDataStallTxRxSum.rxPkts - preTxRxSum.rxPkts;

        if (RADIO_TESTS) {
            if (SystemProperties.getBoolean("radio.test.data.stall", false)) {
                log("updateDataStallInfo: radio.test.data.stall true received = 0;");
                received = 0;
            }
        }
        if ( sent > 0 && received > 0 ) {
            if (VDBG_STALL) log("updateDataStallInfo: IN/OUT");
            mSentSinceLastRecv = 0;
            putRecoveryAction(RecoveryAction.GET_DATA_CALL_LIST);
        } else if (sent > 0 && received == 0) {
            if (isPhoneStateIdle()) {
                mSentSinceLastRecv += sent;
            } else {
                mSentSinceLastRecv = 0;
            }
            if (DBG) {
                log("updateDataStallInfo: OUT sent=" + sent +
                        " mSentSinceLastRecv=" + mSentSinceLastRecv);
            }
        } else if (sent == 0 && received > 0) {
            if (VDBG_STALL) log("updateDataStallInfo: IN");
            mSentSinceLastRecv = 0;
            putRecoveryAction(RecoveryAction.GET_DATA_CALL_LIST);
        } else {
            if (VDBG_STALL) log("updateDataStallInfo: NONE");
        }
    }

    private boolean isPhoneStateIdle() {
        for (int i = 0; i < TelephonyManager.getDefault().getPhoneCount(); i++ ) {
            Phone phone = PhoneFactory.getPhone(i);
            if (phone != null && phone.getState() != PhoneConstants.State.IDLE) {
                log("isPhoneStateIdle: Voice call active on sub: " + i);
                return false;
            }
        }
        return true;
    }

    private void onDataStallAlarm(int tag) {
        if (mDataStallAlarmTag != tag) {
            if (DBG) {
                log("onDataStallAlarm: ignore, tag=" + tag + " expecting " + mDataStallAlarmTag);
            }
            return;
        }
        updateDataStallInfo();

        int hangWatchdogTrigger = Settings.Global.getInt(mResolver,
                Settings.Global.PDP_WATCHDOG_TRIGGER_PACKET_COUNT,
                NUMBER_SENT_PACKETS_OF_HANG);

        boolean suspectedStall = DATA_STALL_NOT_SUSPECTED;
        if (mSentSinceLastRecv >= hangWatchdogTrigger) {
            if (DBG) {
                log("onDataStallAlarm: tag=" + tag + " do recovery action=" + getRecoveryAction());
            }
            suspectedStall = DATA_STALL_SUSPECTED;
            sendMessage(obtainMessage(DctConstants.EVENT_DO_RECOVERY));
        } else {
            if (VDBG_STALL) {
                log("onDataStallAlarm: tag=" + tag + " Sent " + String.valueOf(mSentSinceLastRecv) +
                    " pkts since last received, < watchdogTrigger=" + hangWatchdogTrigger);
            }
        }
        startDataStallAlarm(suspectedStall);
    }

    private void startDataStallAlarm(boolean suspectedStall) {
        int nextAction = getRecoveryAction();
        int delayInMs;

        if (mDataStallDetectionEnabled && getOverallState() == DctConstants.State.CONNECTED) {
            // If screen is on or data stall is currently suspected, set the alarm
            // with an aggressive timeout.
            if (mIsScreenOn || suspectedStall || RecoveryAction.isAggressiveRecovery(nextAction)) {
                delayInMs = Settings.Global.getInt(mResolver,
                        Settings.Global.DATA_STALL_ALARM_AGGRESSIVE_DELAY_IN_MS,
                        DATA_STALL_ALARM_AGGRESSIVE_DELAY_IN_MS_DEFAULT);
            } else {
                delayInMs = Settings.Global.getInt(mResolver,
                        Settings.Global.DATA_STALL_ALARM_NON_AGGRESSIVE_DELAY_IN_MS,
                        DATA_STALL_ALARM_NON_AGGRESSIVE_DELAY_IN_MS_DEFAULT);
            }

            mDataStallAlarmTag += 1;
            if (VDBG_STALL) {
                log("startDataStallAlarm: tag=" + mDataStallAlarmTag +
                        " delay=" + (delayInMs / 1000) + "s");
            }
            Intent intent = new Intent(INTENT_DATA_STALL_ALARM);
            intent.putExtra(DATA_STALL_ALARM_TAG_EXTRA, mDataStallAlarmTag);
            mDataStallAlarmIntent = PendingIntent.getBroadcast(mPhone.getContext(), 0, intent,
                    PendingIntent.FLAG_UPDATE_CURRENT);
            mAlarmManager.set(AlarmManager.ELAPSED_REALTIME_WAKEUP,
                    SystemClock.elapsedRealtime() + delayInMs, mDataStallAlarmIntent);
        } else {
            if (VDBG_STALL) {
                log("startDataStallAlarm: NOT started, no connection tag=" + mDataStallAlarmTag);
            }
        }
    }

    private void stopDataStallAlarm() {
        if (VDBG_STALL) {
            log("stopDataStallAlarm: current tag=" + mDataStallAlarmTag +
                    " mDataStallAlarmIntent=" + mDataStallAlarmIntent);
        }
        mDataStallAlarmTag += 1;
        if (mDataStallAlarmIntent != null) {
            mAlarmManager.cancel(mDataStallAlarmIntent);
            mDataStallAlarmIntent = null;
        }
    }

    private void restartDataStallAlarm() {
        if (isConnected() == false) return;
        // To be called on screen status change.
        // Do not cancel the alarm if it is set with aggressive timeout.
        int nextAction = getRecoveryAction();

        if (RecoveryAction.isAggressiveRecovery(nextAction)) {
            if (DBG) log("restartDataStallAlarm: action is pending. not resetting the alarm.");
            return;
        }
        if (VDBG_STALL) log("restartDataStallAlarm: stop then start.");
        stopDataStallAlarm();
        startDataStallAlarm(DATA_STALL_NOT_SUSPECTED);
    }

    /**
     * Provisioning APN
     */
    private void onActionIntentProvisioningApnAlarm(Intent intent) {
        if (DBG) log("onActionIntentProvisioningApnAlarm: action=" + intent.getAction());
        Message msg = obtainMessage(DctConstants.EVENT_PROVISIONING_APN_ALARM,
                intent.getAction());
        msg.arg1 = intent.getIntExtra(PROVISIONING_APN_ALARM_TAG_EXTRA, 0);
        sendMessage(msg);
    }

    private void startProvisioningApnAlarm() {
        int delayInMs = Settings.Global.getInt(mResolver,
                                Settings.Global.PROVISIONING_APN_ALARM_DELAY_IN_MS,
                                PROVISIONING_APN_ALARM_DELAY_IN_MS_DEFAULT);
        if (Build.IS_DEBUGGABLE) {
            // Allow debug code to use a system property to provide another value
            String delayInMsStrg = Integer.toString(delayInMs);
            delayInMsStrg = System.getProperty(DEBUG_PROV_APN_ALARM, delayInMsStrg);
            try {
                delayInMs = Integer.parseInt(delayInMsStrg);
            } catch (NumberFormatException e) {
                loge("startProvisioningApnAlarm: e=" + e);
            }
        }
        mProvisioningApnAlarmTag += 1;
        if (DBG) {
            log("startProvisioningApnAlarm: tag=" + mProvisioningApnAlarmTag +
                    " delay=" + (delayInMs / 1000) + "s");
        }
        Intent intent = new Intent(INTENT_PROVISIONING_APN_ALARM);
        intent.putExtra(PROVISIONING_APN_ALARM_TAG_EXTRA, mProvisioningApnAlarmTag);
        mProvisioningApnAlarmIntent = PendingIntent.getBroadcast(mPhone.getContext(), 0, intent,
                PendingIntent.FLAG_UPDATE_CURRENT);
        mAlarmManager.set(AlarmManager.ELAPSED_REALTIME_WAKEUP,
                SystemClock.elapsedRealtime() + delayInMs, mProvisioningApnAlarmIntent);
    }

    private void stopProvisioningApnAlarm() {
        if (DBG) {
            log("stopProvisioningApnAlarm: current tag=" + mProvisioningApnAlarmTag +
                    " mProvsioningApnAlarmIntent=" + mProvisioningApnAlarmIntent);
        }
        mProvisioningApnAlarmTag += 1;
        if (mProvisioningApnAlarmIntent != null) {
            mAlarmManager.cancel(mProvisioningApnAlarmIntent);
            mProvisioningApnAlarmIntent = null;
        }
    }

}<|MERGE_RESOLUTION|>--- conflicted
+++ resolved
@@ -1887,32 +1887,13 @@
         }
         int bearer = mPhone.getServiceState().getRilDataRadioTechnology();
         IccRecords r = mIccRecords.get();
-        String operator = (r != null) ? r.getOperatorNumeric() : "";
+        String operator = mPhone.getOperatorNumeric();
         ArrayList<ApnSetting> dunCandidates = new ArrayList<ApnSetting>();
         ApnSetting retDunSetting = null;
 
         // Places to look for tether APN in order: TETHER_DUN_APN setting, APN database if
         // carrier allows it, and config_tether_apndata resource.
         String apnData = Settings.Global.getString(mResolver, Settings.Global.TETHER_DUN_APN);
-<<<<<<< HEAD
-        List<ApnSetting> dunSettings = ApnSetting.arrayFromString(apnData);
-        IccRecords r = mIccRecords.get();
-        for (ApnSetting dunSetting : dunSettings) {
-            String operator = mPhone.getOperatorNumeric();
-            if (!ServiceState.bitmaskHasTech(dunSetting.bearerBitmask, bearer)) continue;
-            if (dunSetting.numeric.equals(operator)) {
-                if (dunSetting.hasMvnoParams()) {
-                    if (r != null && ApnSetting.mvnoMatches(r, dunSetting.mvnoType,
-                            dunSetting.mvnoMatchData)) {
-                        if (VDBG) {
-                            log("fetchDunApn: global TETHER_DUN_APN dunSetting=" + dunSetting);
-                        }
-                        return dunSetting;
-                    }
-                } else if (mMvnoMatched == false) {
-                    if (VDBG) log("fetchDunApn: global TETHER_DUN_APN dunSetting=" + dunSetting);
-                    return dunSetting;
-=======
         if (!TextUtils.isEmpty(apnData)) {
             dunCandidates.addAll(ApnSetting.arrayFromString(apnData));
             if (VDBG) log("fetchDunApn: dunCandidates from Setting: " + dunCandidates);
@@ -1920,7 +1901,6 @@
             for (ApnSetting apn : mAllApnSettings) {
                 if (apn.canHandleType(PhoneConstants.APN_TYPE_DUN)) {
                     dunCandidates.add(apn);
->>>>>>> 37392ec0
                 }
             }
             if (VDBG) log("fetchDunApn: dunCandidates from database: " + dunCandidates);
@@ -3420,13 +3400,8 @@
         notifyOffApnsOfAvailability(reason);
     }
 
-<<<<<<< HEAD
     protected void setDataProfilesAsNeeded() {
-        if (DBG) log("setDataProfilesAsNeeded");
-=======
-    private void setDataProfilesAsNeeded() {
         if (DBG) log("setDataProfilesAsNeeded mSetDataProfileStatus: " + mSetDataProfileStatus);
->>>>>>> 37392ec0
         if (mAllApnSettings != null && !mAllApnSettings.isEmpty()) {
             ArrayList<DataProfile> dps = new ArrayList<DataProfile>();
             // Note getDataRoaming is also false if data not registered
