--- conflicted
+++ resolved
@@ -1407,17 +1407,12 @@
         ONLY_ON_CHANGE
     };
 
-<<<<<<< HEAD
-    protected void setupDataOnConnectableApns(String reason) {
-        setupDataOnConnectableApns(reason, RetryFailures.ALWAYS);
-    }
-
-    private void setupDataOnConnectableApns(String reason, RetryFailures retryFailures) {
-        if (VDBG) log("setupDataOnConnectableApns: " + reason);
-=======
+    protected void setupDataOnAllConnectableApns(String reason) {
+        setupDataOnAllConnectableApns(reason, RetryFailures.ALWAYS);
+    }
+
     private void setupDataOnAllConnectableApns(String reason, RetryFailures retryFailures) {
         if (VDBG) log("setupDataOnAllConnectableApns: " + reason);
->>>>>>> fbb4d1fb
 
         if (DBG && !VDBG) {
             StringBuilder sb = new StringBuilder(120);
@@ -1607,27 +1602,6 @@
         }
 
         for (ApnContext apnContext : mApnContexts.values()) {
-<<<<<<< HEAD
-            if (disableMeteredOnly) {
-                if (!apnContext.getApnType().equals(PhoneConstants.APN_TYPE_IMS)) {
-                    // Use ApnSetting to decide metered or non-metered.
-                    // Tear down all metered data connections.
-                    ApnSetting apnSetting = apnContext.getApnSetting();
-                    if (apnSetting != null && ApnSettingUtils.isMetered(apnSetting, mPhone)) {
-                            if (apnContext.isDisconnected() == false) didDisconnect = true;
-                            if (DBG) log("clean up metered ApnContext Type: " +
-                                    apnContext.getApnType());
-                            apnContext.setReason(reason);
-                            cleanUpConnectionInternal(detach, RELEASE_TYPE_DETACH, apnContext);
-                    }
-                }
-            } else {
-                // Exclude the IMS APN from single data connection case.
-                if (reason.equals(Phone.REASON_SINGLE_PDN_ARBITRATION)
-                        && apnContext.getApnType().equals(PhoneConstants.APN_TYPE_IMS)) {
-                    continue;
-                }
-=======
             // Exclude the IMS APN from single data connection case.
             if (reason.equals(Phone.REASON_SINGLE_PDN_ARBITRATION)
                     && apnContext.getApnType().equals(PhoneConstants.APN_TYPE_IMS)) {
@@ -1635,7 +1609,6 @@
             }
 
             if (shouldCleanUpConnection(apnContext, disableMeteredOnly)) {
->>>>>>> fbb4d1fb
                 // TODO - only do cleanup if not disconnected
                 if (apnContext.isDisconnected() == false) didDisconnect = true;
                 apnContext.setReason(reason);
