--- conflicted
+++ resolved
@@ -3482,9 +3482,6 @@
             }
         }
 
-<<<<<<< HEAD
-        apnList = sortApnListByPreferred(apnList);
-
         if (requestedApnType.equals(PhoneConstants.APN_TYPE_DEFAULT) && mPreferredApn == null) {
             ApnContext apnContext = mApnContextsByType.get(ApnSetting.TYPE_DEFAULT);
             // If restored to default APN, the APN ID might be changed.
@@ -3504,8 +3501,6 @@
             }
         }
 
-=======
->>>>>>> 7f1be823
         if (DBG) log("buildWaitingApns: " + apnList.size() + " APNs in the list: " + apnList);
         return apnList;
     }
