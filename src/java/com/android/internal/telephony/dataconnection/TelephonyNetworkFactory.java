--- conflicted
+++ resolved
@@ -186,15 +186,6 @@
     // apply or revoke requests if our active-ness changes
     private void onActivePhoneSwitch() {
         final boolean newIsActive = mPhoneSwitcher.isPhoneActive(mPhoneId);
-<<<<<<< HEAD
-        mIsActive = newIsActive;
-        String logString = "onActivePhoneSwitch(" + mIsActive + ", " + mIsDefault + ")";
-        if (DBG) log(logString);
-        if (mIsDefault) {
-            applyRequests(mDefaultRequests, (mIsActive ? REQUEST : RELEASE), logString);
-        }
-        applyRequests(mSpecificRequests, (mIsActive ? REQUEST : RELEASE), logString);
-=======
         final boolean newIsActiveForDefault = mPhoneSwitcher.isActiveForDefaultRequests(mPhoneId);
 
         String logString = "onActivePhoneSwitch(newIsActive " + newIsActive + ", "
@@ -207,7 +198,6 @@
 
         mIsActive = newIsActive;
         mIsActiveForDefault = newIsActiveForDefault;
->>>>>>> 62aa98e0
     }
 
     // watch for phone->subId changes, reapply new filter and let
@@ -221,28 +211,6 @@
         }
     }
 
-<<<<<<< HEAD
-    // watch for default-data changes (could be side effect of
-    // phoneId->subId map change or direct change of default subId)
-    // and apply/revoke default-only requests.
-    private void onDefaultChange() {
-        final int newDefaultSubscriptionId = mSubscriptionController.getDefaultDataSubId();
-        final boolean newIsDefault = (newDefaultSubscriptionId == mSubscriptionId);
-        if (newIsDefault != mIsDefault) {
-            mIsDefault = newIsDefault;
-            String logString = "onDefaultChange(" + mIsActive + "," + mIsDefault + ")";
-            if (DBG) log(logString);
-            if (mIsActive == false) return;
-            if (mSubscriptionController.getActiveSubInfoCount(mContext.getOpPackageName()) == 1) {
-                applyRequests(mDefaultRequests, (mIsDefault ? REQUEST : RELEASE), logString);
-            } else if (!mIsDefault) {
-                applyRequests(mDefaultRequests, RELEASE, logString);
-            }
-        }
-    }
-
-=======
->>>>>>> 62aa98e0
     @Override
     public void needNetworkFor(NetworkRequest networkRequest, int score) {
         Message msg = mInternalHandler.obtainMessage(EVENT_NETWORK_REQUEST);
