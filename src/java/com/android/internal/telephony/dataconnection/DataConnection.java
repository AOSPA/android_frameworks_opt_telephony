--- conflicted
+++ resolved
@@ -330,16 +330,11 @@
     static final int EVENT_NR_STATE_CHANGED = BASE + 27;
     static final int EVENT_DATA_CONNECTION_METEREDNESS_CHANGED = BASE + 28;
     static final int EVENT_NR_FREQUENCY_CHANGED = BASE + 29;
-<<<<<<< HEAD
-    protected static final int EVENT_RETRY_CONNECTION = BASE + 30;
+    static final int EVENT_CARRIER_CONFIG_LINK_BANDWIDTHS_CHANGED = BASE + 30;
+    protected static final int EVENT_RETRY_CONNECTION = BASE + 31;
 
     private static final int CMD_TO_STRING_COUNT =
             EVENT_RETRY_CONNECTION - BASE + 1;
-=======
-    static final int EVENT_CARRIER_CONFIG_LINK_BANDWIDTHS_CHANGED = BASE + 30;
-    private static final int CMD_TO_STRING_COUNT =
-            EVENT_CARRIER_CONFIG_LINK_BANDWIDTHS_CHANGED - BASE + 1;
->>>>>>> ea3d25ab
 
     private static String[] sCmdToString = new String[CMD_TO_STRING_COUNT];
     static {
@@ -379,12 +374,9 @@
         sCmdToString[EVENT_DATA_CONNECTION_METEREDNESS_CHANGED - BASE] =
                 "EVENT_DATA_CONNECTION_METEREDNESS_CHANGED";
         sCmdToString[EVENT_NR_FREQUENCY_CHANGED - BASE] = "EVENT_NR_FREQUENCY_CHANGED";
-<<<<<<< HEAD
-        sCmdToString[EVENT_RETRY_CONNECTION - BASE] = "EVENT_RETRY_CONNECTION";
-=======
         sCmdToString[EVENT_CARRIER_CONFIG_LINK_BANDWIDTHS_CHANGED - BASE] =
                 "EVENT_CARRIER_CONFIG_LINK_BANDWIDTHS_CHANGED";
->>>>>>> ea3d25ab
+        sCmdToString[EVENT_RETRY_CONNECTION - BASE] = "EVENT_RETRY_CONNECTION";
     }
     // Convert cmd to string or null if unknown
     static String cmdToString(int cmd) {
