/*
 * Copyright (C) 2006 The Android Open Source Project
 *
 * Licensed under the Apache License, Version 2.0 (the "License");
 * you may not use this file except in compliance with the License.
 * You may obtain a copy of the License at
 *
 *      http://www.apache.org/licenses/LICENSE-2.0
 *
 * Unless required by applicable law or agreed to in writing, software
 * distributed under the License is distributed on an "AS IS" BASIS,
 * WITHOUT WARRANTIES OR CONDITIONS OF ANY KIND, either express or implied.
 * See the License for the specific language governing permissions and
 * limitations under the License.
 */

package com.android.internal.telephony.dataconnection;

import static android.net.NetworkPolicyManager.SUBSCRIPTION_OVERRIDE_CONGESTED;
import static android.net.NetworkPolicyManager.SUBSCRIPTION_OVERRIDE_UNMETERED;
import static android.telephony.data.DataCallResponse.PDU_SESSION_ID_NOT_SET;

import static com.android.internal.telephony.dataconnection.DcTracker.REQUEST_TYPE_HANDOVER;

import android.annotation.IntDef;
import android.annotation.NonNull;
import android.annotation.Nullable;
import android.app.PendingIntent;
import android.content.Context;
import android.net.ConnectivityManager;
import android.net.InetAddresses;
import android.net.KeepalivePacketData;
import android.net.LinkAddress;
import android.net.LinkProperties;
import android.net.NetworkAgentConfig;
import android.net.NetworkCapabilities;
import android.net.NetworkFactory;
import android.net.NetworkProvider;
import android.net.NetworkRequest;
import android.net.ProxyInfo;
import android.net.RouteInfo;
import android.net.SocketKeepalive;
import android.net.TelephonyNetworkSpecifier;
import android.os.AsyncResult;
import android.os.Message;
import android.os.PersistableBundle;
import android.os.SystemClock;
import android.os.SystemProperties;
import android.provider.Telephony;
import android.telephony.AccessNetworkConstants;
import android.telephony.AccessNetworkConstants.TransportType;
import android.telephony.Annotation.ApnType;
import android.telephony.Annotation.DataFailureCause;
import android.telephony.Annotation.DataState;
import android.telephony.Annotation.NetworkType;
import android.telephony.CarrierConfigManager;
import android.telephony.DataFailCause;
import android.telephony.NetworkRegistrationInfo;
import android.telephony.PreciseDataConnectionState;
import android.telephony.ServiceState;
import android.telephony.SubscriptionManager;
import android.telephony.TelephonyManager;
import android.telephony.data.ApnSetting;
import android.telephony.data.DataCallResponse;
import android.telephony.data.DataCallResponse.HandoverFailureMode;
import android.telephony.data.DataProfile;
import android.telephony.data.DataService;
import android.telephony.data.DataServiceCallback;
import android.telephony.data.Qos;
import android.telephony.data.QosSession;
import android.text.TextUtils;
import android.util.LocalLog;
import android.util.Pair;
import android.util.TimeUtils;

import com.android.internal.annotations.VisibleForTesting;
import com.android.internal.telephony.CarrierSignalAgent;
import com.android.internal.telephony.DctConstants;
import com.android.internal.telephony.LinkCapacityEstimate;
import com.android.internal.telephony.Phone;
import com.android.internal.telephony.PhoneConstants;
import com.android.internal.telephony.PhoneFactory;
import com.android.internal.telephony.RIL;
import com.android.internal.telephony.RILConstants;
import com.android.internal.telephony.RetryManager;
import com.android.internal.telephony.ServiceStateTracker;
import com.android.internal.telephony.TelephonyStatsLog;
import com.android.internal.telephony.dataconnection.DcTracker.ReleaseNetworkType;
import com.android.internal.telephony.dataconnection.DcTracker.RequestNetworkType;
import com.android.internal.telephony.metrics.DataCallSessionStats;
import com.android.internal.telephony.metrics.TelephonyMetrics;
import com.android.internal.telephony.nano.TelephonyProto.RilDataCall;
import com.android.internal.util.AsyncChannel;
import com.android.internal.util.IndentingPrintWriter;
import com.android.internal.util.Protocol;
import com.android.internal.util.State;
import com.android.internal.util.StateMachine;
import com.android.telephony.Rlog;

import java.io.FileDescriptor;
import java.io.PrintWriter;
import java.io.StringWriter;
import java.lang.annotation.Retention;
import java.lang.annotation.RetentionPolicy;
import java.net.InetAddress;
import java.net.UnknownHostException;
import java.util.ArrayList;
import java.util.Arrays;
import java.util.Collection;
import java.util.List;
import java.util.Locale;
import java.util.Map;
import java.util.concurrent.ConcurrentHashMap;
import java.util.concurrent.atomic.AtomicInteger;
import java.util.function.Consumer;

/**
 * {@hide}
 *
 * DataConnection StateMachine.
 *
 * This a class for representing a single data connection, with instances of this
 * class representing a connection via the cellular network. There may be multiple
 * data connections and all of them are managed by the <code>DataConnectionTracker</code>.
 *
 * NOTE: All DataConnection objects must be running on the same looper, which is the default
 * as the coordinator has members which are used without synchronization.
 */
public class DataConnection extends StateMachine {
    protected static final boolean DBG = true;
    protected static final boolean VDBG = true;

    private static final String NETWORK_TYPE = "MOBILE";

    private static final String RAT_NAME_5G = "nr";
    private static final String RAT_NAME_EVDO = "evdo";

    private static final int MIN_V6_MTU = 1280;

    /**
     * The data connection is not being or been handovered. Note this is the state for the source
     * data connection, not destination data connection
     */
    private static final int HANDOVER_STATE_IDLE = 1;

    /**
     * The data connection is being handovered. Note this is the state for the source
     * data connection, not destination data connection.
     */
    private static final int HANDOVER_STATE_BEING_TRANSFERRED = 2;

    /**
     * The data connection is already handovered. Note this is the state for the source
     * data connection, not destination data connection.
     */
    private static final int HANDOVER_STATE_COMPLETED = 3;


    /** @hide */
    @Retention(RetentionPolicy.SOURCE)
    @IntDef(prefix = {"HANDOVER_STATE_"}, value = {
            HANDOVER_STATE_IDLE,
            HANDOVER_STATE_BEING_TRANSFERRED,
            HANDOVER_STATE_COMPLETED})
    public @interface HandoverState {}

    // The data connection providing default Internet connection will have a higher score of 50.
    // Other connections will have a slightly lower score of 45. The intention is other connections
    // will not cause ConnectivityService to tear down default internet connection. For example,
    // to validate Internet connection on non-default data SIM, we'll set up a temporary Internet
    // connection on that data SIM. In this case, score of 45 is assigned so ConnectivityService
    // will not replace the default Internet connection with it.
    private static final int DEFAULT_INTERNET_CONNECTION_SCORE = 50;
    private static final int OTHER_CONNECTION_SCORE = 45;

    // The score we report to connectivity service
    private int mScore;

    // The subscription id associated with this data connection.
    private int mSubId;

    // The data connection controller
    private DcController mDcController;

    // The Tester for failing all bringup's
    private DcTesterFailBringUpAll mDcTesterFailBringUpAll;

<<<<<<< HEAD
    protected static AtomicInteger mInstanceNumber = new AtomicInteger(0);
=======
    // Whether or not the data connection should allocate its own pdu session id
    private final boolean mDoAllocatePduSessionId;

    private static AtomicInteger mInstanceNumber = new AtomicInteger(0);
>>>>>>> 9921dfd7
    private AsyncChannel mAc;

    // The DCT that's talking to us, we only support one!
    private DcTracker mDct = null;

    private String[] mPcscfAddr;

    private final String mTagSuffix;

    private final LocalLog mHandoverLocalLog = new LocalLog(100);

    private int[] mAdministratorUids = new int[0];

    // stats per data call
    private DataCallSessionStats mDataCallSessionStats;

    /**
     * Used internally for saving connecting parameters.
     */
    public static class ConnectionParams {
        int mTag;
        ApnContext mApnContext;
        int mProfileId;
        int mRilRat;
        Message mOnCompletedMsg;
        final int mConnectionGeneration;
        @RequestNetworkType
        final int mRequestType;
        final int mSubId;
        final boolean mIsPreferredApn;

        ConnectionParams(ApnContext apnContext, int profileId, int rilRadioTechnology,
                         Message onCompletedMsg, int connectionGeneration,
                         @RequestNetworkType int requestType, int subId,
                         boolean isPreferredApn) {
            mApnContext = apnContext;
            mProfileId = profileId;
            mRilRat = rilRadioTechnology;
            mOnCompletedMsg = onCompletedMsg;
            mConnectionGeneration = connectionGeneration;
            mRequestType = requestType;
            mSubId = subId;
            mIsPreferredApn = isPreferredApn;
        }

        @Override
        public String toString() {
            return "{mTag=" + mTag + " mApnContext=" + mApnContext
                    + " mProfileId=" + mProfileId
                    + " mRat=" + mRilRat
                    + " mOnCompletedMsg=" + msgToString(mOnCompletedMsg)
                    + " mRequestType=" + DcTracker.requestTypeToString(mRequestType)
                    + " mSubId=" + mSubId
                    + " mIsPreferredApn=" + mIsPreferredApn
                    + "}";
        }
    }

    /**
     * Used internally for saving disconnecting parameters.
     */
    public static class DisconnectParams {
        int mTag;
        public ApnContext mApnContext;
        String mReason;
        @ReleaseNetworkType
        final int mReleaseType;
        Message mOnCompletedMsg;

        DisconnectParams(ApnContext apnContext, String reason, @ReleaseNetworkType int releaseType,
                         Message onCompletedMsg) {
            mApnContext = apnContext;
            mReason = reason;
            mReleaseType = releaseType;
            mOnCompletedMsg = onCompletedMsg;
        }

        @Override
        public String toString() {
            return "{mTag=" + mTag + " mApnContext=" + mApnContext
                    + " mReason=" + mReason
                    + " mReleaseType=" + DcTracker.releaseTypeToString(mReleaseType)
                    + " mOnCompletedMsg=" + msgToString(mOnCompletedMsg) + "}";
        }
    }

    private ApnSetting mApnSetting;
    private ConnectionParams mConnectionParams;
    private DisconnectParams mDisconnectParams;
    @DataFailureCause
    private int mDcFailCause;

    @HandoverFailureMode
    private int mHandoverFailureMode;

    private Phone mPhone;
    private DataServiceManager mDataServiceManager;
    private final int mTransportType;
    private LinkProperties mLinkProperties = new LinkProperties();
    private int mPduSessionId;
    private long mCreateTime;
    private long mLastFailTime;
    @DataFailureCause
    private int mLastFailCause;
    private static final String NULL_IP = "0.0.0.0";
    private Object mUserData;
    private int mSubscriptionOverride;
    private boolean mUnmeteredOverride;
    private int mRilRat = ServiceState.RIL_RADIO_TECHNOLOGY_UNKNOWN;
    private int mDataRegState = Integer.MAX_VALUE;
    private boolean mIsSuspended;
    private int mDownlinkBandwidth = 14;
    private int mUplinkBandwidth = 14;
    private Qos mDefaultQos = null;
    private List<QosSession> mQosSessions = new ArrayList<>();

    /** The corresponding network agent for this data connection. */
    private DcNetworkAgent mNetworkAgent;

    /**
     * The network agent from handover source data connection. This is the potential network agent
     * that will be transferred here after handover completed.
     */
    private DcNetworkAgent mHandoverSourceNetworkAgent;

    private int mDisabledApnTypeBitMask = 0;

    protected int mTag;

    /** Data connection id assigned by the modem. This is unique across transports */
    public int mCid;

    @HandoverState
    private int mHandoverState = HANDOVER_STATE_IDLE;
    private final Map<ApnContext, ConnectionParams> mApnContexts = new ConcurrentHashMap<>();
    PendingIntent mReconnectIntent = null;

    private boolean mRegistered = false;


    // ***** Event codes for driving the state machine, package visible for Dcc
    static final int BASE = Protocol.BASE_DATA_CONNECTION;
    static final int EVENT_CONNECT = BASE + 0;
    static final int EVENT_SETUP_DATA_CONNECTION_DONE = BASE + 1;
    static final int EVENT_DEACTIVATE_DONE = BASE + 3;
    static final int EVENT_DISCONNECT = BASE + 4;
    static final int EVENT_RIL_CONNECTED = BASE + 5;
    static final int EVENT_DISCONNECT_ALL = BASE + 6;
    static final int EVENT_DATA_STATE_CHANGED = BASE + 7;
    static final int EVENT_TEAR_DOWN_NOW = BASE + 8;
    static final int EVENT_LOST_CONNECTION = BASE + 9;
    static final int EVENT_DATA_CONNECTION_DRS_OR_RAT_CHANGED = BASE + 11;
    static final int EVENT_DATA_CONNECTION_ROAM_ON = BASE + 12;
    static final int EVENT_DATA_CONNECTION_ROAM_OFF = BASE + 13;
    static final int EVENT_BW_REFRESH_RESPONSE = BASE + 14;
    static final int EVENT_DATA_CONNECTION_VOICE_CALL_STARTED = BASE + 15;
    static final int EVENT_DATA_CONNECTION_VOICE_CALL_ENDED = BASE + 16;
    static final int EVENT_DATA_CONNECTION_OVERRIDE_CHANGED = BASE + 17;
    static final int EVENT_KEEPALIVE_STATUS = BASE + 18;
    static final int EVENT_KEEPALIVE_STARTED = BASE + 19;
    static final int EVENT_KEEPALIVE_STOPPED = BASE + 20;
    static final int EVENT_KEEPALIVE_START_REQUEST = BASE + 21;
    static final int EVENT_KEEPALIVE_STOP_REQUEST = BASE + 22;
    static final int EVENT_LINK_CAPACITY_CHANGED = BASE + 23;
    static final int EVENT_RESET = BASE + 24;
    static final int EVENT_REEVALUATE_RESTRICTED_STATE = BASE + 25;
    static final int EVENT_REEVALUATE_DATA_CONNECTION_PROPERTIES = BASE + 26;
    static final int EVENT_NR_STATE_CHANGED = BASE + 27;
    static final int EVENT_DATA_CONNECTION_METEREDNESS_CHANGED = BASE + 28;
    static final int EVENT_NR_FREQUENCY_CHANGED = BASE + 29;
    static final int EVENT_CARRIER_CONFIG_LINK_BANDWIDTHS_CHANGED = BASE + 30;
    static final int EVENT_CARRIER_PRIVILEGED_UIDS_CHANGED = BASE + 31;
    static final int EVENT_CSS_INDICATOR_CHANGED = BASE + 32;
    static final int EVENT_UPDATE_SUSPENDED_STATE = BASE + 33;
    static final int EVENT_START_HANDOVER = BASE + 34;
    static final int EVENT_CANCEL_HANDOVER = BASE + 35;
    static final int EVENT_START_HANDOVER_ON_TARGET = BASE + 36;
    static final int EVENT_ALLOCATE_PDU_SESSION_ID = BASE + 37;
    static final int EVENT_RELEASE_PDU_SESSION_ID = BASE + 38;
    private static final int CMD_TO_STRING_COUNT = EVENT_RELEASE_PDU_SESSION_ID - BASE + 1;

    private static String[] sCmdToString = new String[CMD_TO_STRING_COUNT];
    static {
        sCmdToString[EVENT_CONNECT - BASE] = "EVENT_CONNECT";
        sCmdToString[EVENT_SETUP_DATA_CONNECTION_DONE - BASE] =
                "EVENT_SETUP_DATA_CONNECTION_DONE";
        sCmdToString[EVENT_DEACTIVATE_DONE - BASE] = "EVENT_DEACTIVATE_DONE";
        sCmdToString[EVENT_DISCONNECT - BASE] = "EVENT_DISCONNECT";
        sCmdToString[EVENT_RIL_CONNECTED - BASE] = "EVENT_RIL_CONNECTED";
        sCmdToString[EVENT_DISCONNECT_ALL - BASE] = "EVENT_DISCONNECT_ALL";
        sCmdToString[EVENT_DATA_STATE_CHANGED - BASE] = "EVENT_DATA_STATE_CHANGED";
        sCmdToString[EVENT_TEAR_DOWN_NOW - BASE] = "EVENT_TEAR_DOWN_NOW";
        sCmdToString[EVENT_LOST_CONNECTION - BASE] = "EVENT_LOST_CONNECTION";
        sCmdToString[EVENT_DATA_CONNECTION_DRS_OR_RAT_CHANGED - BASE] =
                "EVENT_DATA_CONNECTION_DRS_OR_RAT_CHANGED";
        sCmdToString[EVENT_DATA_CONNECTION_ROAM_ON - BASE] = "EVENT_DATA_CONNECTION_ROAM_ON";
        sCmdToString[EVENT_DATA_CONNECTION_ROAM_OFF - BASE] = "EVENT_DATA_CONNECTION_ROAM_OFF";
        sCmdToString[EVENT_BW_REFRESH_RESPONSE - BASE] = "EVENT_BW_REFRESH_RESPONSE";
        sCmdToString[EVENT_DATA_CONNECTION_VOICE_CALL_STARTED - BASE] =
                "EVENT_DATA_CONNECTION_VOICE_CALL_STARTED";
        sCmdToString[EVENT_DATA_CONNECTION_VOICE_CALL_ENDED - BASE] =
                "EVENT_DATA_CONNECTION_VOICE_CALL_ENDED";
        sCmdToString[EVENT_DATA_CONNECTION_OVERRIDE_CHANGED - BASE] =
                "EVENT_DATA_CONNECTION_OVERRIDE_CHANGED";
        sCmdToString[EVENT_KEEPALIVE_STATUS - BASE] = "EVENT_KEEPALIVE_STATUS";
        sCmdToString[EVENT_KEEPALIVE_STARTED - BASE] = "EVENT_KEEPALIVE_STARTED";
        sCmdToString[EVENT_KEEPALIVE_STOPPED - BASE] = "EVENT_KEEPALIVE_STOPPED";
        sCmdToString[EVENT_KEEPALIVE_START_REQUEST - BASE] = "EVENT_KEEPALIVE_START_REQUEST";
        sCmdToString[EVENT_KEEPALIVE_STOP_REQUEST - BASE] = "EVENT_KEEPALIVE_STOP_REQUEST";
        sCmdToString[EVENT_LINK_CAPACITY_CHANGED - BASE] = "EVENT_LINK_CAPACITY_CHANGED";
        sCmdToString[EVENT_RESET - BASE] = "EVENT_RESET";
        sCmdToString[EVENT_REEVALUATE_RESTRICTED_STATE - BASE] =
                "EVENT_REEVALUATE_RESTRICTED_STATE";
        sCmdToString[EVENT_REEVALUATE_DATA_CONNECTION_PROPERTIES - BASE] =
                "EVENT_REEVALUATE_DATA_CONNECTION_PROPERTIES";
        sCmdToString[EVENT_NR_STATE_CHANGED - BASE] = "EVENT_NR_STATE_CHANGED";
        sCmdToString[EVENT_DATA_CONNECTION_METEREDNESS_CHANGED - BASE] =
                "EVENT_DATA_CONNECTION_METEREDNESS_CHANGED";
        sCmdToString[EVENT_NR_FREQUENCY_CHANGED - BASE] = "EVENT_NR_FREQUENCY_CHANGED";
        sCmdToString[EVENT_CARRIER_CONFIG_LINK_BANDWIDTHS_CHANGED - BASE] =
                "EVENT_CARRIER_CONFIG_LINK_BANDWIDTHS_CHANGED";
        sCmdToString[EVENT_CARRIER_PRIVILEGED_UIDS_CHANGED - BASE] =
                "EVENT_CARRIER_PRIVILEGED_UIDS_CHANGED";
        sCmdToString[EVENT_CSS_INDICATOR_CHANGED - BASE] = "EVENT_CSS_INDICATOR_CHANGED";
        sCmdToString[EVENT_UPDATE_SUSPENDED_STATE - BASE] = "EVENT_UPDATE_SUSPENDED_STATE";
        sCmdToString[EVENT_START_HANDOVER - BASE] = "EVENT_START_HANDOVER";
        sCmdToString[EVENT_CANCEL_HANDOVER - BASE] = "EVENT_CANCEL_HANDOVER";
        sCmdToString[EVENT_START_HANDOVER_ON_TARGET - BASE] = "EVENT_START_HANDOVER_ON_TARGET";
        sCmdToString[EVENT_ALLOCATE_PDU_SESSION_ID - BASE] = "EVENT_ALLOCATE_PDU_SESSION_ID";
        sCmdToString[EVENT_RELEASE_PDU_SESSION_ID - BASE] = "EVENT_RELEASE_PDU_SESSION_ID";
    }
    // Convert cmd to string or null if unknown
    static String cmdToString(int cmd) {
        String value = null;
        cmd -= BASE;
        if ((cmd >= 0) && (cmd < sCmdToString.length)) {
            value = sCmdToString[cmd];
        }
        if (value == null) {
            value = "0x" + Integer.toHexString(cmd + BASE);
        }
        return value;
    }

    /**
     * Create the connection object
     *
     * @param phone the Phone
     * @param id the connection id
     * @return DataConnection that was created.
     */
    public static DataConnection makeDataConnection(Phone phone, int id, DcTracker dct,
                                                    DataServiceManager dataServiceManager,
                                                    DcTesterFailBringUpAll failBringUpAll,
                                                    DcController dcc,
                                                    boolean doAllocatePduSessionId) {
        String transportType = (dataServiceManager.getTransportType()
                == AccessNetworkConstants.TRANSPORT_TYPE_WWAN)
                ? "C"   // Cellular
                : "I";  // IWLAN
        DataConnection dc = new DataConnection(phone, transportType + "-"
                + mInstanceNumber.incrementAndGet(), id, dct, dataServiceManager, failBringUpAll,
                dcc, doAllocatePduSessionId);
        dc.start();
        if (DBG) dc.log("Made " + dc.getName());
        return dc;
    }

    private void dispose() {
        log("dispose: call quiteNow()");
        quitNow();
    }

    /* Getter functions */

    LinkProperties getLinkProperties() {
        return new LinkProperties(mLinkProperties);
    }

    boolean isInactive() {
        return getCurrentState() == mInactiveState;
    }

    boolean isSuspended() {
        // Data can only be (temporarily) suspended while data is in active state
        if (getCurrentState() != mActiveState) return false;

        // never set suspend for emergency apn
        if (mApnSetting != null && mApnSetting.isEmergencyApn()) {
            return false;
        }

        // if we are not in-service change to SUSPENDED
        final ServiceStateTracker sst = mPhone.getServiceStateTracker();
        if (sst.getCurrentDataConnectionState() != ServiceState.STATE_IN_SERVICE) {
            return true;
        }

        // check for voice call and concurrency issues
        if (!sst.isConcurrentVoiceAndDataAllowed()) {
            return mPhone.getCallTracker().getState() != PhoneConstants.State.IDLE;
        }

        return false;
    }

    boolean isDisconnecting() {
        return getCurrentState() == mDisconnectingState
                || getCurrentState() == mDisconnectingErrorCreatingConnection;
    }

    @VisibleForTesting
    public boolean isActive() {
        return getCurrentState() == mActiveState;
    }

    boolean isActivating() {
        return getCurrentState() == mActivatingState;
    }

    boolean hasBeenTransferred() {
        return mHandoverState == HANDOVER_STATE_COMPLETED;
    }

    boolean isBeingInTransferring() {
        return mHandoverState == HANDOVER_STATE_BEING_TRANSFERRED;
    }

    int getCid() {
        return mCid;
    }

    ApnSetting getApnSetting() {
        return mApnSetting;
    }

    /**
     * Update http proxy of link properties based on current apn setting
     */
    private void updateLinkPropertiesHttpProxy() {
        if (mApnSetting == null
                || TextUtils.isEmpty(mApnSetting.getProxyAddressAsString())) {
            return;
        }
        try {
            int port = mApnSetting.getProxyPort();
            if (port == -1) {
                port = 8080;
            }
            ProxyInfo proxy = ProxyInfo.buildDirectProxy(
                    mApnSetting.getProxyAddressAsString(), port);
            mLinkProperties.setHttpProxy(proxy);
        } catch (NumberFormatException e) {
            loge("onDataSetupComplete: NumberFormatException making ProxyProperties ("
                    + mApnSetting.getProxyPort() + "): " + e);
        }
    }

    public static class UpdateLinkPropertyResult {
        public SetupResult setupResult = SetupResult.SUCCESS;
        public LinkProperties oldLp;
        public LinkProperties newLp;
        public UpdateLinkPropertyResult(LinkProperties curLp) {
            oldLp = curLp;
            newLp = curLp;
        }
    }

    /**
     * Class returned by onSetupConnectionCompleted.
     */
    public enum SetupResult {
        SUCCESS,
        ERROR_RADIO_NOT_AVAILABLE,
        ERROR_INVALID_ARG,
        ERROR_STALE,
        ERROR_DATA_SERVICE_SPECIFIC_ERROR;

        public int mFailCause;

        SetupResult() {
            mFailCause = DataFailCause.getFailCause(0);
        }

        @Override
        public String toString() {
            return name() + "  SetupResult.mFailCause=" + mFailCause;
        }
    }

    public boolean isIpv4Connected() {
        boolean ret = false;
        Collection <InetAddress> addresses = mLinkProperties.getAddresses();

        for (InetAddress addr: addresses) {
            if (addr instanceof java.net.Inet4Address) {
                java.net.Inet4Address i4addr = (java.net.Inet4Address) addr;
                if (!i4addr.isAnyLocalAddress() && !i4addr.isLinkLocalAddress() &&
                        !i4addr.isLoopbackAddress() && !i4addr.isMulticastAddress()) {
                    ret = true;
                    break;
                }
            }
        }
        return ret;
    }

    public boolean isIpv6Connected() {
        boolean ret = false;
        Collection <InetAddress> addresses = mLinkProperties.getAddresses();

        for (InetAddress addr: addresses) {
            if (addr instanceof java.net.Inet6Address) {
                java.net.Inet6Address i6addr = (java.net.Inet6Address) addr;
                if (!i6addr.isAnyLocalAddress() && !i6addr.isLinkLocalAddress() &&
                        !i6addr.isLoopbackAddress() && !i6addr.isMulticastAddress()) {
                    ret = true;
                    break;
                }
            }
        }
        return ret;
    }

    public int getPduSessionId() {
        return mPduSessionId;
    }

    public void updateQosParameters(DataCallResponse response) {
        mDefaultQos = response.getDefaultQos();
        mQosSessions = response.getQosSessions();
    }

    @VisibleForTesting
    public UpdateLinkPropertyResult updateLinkProperty(DataCallResponse newState) {
        UpdateLinkPropertyResult result = new UpdateLinkPropertyResult(mLinkProperties);

        if (newState == null) return result;

        result.newLp = new LinkProperties();

        // set link properties based on data call response
        result.setupResult = setLinkProperties(newState, result.newLp);
        if (result.setupResult != SetupResult.SUCCESS) {
            if (DBG) log("updateLinkProperty failed : " + result.setupResult);
            return result;
        }
        // copy HTTP proxy as it is not part DataCallResponse.
        result.newLp.setHttpProxy(mLinkProperties.getHttpProxy());

        checkSetMtu(mApnSetting, result.newLp);

        mLinkProperties = result.newLp;

        updateTcpBufferSizes(mRilRat);

        if (DBG && (! result.oldLp.equals(result.newLp))) {
            log("updateLinkProperty old LP=" + result.oldLp);
            log("updateLinkProperty new LP=" + result.newLp);
        }

        if (result.newLp.equals(result.oldLp) == false &&
                mNetworkAgent != null) {
            mNetworkAgent.sendLinkProperties(mLinkProperties, DataConnection.this);
        }

        return result;
    }

    /**
     * Sets the pdu session id of the data connection
     * @param pduSessionId pdu session id to set
     */
    @VisibleForTesting
    public void setPduSessionId(int pduSessionId) {
        if (mPduSessionId != pduSessionId) {
            logd("Changing pdu session id from: " + mPduSessionId + " to: " + pduSessionId + ", "
                    + "Handover state: " + handoverStateToString(this.mHandoverState));
            mPduSessionId = pduSessionId;
        }
    }

    /**
     * Read the MTU value from link properties where it can be set from network. In case
     * not set by the network, set it again using the mtu szie value defined in the APN
     * database for the connected APN
     */
    private void checkSetMtu(ApnSetting apn, LinkProperties lp) {
        if (lp == null) return;

        if (apn == null || lp == null) return;

        if (lp.getMtu() != PhoneConstants.UNSET_MTU) {
            if (DBG) log("MTU set by call response to: " + lp.getMtu());
            return;
        }

        if (apn != null && apn.getMtu() != PhoneConstants.UNSET_MTU) {
            lp.setMtu(apn.getMtu());
            if (DBG) log("MTU set by APN to: " + apn.getMtu());
            return;
        }

        int mtu = mPhone.getContext().getResources().getInteger(
                com.android.internal.R.integer.config_mobile_mtu);
        if (mtu != PhoneConstants.UNSET_MTU) {
            lp.setMtu(mtu);
            if (DBG) log("MTU set by config resource to: " + mtu);
        }
    }

    private boolean isApnTypeDefault() {
        final String[] types = ApnSetting.getApnTypesStringFromBitmask(
            mApnSetting.getApnTypeBitmask()).split(",");
        for (String type : types) {
            if (type.equals(PhoneConstants.APN_TYPE_DEFAULT)) {
                return true;
            } else {
                continue;
            }
        }
        return false;
    }

    //***** Constructor (NOTE: uses dcc.getHandler() as its Handler)
    protected DataConnection(Phone phone, String tagSuffix, int id,
                           DcTracker dct, DataServiceManager dataServiceManager,
                           DcTesterFailBringUpAll failBringUpAll, DcController dcc,
                           boolean doAllocatePduSessionId) {
        super("DC-" + tagSuffix, dcc);
        mTagSuffix = tagSuffix;
        setLogRecSize(300);
        setLogOnlyTransitions(true);
        if (DBG) log("DataConnection created");

        mPhone = phone;
        mDct = dct;
        mDataServiceManager = dataServiceManager;
        mTransportType = dataServiceManager.getTransportType();
        mDcTesterFailBringUpAll = failBringUpAll;
        mDcController = dcc;
        mId = id;
        mCid = -1;
        mDataRegState = mPhone.getServiceState().getDataRegistrationState();
        mIsSuspended = false;
        mDataCallSessionStats = new DataCallSessionStats(mPhone);
        mDoAllocatePduSessionId = doAllocatePduSessionId;

        int networkType = getNetworkType();
        mRilRat = ServiceState.networkTypeToRilRadioTechnology(networkType);
        updateLinkBandwidthsFromCarrierConfig(mRilRat);

        addState(mDefaultState);
            addState(mInactiveState, mDefaultState);
            addState(mActivatingState, mDefaultState);
            addState(mActiveState, mDefaultState);
            addState(mDisconnectingState, mDefaultState);
            addState(mDisconnectingErrorCreatingConnection, mDefaultState);
        setInitialState(mInactiveState);
    }

    private @NetworkType int getNetworkType() {
        ServiceState ss = mPhone.getServiceState();
        int networkType = TelephonyManager.NETWORK_TYPE_UNKNOWN;

        NetworkRegistrationInfo nri = ss.getNetworkRegistrationInfo(
                NetworkRegistrationInfo.DOMAIN_PS, mTransportType);
        if (nri != null) {
            networkType = nri.getAccessNetworkTechnology();
        }

        return networkType;
    }

    /**
     * Get the source transport for handover. For example, handover from WWAN to WLAN, WWAN is the
     * source transport, and vice versa.
     */
    private @TransportType int getHandoverSourceTransport() {
        return mTransportType == AccessNetworkConstants.TRANSPORT_TYPE_WWAN
                ? AccessNetworkConstants.TRANSPORT_TYPE_WLAN
                : AccessNetworkConstants.TRANSPORT_TYPE_WWAN;
    }

    /**
     * Begin setting up a data connection, calls setupDataCall
     * and the ConnectionParams will be returned with the
     * EVENT_SETUP_DATA_CONNECTION_DONE
     *
     * @param cp is the connection parameters
     *
     * @return Fail cause if failed to setup data connection. {@link DataFailCause#NONE} if success.
     */
    private @DataFailureCause int connect(ConnectionParams cp) {
        log("connect: carrier='" + mApnSetting.getEntryName()
                + "' APN='" + mApnSetting.getApnName()
                + "' proxy='" + mApnSetting.getProxyAddressAsString()
                + "' port='" + mApnSetting.getProxyPort() + "'");
        if (cp.mApnContext != null) cp.mApnContext.requestLog("DataConnection.connect");

        // Check if we should fake an error.
        if (mDcTesterFailBringUpAll.getDcFailBringUp().mCounter  > 0) {
            DataCallResponse response = new DataCallResponse.Builder()
                    .setCause(mDcTesterFailBringUpAll.getDcFailBringUp().mFailCause)
                    .setRetryDurationMillis(
                            mDcTesterFailBringUpAll.getDcFailBringUp().mSuggestedRetryTime)
                    .setMtuV4(PhoneConstants.UNSET_MTU)
                    .setMtuV6(PhoneConstants.UNSET_MTU)
                    .build();

            Message msg = obtainMessage(EVENT_SETUP_DATA_CONNECTION_DONE, cp);
            AsyncResult.forMessage(msg, response, null);
            sendMessage(msg);
            if (DBG) {
                log("connect: FailBringUpAll=" + mDcTesterFailBringUpAll.getDcFailBringUp()
                        + " send error response=" + response);
            }
            mDcTesterFailBringUpAll.getDcFailBringUp().mCounter -= 1;
            return DataFailCause.NONE;
        }

        mCreateTime = -1;
        mLastFailTime = -1;
        mLastFailCause = DataFailCause.NONE;

        Message msg = obtainMessage(EVENT_SETUP_DATA_CONNECTION_DONE, cp);
        msg.obj = cp;

        DataProfile dp = DcTracker.createDataProfile(mApnSetting, cp.mProfileId,
                cp.mIsPreferredApn);

        // We need to use the actual modem roaming state instead of the framework roaming state
        // here. This flag is only passed down to ril_service for picking the correct protocol (for
        // old modem backward compatibility).
        boolean isModemRoaming = mPhone.getServiceState().getDataRoamingFromRegistration();

        // If the apn is NOT metered, we will allow data roaming regardless of the setting.
        boolean isUnmeteredApnType = !ApnSettingUtils.isMeteredApnType(
                cp.mApnContext.getApnTypeBitmask(), mPhone);

        // Set this flag to true if the user turns on data roaming. Or if we override the roaming
        // state in framework, we should set this flag to true as well so the modem will not reject
        // the data call setup (because the modem actually thinks the device is roaming).
        boolean allowRoaming = mPhone.getDataRoamingEnabled()
                || (isModemRoaming && (!mPhone.getServiceState().getDataRoaming()
                || isUnmeteredApnType));

        if (DBG) {
            log("allowRoaming=" + allowRoaming
                    + ", mPhone.getDataRoamingEnabled()=" + mPhone.getDataRoamingEnabled()
                    + ", isModemRoaming=" + isModemRoaming
                    + ", mPhone.getServiceState().getDataRoaming()="
                    + mPhone.getServiceState().getDataRoaming()
                    + ", isUnmeteredApnType=" + isUnmeteredApnType
            );
        }

        // Check if this data setup is a handover.
        LinkProperties linkProperties = null;
        int reason = DataService.REQUEST_REASON_NORMAL;
        if (cp.mRequestType == REQUEST_TYPE_HANDOVER) {
            // If this is a data setup for handover, we need to pass the link properties
            // of the existing data connection to the modem.
            DcTracker srcDcTracker = mPhone.getDcTracker(getHandoverSourceTransport());
            if (srcDcTracker == null || cp.mApnContext == null) {
                loge("connect: Handover failed. dcTracker=" + srcDcTracker + ", apnContext="
                        + cp.mApnContext);
                return DataFailCause.HANDOVER_FAILED;
            }


            // srcDc is the source data connection while the current instance is the target
            DataConnection srcDc =
                    srcDcTracker.getDataConnectionByApnType(cp.mApnContext.getApnType());
            if (srcDc == null) {
                loge("connect: Can't find data connection for handover.");
                return DataFailCause.HANDOVER_FAILED;
            }

            // Helpful for logging purposes
            DataServiceManager srcDsm = srcDc.mDataServiceManager;
            String srcDsmTag = (srcDsm == null ? "(null)" : srcDsm.getTag());
            logd("connect: REQUEST_TYPE_HANDOVER - Request handover from " + srcDc.getName()
                    + ", targetDsm=" + mDataServiceManager.getTag()
                    + ", sourceDsm=" + srcDsmTag);


            /* startHandover is called on the source data connection, and if successful,
               we ask the target data connection (which is the current instance) to call
               #setupDataCall with request type handover.
            */
            Consumer<Integer> onCompleted = (dataServiceCallbackResultCode) ->
                    /* startHandover is called on the srcDc handler, but the callback needs to
                       be called on the current (which is the targetDc) handler which is why we
                       call sendRunnableMessage. */
                    sendRunnableMessage(EVENT_START_HANDOVER_ON_TARGET,
                        (inCorrectState) -> requestHandover(inCorrectState, srcDc,
                            dataServiceCallbackResultCode,
                            cp, msg, dp, isModemRoaming, allowRoaming));
            srcDc.startHandover(onCompleted);
            return DataFailCause.NONE;
        }

        allocatePduSessionId(psi -> {
            this.setPduSessionId(psi);
            mDataServiceManager.setupDataCall(
                    ServiceState.rilRadioTechnologyToAccessNetworkType(cp.mRilRat),
                    dp,
                    isModemRoaming,
                    allowRoaming,
                    reason,
                    linkProperties,
                    psi,
                    msg);
            TelephonyMetrics.getInstance().writeSetupDataCall(mPhone.getPhoneId(), cp.mRilRat,
                    dp.getProfileId(), dp.getApn(), dp.getProtocolType());
        });
        return DataFailCause.NONE;
    }

    private void allocatePduSessionId(Consumer<Integer> allocateCallback) {
        if (getDoAllocatePduSessionId()) {
            Message msg = this.obtainMessage(EVENT_ALLOCATE_PDU_SESSION_ID);
            msg.obj = allocateCallback;
            mPhone.mCi.allocatePduSessionId(msg);
        } else {
            allocateCallback.accept(EVENT_ALLOCATE_PDU_SESSION_ID);
        }
    }

    private void requestHandover(boolean inCorrectState, DataConnection srcDc,
            @DataServiceCallback.ResultCode int resultCode,
            ConnectionParams cp, Message msg, DataProfile dp, boolean isModemRoaming,
            boolean allowRoaming) {

        if (!inCorrectState) {
            logd("requestHandover: Not in correct state");
            if (isResultCodeSuccess(resultCode)) {
                if (srcDc != null) {
                    logd("requestHandover: Not in correct state - Success result code");
                    // We need to cancel the handover on source if we ended up in the wrong state.
                    srcDc.cancelHandover();
                } else {
                    logd("requestHandover: Not in correct state - Success result code - "
                            + "srcdc = null");
                }
            }
            notifyConnectCompleted(cp, DataFailCause.UNKNOWN,
                    DataCallResponse.HANDOVER_FAILURE_MODE_UNKNOWN, false);
            return;
        } else if (!isResultCodeSuccess(resultCode)) {
            if (DBG) {
                logd("requestHandover: Non success result code from DataService, "
                        + "setupDataCall will not be called, result code = "
                        + DataServiceCallback.resultCodeToString(resultCode));
            }
            notifyConnectCompleted(cp, DataFailCause.UNKNOWN,
                    DataCallResponse.HANDOVER_FAILURE_MODE_UNKNOWN, false);
            return;
        }

        if (srcDc == null) {
            return;
        }

        LinkProperties linkProperties;
        int reason;

        // Preserve the potential network agent from the source data connection. The ownership
        // is not transferred at this moment.
        mHandoverSourceNetworkAgent = srcDc.getNetworkAgent();
        if (mHandoverSourceNetworkAgent == null) {
            loge("requestHandover: Cannot get network agent from the source dc " + srcDc.getName());
            notifyConnectCompleted(cp, DataFailCause.UNKNOWN,
                    DataCallResponse.HANDOVER_FAILURE_MODE_UNKNOWN, false);
            return;
        }

        linkProperties = srcDc.getLinkProperties();
        if (linkProperties == null || linkProperties.getLinkAddresses().isEmpty()) {
            loge("requestHandover: Can't find link properties of handover data connection. dc="
                    + srcDc);
            notifyConnectCompleted(cp, DataFailCause.UNKNOWN,
                    DataCallResponse.HANDOVER_FAILURE_MODE_UNKNOWN, false);
            return;
        }

        mHandoverLocalLog.log("Handover started. Preserved the agent.");
        log("Get the handover source network agent: " + mHandoverSourceNetworkAgent);

        reason = DataService.REQUEST_REASON_HANDOVER;

        mDataServiceManager.setupDataCall(
                ServiceState.rilRadioTechnologyToAccessNetworkType(cp.mRilRat),
                dp,
                isModemRoaming,
                allowRoaming,
                reason,
                linkProperties,
                srcDc.getPduSessionId(),
                msg);
        TelephonyMetrics.getInstance().writeSetupDataCall(mPhone.getPhoneId(), cp.mRilRat,
                dp.getProfileId(), dp.getApn(), dp.getProtocolType());
    }

    /**
     * Called on the source data connection from the target data connection.
     */
    private void startHandover(Consumer<Integer> onTargetDcComplete) {
        logd("startHandover: " + toStringSimple());
        // Set the handover state to being transferred on "this" data connection which is the src.
        setHandoverState(HANDOVER_STATE_BEING_TRANSFERRED);

        Consumer<Integer> onSrcDcComplete =
                resultCode -> onHandoverStarted(resultCode, onTargetDcComplete);
        /*
            The flow here is:
            srcDc#startHandover -> dataService#startHandover -> (onHandoverStarted) ->
                onSrcDcComplete -> onTargetDcComplete
         */
        mDataServiceManager.startHandover(mCid,
                this.obtainMessage(EVENT_START_HANDOVER,
                        onSrcDcComplete));
    }

    /**
     * Called on the source data connection when the async call to start handover is complete
     */
    private void onHandoverStarted(@DataServiceCallback.ResultCode int resultCode,
            Consumer<Integer> onTargetDcComplete) {
        logd("onHandoverStarted: " + toStringSimple());
        if (!isResultCodeSuccess(resultCode)) {
            setHandoverState(HANDOVER_STATE_IDLE);
        }
        onTargetDcComplete.accept(resultCode);
    }

    private void cancelHandover() {
        if (mHandoverState != HANDOVER_STATE_BEING_TRANSFERRED) {
            logd("cancelHandover: handover state is " + handoverStateToString(mHandoverState)
                    + ", expecting HANDOVER_STATE_BEING_TRANSFERRED");
        }
        mDataServiceManager.cancelHandover(mCid, this.obtainMessage(EVENT_CANCEL_HANDOVER));
        setHandoverState(HANDOVER_STATE_IDLE);
    }

    public void onSubscriptionOverride(int overrideMask, int overrideValue) {
        mSubscriptionOverride = (mSubscriptionOverride & ~overrideMask)
                | (overrideValue & overrideMask);
        sendMessage(obtainMessage(EVENT_DATA_CONNECTION_OVERRIDE_CHANGED));
    }

    /**
     * Update NetworkCapabilities.NET_CAPABILITY_NOT_METERED based on meteredness
     * @param isUnmetered whether this DC should be set to unmetered or not
     */
    public void onMeterednessChanged(boolean isUnmetered) {
        sendMessage(obtainMessage(EVENT_DATA_CONNECTION_METEREDNESS_CHANGED, isUnmetered));
    }

    /**
     * TearDown the data connection when the deactivation is complete a Message with
     * msg.what == EVENT_DEACTIVATE_DONE
     *
     * @param o is the object returned in the AsyncResult.obj.
     */
    private void tearDownData(Object o) {
        int discReason = DataService.REQUEST_REASON_NORMAL;
        ApnContext apnContext = null;
        if ((o != null) && (o instanceof DisconnectParams)) {
            DisconnectParams dp = (DisconnectParams) o;
            apnContext = dp.mApnContext;
            if (TextUtils.equals(dp.mReason, Phone.REASON_RADIO_TURNED_OFF)
                    || TextUtils.equals(dp.mReason, Phone.REASON_PDP_RESET)) {
                discReason = DataService.REQUEST_REASON_SHUTDOWN;
            } else if (dp.mReleaseType == DcTracker.RELEASE_TYPE_HANDOVER) {
                discReason = DataService.REQUEST_REASON_HANDOVER;
            }
        }

        String str = "tearDownData. mCid=" + mCid + ", reason=" + discReason;
        if (DBG) log(str);
        if (apnContext != null) apnContext.requestLog(str);


        //Needed to be final to work in a closure
        final int fDiscReason = discReason;
        releasePduSessionId(() -> {
            // This is run after release pdu session id is complete
            this.setPduSessionId(PDU_SESSION_ID_NOT_SET);
            mDataServiceManager.deactivateDataCall(mCid, fDiscReason,
                    obtainMessage(EVENT_DEACTIVATE_DONE, mTag, 0, o));
            mDataCallSessionStats.setDeactivateDataCallReason(fDiscReason);
        });
    }

    private void releasePduSessionId(Runnable releaseCallback) {
        // If we are not in the middle of a handover and have a real pdu session id, then we release
        if (mHandoverState != HANDOVER_STATE_BEING_TRANSFERRED
                && this.getPduSessionId() != PDU_SESSION_ID_NOT_SET) {
            Message msg = this.obtainMessage(EVENT_RELEASE_PDU_SESSION_ID);
            msg.obj = releaseCallback;
            mPhone.mCi.releasePduSessionId(msg, this.getPduSessionId());
        } else {
            // Just go and run the callback since we either have no pdu session id to release
            // or we are in the middle of a handover
            releaseCallback.run();
        }
    }

    private void notifyAllWithEvent(ApnContext alreadySent, int event, String reason) {
        for (ConnectionParams cp : mApnContexts.values()) {
            ApnContext apnContext = cp.mApnContext;
            if (apnContext == alreadySent) continue;
            if (reason != null) apnContext.setReason(reason);
            Pair<ApnContext, Integer> pair = new Pair<>(apnContext, cp.mConnectionGeneration);
            Message msg = mDct.obtainMessage(event, cp.mRequestType,
                    DataCallResponse.HANDOVER_FAILURE_MODE_UNKNOWN, pair);
            AsyncResult.forMessage(msg);
            msg.sendToTarget();
        }
    }

    /**
     * Send the connectionCompletedMsg.
     *
     * @param cp is the ConnectionParams
     * @param cause and if no error the cause is DataFailCause.NONE
     * @param handoverFailureMode The action on handover failure
     * @param sendAll is true if all contexts are to be notified
     */
    private void notifyConnectCompleted(ConnectionParams cp, @DataFailureCause int cause,
            @HandoverFailureMode int handoverFailureMode, boolean sendAll) {
        ApnContext alreadySent = null;

        if (cp != null && cp.mOnCompletedMsg != null) {
            // Get the completed message but only use it once
            Message connectionCompletedMsg = cp.mOnCompletedMsg;
            cp.mOnCompletedMsg = null;
            alreadySent = cp.mApnContext;

            long timeStamp = System.currentTimeMillis();
            connectionCompletedMsg.arg1 = cp.mRequestType;
            connectionCompletedMsg.arg2 = handoverFailureMode;

            if (cause == DataFailCause.NONE) {
                mCreateTime = timeStamp;
                AsyncResult.forMessage(connectionCompletedMsg);
            } else {
                mLastFailCause = cause;
                mLastFailTime = timeStamp;

                // Return message with a Throwable exception to signify an error.
                if (cause == DataFailCause.NONE) cause = DataFailCause.UNKNOWN;
                AsyncResult.forMessage(connectionCompletedMsg, cause,
                        new Throwable(DataFailCause.toString(cause)));
            }
            if (DBG) {
                log("notifyConnectCompleted at " + timeStamp + " cause=" + cause
                        + " connectionCompletedMsg=" + msgToString(connectionCompletedMsg));
            }

            connectionCompletedMsg.sendToTarget();
        }
        if (sendAll) {
            log("Send to all. " + alreadySent + " " + DataFailCause.toString(cause));
            notifyAllWithEvent(alreadySent, DctConstants.EVENT_DATA_SETUP_COMPLETE_ERROR,
                    DataFailCause.toString(cause));
        }
    }

    /**
     * Send ar.userObj if its a message, which is should be back to originator.
     *
     * @param dp is the DisconnectParams.
     */
    private void notifyDisconnectCompleted(DisconnectParams dp, boolean sendAll) {
        if (VDBG) log("NotifyDisconnectCompleted");

        ApnContext alreadySent = null;
        String reason = null;

        if (dp != null && dp.mOnCompletedMsg != null) {
            // Get the completed message but only use it once
            Message msg = dp.mOnCompletedMsg;
            dp.mOnCompletedMsg = null;
            if (msg.obj instanceof ApnContext) {
                alreadySent = (ApnContext)msg.obj;
            }
            reason = dp.mReason;
            if (VDBG) {
                log(String.format("msg=%s msg.obj=%s", msg.toString(),
                    ((msg.obj instanceof String) ? (String) msg.obj : "<no-reason>")));
            }
            AsyncResult.forMessage(msg);
            msg.sendToTarget();
        }
        if (sendAll) {
            if (reason == null) {
                reason = DataFailCause.toString(DataFailCause.UNKNOWN);
            }
            notifyAllWithEvent(alreadySent, DctConstants.EVENT_DISCONNECT_DONE, reason);
        }
        if (DBG) log("NotifyDisconnectCompleted DisconnectParams=" + dp);
    }

    private void sendRunnableMessage(int eventCode, @NonNull final Consumer<Boolean> r) {
        sendMessage(eventCode, r);
    }

    /*
     * **************************************************************************
     * Begin Members and methods owned by DataConnectionTracker but stored
     * in a DataConnection because there is one per connection.
     * **************************************************************************
     */

    /*
     * The id is owned by DataConnectionTracker.
     */
    private int mId;

    /**
     * Get the DataConnection ID
     */
    public int getDataConnectionId() {
        return mId;
    }

    /*
     * **************************************************************************
     * End members owned by DataConnectionTracker
     * **************************************************************************
     */

    /**
     * Clear all settings called when entering mInactiveState.
     */
    private void clearSettings() {
        if (DBG) log("clearSettings");

        mCreateTime = -1;
        mLastFailTime = -1;
        mLastFailCause = DataFailCause.NONE;
        mCid = -1;

        mPcscfAddr = new String[5];

        mLinkProperties = new LinkProperties();
        mApnContexts.clear();
        mApnSetting = null;
        mUnmeteredUseOnly = false;
        mRestrictedNetworkOverride = false;
        mDcFailCause = DataFailCause.NONE;
        mDisabledApnTypeBitMask = 0;
        mSubId = SubscriptionManager.INVALID_SUBSCRIPTION_ID;
        mSubscriptionOverride = 0;
        mUnmeteredOverride = false;
        mDownlinkBandwidth = 14;
        mUplinkBandwidth = 14;
        mIsSuspended = false;
        mHandoverState = HANDOVER_STATE_IDLE;
        mHandoverFailureMode = DataCallResponse.HANDOVER_FAILURE_MODE_UNKNOWN;
    }

    /**
     * Process setup data completion result from data service
     *
     * @param resultCode The result code returned by data service
     * @param response Data call setup response from data service
     * @param cp The original connection params used for data call setup
     * @return Setup result
     */
    private SetupResult onSetupConnectionCompleted(@DataServiceCallback.ResultCode int resultCode,
                                                   DataCallResponse response,
                                                   ConnectionParams cp) {
        SetupResult result;

        log("onSetupConnectionCompleted: resultCode=" + resultCode + ", response=" + response);
        if (cp.mTag != mTag) {
            if (DBG) {
                log("onSetupConnectionCompleted stale cp.tag=" + cp.mTag + ", mtag=" + mTag);
            }
            result = SetupResult.ERROR_STALE;
        } else if (resultCode == DataServiceCallback.RESULT_ERROR_ILLEGAL_STATE) {
            result = SetupResult.ERROR_RADIO_NOT_AVAILABLE;
            result.mFailCause = DataFailCause.RADIO_NOT_AVAILABLE;
        } else if (response.getCause() != 0) {
            if (response.getCause() == DataFailCause.RADIO_NOT_AVAILABLE) {
                result = SetupResult.ERROR_RADIO_NOT_AVAILABLE;
                result.mFailCause = DataFailCause.RADIO_NOT_AVAILABLE;
            } else {
                result = SetupResult.ERROR_DATA_SERVICE_SPECIFIC_ERROR;
                result.mFailCause = DataFailCause.getFailCause(response.getCause());
            }
        } else {
            if (DBG) log("onSetupConnectionCompleted received successful DataCallResponse");
            mCid = response.getId();

            if (response.getPduSessionId() != getPduSessionId()) {
                if (getDoAllocatePduSessionId()) {
                    loge("The pdu session id on DataCallResponse is different than the one "
                            + "allocated.  response psi=" + response.getPduSessionId()
                            + ", allocated psi=" + getPduSessionId());
                } else {
                    setPduSessionId(response.getPduSessionId());
                }
            }

            updatePcscfAddr(response);
            updateQosParameters(response);
            result = updateLinkProperty(response).setupResult;
        }

        return result;
    }

    private static boolean isResultCodeSuccess(int resultCode) {
        return resultCode == DataServiceCallback.RESULT_SUCCESS
                || resultCode == DataServiceCallback.RESULT_ERROR_UNSUPPORTED;
    }

    private boolean isDnsOk(String[] domainNameServers) {
        if (NULL_IP.equals(domainNameServers[0]) && NULL_IP.equals(domainNameServers[1])
                && !mPhone.isDnsCheckDisabled()) {
            // Work around a race condition where QMI does not fill in DNS:
            // Deactivate PDP and let DataConnectionTracker retry.
            // Do not apply the race condition workaround for MMS APN
            // if Proxy is an IP-address.
            // Otherwise, the default APN will not be restored anymore.
            if (!isIpAddress(mApnSetting.getMmsProxyAddressAsString())) {
                log(String.format(
                        "isDnsOk: return false apn.types=%d APN_TYPE_MMS=%s isIpAddress(%s)=%s",
                        mApnSetting.getApnTypeBitmask(), PhoneConstants.APN_TYPE_MMS,
                        mApnSetting.getMmsProxyAddressAsString(),
                        isIpAddress(mApnSetting.getMmsProxyAddressAsString())));
                return false;
            }
        }
        return true;
    }

    /**
     * TCP buffer size config based on the ril technology. There are 6 parameters
     * read_min, read_default, read_max, write_min, write_default, write_max in the TCP buffer
     * config string and they are separated by a comma. The unit of these parameters is byte.
     */
    private static final String TCP_BUFFER_SIZES_GPRS = "4092,8760,48000,4096,8760,48000";
    private static final String TCP_BUFFER_SIZES_EDGE = "4093,26280,70800,4096,16384,70800";
    private static final String TCP_BUFFER_SIZES_UMTS = "58254,349525,1048576,58254,349525,1048576";
    private static final String TCP_BUFFER_SIZES_1XRTT = "16384,32768,131072,4096,16384,102400";
    private static final String TCP_BUFFER_SIZES_EVDO = "4094,87380,262144,4096,16384,262144";
    private static final String TCP_BUFFER_SIZES_EHRPD = "131072,262144,1048576,4096,16384,524288";
    private static final String TCP_BUFFER_SIZES_HSDPA = "61167,367002,1101005,8738,52429,262114";
    private static final String TCP_BUFFER_SIZES_HSPA = "40778,244668,734003,16777,100663,301990";
    private static final String TCP_BUFFER_SIZES_LTE =
            "524288,1048576,2097152,262144,524288,1048576";
    private static final String TCP_BUFFER_SIZES_HSPAP =
            "122334,734003,2202010,32040,192239,576717";
    private static final String TCP_BUFFER_SIZES_NR =
            "2097152,6291456,16777216,512000,2097152,8388608";
    private static final String TCP_BUFFER_SIZES_LTE_CA =
            "4096,6291456,12582912,4096,1048576,2097152";

    private void updateTcpBufferSizes(int rilRat) {
        String sizes = null;
        ServiceState ss = mPhone.getServiceState();
        if (rilRat == ServiceState.RIL_RADIO_TECHNOLOGY_LTE &&
                ss.isUsingCarrierAggregation()) {
            rilRat = ServiceState.RIL_RADIO_TECHNOLOGY_LTE_CA;
        }
        String ratName = ServiceState.rilRadioTechnologyToString(rilRat).toLowerCase(Locale.ROOT);
        // ServiceState gives slightly different names for EVDO tech ("evdo-rev.0" for ex)
        // - patch it up:
        if (rilRat == ServiceState.RIL_RADIO_TECHNOLOGY_EVDO_0 ||
                rilRat == ServiceState.RIL_RADIO_TECHNOLOGY_EVDO_A ||
                rilRat == ServiceState.RIL_RADIO_TECHNOLOGY_EVDO_B) {
            ratName = RAT_NAME_EVDO;
        }

        // NR 5G Non-Standalone use LTE cell as the primary cell, the ril technology is LTE in this
        // case. We use NR 5G TCP buffer size when connected to NR 5G Non-Standalone network.
        if (mTransportType == AccessNetworkConstants.TRANSPORT_TYPE_WWAN
                && ((rilRat == ServiceState.RIL_RADIO_TECHNOLOGY_LTE ||
                rilRat == ServiceState.RIL_RADIO_TECHNOLOGY_LTE_CA) && isNRConnected())
                && mPhone.getServiceStateTracker().getNrContextIds().contains(mCid)) {
            ratName = RAT_NAME_5G;
        }

        log("updateTcpBufferSizes: " + ratName);

        // in the form: "ratname:rmem_min,rmem_def,rmem_max,wmem_min,wmem_def,wmem_max"
        String[] configOverride = mPhone.getContext().getResources().getStringArray(
                com.android.internal.R.array.config_mobile_tcp_buffers);
        for (int i = 0; i < configOverride.length; i++) {
            String[] split = configOverride[i].split(":");
            if (ratName.equals(split[0]) && split.length == 2) {
                sizes = split[1];
                break;
            }
        }

        if (sizes == null) {
            // no override - use telephony defaults
            // doing it this way allows device or carrier to just override the types they
            // care about and inherit the defaults for the others.
            switch (rilRat) {
                case ServiceState.RIL_RADIO_TECHNOLOGY_GPRS:
                    sizes = TCP_BUFFER_SIZES_GPRS;
                    break;
                case ServiceState.RIL_RADIO_TECHNOLOGY_EDGE:
                    sizes = TCP_BUFFER_SIZES_EDGE;
                    break;
                case ServiceState.RIL_RADIO_TECHNOLOGY_UMTS:
                    sizes = TCP_BUFFER_SIZES_UMTS;
                    break;
                case ServiceState.RIL_RADIO_TECHNOLOGY_1xRTT:
                    sizes = TCP_BUFFER_SIZES_1XRTT;
                    break;
                case ServiceState.RIL_RADIO_TECHNOLOGY_EVDO_0:
                case ServiceState.RIL_RADIO_TECHNOLOGY_EVDO_A:
                case ServiceState.RIL_RADIO_TECHNOLOGY_EVDO_B:
                    sizes = TCP_BUFFER_SIZES_EVDO;
                    break;
                case ServiceState.RIL_RADIO_TECHNOLOGY_EHRPD:
                    sizes = TCP_BUFFER_SIZES_EHRPD;
                    break;
                case ServiceState.RIL_RADIO_TECHNOLOGY_HSDPA:
                    sizes = TCP_BUFFER_SIZES_HSDPA;
                    break;
                case ServiceState.RIL_RADIO_TECHNOLOGY_HSPA:
                case ServiceState.RIL_RADIO_TECHNOLOGY_HSUPA:
                    sizes = TCP_BUFFER_SIZES_HSPA;
                    break;
                case ServiceState.RIL_RADIO_TECHNOLOGY_LTE:
                    // Use NR 5G TCP buffer size when connected to NR 5G Non-Standalone network.
                    if (RAT_NAME_5G.equals(ratName)) {
                        sizes = TCP_BUFFER_SIZES_NR;
                    } else {
                        sizes = TCP_BUFFER_SIZES_LTE;
                    }
                    break;
                case ServiceState.RIL_RADIO_TECHNOLOGY_LTE_CA:
                    // Use NR 5G TCP buffer size when connected to NR 5G Non-Standalone network.
                    if (RAT_NAME_5G.equals(ratName)) {
                        sizes = TCP_BUFFER_SIZES_NR;
                    } else {
                        sizes = TCP_BUFFER_SIZES_LTE_CA;
                    }
                    break;
                case ServiceState.RIL_RADIO_TECHNOLOGY_HSPAP:
                    sizes = TCP_BUFFER_SIZES_HSPAP;
                    break;
                case ServiceState.RIL_RADIO_TECHNOLOGY_NR:
                    sizes = TCP_BUFFER_SIZES_NR;
                    break;
                default:
                    // Leave empty - this will let ConnectivityService use the system default.
                    break;
            }
        }
        mLinkProperties.setTcpBufferSizes(sizes);
    }

    private void updateLinkBandwidthsFromCarrierConfig(int rilRat) {
        String ratName = ServiceState.rilRadioTechnologyToString(rilRat);
        if (rilRat == ServiceState.RIL_RADIO_TECHNOLOGY_LTE && isNRConnected()) {
            ratName = mPhone.getServiceState().getNrFrequencyRange()
                    == ServiceState.FREQUENCY_RANGE_MMWAVE
                    ? DctConstants.RAT_NAME_NR_NSA_MMWAVE : DctConstants.RAT_NAME_NR_NSA;
        }

        if (DBG) log("updateLinkBandwidthsFromCarrierConfig: " + ratName);

        Pair<Integer, Integer> values = mDct.getLinkBandwidthsFromCarrierConfig(ratName);
        if (values == null) {
            values = new Pair<>(14, 14);
        }
        mDownlinkBandwidth = values.first;
        mUplinkBandwidth = values.second;
    }


    private void updateLinkBandwidthsFromModem(LinkCapacityEstimate lce) {
        if (DBG) log("updateLinkBandwidthsFromModem: lce=" + lce);
        boolean downlinkUpdated = false;
        boolean uplinkUpdated = false;
        // LCE status deprecated in IRadio 1.2, so only check for IRadio < 1.2
        if (mPhone.getHalVersion().greaterOrEqual(RIL.RADIO_HAL_VERSION_1_2)
                || mPhone.getLceStatus() == RILConstants.LCE_ACTIVE) {
            if (lce.downlinkCapacityKbps != LinkCapacityEstimate.INVALID) {
                mDownlinkBandwidth = lce.downlinkCapacityKbps;
                downlinkUpdated = true;
            }
            if (lce.uplinkCapacityKbps != LinkCapacityEstimate.INVALID) {
                mUplinkBandwidth = lce.uplinkCapacityKbps;
                uplinkUpdated = true;
            }
        }
        if (!downlinkUpdated || !uplinkUpdated) {
            String ratName = ServiceState.rilRadioTechnologyToString(mRilRat);
            if (mRilRat == ServiceState.RIL_RADIO_TECHNOLOGY_LTE && isNRConnected()) {
                ratName = mPhone.getServiceState().getNrFrequencyRange()
                        == ServiceState.FREQUENCY_RANGE_MMWAVE
                        ? DctConstants.RAT_NAME_NR_NSA_MMWAVE : DctConstants.RAT_NAME_NR_NSA;
            }
            Pair<Integer, Integer> values = mDct.getLinkBandwidthsFromCarrierConfig(ratName);
            if (values != null) {
                if (!downlinkUpdated) {
                    mDownlinkBandwidth = values.first;
                }
                if (!uplinkUpdated) {
                    mUplinkBandwidth = values.second;
                }
            }
        }
        if (mNetworkAgent != null) {
            mNetworkAgent.sendNetworkCapabilities(getNetworkCapabilities(), DataConnection.this);
        }
    }

    private boolean isBandwidthSourceKey(String source) {
        return source.equals(mPhone.getContext().getResources().getString(
                com.android.internal.R.string.config_bandwidthEstimateSource));
    }

    /**
     * Indicates if this data connection was established for unmetered use only. Note that this
     * flag should be populated when data becomes active. And if it is set to true, it can be set to
     * false later when we are reevaluating the data connection. But if it is set to false, it
     * can never become true later because setting it to true will cause this data connection
     * losing some immutable network capabilities, which can cause issues in connectivity service.
     */
    private boolean mUnmeteredUseOnly = false;

    /**
     * Indicates if when this connection was established we had a restricted/privileged
     * NetworkRequest and needed it to overcome data-enabled limitations.
     *
     * This flag overrides the APN-based restriction capability, restricting the network
     * based on both having a NetworkRequest with restricted AND needing a restricted
     * bit to overcome user-disabled status.  This allows us to handle the common case
     * of having both restricted requests and unrestricted requests for the same apn:
     * if conditions require a restricted network to overcome user-disabled then it must
     * be restricted, otherwise it is unrestricted (or restricted based on APN type).
     *
     * This supports a privileged app bringing up a network without general apps having access
     * to it when the network is otherwise unavailable (hipri).  The first use case is
     * pre-paid SIM reprovisioning over internet, where the carrier insists on no traffic
     * other than from the privileged carrier-app.
     *
     * Note that the data connection cannot go from unrestricted to restricted because the
     * connectivity service does not support dynamically closing TCP connections at this point.
     */
    private boolean mRestrictedNetworkOverride = false;

    /**
     * Check if this data connection should be restricted. We should call this when data connection
     * becomes active, or when we want to re-evaluate the conditions to decide if we need to
     * unstrict the data connection.
     *
     * @return True if this data connection needs to be restricted.
     */

    private boolean shouldRestrictNetwork() {
        // first, check if there is any network request that containing restricted capability
        // (i.e. Do not have NET_CAPABILITY_NOT_RESTRICTED in the request)
        boolean isAnyRestrictedRequest = false;
        for (ApnContext apnContext : mApnContexts.keySet()) {
            if (apnContext.hasRestrictedRequests(true /* exclude DUN */)) {
                isAnyRestrictedRequest = true;
                break;
            }
        }

        // If all of the network requests are non-restricted, then we don't need to restrict
        // the network.
        if (!isAnyRestrictedRequest) {
            return false;
        }

        // If the network is unmetered, then we don't need to restrict the network because users
        // won't be charged anyway.
        if (!ApnSettingUtils.isMetered(mApnSetting, mPhone)) {
            return false;
        }

        // If the data is disabled, then we need to restrict the network so only privileged apps can
        // use the restricted network while data is disabled.
        if (!mPhone.getDataEnabledSettings().isDataEnabled()) {
            return true;
        }

        // If the device is roaming, and the user does not turn on data roaming, then we need to
        // restrict the network so only privileged apps can use it.
        if (!mDct.getDataRoamingEnabled() && mPhone.getServiceState().getDataRoaming()) {
            return true;
        }

        // Otherwise we should not restrict the network so anyone who requests can use it.
        return false;
    }

    /**
     * @return True if this data connection should only be used for unmetered purposes.
     */
    private boolean isUnmeteredUseOnly() {
        // If this data connection is on IWLAN, then it's unmetered and can be used by everyone.
        // Should not be for unmetered used only.
        if (mTransportType == AccessNetworkConstants.TRANSPORT_TYPE_WLAN) {
            return false;
        }

        // If data is enabled, this data connection can't be for unmetered used only because
        // everyone should be able to use it if:
        // 1. Device is not roaming, or
        // 2. Device is roaming and data roaming is turned on
        if (mPhone.getDataEnabledSettings().isDataEnabled()) {
            if (!mPhone.getServiceState().getDataRoaming() || mDct.getDataRoamingEnabled()) {
                return false;
            }
        }

        // The data connection can only be unmetered used only if all attached APN contexts
        // attached to this data connection are unmetered.
        for (ApnContext apnContext : mApnContexts.keySet()) {
            if (ApnSettingUtils.isMeteredApnType(apnContext.getApnTypeBitmask(), mPhone)) {
                return false;
            }
        }
        return true;
    }

    /**
     * Get the network capabilities for this data connection.
     *
     * @return the {@link NetworkCapabilities} of this data connection.
     */
    public NetworkCapabilities getNetworkCapabilities() {
        NetworkCapabilities result = new NetworkCapabilities();
        result.addTransportType(NetworkCapabilities.TRANSPORT_CELLULAR);

        if (mApnSetting != null) {
            final String[] types = ApnSetting.getApnTypesStringFromBitmask(
                mApnSetting.getApnTypeBitmask() & ~mDisabledApnTypeBitMask).split(",");
            for (String type : types) {
                if (!mRestrictedNetworkOverride && mUnmeteredUseOnly
                        && ApnSettingUtils.isMeteredApnType(
                                ApnSetting.getApnTypesBitmaskFromString(type), mPhone)) {
                    log("Dropped the metered " + type + " for the unmetered data call.");
                    continue;
                }
                switch (type) {
                    case PhoneConstants.APN_TYPE_ALL: {
                        result.addCapability(NetworkCapabilities.NET_CAPABILITY_INTERNET);
                        result.addCapability(NetworkCapabilities.NET_CAPABILITY_MMS);
                        result.addCapability(NetworkCapabilities.NET_CAPABILITY_SUPL);
                        result.addCapability(NetworkCapabilities.NET_CAPABILITY_FOTA);
                        result.addCapability(NetworkCapabilities.NET_CAPABILITY_IMS);
                        result.addCapability(NetworkCapabilities.NET_CAPABILITY_CBS);
                        result.addCapability(NetworkCapabilities.NET_CAPABILITY_IA);
                        result.addCapability(NetworkCapabilities.NET_CAPABILITY_DUN);
                        break;
                    }
                    case PhoneConstants.APN_TYPE_DEFAULT: {
                        result.addCapability(NetworkCapabilities.NET_CAPABILITY_INTERNET);
                        break;
                    }
                    case PhoneConstants.APN_TYPE_MMS: {
                        result.addCapability(NetworkCapabilities.NET_CAPABILITY_MMS);
                        break;
                    }
                    case PhoneConstants.APN_TYPE_SUPL: {
                        result.addCapability(NetworkCapabilities.NET_CAPABILITY_SUPL);
                        break;
                    }
                    case PhoneConstants.APN_TYPE_DUN: {
                        result.addCapability(NetworkCapabilities.NET_CAPABILITY_DUN);
                        break;
                    }
                    case PhoneConstants.APN_TYPE_FOTA: {
                        result.addCapability(NetworkCapabilities.NET_CAPABILITY_FOTA);
                        break;
                    }
                    case PhoneConstants.APN_TYPE_IMS: {
                        result.addCapability(NetworkCapabilities.NET_CAPABILITY_IMS);
                        break;
                    }
                    case PhoneConstants.APN_TYPE_CBS: {
                        result.addCapability(NetworkCapabilities.NET_CAPABILITY_CBS);
                        break;
                    }
                    case PhoneConstants.APN_TYPE_IA: {
                        result.addCapability(NetworkCapabilities.NET_CAPABILITY_IA);
                        break;
                    }
                    case PhoneConstants.APN_TYPE_EMERGENCY: {
                        result.addCapability(NetworkCapabilities.NET_CAPABILITY_EIMS);
                        break;
                    }
                    case PhoneConstants.APN_TYPE_MCX: {
                        result.addCapability(NetworkCapabilities.NET_CAPABILITY_MCX);
                        break;
                    }
                    case PhoneConstants.APN_TYPE_XCAP: {
                        result.addCapability(NetworkCapabilities.NET_CAPABILITY_XCAP);
                        break;
                    }
                    default:
                }
            }

            // DataConnection has the immutable NOT_METERED capability only if all APNs in the
            // APN setting are unmetered according to carrier config METERED_APN_TYPES_STRINGS.
            // All other cases should use the dynamic TEMPORARILY_NOT_METERED capability instead.
            result.setCapability(NetworkCapabilities.NET_CAPABILITY_NOT_METERED,
                    !ApnSettingUtils.isMetered(mApnSetting, mPhone));

            if (result.deduceRestrictedCapability()) {
                result.removeCapability(NetworkCapabilities.NET_CAPABILITY_NOT_RESTRICTED);
            }
        }

        if (mRestrictedNetworkOverride) {
            result.removeCapability(NetworkCapabilities.NET_CAPABILITY_NOT_RESTRICTED);
            // don't use dun on restriction-overriden networks.
            result.removeCapability(NetworkCapabilities.NET_CAPABILITY_DUN);
        }

        result.setLinkDownstreamBandwidthKbps(mDownlinkBandwidth);
        result.setLinkUpstreamBandwidthKbps(mUplinkBandwidth);

        result.setNetworkSpecifier(new TelephonyNetworkSpecifier.Builder()
                .setSubscriptionId(mSubId).build());

        result.setCapability(NetworkCapabilities.NET_CAPABILITY_NOT_ROAMING,
                !mPhone.getServiceState().getDataRoaming());

        if ((mSubscriptionOverride & SUBSCRIPTION_OVERRIDE_CONGESTED) == 0) {
            result.addCapability(NetworkCapabilities.NET_CAPABILITY_NOT_CONGESTED);
        }

        // Mark TEMPORARILY_NOT_METERED in the following cases:
        // 1. The non-restricted data is intended for unmetered use only.
        // 2. DcTracker set an unmetered override due to network/location (eg. 5G).
        // 3. SubscriptionManager set an unmetered override as requested by policy.
        if ((mUnmeteredUseOnly && !mRestrictedNetworkOverride) || mUnmeteredOverride
                || (mSubscriptionOverride & SUBSCRIPTION_OVERRIDE_UNMETERED) != 0) {
            result.addCapability(NetworkCapabilities.NET_CAPABILITY_TEMPORARILY_NOT_METERED);
        } else {
            result.removeCapability(NetworkCapabilities.NET_CAPABILITY_TEMPORARILY_NOT_METERED);
        }

        result.setCapability(NetworkCapabilities.NET_CAPABILITY_NOT_SUSPENDED, !mIsSuspended);

        result.setAdministratorUids(mAdministratorUids);

        return result;
    }

    /** @return {@code true} if validation is required, {@code false} otherwise. */
    public boolean isValidationRequired() {
        final NetworkCapabilities nc = getNetworkCapabilities();
        return nc != null
                && nc.hasCapability(NetworkCapabilities.NET_CAPABILITY_INTERNET)
                && nc.hasCapability(NetworkCapabilities.NET_CAPABILITY_NOT_RESTRICTED)
                && nc.hasCapability(NetworkCapabilities.NET_CAPABILITY_TRUSTED)
                && nc.hasCapability(NetworkCapabilities.NET_CAPABILITY_NOT_VPN);
    }

    /**
     * @return {@code True} if 464xlat should be skipped.
     */
    @VisibleForTesting
    public boolean shouldSkip464Xlat() {
        switch (mApnSetting.getSkip464Xlat()) {
            case Telephony.Carriers.SKIP_464XLAT_ENABLE:
                return true;
            case Telephony.Carriers.SKIP_464XLAT_DISABLE:
                return false;
            case Telephony.Carriers.SKIP_464XLAT_DEFAULT:
            default:
                break;
        }

        // As default, return true if ims and no internet
        final NetworkCapabilities nc = getNetworkCapabilities();
        return nc.hasCapability(NetworkCapabilities.NET_CAPABILITY_IMS)
                && !nc.hasCapability(NetworkCapabilities.NET_CAPABILITY_INTERNET);
    }

    /**
     * @return {@code} true iff. {@code address} is a literal IPv4 or IPv6 address.
     */
    @VisibleForTesting
    public static boolean isIpAddress(String address) {
        if (address == null) return false;

        // Accept IPv6 addresses (only) in square brackets for compatibility.
        if (address.startsWith("[") && address.endsWith("]") && address.indexOf(':') != -1) {
            address = address.substring(1, address.length() - 1);
        }
        return InetAddresses.isNumericAddress(address);
    }

    private SetupResult setLinkProperties(DataCallResponse response,
            LinkProperties linkProperties) {
        // Check if system property dns usable
        String propertyPrefix = "net." + response.getInterfaceName() + ".";
        String dnsServers[] = new String[2];
        dnsServers[0] = SystemProperties.get(propertyPrefix + "dns1");
        dnsServers[1] = SystemProperties.get(propertyPrefix + "dns2");
        boolean okToUseSystemPropertyDns = isDnsOk(dnsServers);

        SetupResult result;

        // Start with clean network properties and if we have
        // a failure we'll clear again at the bottom of this code.
        linkProperties.clear();

        if (response.getCause() == DataFailCause.NONE) {
            try {
                // set interface name
                linkProperties.setInterfaceName(response.getInterfaceName());

                // set link addresses
                if (response.getAddresses().size() > 0) {
                    for (LinkAddress la : response.getAddresses()) {
                        if (!la.getAddress().isAnyLocalAddress()) {
                            if (DBG) {
                                log("addr/pl=" + la.getAddress() + "/"
                                        + la.getPrefixLength());
                            }
                            linkProperties.addLinkAddress(la);
                        }
                    }
                } else {
                    throw new UnknownHostException("no address for ifname="
                            + response.getInterfaceName());
                }

                // set dns servers
                if (response.getDnsAddresses().size() > 0) {
                    for (InetAddress dns : response.getDnsAddresses()) {
                        if (!dns.isAnyLocalAddress()) {
                            linkProperties.addDnsServer(dns);
                        }
                    }
                } else if (okToUseSystemPropertyDns) {
                    for (String dnsAddr : dnsServers) {
                        dnsAddr = dnsAddr.trim();
                        if (dnsAddr.isEmpty()) continue;
                        InetAddress ia;
                        try {
                            ia = InetAddresses.parseNumericAddress(dnsAddr);
                        } catch (IllegalArgumentException e) {
                            throw new UnknownHostException("Non-numeric dns addr=" + dnsAddr);
                        }
                        if (!ia.isAnyLocalAddress()) {
                            linkProperties.addDnsServer(ia);
                        }
                    }
                } else {
                    throw new UnknownHostException("Empty dns response and no system default dns");
                }

                // set pcscf
                if (response.getPcscfAddresses().size() > 0) {
                    for (InetAddress pcscf : response.getPcscfAddresses()) {
                        linkProperties.addPcscfServer(pcscf);
                    }
                }

                boolean useLowerMtuValue = false;
                CarrierConfigManager configManager = (CarrierConfigManager)
                        mPhone.getContext().getSystemService(Context.CARRIER_CONFIG_SERVICE);
                if (configManager != null) {
                    PersistableBundle bundle = configManager.getConfigForSubId(mSubId);
                    if (bundle != null) {
                        useLowerMtuValue = bundle.getBoolean(
                                CarrierConfigManager.KEY_USE_LOWER_MTU_VALUE_IF_BOTH_RECEIVED)
                                && response.getMtuV4() != PhoneConstants.UNSET_MTU
                                && response.getMtuV6() != PhoneConstants.UNSET_MTU;
                    }
                }

                int interfaceMtu = response.getMtu();
                for (InetAddress gateway : response.getGatewayAddresses()) {
                    int mtu = gateway instanceof java.net.Inet6Address ? response.getMtuV6()
                            : response.getMtuV4();
                    if (useLowerMtuValue) {
                        mtu = Math.min(response.getMtuV4(), response.getMtuV6());
                        // Never set an MTU below MIN_V6_MTU on a network that has IPv6.
                        if (mtu < MIN_V6_MTU) {
                            mtu = MIN_V6_MTU;
                        }
                        interfaceMtu = mtu;
                    }
                    // Allow 0.0.0.0 or :: as a gateway;
                    // this indicates a point-to-point interface.
                    linkProperties.addRoute(new RouteInfo(null, gateway, null,
                            RouteInfo.RTN_UNICAST, mtu));
                }

                // set interface MTU
                // this may clobber the setting read from the APN db, but that's ok
                // TODO: remove once LinkProperties#setMtu is deprecated
                linkProperties.setMtu(interfaceMtu);

                result = SetupResult.SUCCESS;
            } catch (UnknownHostException e) {
                log("setLinkProperties: UnknownHostException " + e);
                result = SetupResult.ERROR_INVALID_ARG;
            }
        } else {
            result = SetupResult.ERROR_DATA_SERVICE_SPECIFIC_ERROR;
        }

        // An error occurred so clear properties
        if (result != SetupResult.SUCCESS) {
            if (DBG) {
                log("setLinkProperties: error clearing LinkProperties status="
                        + response.getCause() + " result=" + result);
            }
            linkProperties.clear();
        }

        return result;
    }

    private boolean getDoAllocatePduSessionId() {
        return mDoAllocatePduSessionId;
    }

    /**
     * Initialize connection, this will fail if the
     * apnSettings are not compatible.
     *
     * @param cp the Connection parameters
     * @return true if initialization was successful.
     */
    private boolean initConnection(ConnectionParams cp) {
        ApnContext apnContext = cp.mApnContext;
        if (mApnSetting == null) {
            // Only change apn setting if it isn't set, it will
            // only NOT be set only if we're in DcInactiveState.
            mApnSetting = apnContext.getApnSetting();
        }
        if (mApnSetting == null || !mApnSetting.canHandleType(apnContext.getApnTypeBitmask())) {
            if (DBG) {
                log("initConnection: incompatible apnSetting in ConnectionParams cp=" + cp
                        + " dc=" + DataConnection.this);
            }
            return false;
        }
        mTag += 1;
        mConnectionParams = cp;
        mConnectionParams.mTag = mTag;

        // always update the ConnectionParams with the latest or the
        // connectionGeneration gets stale
        mApnContexts.put(apnContext, cp);

        if (DBG) {
            log("initConnection: "
                    + " RefCount=" + mApnContexts.size()
                    + " mApnList=" + mApnContexts
                    + " mConnectionParams=" + mConnectionParams);
        }
        return true;
    }

    /**
     * The parent state for all other states.
     */
    private class DcDefaultState extends State {
        @Override
        public void enter() {
            if (DBG) log("DcDefaultState: enter");

            // Register for DRS or RAT change
            mPhone.getServiceStateTracker().registerForDataRegStateOrRatChanged(
                    mTransportType, getHandler(),
                    DataConnection.EVENT_DATA_CONNECTION_DRS_OR_RAT_CHANGED, null);

            mPhone.getServiceStateTracker().registerForDataRoamingOn(getHandler(),
                    DataConnection.EVENT_DATA_CONNECTION_ROAM_ON, null);
            mPhone.getServiceStateTracker().registerForDataRoamingOff(getHandler(),
                    DataConnection.EVENT_DATA_CONNECTION_ROAM_OFF, null, true);
            mPhone.getServiceStateTracker().registerForNrStateChanged(getHandler(),
                    DataConnection.EVENT_NR_STATE_CHANGED, null);
            mPhone.getServiceStateTracker().registerForNrFrequencyChanged(getHandler(),
                    DataConnection.EVENT_NR_FREQUENCY_CHANGED, null);
            mPhone.getServiceStateTracker().registerForCssIndicatorChanged(getHandler(),
                    DataConnection.EVENT_CSS_INDICATOR_CHANGED, null);

            // Add ourselves to the list of data connections
            mDcController.addDc(DataConnection.this);
        }
        @Override
        public void exit() {
            if (DBG) log("DcDefaultState: exit");

            // Unregister for DRS or RAT change.
            mPhone.getServiceStateTracker().unregisterForDataRegStateOrRatChanged(
                    mTransportType, getHandler());

            mPhone.getServiceStateTracker().unregisterForDataRoamingOn(getHandler());
            mPhone.getServiceStateTracker().unregisterForDataRoamingOff(getHandler());
            mPhone.getServiceStateTracker().unregisterForNrStateChanged(getHandler());
            mPhone.getServiceStateTracker().unregisterForNrFrequencyChanged(getHandler());
            mPhone.getServiceStateTracker().unregisterForCssIndicatorChanged(getHandler());

            // Remove ourselves from the DC lists
            mDcController.removeDc(DataConnection.this);

            if (mAc != null) {
                mAc.disconnected();
                mAc = null;
            }
            mApnContexts.clear();
            mReconnectIntent = null;
            mDct = null;
            mApnSetting = null;
            mPhone = null;
            mDataServiceManager = null;
            mLinkProperties = null;
            mLastFailCause = DataFailCause.NONE;
            mUserData = null;
            mDcController = null;
            mDcTesterFailBringUpAll = null;
        }

        @Override
        public boolean processMessage(Message msg) {
            boolean retVal = HANDLED;

            if (VDBG) {
                log("DcDefault msg=" + getWhatToString(msg.what)
                        + " RefCount=" + mApnContexts.size());
            }
            switch (msg.what) {
                case EVENT_RESET:
                    if (VDBG) log("DcDefaultState: msg.what=REQ_RESET");
                    transitionTo(mInactiveState);
                    break;
                case EVENT_CONNECT:
                    if (DBG) log("DcDefaultState: msg.what=EVENT_CONNECT, fail not expected");
                    ConnectionParams cp = (ConnectionParams) msg.obj;
                    notifyConnectCompleted(cp, DataFailCause.UNKNOWN,
                            DataCallResponse.HANDOVER_FAILURE_MODE_UNKNOWN, false);
                    break;

                case EVENT_DISCONNECT:
                case EVENT_DISCONNECT_ALL:
                case EVENT_REEVALUATE_RESTRICTED_STATE:
                    if (DBG) {
                        log("DcDefaultState deferring msg.what=" + getWhatToString(msg.what)
                                + " RefCount=" + mApnContexts.size());
                    }
                    deferMessage(msg);
                    break;
                case EVENT_TEAR_DOWN_NOW:
                    if (DBG) log("DcDefaultState EVENT_TEAR_DOWN_NOW");
                    mDataServiceManager.deactivateDataCall(mCid, DataService.REQUEST_REASON_NORMAL,
                            null);
                    mDataCallSessionStats.setDeactivateDataCallReason(
                            DataService.REQUEST_REASON_NORMAL);
                    break;
                case EVENT_LOST_CONNECTION:
                    if (DBG) {
                        String s = "DcDefaultState ignore EVENT_LOST_CONNECTION"
                                + " tag=" + msg.arg1 + ":mTag=" + mTag;
                        logAndAddLogRec(s);
                    }
                    break;
                case EVENT_DATA_CONNECTION_DRS_OR_RAT_CHANGED:
                    AsyncResult ar = (AsyncResult)msg.obj;
                    Pair<Integer, Integer> drsRatPair = (Pair<Integer, Integer>)ar.result;
                    mDataRegState = drsRatPair.first;
                    updateTcpBufferSizes(drsRatPair.second);
                    if (isBandwidthSourceKey(DctConstants.BANDWIDTH_SOURCE_CARRIER_CONFIG_KEY)) {
                        updateLinkBandwidthsFromCarrierConfig(drsRatPair.second);
                    }
                    mRilRat = drsRatPair.second;
                    if (DBG) {
                        log("DcDefaultState: EVENT_DATA_CONNECTION_DRS_OR_RAT_CHANGED"
                                + " drs=" + mDataRegState
                                + " mRilRat=" + mRilRat);
                    }
                    // this is for DRS or RAT changes, so only call onRatChanged if RAT is changed
                    if (mRilRat != 0) {
                        mDataCallSessionStats.onRatChanged(mRilRat);
                    }
                    break;

                case EVENT_START_HANDOVER:  //calls startHandover()
                    if (DBG) {
                        log("DcDefaultState: EVENT_START_HANDOVER not expected.");
                    }
                    Consumer<Integer> r = (Consumer<Integer>) msg.obj;
                    r.accept(DataServiceCallback.RESULT_ERROR_ILLEGAL_STATE);
                    break;
                case EVENT_START_HANDOVER_ON_TARGET:
                    if (DBG) {
                        log("DcDefaultState: EVENT_START_HANDOVER not expected, but will "
                                + "clean up, result code: "
                                + DataServiceCallback.resultCodeToString(msg.arg1));
                    }
                    ((Consumer<Boolean>) msg.obj).accept(false /* is in correct state*/);
                    break;
                case EVENT_CANCEL_HANDOVER:
                    // We don't need to do anything in this case
                    if (DBG) {
                        log("DcDefaultState: EVENT_CANCEL_HANDOVER resultCode="
                                + DataServiceCallback.resultCodeToString(msg.arg1));
                    }
                    break;
                case EVENT_RELEASE_PDU_SESSION_ID: {
                    // We do the same thing in all state in order to preserve the existing workflow
                    final AsyncResult asyncResult = (AsyncResult) msg.obj;
                    if (asyncResult == null) {
                        loge("EVENT_RELEASE_PDU_SESSION_ID: asyncResult is null!");
                    } else {
                        if (msg.obj != null) {
                            if (DBG) logd("EVENT_RELEASE_PDU_SESSION_ID: id released");
                            Runnable runnable = (Runnable) asyncResult.userObj;
                            runnable.run();
                        } else {
                            loge("EVENT_RELEASE_PDU_SESSION_ID: no runnable set");
                        }
                    }
                    retVal = HANDLED;
                    break;
                }
                case EVENT_ALLOCATE_PDU_SESSION_ID: {
                    // We do the same thing in all state in order to preserve the existing workflow
                    final AsyncResult asyncResult = (AsyncResult) msg.obj;
                    if (asyncResult == null) {
                        loge("EVENT_ALLOCATE_PDU_SESSION_ID: asyncResult is null!");
                    } else {
                        Consumer<Integer> onAllocated = (Consumer<Integer>) asyncResult.userObj;
                        if (asyncResult.result == null) {
                            loge("EVENT_ALLOCATE_PDU_SESSION_ID: result null, no id");
                            onAllocated.accept(PDU_SESSION_ID_NOT_SET);
                        } else {
                            int psi = (int) asyncResult.result;
                            if (DBG) logd("EVENT_ALLOCATE_PDU_SESSION_ID: psi=" + psi);
                            onAllocated.accept(psi);
                        }
                    }
                    retVal = HANDLED;
                    break;
                }
                default:
                    if (DBG) {
                        log("DcDefaultState: ignore msg.what=" + getWhatToString(msg.what));
                    }
                    break;
            }

            return retVal;
        }
    }

    private void updateSuspendState() {
        if (mNetworkAgent == null) {
            Rlog.d(getName(), "Setting suspend state without a NetworkAgent");
        }

        boolean suspended = isSuspended();
        if (mIsSuspended != suspended) {
            mIsSuspended = suspended;

            // If data connection is active, we need to notify the new data connection state
            // changed event.
            if (isActive()) {
                notifyDataConnectionState();
            }
        }
    }

    private void notifyDataConnectionState() {
        mPhone.notifyDataConnection(getPreciseDataConnectionState());
    }

    private DcDefaultState mDefaultState = new DcDefaultState();

    /**
     * The state machine is inactive and expects a EVENT_CONNECT.
     */
    private class DcInactiveState extends State {
        // Inform all contexts we've failed connecting
        public void setEnterNotificationParams(ConnectionParams cp, @DataFailureCause int cause,
                @HandoverFailureMode int handoverFailureMode) {
            if (VDBG) log("DcInactiveState: setEnterNotificationParams cp,cause");
            mConnectionParams = cp;
            mDisconnectParams = null;
            mDcFailCause = cause;
            mHandoverFailureMode = handoverFailureMode;
        }

        // Inform all contexts we've failed disconnected
        public void setEnterNotificationParams(DisconnectParams dp) {
            if (VDBG) log("DcInactiveState: setEnterNotificationParams dp");
            mConnectionParams = null;
            mDisconnectParams = dp;
            mDcFailCause = DataFailCause.NONE;
        }

        // Inform all contexts of the failure cause
        public void setEnterNotificationParams(@DataFailureCause int cause) {
            mConnectionParams = null;
            mDisconnectParams = null;
            mDcFailCause = cause;
        }

        @Override
        public void enter() {
            mTag += 1;
            if (DBG) log("DcInactiveState: enter() mTag=" + mTag);
            TelephonyStatsLog.write(TelephonyStatsLog.MOBILE_CONNECTION_STATE_CHANGED,
                    TelephonyStatsLog.MOBILE_CONNECTION_STATE_CHANGED__STATE__INACTIVE,
                    mPhone.getPhoneId(), mId,
                    mApnSetting != null ? (long) mApnSetting.getApnTypeBitmask() : 0L,
                    mApnSetting != null
                        ? mApnSetting.canHandleType(ApnSetting.TYPE_DEFAULT) : false);
            if (mHandoverState == HANDOVER_STATE_BEING_TRANSFERRED) {
                // This is from source data connection to set itself's state
                setHandoverState(HANDOVER_STATE_COMPLETED);
            }

            // Check for dangling agent. Ideally the handover source agent should be null if
            // handover process is smooth. When it's not null, that means handover failed. The
            // agent was not successfully transferred to the new data connection. We should
            // gracefully notify connectivity service the network was disconnected.
            if (mHandoverSourceNetworkAgent != null) {
                DataConnection sourceDc = mHandoverSourceNetworkAgent.getDataConnection();
                if (sourceDc != null) {
                    // If the source data connection still owns this agent, then just reset the
                    // handover state back to idle because handover is already failed.
                    mHandoverLocalLog.log(
                            "Handover failed. Reset the source dc " + sourceDc.getName()
                                    + " state to idle");
                    sourceDc.cancelHandover();
                } else {
                    // The agent is now a dangling agent. No data connection owns this agent.
                    // Gracefully notify connectivity service disconnected.
                    mHandoverLocalLog.log(
                            "Handover failed and dangling agent found.");
                    mHandoverSourceNetworkAgent.acquireOwnership(
                            DataConnection.this, mTransportType);
                    log("Cleared dangling network agent. " + mHandoverSourceNetworkAgent);
                    mHandoverSourceNetworkAgent.unregister(DataConnection.this);
                    mHandoverSourceNetworkAgent.releaseOwnership(DataConnection.this);
                }
                mHandoverSourceNetworkAgent = null;
            }

            if (mConnectionParams != null) {
                if (DBG) {
                    log("DcInactiveState: enter notifyConnectCompleted +ALL failCause="
                            + mDcFailCause);
                }
                notifyConnectCompleted(mConnectionParams, mDcFailCause, mHandoverFailureMode,
                        true);
            }
            if (mDisconnectParams != null) {
                if (DBG) {
                    log("DcInactiveState: enter notifyDisconnectCompleted +ALL failCause="
                            + mDcFailCause);
                }
                notifyDisconnectCompleted(mDisconnectParams, true);
            }
            if (mDisconnectParams == null && mConnectionParams == null
                    && mDcFailCause != DataFailCause.NONE) {
                if (DBG) {
                    log("DcInactiveState: enter notifyAllDisconnectCompleted failCause="
                            + mDcFailCause);
                }
                notifyAllWithEvent(null, DctConstants.EVENT_DISCONNECT_DONE,
                        DataFailCause.toString(mDcFailCause));
            }

            // Remove ourselves from cid mapping, before clearSettings
            mDcController.removeActiveDcByCid(DataConnection.this);

            // For the first time entering here (idle state before setup), do not notify
            // disconnected state. Only notify data connection disconnected for data that is
            // actually moving from disconnecting to disconnected, or setup failed. In both cases,
            // APN setting will not be null.
            if (mApnSetting != null) {
                notifyDataConnectionState();
            }
            clearSettings();
        }

        @Override
        public void exit() {
        }

        @Override
        public boolean processMessage(Message msg) {
            switch (msg.what) {
                case EVENT_RESET:
                case EVENT_REEVALUATE_RESTRICTED_STATE:
                    if (DBG) {
                        log("DcInactiveState: msg.what=" + getWhatToString(msg.what)
                                + ", ignore we're already done");
                    }
                    return HANDLED;
                case EVENT_CONNECT:
                    if (DBG) log("DcInactiveState: mag.what=EVENT_CONNECT");

                    ConnectionParams cp = (ConnectionParams) msg.obj;
                    if (!initConnection(cp)) {
                        log("DcInactiveState: msg.what=EVENT_CONNECT initConnection failed");
                        notifyConnectCompleted(cp, DataFailCause.UNACCEPTABLE_NETWORK_PARAMETER,
                                DataCallResponse.HANDOVER_FAILURE_MODE_UNKNOWN, false);
                        transitionTo(mInactiveState);
                        return HANDLED;
                    }

                    int cause = connect(cp);
                    if (cause != DataFailCause.NONE) {
                        log("DcInactiveState: msg.what=EVENT_CONNECT connect failed");
                        notifyConnectCompleted(cp, cause,
                                DataCallResponse.HANDOVER_FAILURE_MODE_UNKNOWN, false);
                        transitionTo(mInactiveState);
                        return HANDLED;
                    }

                    if (mSubId == SubscriptionManager.INVALID_SUBSCRIPTION_ID) {
                        mSubId = cp.mSubId;
                    }

                    transitionTo(mActivatingState);
                    return HANDLED;
                case EVENT_DISCONNECT:
                    if (DBG) log("DcInactiveState: msg.what=EVENT_DISCONNECT");
                    notifyDisconnectCompleted((DisconnectParams)msg.obj, false);
                    return HANDLED;
                case EVENT_DISCONNECT_ALL:
                    if (DBG) log("DcInactiveState: msg.what=EVENT_DISCONNECT_ALL");
                    notifyDisconnectCompleted((DisconnectParams)msg.obj, false);
                    return HANDLED;
                default:
                    if (VDBG) {
                        log("DcInactiveState not handled msg.what=" + getWhatToString(msg.what));
                    }
                    return NOT_HANDLED;
            }
        }
    }
    private DcInactiveState mInactiveState = new DcInactiveState();

    /**
     * The state machine is activating a connection.
     */
    private class DcActivatingState extends State {
        @Override
        public void enter() {
            TelephonyStatsLog.write(TelephonyStatsLog.MOBILE_CONNECTION_STATE_CHANGED,
                    TelephonyStatsLog.MOBILE_CONNECTION_STATE_CHANGED__STATE__ACTIVATING,
                    mPhone.getPhoneId(), mId,
                    mApnSetting != null ? (long) mApnSetting.getApnTypeBitmask() : 0L,
                    mApnSetting != null
                        ? mApnSetting.canHandleType(ApnSetting.TYPE_DEFAULT) : false);
            setHandoverState(HANDOVER_STATE_IDLE);
            // restricted evaluation depends on network requests from apnContext. The evaluation
            // should happen once entering connecting state rather than active state because it's
            // possible that restricted network request can be released during the connecting window
            // and if we wait for connection established, then we might mistakenly
            // consider it as un-restricted. ConnectivityService then will immediately
            // tear down the connection through networkAgent unwanted callback if all requests for
            // this connection are going away.
            mRestrictedNetworkOverride = shouldRestrictNetwork();

            mPhone.getCarrierPrivilegesTracker()
                    .registerCarrierPrivilegesListener(
                            getHandler(), EVENT_CARRIER_PRIVILEGED_UIDS_CHANGED, null);
            notifyDataConnectionState();
            mDataCallSessionStats.onSetupDataCall();
        }
        @Override
        public boolean processMessage(Message msg) {
            boolean retVal;
            AsyncResult ar;
            ConnectionParams cp;

            if (DBG) log("DcActivatingState: msg=" + msgToString(msg));
            switch (msg.what) {
                case EVENT_DATA_CONNECTION_DRS_OR_RAT_CHANGED:
                case EVENT_CONNECT:
                    // Activating can't process until we're done.
                    deferMessage(msg);
                    retVal = HANDLED;
                    break;

                case EVENT_SETUP_DATA_CONNECTION_DONE:
                    cp = (ConnectionParams) msg.obj;

                    DataCallResponse dataCallResponse =
                            msg.getData().getParcelable(DataServiceManager.DATA_CALL_RESPONSE);
                    SetupResult result = onSetupConnectionCompleted(msg.arg1, dataCallResponse, cp);
                    if (result != null) {
                        log("EVENT_SETUP_DATA_CONNECTION_DONE, result: " + result
                                + ", mFailCause: " + result.mFailCause);
                    }
                    if (result != SetupResult.ERROR_STALE) {
                        if (mConnectionParams != cp) {
                            loge("DcActivatingState: WEIRD mConnectionsParams:"+ mConnectionParams
                                    + " != cp:" + cp);
                        }
                    }
                    if (DBG) {
                        log("DcActivatingState onSetupConnectionCompleted result=" + result
                                + " dc=" + DataConnection.this);
                    }
                    if (cp.mApnContext != null) {
                        cp.mApnContext.requestLog("onSetupConnectionCompleted result=" + result);
                    }
                    switch (result) {
                        case SUCCESS:
                            // All is well
                            mDcFailCause = DataFailCause.NONE;
                            transitionTo(mActiveState);
                            break;
                        case ERROR_RADIO_NOT_AVAILABLE:
                            // Vendor ril rejected the command and didn't connect.
                            // Transition to inactive but send notifications after
                            // we've entered the mInactive state.
                            mInactiveState.setEnterNotificationParams(cp, result.mFailCause,
                                    DataCallResponse.HANDOVER_FAILURE_MODE_UNKNOWN);
                            transitionTo(mInactiveState);
                            break;
                        case ERROR_INVALID_ARG:
                            // The addresses given from the RIL are bad
                            tearDownData(cp);
                            transitionTo(mDisconnectingErrorCreatingConnection);
                            break;
                        case ERROR_DATA_SERVICE_SPECIFIC_ERROR:

                            // Retrieve the suggested retry delay from the modem and save it.
                            // If the modem want us to retry the current APN again, it will
                            // suggest a positive delay value (in milliseconds). Otherwise we'll get
                            // NO_SUGGESTED_RETRY_DELAY here.

                            long delay = getSuggestedRetryDelay(dataCallResponse);
                            long retryTime = RetryManager.NO_SUGGESTED_RETRY_DELAY;
                            if (delay == RetryManager.NO_RETRY) {
                                retryTime = RetryManager.NO_RETRY;
                            } else if (delay >= 0) {
                                retryTime = SystemClock.elapsedRealtime() + delay;
                            }
                            mDct.getDataThrottler().setRetryTime(mApnSetting.getApnTypeBitmask(),
                                    retryTime, dataCallResponse.getHandoverFailureMode());

                            String str = "DcActivatingState: ERROR_DATA_SERVICE_SPECIFIC_ERROR "
                                    + " delay=" + delay
                                    + " result=" + result
                                    + " result.isRadioRestartFailure="
                                    + DataFailCause.isRadioRestartFailure(mPhone.getContext(),
                                    result.mFailCause, mPhone.getSubId())
                                    + " isPermanentFailure=" +
                                    mDct.isPermanentFailure(result.mFailCause);
                            if (DBG) log(str);
                            if (cp.mApnContext != null) cp.mApnContext.requestLog(str);

                            // Save the cause. DcTracker.onDataSetupComplete will check this
                            // failure cause and determine if we need to retry this APN later
                            // or not.
                            mInactiveState.setEnterNotificationParams(cp, result.mFailCause,
                                    dataCallResponse.getHandoverFailureMode());
                            transitionTo(mInactiveState);
                            break;
                        case ERROR_STALE:
                            loge("DcActivatingState: stale EVENT_SETUP_DATA_CONNECTION_DONE"
                                    + " tag:" + cp.mTag + " != mTag:" + mTag);
                            break;
                        default:
                            throw new RuntimeException("Unknown SetupResult, should not happen");
                    }
                    retVal = HANDLED;
                    mDataCallSessionStats
                            .onSetupDataCallResponse(dataCallResponse, cp.mRilRat, cp.mProfileId,
                                    mApnSetting.getApnTypeBitmask(), mApnSetting.getProtocol());
                    break;
                case EVENT_CARRIER_PRIVILEGED_UIDS_CHANGED:
                    AsyncResult asyncResult = (AsyncResult) msg.obj;
                    int[] administratorUids = (int[]) asyncResult.result;
                    mAdministratorUids = Arrays.copyOf(administratorUids, administratorUids.length);
                    retVal = HANDLED;
                    break;
                case EVENT_START_HANDOVER_ON_TARGET:
                    //called after startHandover on target transport
                    ((Consumer<Boolean>) msg.obj).accept(true /* is in correct state*/);
                    retVal = HANDLED;
                    break;
                default:
                    if (VDBG) {
                        log("DcActivatingState not handled msg.what=" +
                                getWhatToString(msg.what) + " RefCount=" + mApnContexts.size());
                    }
                    retVal = NOT_HANDLED;
                    break;
            }
            return retVal;
        }
    }
    private DcActivatingState mActivatingState = new DcActivatingState();

    /**
     * The state machine is connected, expecting an EVENT_DISCONNECT.
     */
    private class DcActiveState extends State {

        @Override public void enter() {
            if (DBG) log("DcActiveState: enter dc=" + DataConnection.this);
            TelephonyStatsLog.write(TelephonyStatsLog.MOBILE_CONNECTION_STATE_CHANGED,
                    TelephonyStatsLog.MOBILE_CONNECTION_STATE_CHANGED__STATE__ACTIVE,
                    mPhone.getPhoneId(), mId,
                    mApnSetting != null ? (long) mApnSetting.getApnTypeBitmask() : 0L,
                    mApnSetting != null
                        ? mApnSetting.canHandleType(ApnSetting.TYPE_DEFAULT) : false);
            // If we were retrying there maybe more than one, otherwise they'll only be one.
            notifyAllWithEvent(null, DctConstants.EVENT_DATA_SETUP_COMPLETE,
                    Phone.REASON_CONNECTED);

            mPhone.getCallTracker().registerForVoiceCallStarted(getHandler(),
                    DataConnection.EVENT_DATA_CONNECTION_VOICE_CALL_STARTED, null);
            mPhone.getCallTracker().registerForVoiceCallEnded(getHandler(),
                    DataConnection.EVENT_DATA_CONNECTION_VOICE_CALL_ENDED, null);

            // If the EVENT_CONNECT set the current max retry restore it here
            // if it didn't then this is effectively a NOP.
            mDcController.addActiveDcByCid(DataConnection.this);

            updateTcpBufferSizes(mRilRat);
            updateLinkBandwidthsFromCarrierConfig(mRilRat);

            final NetworkAgentConfig.Builder configBuilder = new NetworkAgentConfig.Builder();
            configBuilder.setLegacyType(ConnectivityManager.TYPE_MOBILE);
            configBuilder.setLegacyTypeName(NETWORK_TYPE);
            configBuilder.setLegacyExtraInfo(mApnSetting.getApnName());
            final CarrierSignalAgent carrierSignalAgent = mPhone.getCarrierSignalAgent();
            if (carrierSignalAgent.hasRegisteredReceivers(TelephonyManager
                    .ACTION_CARRIER_SIGNAL_REDIRECTED)) {
                // carrierSignal Receivers will place the carrier-specific provisioning notification
                configBuilder.disableProvisioningNotification();
            }

            final String subscriberId = mPhone.getSubscriberId();
            if (!TextUtils.isEmpty(subscriberId)) {
                configBuilder.setSubscriberId(subscriberId);
            }

            // set skip464xlat if it is not default otherwise
            if (shouldSkip464Xlat()) {
                configBuilder.disableNat64Detection();
            }

            mUnmeteredUseOnly = isUnmeteredUseOnly();

            if (DBG) {
                log("mRestrictedNetworkOverride = " + mRestrictedNetworkOverride
                        + ", mUnmeteredUseOnly = " + mUnmeteredUseOnly);
            }

            if (mConnectionParams != null
                    && mConnectionParams.mRequestType == REQUEST_TYPE_HANDOVER) {
                // If this is a data setup for handover, we need to reuse the existing network agent
                // instead of creating a new one. This should be transparent to connectivity
                // service.
                DcTracker dcTracker = mPhone.getDcTracker(getHandoverSourceTransport());
                DataConnection dc = dcTracker.getDataConnectionByApnType(
                        mConnectionParams.mApnContext.getApnType());
                // Don't move the handover state of the source transport to COMPLETED immediately
                // because of ensuring to send deactivating data call for source transport.

                if (mHandoverSourceNetworkAgent != null) {
                    String logStr = "Transfer network agent " + mHandoverSourceNetworkAgent.getTag()
                            + " successfully.";
                    log(logStr);
                    mHandoverLocalLog.log(logStr);
                    mNetworkAgent = mHandoverSourceNetworkAgent;
                    mNetworkAgent.acquireOwnership(DataConnection.this, mTransportType);

                    // TODO: Should evaluate mDisabledApnTypeBitMask again after handover. We don't
                    // do it now because connectivity service does not support dynamically removing
                    // immutable capabilities.

                    mNetworkAgent.updateLegacySubtype(DataConnection.this);
                    // Update the capability after handover
                    mNetworkAgent.sendNetworkCapabilities(getNetworkCapabilities(),
                            DataConnection.this);
                    mNetworkAgent.sendLinkProperties(mLinkProperties, DataConnection.this);
                    mHandoverSourceNetworkAgent = null;
                } else {
                    String logStr = "Failed to get network agent from original data connection";
                    loge(logStr);
                    mHandoverLocalLog.log(logStr);
                    return;
                }
            } else {
                mScore = calculateScore();
                final NetworkFactory factory = PhoneFactory.getNetworkFactory(
                        mPhone.getPhoneId());
                final NetworkProvider provider = (null == factory) ? null : factory.getProvider();

                mDisabledApnTypeBitMask |= getDisallowedApnTypes();
                updateLinkPropertiesHttpProxy();
                mNetworkAgent = new DcNetworkAgent(DataConnection.this, mPhone, mScore,
                        configBuilder.build(), provider, mTransportType);
                // All network agents start out in CONNECTING mode, but DcNetworkAgents are
                // created when the network is already connected. Hence, send the connected
                // notification immediately.
                mNetworkAgent.markConnected();

                // The network agent is always created with NOT_SUSPENDED capability, but the
                // network might be already out of service (or voice call is ongoing) just right
                // before data connection is created. Connectivity service would not allow a network
                // created with suspended state, so we create a non-suspended network first, and
                // then immediately evaluate the suspended state.
                sendMessage(obtainMessage(EVENT_UPDATE_SUSPENDED_STATE));
            }

            if (mTransportType == AccessNetworkConstants.TRANSPORT_TYPE_WWAN) {
                mPhone.mCi.registerForNattKeepaliveStatus(
                        getHandler(), DataConnection.EVENT_KEEPALIVE_STATUS, null);
                mPhone.mCi.registerForLceInfo(
                        getHandler(), DataConnection.EVENT_LINK_CAPACITY_CHANGED, null);
            }
            notifyDataConnectionState();
            int apnBitMask = mApnSetting.getApnTypeBitmask();
            TelephonyMetrics.getInstance().writeRilDataCallEvent(mPhone.getPhoneId(),
                    mCid, apnBitMask, RilDataCall.State.CONNECTED);
        }

        @Override
        public void exit() {
            if (DBG) log("DcActiveState: exit dc=" + this);
            mPhone.getCallTracker().unregisterForVoiceCallStarted(getHandler());
            mPhone.getCallTracker().unregisterForVoiceCallEnded(getHandler());

            if (mTransportType == AccessNetworkConstants.TRANSPORT_TYPE_WWAN) {
                mPhone.mCi.unregisterForNattKeepaliveStatus(getHandler());
                mPhone.mCi.unregisterForLceInfo(getHandler());
            }

            // If we are still owning this agent, then we should inform connectivity service the
            // data connection is disconnected. There is one exception that we shouldn't unregister,
            // which is when IWLAN handover is ongoing. Instead of unregistering, the agent will
            // be transferred to the new data connection on the other transport.
            if (mNetworkAgent != null) {
                if (mHandoverState == HANDOVER_STATE_IDLE) {
                    mNetworkAgent.unregister(DataConnection.this);
                }
                mNetworkAgent.releaseOwnership(DataConnection.this);
            }
            mNetworkAgent = null;

            TelephonyMetrics.getInstance().writeRilDataCallEvent(mPhone.getPhoneId(),
                    mCid, mApnSetting.getApnTypeBitmask(), RilDataCall.State.DISCONNECTED);
            mDataCallSessionStats.onDataCallDisconnected(mCid);

            mPhone.getCarrierPrivilegesTracker().unregisterCarrierPrivilegesListener(getHandler());
        }

        @Override
        public boolean processMessage(Message msg) {
            boolean retVal;

            switch (msg.what) {
                case EVENT_CONNECT: {
                    ConnectionParams cp = (ConnectionParams) msg.obj;
                    // either add this new apn context to our set or
                    // update the existing cp with the latest connection generation number
                    mApnContexts.put(cp.mApnContext, cp);
                    // TODO (b/118347948): evaluate if it's still needed after assigning
                    // different scores to different Cellular network.
                    mDisabledApnTypeBitMask &= ~cp.mApnContext.getApnTypeBitmask();
                    mNetworkAgent.sendNetworkCapabilities(getNetworkCapabilities(),
                            DataConnection.this);
                    if (DBG) {
                        log("DcActiveState: EVENT_CONNECT cp=" + cp + " dc=" + DataConnection.this);
                    }
                    notifyConnectCompleted(cp, DataFailCause.NONE,
                            DataCallResponse.HANDOVER_FAILURE_MODE_UNKNOWN, false);
                    retVal = HANDLED;
                    break;
                }
                case EVENT_DISCONNECT: {
                    DisconnectParams dp = (DisconnectParams) msg.obj;
                    if (DBG) {
                        log("DcActiveState: EVENT_DISCONNECT dp=" + dp
                                + " dc=" + DataConnection.this);
                    }
                    if (mApnContexts.containsKey(dp.mApnContext)) {
                        if (DBG) {
                            log("DcActiveState msg.what=EVENT_DISCONNECT RefCount="
                                    + mApnContexts.size());
                        }

                        if (mApnContexts.size() == 1) {
                            mApnContexts.clear();
                            mDisconnectParams = dp;
                            mConnectionParams = null;
                            dp.mTag = mTag;
                            tearDownData(dp);
                            transitionTo(mDisconnectingState);
                        } else {
                            mApnContexts.remove(dp.mApnContext);
                            // TODO (b/118347948): evaluate if it's still needed after assigning
                            // different scores to different Cellular network.
                            mDisabledApnTypeBitMask |= dp.mApnContext.getApnTypeBitmask();
                            mNetworkAgent.sendNetworkCapabilities(getNetworkCapabilities(),
                                    DataConnection.this);
                            notifyDisconnectCompleted(dp, false);
                        }
                    } else {
                        log("DcActiveState ERROR no such apnContext=" + dp.mApnContext
                                + " in this dc=" + DataConnection.this);
                        notifyDisconnectCompleted(dp, false);
                    }
                    retVal = HANDLED;
                    break;
                }
                case EVENT_DISCONNECT_ALL: {
                    if (DBG) {
                        log("DcActiveState EVENT_DISCONNECT clearing apn contexts,"
                                + " dc=" + DataConnection.this);
                    }
                    DisconnectParams dp = (DisconnectParams) msg.obj;
                    mDisconnectParams = dp;
                    mConnectionParams = null;
                    dp.mTag = mTag;
                    tearDownData(dp);
                    transitionTo(mDisconnectingState);
                    retVal = HANDLED;
                    break;
                }
                case EVENT_LOST_CONNECTION: {
                    if (DBG) {
                        log("DcActiveState EVENT_LOST_CONNECTION dc=" + DataConnection.this);
                    }

                    mInactiveState.setEnterNotificationParams(DataFailCause.LOST_CONNECTION);
                    transitionTo(mInactiveState);
                    retVal = HANDLED;
                    break;
                }
                case EVENT_DATA_CONNECTION_DRS_OR_RAT_CHANGED: {
                    AsyncResult ar = (AsyncResult) msg.obj;
                    Pair<Integer, Integer> drsRatPair = (Pair<Integer, Integer>) ar.result;
                    mDataRegState = drsRatPair.first;
                    updateTcpBufferSizes(drsRatPair.second);
                    if (isBandwidthSourceKey(DctConstants.BANDWIDTH_SOURCE_CARRIER_CONFIG_KEY)) {
                        updateLinkBandwidthsFromCarrierConfig(drsRatPair.second);
                    }
                    mRilRat = drsRatPair.second;
                    if (DBG) {
                        log("DcActiveState: EVENT_DATA_CONNECTION_DRS_OR_RAT_CHANGED"
                                + " drs=" + mDataRegState
                                + " mRilRat=" + mRilRat);
                    }
                    updateSuspendState();
                    if (mNetworkAgent != null) {
                        mNetworkAgent.updateLegacySubtype(DataConnection.this);
                        // The new suspended state will be passed through connectivity service
                        // through NET_CAPABILITY_NOT_SUSPENDED.
                        mNetworkAgent.sendNetworkCapabilities(getNetworkCapabilities(),
                                DataConnection.this);
                        mNetworkAgent.sendLinkProperties(mLinkProperties, DataConnection.this);
                    }
                    retVal = HANDLED;
                    // this is for DRS or RAT changes, so only call onRatChanged if RAT is changed
                    if (mRilRat != 0) {
                        mDataCallSessionStats.onRatChanged(mRilRat);
                    }
                    break;
                }
                case EVENT_NR_FREQUENCY_CHANGED:
                    // fallthrough
                case EVENT_CARRIER_CONFIG_LINK_BANDWIDTHS_CHANGED:
                    if (isBandwidthSourceKey(DctConstants.BANDWIDTH_SOURCE_CARRIER_CONFIG_KEY)) {
                        updateLinkBandwidthsFromCarrierConfig(mRilRat);
                    }
                    if (mNetworkAgent != null) {
                        mNetworkAgent.sendNetworkCapabilities(getNetworkCapabilities(),
                                DataConnection.this);
                    }
                    retVal = HANDLED;
                    break;
                case EVENT_DATA_CONNECTION_METEREDNESS_CHANGED:
                    boolean isUnmetered = (boolean) msg.obj;
                    if (isUnmetered == mUnmeteredOverride) {
                        retVal = HANDLED;
                        break;
                    }
                    mUnmeteredOverride = isUnmetered;
                    // fallthrough
                case EVENT_DATA_CONNECTION_ROAM_ON:
                case EVENT_DATA_CONNECTION_ROAM_OFF:
                case EVENT_DATA_CONNECTION_OVERRIDE_CHANGED: {
                    if (mNetworkAgent != null) {
                        mNetworkAgent.updateLegacySubtype(DataConnection.this);
                        mNetworkAgent.sendNetworkCapabilities(getNetworkCapabilities(),
                                DataConnection.this);
                    }
                    retVal = HANDLED;
                    break;
                }
                case EVENT_DATA_CONNECTION_VOICE_CALL_STARTED:
                case EVENT_DATA_CONNECTION_VOICE_CALL_ENDED:
                case EVENT_CSS_INDICATOR_CHANGED:
                case EVENT_UPDATE_SUSPENDED_STATE: {
                    updateSuspendState();
                    if (mNetworkAgent != null) {
                        mNetworkAgent.sendNetworkCapabilities(getNetworkCapabilities(),
                                DataConnection.this);
                    }
                    retVal = HANDLED;
                    break;
                }
                case EVENT_BW_REFRESH_RESPONSE: {
                    AsyncResult ar = (AsyncResult)msg.obj;
                    if (ar.exception != null) {
                        log("EVENT_BW_REFRESH_RESPONSE: error ignoring, e=" + ar.exception);
                    } else {
                        if (isBandwidthSourceKey(DctConstants.BANDWIDTH_SOURCE_MODEM_KEY)) {
                            updateLinkBandwidthsFromModem((LinkCapacityEstimate) ar.result);
                        }
                    }
                    retVal = HANDLED;
                    break;
                }
                case EVENT_KEEPALIVE_START_REQUEST: {
                    KeepalivePacketData pkt = (KeepalivePacketData) msg.obj;
                    int slotId = msg.arg1;
                    int intervalMillis = msg.arg2 * 1000;
                    if (mTransportType == AccessNetworkConstants.TRANSPORT_TYPE_WWAN) {
                        mPhone.mCi.startNattKeepalive(
                                DataConnection.this.mCid, pkt, intervalMillis,
                                DataConnection.this.obtainMessage(
                                        EVENT_KEEPALIVE_STARTED, slotId, 0, null));
                    } else {
                        // We currently do not support NATT Keepalive requests using the
                        // DataService API, so unless the request is WWAN (always bound via
                        // the CommandsInterface), the request cannot be honored.
                        //
                        // TODO: b/72331356 to add support for Keepalive to the DataService
                        // so that keepalive requests can be handled (if supported) by the
                        // underlying transport.
                        if (mNetworkAgent != null) {
                            mNetworkAgent.sendSocketKeepaliveEvent(
                                    msg.arg1, SocketKeepalive.ERROR_INVALID_NETWORK);
                        }
                    }
                    retVal = HANDLED;
                    break;
                }
                case EVENT_KEEPALIVE_STOP_REQUEST: {
                    int slotId = msg.arg1;
                    int handle = mNetworkAgent.keepaliveTracker.getHandleForSlot(slotId);
                    if (handle < 0) {
                        loge("No slot found for stopSocketKeepalive! " + slotId);
                        mNetworkAgent.sendSocketKeepaliveEvent(
                                slotId, SocketKeepalive.NO_KEEPALIVE);
                        retVal = HANDLED;
                        break;
                    } else {
                        logd("Stopping keepalive with handle: " + handle);
                    }

                    mPhone.mCi.stopNattKeepalive(
                            handle, DataConnection.this.obtainMessage(
                                    EVENT_KEEPALIVE_STOPPED, handle, slotId, null));
                    retVal = HANDLED;
                    break;
                }
                case EVENT_KEEPALIVE_STARTED: {
                    AsyncResult ar = (AsyncResult) msg.obj;
                    final int slot = msg.arg1;
                    if (ar.exception != null || ar.result == null) {
                        loge("EVENT_KEEPALIVE_STARTED: error starting keepalive, e="
                                + ar.exception);
                        mNetworkAgent.sendSocketKeepaliveEvent(
                                slot, SocketKeepalive.ERROR_HARDWARE_ERROR);
                    } else {
                        KeepaliveStatus ks = (KeepaliveStatus) ar.result;
                        if (ks == null) {
                            loge("Null KeepaliveStatus received!");
                        } else {
                            mNetworkAgent.keepaliveTracker.handleKeepaliveStarted(slot, ks);
                        }
                    }
                    retVal = HANDLED;
                    break;
                }
                case EVENT_KEEPALIVE_STATUS: {
                    AsyncResult ar = (AsyncResult) msg.obj;
                    if (ar.exception != null) {
                        loge("EVENT_KEEPALIVE_STATUS: error in keepalive, e=" + ar.exception);
                        // We have no way to notify connectivity in this case.
                    }
                    if (ar.result != null) {
                        KeepaliveStatus ks = (KeepaliveStatus) ar.result;
                        mNetworkAgent.keepaliveTracker.handleKeepaliveStatus(ks);
                    }

                    retVal = HANDLED;
                    break;
                }
                case EVENT_KEEPALIVE_STOPPED: {
                    AsyncResult ar = (AsyncResult) msg.obj;
                    final int handle = msg.arg1;
                    final int slotId = msg.arg2;

                    if (ar.exception != null) {
                        loge("EVENT_KEEPALIVE_STOPPED: error stopping keepalive for handle="
                                + handle + " e=" + ar.exception);
                        mNetworkAgent.keepaliveTracker.handleKeepaliveStatus(
                                new KeepaliveStatus(KeepaliveStatus.ERROR_UNKNOWN));
                    } else {
                        log("Keepalive Stop Requested for handle=" + handle);
                        mNetworkAgent.keepaliveTracker.handleKeepaliveStatus(
                                new KeepaliveStatus(handle, KeepaliveStatus.STATUS_INACTIVE));
                    }
                    retVal = HANDLED;
                    break;
                }
                case EVENT_LINK_CAPACITY_CHANGED: {
                    AsyncResult ar = (AsyncResult) msg.obj;
                    if (ar.exception != null) {
                        loge("EVENT_LINK_CAPACITY_CHANGED e=" + ar.exception);
                    } else {
                        if (isBandwidthSourceKey(DctConstants.BANDWIDTH_SOURCE_MODEM_KEY)) {
                            updateLinkBandwidthsFromModem((LinkCapacityEstimate) ar.result);
                        }
                    }
                    retVal = HANDLED;
                    break;
                }
                case EVENT_REEVALUATE_RESTRICTED_STATE: {
                    // If the network was restricted, and now it does not need to be restricted
                    // anymore, we should add the NET_CAPABILITY_NOT_RESTRICTED capability.
                    if (mRestrictedNetworkOverride && !shouldRestrictNetwork()) {
                        if (DBG) {
                            log("Data connection becomes not-restricted. dc=" + this);
                        }
                        // Note we only do this when network becomes non-restricted. When a
                        // non-restricted becomes restricted (e.g. users disable data, or turn off
                        // data roaming), DCT will explicitly tear down the networks (because
                        // connectivity service does not support force-close TCP connections today).
                        // Also note that NET_CAPABILITY_NOT_RESTRICTED is an immutable capability
                        // (see {@link NetworkCapabilities}) once we add it to the network, we can't
                        // remove it through the entire life cycle of the connection.
                        mRestrictedNetworkOverride = false;
                        mNetworkAgent.sendNetworkCapabilities(getNetworkCapabilities(),
                                DataConnection.this);
                    }

                    // If the data does need to be unmetered use only (e.g. users turn on data, or
                    // device is not roaming anymore assuming data roaming is off), then we can
                    // dynamically add those metered APN type capabilities back. (But not the
                    // other way around because most of the APN-type capabilities are immutable
                    // capabilities.)
                    if (mUnmeteredUseOnly && !isUnmeteredUseOnly()) {
                        mUnmeteredUseOnly = false;
                        mNetworkAgent.sendNetworkCapabilities(getNetworkCapabilities(),
                                DataConnection.this);
                    }

                    retVal = HANDLED;
                    break;
                }
                case EVENT_REEVALUATE_DATA_CONNECTION_PROPERTIES: {
                    // Update other properties like link properties if needed in future.
                    updateScore();
                    retVal = HANDLED;
                    break;
                }
                case EVENT_NR_STATE_CHANGED: {
                    updateTcpBufferSizes(mRilRat);
                    if (isBandwidthSourceKey(DctConstants.BANDWIDTH_SOURCE_CARRIER_CONFIG_KEY)) {
                        updateLinkBandwidthsFromCarrierConfig(mRilRat);
                    }
                    if (mNetworkAgent != null) {
                        mNetworkAgent.sendLinkProperties(mLinkProperties, DataConnection.this);
                        mNetworkAgent.sendNetworkCapabilities(getNetworkCapabilities(),
                                DataConnection.this);
                    }
                    retVal = HANDLED;
                    break;
                }
                case EVENT_CARRIER_PRIVILEGED_UIDS_CHANGED:
                    AsyncResult asyncResult = (AsyncResult) msg.obj;
                    int[] administratorUids = (int[]) asyncResult.result;
                    mAdministratorUids = Arrays.copyOf(administratorUids, administratorUids.length);

                    // Administrator UIDs changed, so update NetworkAgent with new
                    // NetworkCapabilities
                    if (mNetworkAgent != null) {
                        mNetworkAgent.sendNetworkCapabilities(
                                getNetworkCapabilities(), DataConnection.this);
                    }
                    retVal = HANDLED;
                    break;
                case EVENT_START_HANDOVER:  //calls startHandover()
                    Consumer<Integer> r = (Consumer<Integer>) msg.obj;
                    r.accept(msg.arg1);
                    retVal = HANDLED;
                    break;

                default:
                    if (VDBG) {
                        log("DcActiveState not handled msg.what=" + getWhatToString(msg.what));
                    }
                    retVal = NOT_HANDLED;
                    break;
            }
            return retVal;
        }
    }
    private DcActiveState mActiveState = new DcActiveState();

    /**
     * The state machine is disconnecting.
     */
    private class DcDisconnectingState extends State {
        @Override
        public void enter() {
            TelephonyStatsLog.write(TelephonyStatsLog.MOBILE_CONNECTION_STATE_CHANGED,
                    TelephonyStatsLog.MOBILE_CONNECTION_STATE_CHANGED__STATE__DISCONNECTING,
                    mPhone.getPhoneId(), mId,
                    mApnSetting != null ? (long) mApnSetting.getApnTypeBitmask() : 0L,
                    mApnSetting != null
                        ? mApnSetting.canHandleType(ApnSetting.TYPE_DEFAULT) : false);
            notifyDataConnectionState();
        }
        @Override
        public boolean processMessage(Message msg) {
            boolean retVal;

            switch (msg.what) {
                case EVENT_CONNECT:
                    if (DBG) log("DcDisconnectingState msg.what=EVENT_CONNECT. Defer. RefCount = "
                            + mApnContexts.size());
                    deferMessage(msg);
                    retVal = HANDLED;
                    break;

                case EVENT_DEACTIVATE_DONE:
                    DisconnectParams dp = (DisconnectParams) msg.obj;

                    String str = "DcDisconnectingState msg.what=EVENT_DEACTIVATE_DONE RefCount="
                            + mApnContexts.size();

                    if (DBG) log(str);
                    if (dp.mApnContext != null) dp.mApnContext.requestLog(str);

                    if (dp.mTag == mTag) {
                        // Transition to inactive but send notifications after
                        // we've entered the mInactive state.
                        mInactiveState.setEnterNotificationParams(dp);
                        transitionTo(mInactiveState);
                    } else {
                        if (DBG) log("DcDisconnectState stale EVENT_DEACTIVATE_DONE"
                                + " dp.tag=" + dp.mTag + " mTag=" + mTag);
                    }
                    retVal = HANDLED;
                    break;

                default:
                    if (VDBG) {
                        log("DcDisconnectingState not handled msg.what="
                                + getWhatToString(msg.what));
                    }
                    retVal = NOT_HANDLED;
                    break;
            }
            return retVal;
        }
    }
    private DcDisconnectingState mDisconnectingState = new DcDisconnectingState();

    /**
     * The state machine is disconnecting after an creating a connection.
     */
    private class DcDisconnectionErrorCreatingConnection extends State {
        @Override
        public void enter() {
            TelephonyStatsLog.write(TelephonyStatsLog.MOBILE_CONNECTION_STATE_CHANGED,
                    TelephonyStatsLog
                            .MOBILE_CONNECTION_STATE_CHANGED__STATE__DISCONNECTION_ERROR_CREATING_CONNECTION,
                    mPhone.getPhoneId(), mId,
                    mApnSetting != null ? (long) mApnSetting.getApnTypeBitmask() : 0L,
                    mApnSetting != null
                        ? mApnSetting.canHandleType(ApnSetting.TYPE_DEFAULT) : false);
            notifyDataConnectionState();
        }
        @Override
        public boolean processMessage(Message msg) {
            boolean retVal;

            switch (msg.what) {
                case EVENT_DEACTIVATE_DONE:
                    ConnectionParams cp = (ConnectionParams) msg.obj;
                    if (cp.mTag == mTag) {
                        String str = "DcDisconnectionErrorCreatingConnection" +
                                " msg.what=EVENT_DEACTIVATE_DONE";
                        if (DBG) log(str);
                        if (cp.mApnContext != null) cp.mApnContext.requestLog(str);

                        // Transition to inactive but send notifications after
                        // we've entered the mInactive state.
                        mInactiveState.setEnterNotificationParams(cp,
                                DataFailCause.UNACCEPTABLE_NETWORK_PARAMETER,
                                DataCallResponse.HANDOVER_FAILURE_MODE_UNKNOWN);
                        transitionTo(mInactiveState);
                    } else {
                        if (DBG) {
                            log("DcDisconnectionErrorCreatingConnection stale EVENT_DEACTIVATE_DONE"
                                    + " dp.tag=" + cp.mTag + ", mTag=" + mTag);
                        }
                    }
                    retVal = HANDLED;
                    break;

                default:
                    if (VDBG) {
                        log("DcDisconnectionErrorCreatingConnection not handled msg.what="
                                + getWhatToString(msg.what));
                    }
                    retVal = NOT_HANDLED;
                    break;
            }
            return retVal;
        }
    }
    private DcDisconnectionErrorCreatingConnection mDisconnectingErrorCreatingConnection =
                new DcDisconnectionErrorCreatingConnection();

    /**
     * Bring up a connection to the apn and return an AsyncResult in onCompletedMsg.
     * Used for cellular networks that use Access Point Names (APN) such
     * as GSM networks.
     *
     * @param apnContext is the Access Point Name to bring up a connection to
     * @param profileId for the connection
     * @param rilRadioTechnology Radio technology for the data connection
     * @param onCompletedMsg is sent with its msg.obj as an AsyncResult object.
     *                       With AsyncResult.userObj set to the original msg.obj,
     *                       AsyncResult.result = FailCause and AsyncResult.exception = Exception().
     * @param connectionGeneration used to track a single connection request so disconnects can get
     *                             ignored if obsolete.
     * @param requestType Data request type
     * @param subId the subscription id associated with this data connection.
     * @param isApnPreferred whether or not the apn is preferred.
     */
    public void bringUp(ApnContext apnContext, int profileId, int rilRadioTechnology,
                        Message onCompletedMsg, int connectionGeneration,
                        @RequestNetworkType int requestType, int subId, boolean isApnPreferred) {
        if (DBG) {
            log("bringUp: apnContext=" + apnContext + " onCompletedMsg=" + onCompletedMsg);
        }
        sendMessage(DataConnection.EVENT_CONNECT,
                new ConnectionParams(apnContext, profileId, rilRadioTechnology, onCompletedMsg,
                        connectionGeneration, requestType, subId, isApnPreferred));
    }

    /**
     * Tear down the connection through the apn on the network.
     *
     * @param apnContext APN context
     * @param reason reason to tear down
     * @param onCompletedMsg is sent with its msg.obj as an AsyncResult object.
     *        With AsyncResult.userObj set to the original msg.obj.
     */
    public void tearDown(ApnContext apnContext, String reason, Message onCompletedMsg) {
        if (DBG) {
            log("tearDown: apnContext=" + apnContext + " reason=" + reason + " onCompletedMsg="
                    + onCompletedMsg);
        }
        sendMessage(DataConnection.EVENT_DISCONNECT,
                new DisconnectParams(apnContext, reason, DcTracker.RELEASE_TYPE_DETACH,
                        onCompletedMsg));
    }

    // ******* "public" interface

    /**
     * Used for testing purposes.
     */
    void tearDownNow() {
        if (DBG) log("tearDownNow()");
        sendMessage(obtainMessage(EVENT_TEAR_DOWN_NOW));
    }

    /**
     * Tear down the connection through the apn on the network.  Ignores reference count and
     * and always tears down.
     *
     * @param releaseType Data release type
     * @param onCompletedMsg is sent with its msg.obj as an AsyncResult object.
     *        With AsyncResult.userObj set to the original msg.obj.
     */
    public void tearDownAll(String reason, @ReleaseNetworkType int releaseType,
                            Message onCompletedMsg) {
        if (DBG) log("tearDownAll: reason=" + reason + ", releaseType=" + releaseType);
        sendMessage(DataConnection.EVENT_DISCONNECT_ALL,
                new DisconnectParams(null, reason, releaseType, onCompletedMsg));
    }

    /**
     * Reset the data connection to inactive state.
     */
    public void reset() {
        sendMessage(EVENT_RESET);
        if (DBG) log("reset");
    }

    /**
     * Re-evaluate the restricted state. If the restricted data connection does not need to be
     * restricted anymore, we need to dynamically change the network's capability.
     */
    void reevaluateRestrictedState() {
        sendMessage(EVENT_REEVALUATE_RESTRICTED_STATE);
        if (DBG) log("reevaluate restricted state");
    }

    /**
     * Re-evaluate the data connection properties. For example, it will recalculate data connection
     * score and update through network agent it if changed.
     */
    void reevaluateDataConnectionProperties() {
        sendMessage(EVENT_REEVALUATE_DATA_CONNECTION_PROPERTIES);
        if (DBG) log("reevaluate data connection properties");
    }

    /**
     * @return The parameters used for initiating a data connection.
     */
    public ConnectionParams getConnectionParams() {
        return mConnectionParams;
    }

    /**
     * Update PCSCF addresses
     *
     * @param response
     */
    public void updatePcscfAddr(DataCallResponse response) {
        mPcscfAddr = response.getPcscfAddresses().stream()
                .map(InetAddress::getHostAddress).toArray(String[]::new);
    }

    /**
     * @return The list of PCSCF addresses
     */
    public String[] getPcscfAddresses() {
        return mPcscfAddr;
    }

    /**
     * Using the result of the SETUP_DATA_CALL determine the retry delay.
     *
     * @param response The response from setup data call
     * @return {@link RetryManager#NO_SUGGESTED_RETRY_DELAY} if not suggested.
     * {@link RetryManager#NO_RETRY} if retry should not happen. Otherwise the delay in milliseconds
     * to the next SETUP_DATA_CALL.
     */
    private long getSuggestedRetryDelay(DataCallResponse response) {
        /** According to ril.h
         * The value < 0 means no value is suggested
         * The value 0 means retry should be done ASAP.
         * The value of Long.MAX_VALUE(0x7fffffffffffffff) means no retry.
         */

        long suggestedRetryTime = response.getRetryDurationMillis();

        // The value < 0 means no value is suggested
        if (suggestedRetryTime < 0) {
            if (DBG) log("No suggested retry delay.");
            return RetryManager.NO_SUGGESTED_RETRY_DELAY;
        } else if (mPhone.getHalVersion().greaterOrEqual(RIL.RADIO_HAL_VERSION_1_6)
                && suggestedRetryTime == Long.MAX_VALUE) {
            if (DBG) log("Network suggested not retrying.");
            return RetryManager.NO_RETRY;
        } else if (mPhone.getHalVersion().less(RIL.RADIO_HAL_VERSION_1_6)
                && suggestedRetryTime == Integer.MAX_VALUE) {
            if (DBG) log("Network suggested not retrying.");
            return RetryManager.NO_RETRY;
        }

        return suggestedRetryTime;
    }

    public List<ApnContext> getApnContexts() {
        return new ArrayList<>(mApnContexts.keySet());
    }

    /** Get the network agent of the data connection */
    @Nullable
    DcNetworkAgent getNetworkAgent() {
        return mNetworkAgent;
    }

    void setHandoverState(@HandoverState int state) {
        if (mHandoverState != state) {
            String logStr = "State changed from " + handoverStateToString(mHandoverState)
                    + " to " + handoverStateToString(state);
            mHandoverLocalLog.log(logStr);
            logd(logStr);
            mHandoverState = state;
        }
    }

    /** Sets the {@link DataCallSessionStats} mock for this phone ID during unit testing. */
    @VisibleForTesting
    public void setDataCallSessionStats(DataCallSessionStats dataCallSessionStats) {
        mDataCallSessionStats = dataCallSessionStats;
    }

    /**
     * @return the string for msg.what as our info.
     */
    @Override
    protected String getWhatToString(int what) {
        return cmdToString(what);
    }

    private static String msgToString(Message msg) {
        String retVal;
        if (msg == null) {
            retVal = "null";
        } else {
            StringBuilder   b = new StringBuilder();

            b.append("{what=");
            b.append(cmdToString(msg.what));

            b.append(" when=");
            TimeUtils.formatDuration(msg.getWhen() - SystemClock.uptimeMillis(), b);

            if (msg.arg1 != 0) {
                b.append(" arg1=");
                b.append(msg.arg1);
            }

            if (msg.arg2 != 0) {
                b.append(" arg2=");
                b.append(msg.arg2);
            }

            if (msg.obj != null) {
                b.append(" obj=");
                b.append(msg.obj);
            }

            b.append(" target=");
            b.append(msg.getTarget());

            b.append(" replyTo=");
            b.append(msg.replyTo);

            b.append("}");

            retVal = b.toString();
        }
        return retVal;
    }

    static void slog(String s) {
        Rlog.d("DC", s);
    }

    /**
     * Log with debug
     *
     * @param s is string log
     */
    @Override
    protected void log(String s) {
        Rlog.d(getName(), s);
    }

    /**
     * Log with debug attribute
     *
     * @param s is string log
     */
    @Override
    protected void logd(String s) {
        Rlog.d(getName(), s);
    }

    /**
     * Log with verbose attribute
     *
     * @param s is string log
     */
    @Override
    protected void logv(String s) {
        Rlog.v(getName(), s);
    }

    /**
     * Log with info attribute
     *
     * @param s is string log
     */
    @Override
    protected void logi(String s) {
        Rlog.i(getName(), s);
    }

    /**
     * Log with warning attribute
     *
     * @param s is string log
     */
    @Override
    protected void logw(String s) {
        Rlog.w(getName(), s);
    }

    /**
     * Log with error attribute
     *
     * @param s is string log
     */
    @Override
    protected void loge(String s) {
        Rlog.e(getName(), s);
    }

    /**
     * Log with error attribute
     *
     * @param s is string log
     * @param e is a Throwable which logs additional information.
     */
    @Override
    protected void loge(String s, Throwable e) {
        Rlog.e(getName(), s, e);
    }

    /** Doesn't print mApnList of ApnContext's which would be recursive */
    public String toStringSimple() {
        return getName() + ": State=" + getCurrentState().getName()
                + " mApnSetting=" + mApnSetting + " RefCount=" + mApnContexts.size()
                + " mCid=" + mCid + " mCreateTime=" + mCreateTime
                + " mLastastFailTime=" + mLastFailTime
                + " mLastFailCause=" + mLastFailCause
                + " mTag=" + mTag
                + " mLinkProperties=" + mLinkProperties
                + " linkCapabilities=" + getNetworkCapabilities()
                + " mRestrictedNetworkOverride=" + mRestrictedNetworkOverride;
    }

    @Override
    public String toString() {
        return "{" + toStringSimple() + " mApnContexts=" + mApnContexts + "}";
    }

    /** Check if the device is connected to NR 5G Non-Standalone network. */
    private boolean isNRConnected() {
        return mPhone.getServiceState().getNrState()
                == NetworkRegistrationInfo.NR_STATE_CONNECTED;
    }

    /**
     * @return The disallowed APN types bitmask
     */
    private @ApnType int getDisallowedApnTypes() {
        CarrierConfigManager configManager = (CarrierConfigManager)
                mPhone.getContext().getSystemService(Context.CARRIER_CONFIG_SERVICE);
        int apnTypesBitmask = 0;
        if (configManager != null) {
            PersistableBundle bundle = configManager.getConfigForSubId(mSubId);
            if (bundle != null) {
                String key = (mTransportType == AccessNetworkConstants.TRANSPORT_TYPE_WWAN)
                        ? CarrierConfigManager.KEY_CARRIER_WWAN_DISALLOWED_APN_TYPES_STRING_ARRAY
                        : CarrierConfigManager.KEY_CARRIER_WLAN_DISALLOWED_APN_TYPES_STRING_ARRAY;
                if (bundle.getStringArray(key) != null) {
                    String disallowedApnTypesString =
                            TextUtils.join(",", bundle.getStringArray(key));
                    if (!TextUtils.isEmpty(disallowedApnTypesString)) {
                        apnTypesBitmask = ApnSetting.getApnTypesBitmaskFromString(
                                disallowedApnTypesString);
                    }
                }
            }
        }

        return apnTypesBitmask;
    }

    private void dumpToLog() {
        dump(null, new PrintWriter(new StringWriter(0)) {
            @Override
            public void println(String s) {
                DataConnection.this.logd(s);
            }

            @Override
            public void flush() {
            }
        }, null);
    }

    /**
     *  Re-calculate score and update through network agent if it changes.
     */
    private void updateScore() {
        int oldScore = mScore;
        mScore = calculateScore();
        if (oldScore != mScore && mNetworkAgent != null) {
            log("Updating score from " + oldScore + " to " + mScore);
            mNetworkAgent.sendNetworkScore(mScore, this);
        }
    }

    private int calculateScore() {
        int score = OTHER_CONNECTION_SCORE;

        // If it's serving a network request that asks NET_CAPABILITY_INTERNET and doesn't have
        // specify a subId, this dataConnection is considered to be default Internet data
        // connection. In this case we assign a slightly higher score of 50. The intention is
        // it will not be replaced by other data connections accidentally in DSDS usecase.
        for (ApnContext apnContext : mApnContexts.keySet()) {
            for (NetworkRequest networkRequest : apnContext.getNetworkRequests()) {
                if (networkRequest.hasCapability(NetworkCapabilities.NET_CAPABILITY_INTERNET)
                        && networkRequest.getNetworkSpecifier() == null) {
                    score = DEFAULT_INTERNET_CONNECTION_SCORE;
                    break;
                }
            }
        }

        return score;
    }

    private String handoverStateToString(@HandoverState int state) {
        switch (state) {
            case HANDOVER_STATE_IDLE: return "IDLE";
            case HANDOVER_STATE_BEING_TRANSFERRED: return "BEING_TRANSFERRED";
            case HANDOVER_STATE_COMPLETED: return "COMPLETED";
            default: return "UNKNOWN";
        }
    }

    private @DataState int getState() {
        if (isInactive()) {
            return TelephonyManager.DATA_DISCONNECTED;
        } else if (isActivating()) {
            return TelephonyManager.DATA_CONNECTING;
        } else if (isActive()) {
            // The data connection can only be suspended when it's in active state.
            if (isSuspended()) {
                return TelephonyManager.DATA_SUSPENDED;
            }
            return TelephonyManager.DATA_CONNECTED;
        } else if (isDisconnecting()) {
            return TelephonyManager.DATA_DISCONNECTING;
        }

        return TelephonyManager.DATA_UNKNOWN;
    }

    /**
     * Get precise data connection state
     *
     * @return The {@link PreciseDataConnectionState}
     */
    public PreciseDataConnectionState getPreciseDataConnectionState() {
        return new PreciseDataConnectionState.Builder()
                .setTransportType(mTransportType)
                .setId(mCid)
                .setState(getState())
                .setApnSetting(mApnSetting)
                .setLinkProperties(mLinkProperties)
                .setNetworkType(getNetworkType())
                .setFailCause(mDcFailCause)
                .build();
    }

    /**
     * Dump the current state.
     *
     * @param fd
     * @param pw
     * @param args
     */
    @Override
    public void dump(FileDescriptor fd, PrintWriter printWriter, String[] args) {
        IndentingPrintWriter pw = new IndentingPrintWriter(printWriter, " ");
        pw.print("DataConnection ");
        super.dump(fd, pw, args);
        pw.flush();
        pw.increaseIndent();
        pw.println("transport type="
                + AccessNetworkConstants.transportTypeToString(mTransportType));
        pw.println("mApnContexts.size=" + mApnContexts.size());
        pw.println("mApnContexts=" + mApnContexts);
        pw.println("mApnSetting=" + mApnSetting);
        pw.println("mTag=" + mTag);
        pw.println("mCid=" + mCid);
        pw.println("mConnectionParams=" + mConnectionParams);
        pw.println("mDisconnectParams=" + mDisconnectParams);
        pw.println("mDcFailCause=" + mDcFailCause);
        pw.println("mPhone=" + mPhone);
        pw.println("mSubId=" + mSubId);
        pw.println("mLinkProperties=" + mLinkProperties);
        pw.flush();
        pw.println("mDataRegState=" + mDataRegState);
        pw.println("mHandoverState=" + handoverStateToString(mHandoverState));
        pw.println("mRilRat=" + mRilRat);
        pw.println("mNetworkCapabilities=" + getNetworkCapabilities());
        pw.println("mCreateTime=" + TimeUtils.logTimeOfDay(mCreateTime));
        pw.println("mLastFailTime=" + TimeUtils.logTimeOfDay(mLastFailTime));
        pw.println("mLastFailCause=" + mLastFailCause);
        pw.println("mUserData=" + mUserData);
        pw.println("mSubscriptionOverride=" + Integer.toHexString(mSubscriptionOverride));
        pw.println("mRestrictedNetworkOverride=" + mRestrictedNetworkOverride);
        pw.println("mUnmeteredUseOnly=" + mUnmeteredUseOnly);
        pw.println("mUnmeteredOverride=" + mUnmeteredOverride);
        pw.println("mDownlinkBandwidth" + mDownlinkBandwidth);
        pw.println("mUplinkBandwidth=" + mUplinkBandwidth);
        pw.println("mDefaultQos=" + mDefaultQos);
        pw.println("mQosSessions=" + mQosSessions);
        pw.println("disallowedApnTypes="
                + ApnSetting.getApnTypesStringFromBitmask(getDisallowedApnTypes()));
        pw.println("mInstanceNumber=" + mInstanceNumber);
        pw.println("mAc=" + mAc);
        pw.println("mScore=" + mScore);
        if (mNetworkAgent != null) {
            mNetworkAgent.dump(fd, pw, args);
        }
        pw.println("handover local log:");
        pw.increaseIndent();
        mHandoverLocalLog.dump(fd, pw, args);
        pw.decreaseIndent();
        pw.decreaseIndent();
        pw.println();
        pw.flush();
    }
}<|MERGE_RESOLUTION|>--- conflicted
+++ resolved
@@ -185,14 +185,10 @@
     // The Tester for failing all bringup's
     private DcTesterFailBringUpAll mDcTesterFailBringUpAll;
 
-<<<<<<< HEAD
-    protected static AtomicInteger mInstanceNumber = new AtomicInteger(0);
-=======
     // Whether or not the data connection should allocate its own pdu session id
     private final boolean mDoAllocatePduSessionId;
 
-    private static AtomicInteger mInstanceNumber = new AtomicInteger(0);
->>>>>>> 9921dfd7
+    protected static AtomicInteger mInstanceNumber = new AtomicInteger(0);
     private AsyncChannel mAc;
 
     // The DCT that's talking to us, we only support one!
