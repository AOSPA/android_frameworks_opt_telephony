/*
 * Copyright (C) 2006 The Android Open Source Project
 *
 * Licensed under the Apache License, Version 2.0 (the "License");
 * you may not use this file except in compliance with the License.
 * You may obtain a copy of the License at
 *
 *      http://www.apache.org/licenses/LICENSE-2.0
 *
 * Unless required by applicable law or agreed to in writing, software
 * distributed under the License is distributed on an "AS IS" BASIS,
 * WITHOUT WARRANTIES OR CONDITIONS OF ANY KIND, either express or implied.
 * See the License for the specific language governing permissions and
 * limitations under the License.
 */

package com.android.internal.telephony.dataconnection;

import static android.net.NetworkPolicyManager.SUBSCRIPTION_OVERRIDE_CONGESTED;
import static android.net.NetworkPolicyManager.SUBSCRIPTION_OVERRIDE_UNMETERED;

import android.annotation.IntDef;
import android.annotation.NonNull;
import android.annotation.Nullable;
import android.app.PendingIntent;
import android.content.Context;
import android.net.ConnectivityManager;
import android.net.InetAddresses;
import android.net.KeepalivePacketData;
import android.net.LinkAddress;
import android.net.LinkProperties;
import android.net.NetworkAgentConfig;
import android.net.NetworkCapabilities;
import android.net.NetworkFactory;
import android.net.NetworkInfo;
import android.net.NetworkProvider;
import android.net.NetworkRequest;
import android.net.NetworkScore;
import android.net.ProxyInfo;
import android.net.RouteInfo;
import android.net.SocketKeepalive;
import android.net.TelephonyNetworkSpecifier;
import android.os.AsyncResult;
import android.os.Message;
import android.os.PersistableBundle;
import android.os.SystemClock;
import android.os.SystemProperties;
import android.provider.Telephony;
import android.telephony.AccessNetworkConstants;
import android.telephony.AccessNetworkConstants.TransportType;
import android.telephony.Annotation.ApnType;
import android.telephony.Annotation.DataFailureCause;
import android.telephony.CarrierConfigManager;
import android.telephony.DataFailCause;
import android.telephony.NetworkRegistrationInfo;
import android.telephony.ServiceState;
import android.telephony.SubscriptionManager;
import android.telephony.TelephonyManager;
import android.telephony.data.ApnSetting;
import android.telephony.data.DataCallResponse;
import android.telephony.data.DataProfile;
import android.telephony.data.DataService;
import android.telephony.data.DataServiceCallback;
import android.text.TextUtils;
import android.util.LocalLog;
import android.util.Pair;
import android.util.TimeUtils;

import com.android.internal.annotations.VisibleForTesting;
import com.android.internal.telephony.CallTracker;
import com.android.internal.telephony.CarrierSignalAgent;
import com.android.internal.telephony.DctConstants;
import com.android.internal.telephony.LinkCapacityEstimate;
import com.android.internal.telephony.Phone;
import com.android.internal.telephony.PhoneConstants;
import com.android.internal.telephony.PhoneFactory;
import com.android.internal.telephony.RILConstants;
import com.android.internal.telephony.RetryManager;
import com.android.internal.telephony.ServiceStateTracker;
import com.android.internal.telephony.TelephonyStatsLog;
import com.android.internal.telephony.dataconnection.DcTracker.ReleaseNetworkType;
import com.android.internal.telephony.dataconnection.DcTracker.RequestNetworkType;
import com.android.internal.telephony.metrics.TelephonyMetrics;
import com.android.internal.telephony.nano.TelephonyProto.RilDataCall;
import com.android.internal.util.AsyncChannel;
import com.android.internal.util.IndentingPrintWriter;
import com.android.internal.util.Protocol;
import com.android.internal.util.State;
import com.android.internal.util.StateMachine;
import com.android.telephony.Rlog;

import java.io.FileDescriptor;
import java.io.PrintWriter;
import java.io.StringWriter;
import java.lang.annotation.Retention;
import java.lang.annotation.RetentionPolicy;
import java.net.InetAddress;
import java.net.UnknownHostException;
import java.util.ArrayList;
import java.util.Collection;
import java.util.List;
import java.util.Locale;
import java.util.Map;
import java.util.Objects;
import java.util.concurrent.ConcurrentHashMap;
import java.util.concurrent.atomic.AtomicInteger;

/**
 * {@hide}
 *
 * DataConnection StateMachine.
 *
 * This a class for representing a single data connection, with instances of this
 * class representing a connection via the cellular network. There may be multiple
 * data connections and all of them are managed by the <code>DataConnectionTracker</code>.
 *
 * NOTE: All DataConnection objects must be running on the same looper, which is the default
 * as the coordinator has members which are used without synchronization.
 */
public class DataConnection extends StateMachine {
    protected static final boolean DBG = true;
    protected static final boolean VDBG = true;

    private static final String NETWORK_TYPE = "MOBILE";

    private static final String RAT_NAME_5G = "nr";
    private static final String RAT_NAME_EVDO = "evdo";

    /**
     * The data connection is not being or been handovered. Note this is the state for the source
     * data connection, not destination data connection
     */
    private static final int HANDOVER_STATE_IDLE = 1;

    /**
     * The data connection is being handovered. Note this is the state for the source
     * data connection, not destination data connection.
     */
    private static final int HANDOVER_STATE_BEING_TRANSFERRED = 2;

    /**
     * The data connection is already handovered. Note this is the state for the source
     * data connection, not destination data connection.
     */
    private static final int HANDOVER_STATE_COMPLETED = 3;

    /** @hide */
    @Retention(RetentionPolicy.SOURCE)
    @IntDef(prefix = {"HANDOVER_STATE_"}, value = {
            HANDOVER_STATE_IDLE,
            HANDOVER_STATE_BEING_TRANSFERRED,
            HANDOVER_STATE_COMPLETED})
    public @interface HandoverState {}

    // The data connection providing default Internet connection will have a higher score of 50.
    // Other connections will have a slightly lower score of 45. The intention is other connections
    // will not cause ConnectivityService to tear down default internet connection. For example,
    // to validate Internet connection on non-default data SIM, we'll set up a temporary Internet
    // connection on that data SIM. In this case, score of 45 is assigned so ConnectivityService
    // will not replace the default Internet connection with it.
    private static final int DEFAULT_INTERNET_CONNECTION_SCORE = 50;
    private static final int OTHER_CONNECTION_SCORE = 45;

    // The score we report to connectivity service
    private NetworkScore mScore;

    // The subscription id associated with this data connection.
    private int mSubId;

    // The data connection controller
    private DcController mDcController;

    // The Tester for failing all bringup's
    private DcTesterFailBringUpAll mDcTesterFailBringUpAll;

    protected static AtomicInteger mInstanceNumber = new AtomicInteger(0);
    private AsyncChannel mAc;

    // The DCT that's talking to us, we only support one!
    private DcTracker mDct = null;

    private String[] mPcscfAddr;

    private final String mTagSuffix;

    private final LocalLog mHandoverLocalLog = new LocalLog(100);

    /**
     * Used internally for saving connecting parameters.
     */
    public static class ConnectionParams {
        int mTag;
        public ApnContext mApnContext;
        int mProfileId;
        int mRilRat;
        Message mOnCompletedMsg;
        final int mConnectionGeneration;
        @RequestNetworkType
        final int mRequestType;
        final int mSubId;
        final boolean mIsApnPreferred;

        ConnectionParams(ApnContext apnContext, int profileId, int rilRadioTechnology,
                         Message onCompletedMsg, int connectionGeneration,
                         @RequestNetworkType int requestType, int subId,
                         boolean isApnPreferred) {
            mApnContext = apnContext;
            mProfileId = profileId;
            mRilRat = rilRadioTechnology;
            mOnCompletedMsg = onCompletedMsg;
            mConnectionGeneration = connectionGeneration;
            mRequestType = requestType;
            mSubId = subId;
            mIsApnPreferred = isApnPreferred;
        }

        @Override
        public String toString() {
            return "{mTag=" + mTag + " mApnContext=" + mApnContext
                    + " mProfileId=" + mProfileId
                    + " mRat=" + mRilRat
                    + " mOnCompletedMsg=" + msgToString(mOnCompletedMsg)
                    + " mRequestType=" + DcTracker.requestTypeToString(mRequestType)
                    + " mSubId=" + mSubId
                    + " mIsApnPreferred=" + mIsApnPreferred
                    + "}";
        }
    }

    /**
     * Used internally for saving disconnecting parameters.
     */
    public static class DisconnectParams {
        int mTag;
        public ApnContext mApnContext;
        String mReason;
        @ReleaseNetworkType
        final int mReleaseType;
        Message mOnCompletedMsg;

        DisconnectParams(ApnContext apnContext, String reason, @ReleaseNetworkType int releaseType,
                         Message onCompletedMsg) {
            mApnContext = apnContext;
            mReason = reason;
            mReleaseType = releaseType;
            mOnCompletedMsg = onCompletedMsg;
        }

        @Override
        public String toString() {
            return "{mTag=" + mTag + " mApnContext=" + mApnContext
                    + " mReason=" + mReason
                    + " mReleaseType=" + DcTracker.releaseTypeToString(mReleaseType)
                    + " mOnCompletedMsg=" + msgToString(mOnCompletedMsg) + "}";
        }
    }

    private ApnSetting mApnSetting;
    private ConnectionParams mConnectionParams;
    private DisconnectParams mDisconnectParams;
    @DataFailureCause
    private int mDcFailCause;

    protected Phone mPhone;
    private DataServiceManager mDataServiceManager;
    protected final int mTransportType;
    private LinkProperties mLinkProperties = new LinkProperties();
    private long mCreateTime;
    private long mLastFailTime;
    @DataFailureCause
    private int mLastFailCause;
    private static final String NULL_IP = "0.0.0.0";
    private Object mUserData;
    private int mSubscriptionOverride;
    private boolean mUnmeteredOverride;
    private int mRilRat = ServiceState.RIL_RADIO_TECHNOLOGY_UNKNOWN;
    private int mDataRegState = Integer.MAX_VALUE;
    private NetworkInfo mNetworkInfo;

    /** The corresponding network agent for this data connection. */
    private DcNetworkAgent mNetworkAgent;

    /**
     * The network agent from handover source data connection. This is the potential network agent
     * that will be transferred here after handover completed.
     */
    private DcNetworkAgent mHandoverSourceNetworkAgent;

    private int mDisabledApnTypeBitMask = 0;

    protected int mTag;

    /** Data connection id assigned by the modem. This is unique across transports */
    public int mCid;

    @HandoverState
    private int mHandoverState;
    private final Map<ApnContext, ConnectionParams> mApnContexts = new ConcurrentHashMap<>();
    PendingIntent mReconnectIntent = null;

    private boolean mRegistered = false;


    // ***** Event codes for driving the state machine, package visible for Dcc
    static final int BASE = Protocol.BASE_DATA_CONNECTION;
    static final int EVENT_CONNECT = BASE + 0;
    static final int EVENT_SETUP_DATA_CONNECTION_DONE = BASE + 1;
    static final int EVENT_DEACTIVATE_DONE = BASE + 3;
    static final int EVENT_DISCONNECT = BASE + 4;
    static final int EVENT_RIL_CONNECTED = BASE + 5;
    static final int EVENT_DISCONNECT_ALL = BASE + 6;
    static final int EVENT_DATA_STATE_CHANGED = BASE + 7;
    static final int EVENT_TEAR_DOWN_NOW = BASE + 8;
    static final int EVENT_LOST_CONNECTION = BASE + 9;
    static final int EVENT_DATA_CONNECTION_DRS_OR_RAT_CHANGED = BASE + 11;
    static final int EVENT_DATA_CONNECTION_ROAM_ON = BASE + 12;
    static final int EVENT_DATA_CONNECTION_ROAM_OFF = BASE + 13;
    static final int EVENT_BW_REFRESH_RESPONSE = BASE + 14;
    static final int EVENT_DATA_CONNECTION_VOICE_CALL_STARTED = BASE + 15;
    static final int EVENT_DATA_CONNECTION_VOICE_CALL_ENDED = BASE + 16;
    static final int EVENT_DATA_CONNECTION_OVERRIDE_CHANGED = BASE + 17;
    static final int EVENT_KEEPALIVE_STATUS = BASE + 18;
    static final int EVENT_KEEPALIVE_STARTED = BASE + 19;
    static final int EVENT_KEEPALIVE_STOPPED = BASE + 20;
    static final int EVENT_KEEPALIVE_START_REQUEST = BASE + 21;
    static final int EVENT_KEEPALIVE_STOP_REQUEST = BASE + 22;
    static final int EVENT_LINK_CAPACITY_CHANGED = BASE + 23;
    static final int EVENT_RESET = BASE + 24;
    static final int EVENT_REEVALUATE_RESTRICTED_STATE = BASE + 25;
    static final int EVENT_REEVALUATE_DATA_CONNECTION_PROPERTIES = BASE + 26;
    static final int EVENT_NR_STATE_CHANGED = BASE + 27;
    static final int EVENT_DATA_CONNECTION_METEREDNESS_CHANGED = BASE + 28;
<<<<<<< HEAD
    protected static final int EVENT_RETRY_CONNECTION = BASE + 29;

    private static final int CMD_TO_STRING_COUNT =
            EVENT_RETRY_CONNECTION - BASE + 1;
=======
    static final int EVENT_NR_FREQUENCY_CHANGED = BASE + 29;
    private static final int CMD_TO_STRING_COUNT = EVENT_NR_FREQUENCY_CHANGED - BASE + 1;
>>>>>>> e13a3b6e

    private static String[] sCmdToString = new String[CMD_TO_STRING_COUNT];
    static {
        sCmdToString[EVENT_CONNECT - BASE] = "EVENT_CONNECT";
        sCmdToString[EVENT_SETUP_DATA_CONNECTION_DONE - BASE] =
                "EVENT_SETUP_DATA_CONNECTION_DONE";
        sCmdToString[EVENT_DEACTIVATE_DONE - BASE] = "EVENT_DEACTIVATE_DONE";
        sCmdToString[EVENT_DISCONNECT - BASE] = "EVENT_DISCONNECT";
        sCmdToString[EVENT_RIL_CONNECTED - BASE] = "EVENT_RIL_CONNECTED";
        sCmdToString[EVENT_DISCONNECT_ALL - BASE] = "EVENT_DISCONNECT_ALL";
        sCmdToString[EVENT_DATA_STATE_CHANGED - BASE] = "EVENT_DATA_STATE_CHANGED";
        sCmdToString[EVENT_TEAR_DOWN_NOW - BASE] = "EVENT_TEAR_DOWN_NOW";
        sCmdToString[EVENT_LOST_CONNECTION - BASE] = "EVENT_LOST_CONNECTION";
        sCmdToString[EVENT_DATA_CONNECTION_DRS_OR_RAT_CHANGED - BASE] =
                "EVENT_DATA_CONNECTION_DRS_OR_RAT_CHANGED";
        sCmdToString[EVENT_DATA_CONNECTION_ROAM_ON - BASE] = "EVENT_DATA_CONNECTION_ROAM_ON";
        sCmdToString[EVENT_DATA_CONNECTION_ROAM_OFF - BASE] = "EVENT_DATA_CONNECTION_ROAM_OFF";
        sCmdToString[EVENT_BW_REFRESH_RESPONSE - BASE] = "EVENT_BW_REFRESH_RESPONSE";
        sCmdToString[EVENT_DATA_CONNECTION_VOICE_CALL_STARTED - BASE] =
                "EVENT_DATA_CONNECTION_VOICE_CALL_STARTED";
        sCmdToString[EVENT_DATA_CONNECTION_VOICE_CALL_ENDED - BASE] =
                "EVENT_DATA_CONNECTION_VOICE_CALL_ENDED";
        sCmdToString[EVENT_DATA_CONNECTION_OVERRIDE_CHANGED - BASE] =
                "EVENT_DATA_CONNECTION_OVERRIDE_CHANGED";
        sCmdToString[EVENT_KEEPALIVE_STATUS - BASE] = "EVENT_KEEPALIVE_STATUS";
        sCmdToString[EVENT_KEEPALIVE_STARTED - BASE] = "EVENT_KEEPALIVE_STARTED";
        sCmdToString[EVENT_KEEPALIVE_STOPPED - BASE] = "EVENT_KEEPALIVE_STOPPED";
        sCmdToString[EVENT_KEEPALIVE_START_REQUEST - BASE] = "EVENT_KEEPALIVE_START_REQUEST";
        sCmdToString[EVENT_KEEPALIVE_STOP_REQUEST - BASE] = "EVENT_KEEPALIVE_STOP_REQUEST";
        sCmdToString[EVENT_LINK_CAPACITY_CHANGED - BASE] = "EVENT_LINK_CAPACITY_CHANGED";
        sCmdToString[EVENT_RESET - BASE] = "EVENT_RESET";
        sCmdToString[EVENT_REEVALUATE_RESTRICTED_STATE - BASE] =
                "EVENT_REEVALUATE_RESTRICTED_STATE";
        sCmdToString[EVENT_REEVALUATE_DATA_CONNECTION_PROPERTIES - BASE] =
                "EVENT_REEVALUATE_DATA_CONNECTION_PROPERTIES";
        sCmdToString[EVENT_NR_STATE_CHANGED - BASE] = "EVENT_NR_STATE_CHANGED";
        sCmdToString[EVENT_DATA_CONNECTION_METEREDNESS_CHANGED - BASE] =
                "EVENT_DATA_CONNECTION_METEREDNESS_CHANGED";
<<<<<<< HEAD
        sCmdToString[EVENT_RETRY_CONNECTION - BASE] = "EVENT_RETRY_CONNECTION";
=======
        sCmdToString[EVENT_NR_FREQUENCY_CHANGED - BASE] = "EVENT_NR_FREQUENCY_CHANGED";
>>>>>>> e13a3b6e
    }
    // Convert cmd to string or null if unknown
    static String cmdToString(int cmd) {
        String value = null;
        cmd -= BASE;
        if ((cmd >= 0) && (cmd < sCmdToString.length)) {
            value = sCmdToString[cmd];
        }
        if (value == null) {
            value = "0x" + Integer.toHexString(cmd + BASE);
        }
        return value;
    }

    /**
     * Create the connection object
     *
     * @param phone the Phone
     * @param id the connection id
     * @return DataConnection that was created.
     */
    public static DataConnection makeDataConnection(Phone phone, int id, DcTracker dct,
                                                    DataServiceManager dataServiceManager,
                                                    DcTesterFailBringUpAll failBringUpAll,
                                                    DcController dcc) {
        String transportType = (dataServiceManager.getTransportType()
                == AccessNetworkConstants.TRANSPORT_TYPE_WWAN)
                ? "C"   // Cellular
                : "I";  // IWLAN
        DataConnection dc = new DataConnection(phone, transportType + "-"
                + mInstanceNumber.incrementAndGet(), id, dct, dataServiceManager, failBringUpAll,
                dcc);
        dc.start();
        if (DBG) dc.log("Made " + dc.getName());
        return dc;
    }

    protected void dispose() {
        log("dispose: call quiteNow()");
        quitNow();
    }

    /* Getter functions */

    LinkProperties getLinkProperties() {
        return new LinkProperties(mLinkProperties);
    }

    boolean isInactive() {
        return getCurrentState() == mInactiveState;
    }

    boolean isDisconnecting() {
        return getCurrentState() == mDisconnectingState;
    }

    @VisibleForTesting
    public boolean isActive() {
        return getCurrentState() == mActiveState;
    }

    boolean isActivating() {
        return getCurrentState() == mActivatingState;
    }

    boolean hasBeenTransferred() {
        return mHandoverState == HANDOVER_STATE_COMPLETED;
    }

    boolean isBeingInTransferring() {
        return mHandoverState == HANDOVER_STATE_BEING_TRANSFERRED;
    }

    int getCid() {
        return mCid;
    }

    ApnSetting getApnSetting() {
        return mApnSetting;
    }

    void setLinkPropertiesHttpProxy(ProxyInfo proxy) {
        mLinkProperties.setHttpProxy(proxy);
    }

    public static class UpdateLinkPropertyResult {
        public SetupResult setupResult = SetupResult.SUCCESS;
        public LinkProperties oldLp;
        public LinkProperties newLp;
        public UpdateLinkPropertyResult(LinkProperties curLp) {
            oldLp = curLp;
            newLp = curLp;
        }
    }

    /**
     * Class returned by onSetupConnectionCompleted.
     */
    public enum SetupResult {
        SUCCESS,
        ERROR_RADIO_NOT_AVAILABLE,
        ERROR_INVALID_ARG,
        ERROR_STALE,
        ERROR_DATA_SERVICE_SPECIFIC_ERROR;

        public int mFailCause;

        SetupResult() {
            mFailCause = DataFailCause.getFailCause(0);
        }

        @Override
        public String toString() {
            return name() + "  SetupResult.mFailCause=" + mFailCause;
        }
    }

    public boolean isIpv4Connected() {
        boolean ret = false;
        Collection <InetAddress> addresses = mLinkProperties.getAddresses();

        for (InetAddress addr: addresses) {
            if (addr instanceof java.net.Inet4Address) {
                java.net.Inet4Address i4addr = (java.net.Inet4Address) addr;
                if (!i4addr.isAnyLocalAddress() && !i4addr.isLinkLocalAddress() &&
                        !i4addr.isLoopbackAddress() && !i4addr.isMulticastAddress()) {
                    ret = true;
                    break;
                }
            }
        }
        return ret;
    }

    public boolean isIpv6Connected() {
        boolean ret = false;
        Collection <InetAddress> addresses = mLinkProperties.getAddresses();

        for (InetAddress addr: addresses) {
            if (addr instanceof java.net.Inet6Address) {
                java.net.Inet6Address i6addr = (java.net.Inet6Address) addr;
                if (!i6addr.isAnyLocalAddress() && !i6addr.isLinkLocalAddress() &&
                        !i6addr.isLoopbackAddress() && !i6addr.isMulticastAddress()) {
                    ret = true;
                    break;
                }
            }
        }
        return ret;
    }

    @VisibleForTesting
    public UpdateLinkPropertyResult updateLinkProperty(DataCallResponse newState) {
        UpdateLinkPropertyResult result = new UpdateLinkPropertyResult(mLinkProperties);

        if (newState == null) return result;

        result.newLp = new LinkProperties();

        // set link properties based on data call response
        result.setupResult = setLinkProperties(newState, result.newLp);
        if (result.setupResult != SetupResult.SUCCESS) {
            if (DBG) log("updateLinkProperty failed : " + result.setupResult);
            return result;
        }
        // copy HTTP proxy as it is not part DataCallResponse.
        result.newLp.setHttpProxy(mLinkProperties.getHttpProxy());

        checkSetMtu(mApnSetting, result.newLp);

        mLinkProperties = result.newLp;

        updateTcpBufferSizes(mRilRat);

        if (DBG && (! result.oldLp.equals(result.newLp))) {
            log("updateLinkProperty old LP=" + result.oldLp);
            log("updateLinkProperty new LP=" + result.newLp);
        }

        if (result.newLp.equals(result.oldLp) == false &&
                mNetworkAgent != null) {
            mNetworkAgent.sendLinkProperties(mLinkProperties, DataConnection.this);
        }

        return result;
    }

    /**
     * Read the MTU value from link properties where it can be set from network. In case
     * not set by the network, set it again using the mtu szie value defined in the APN
     * database for the connected APN
     */
    private void checkSetMtu(ApnSetting apn, LinkProperties lp) {
        if (lp == null) return;

        if (apn == null || lp == null) return;

        if (lp.getMtu() != PhoneConstants.UNSET_MTU) {
            if (DBG) log("MTU set by call response to: " + lp.getMtu());
            return;
        }

        if (apn != null && apn.getMtu() != PhoneConstants.UNSET_MTU) {
            lp.setMtu(apn.getMtu());
            if (DBG) log("MTU set by APN to: " + apn.getMtu());
            return;
        }

        int mtu = mPhone.getContext().getResources().getInteger(
                com.android.internal.R.integer.config_mobile_mtu);
        if (mtu != PhoneConstants.UNSET_MTU) {
            lp.setMtu(mtu);
            if (DBG) log("MTU set by config resource to: " + mtu);
        }
    }

    private boolean isApnTypeDefault() {
        final String[] types = ApnSetting.getApnTypesStringFromBitmask(
            mApnSetting.getApnTypeBitmask()).split(",");
        for (String type : types) {
            if (type.equals(PhoneConstants.APN_TYPE_DEFAULT)) {
                return true;
            } else {
                continue;
            }
        }
        return false;
    }

    //***** Constructor (NOTE: uses dcc.getHandler() as its Handler)
    protected DataConnection(Phone phone, String tagSuffix, int id,
                           DcTracker dct, DataServiceManager dataServiceManager,
                           DcTesterFailBringUpAll failBringUpAll, DcController dcc) {
        super("DC-" + tagSuffix, dcc.getHandler());
        mTagSuffix = tagSuffix;
        setLogRecSize(300);
        setLogOnlyTransitions(true);
        if (DBG) log("DataConnection created");

        mPhone = phone;
        mDct = dct;
        mDataServiceManager = dataServiceManager;
        mTransportType = dataServiceManager.getTransportType();
        mDcTesterFailBringUpAll = failBringUpAll;
        mDcController = dcc;
        mId = id;
        mCid = -1;
        ServiceState ss = mPhone.getServiceState();
        mDataRegState = mPhone.getServiceState().getDataRegistrationState();
        int networkType = TelephonyManager.NETWORK_TYPE_UNKNOWN;

        NetworkRegistrationInfo nri = ss.getNetworkRegistrationInfo(
                NetworkRegistrationInfo.DOMAIN_PS, mTransportType);
        if (nri != null) {
            networkType = nri.getAccessNetworkTechnology();
            mRilRat = ServiceState.networkTypeToRilRadioTechnology(networkType);
        }

        mNetworkInfo = new NetworkInfo(ConnectivityManager.TYPE_MOBILE,
                networkType, NETWORK_TYPE, TelephonyManager.getNetworkTypeName(networkType));

        addState(mDefaultState);
            addState(mInactiveState, mDefaultState);
            addState(mActivatingState, mDefaultState);
            addState(mActiveState, mDefaultState);
            addState(mDisconnectingState, mDefaultState);
            addState(mDisconnectingErrorCreatingConnection, mDefaultState);
        setInitialState(mInactiveState);
    }

    /**
     * Get the source transport for handover. For example, handover from WWAN to WLAN, WWAN is the
     * source transport, and vice versa.
     */
    private @TransportType int getHandoverSourceTransport() {
        return mTransportType == AccessNetworkConstants.TRANSPORT_TYPE_WWAN
                ? AccessNetworkConstants.TRANSPORT_TYPE_WLAN
                : AccessNetworkConstants.TRANSPORT_TYPE_WWAN;
    }

    /**
     * Begin setting up a data connection, calls setupDataCall
     * and the ConnectionParams will be returned with the
     * EVENT_SETUP_DATA_CONNECTION_DONE
     *
     * @param cp is the connection parameters
     *
     * @return Fail cause if failed to setup data connection. {@link DataFailCause#NONE} if success.
     */
    private @DataFailureCause int connect(ConnectionParams cp) {
        log("connect: carrier='" + mApnSetting.getEntryName()
                + "' APN='" + mApnSetting.getApnName()
                + "' proxy='" + mApnSetting.getProxyAddressAsString()
                + "' port='" + mApnSetting.getProxyPort() + "'");
        if (cp.mApnContext != null) cp.mApnContext.requestLog("DataConnection.connect");

        // Check if we should fake an error.
        if (mDcTesterFailBringUpAll.getDcFailBringUp().mCounter  > 0) {
            DataCallResponse response = new DataCallResponse.Builder()
                    .setCause(mDcTesterFailBringUpAll.getDcFailBringUp().mFailCause)
                    .setSuggestedRetryTime(
                            mDcTesterFailBringUpAll.getDcFailBringUp().mSuggestedRetryTime)
                    .setMtuV4(PhoneConstants.UNSET_MTU)
                    .setMtuV6(PhoneConstants.UNSET_MTU)
                    .build();

            Message msg = obtainMessage(EVENT_SETUP_DATA_CONNECTION_DONE, cp);
            AsyncResult.forMessage(msg, response, null);
            sendMessage(msg);
            if (DBG) {
                log("connect: FailBringUpAll=" + mDcTesterFailBringUpAll.getDcFailBringUp()
                        + " send error response=" + response);
            }
            mDcTesterFailBringUpAll.getDcFailBringUp().mCounter -= 1;
            return DataFailCause.NONE;
        }

        mCreateTime = -1;
        mLastFailTime = -1;
        mLastFailCause = DataFailCause.NONE;

        Message msg = obtainMessage(EVENT_SETUP_DATA_CONNECTION_DONE, cp);
        msg.obj = cp;

        DataProfile dp =
                DcTracker.createDataProfile(mApnSetting, cp.mProfileId, cp.mIsApnPreferred);

        // We need to use the actual modem roaming state instead of the framework roaming state
        // here. This flag is only passed down to ril_service for picking the correct protocol (for
        // old modem backward compatibility).
        boolean isModemRoaming = mPhone.getServiceState().getDataRoamingFromRegistration();

        // Set this flag to true if the user turns on data roaming. Or if we override the roaming
        // state in framework, we should set this flag to true as well so the modem will not reject
        // the data call setup (because the modem actually thinks the device is roaming).
        boolean allowRoaming = mPhone.getDataRoamingEnabled()
                || (isModemRoaming && !mPhone.getServiceState().getDataRoaming());

        // Check if this data setup is a handover.
        LinkProperties linkProperties = null;
        int reason = DataService.REQUEST_REASON_NORMAL;
        if (cp.mRequestType == DcTracker.REQUEST_TYPE_HANDOVER) {
            // If this is a data setup for handover, we need to pass the link properties
            // of the existing data connection to the modem.
            DcTracker dcTracker = mPhone.getDcTracker(getHandoverSourceTransport());
            if (dcTracker == null || cp.mApnContext == null) {
                loge("connect: Handover failed. dcTracker=" + dcTracker + ", apnContext="
                        + cp.mApnContext);
                return DataFailCause.HANDOVER_FAILED;
            }

            DataConnection dc = dcTracker.getDataConnectionByApnType(cp.mApnContext.getApnType());
            if (dc == null) {
                loge("connect: Can't find data connection for handover.");
                return DataFailCause.HANDOVER_FAILED;
            }

            // Preserve the potential network agent from the source data connection. The ownership
            // is not transferred at this moment.
            mHandoverSourceNetworkAgent = dc.getNetworkAgent();
            if (mHandoverSourceNetworkAgent == null) {
                loge("Cannot get network agent from the source dc " + dc.getName());
                return DataFailCause.HANDOVER_FAILED;
            }

            linkProperties = dc.getLinkProperties();
            if (linkProperties == null || linkProperties.getLinkAddresses().isEmpty()) {
                loge("connect: Can't find link properties of handover data connection. dc="
                        + dc);
                return DataFailCause.HANDOVER_FAILED;
            }

            mHandoverLocalLog.log("Handover started. Preserved the agent.");
            log("Get the handover source network agent: " + mHandoverSourceNetworkAgent);

            dc.setHandoverState(HANDOVER_STATE_BEING_TRANSFERRED);
            reason = DataService.REQUEST_REASON_HANDOVER;
        }

        mDataServiceManager.setupDataCall(
                ServiceState.rilRadioTechnologyToAccessNetworkType(cp.mRilRat),
                dp,
                isModemRoaming,
                allowRoaming,
                reason,
                linkProperties,
                msg);
        TelephonyMetrics.getInstance().writeSetupDataCall(mPhone.getPhoneId(), cp.mRilRat,
                dp.getProfileId(), dp.getApn(), dp.getProtocolType());
        return DataFailCause.NONE;
    }

    public void onSubscriptionOverride(int overrideMask, int overrideValue) {
        mSubscriptionOverride = (mSubscriptionOverride & ~overrideMask)
                | (overrideValue & overrideMask);
        sendMessage(obtainMessage(EVENT_DATA_CONNECTION_OVERRIDE_CHANGED));
    }

    /**
     * Update NetworkCapabilities.NET_CAPABILITY_NOT_METERED based on meteredness
     * @param isUnmetered whether this DC should be set to unmetered or not
     */
    public void onMeterednessChanged(boolean isUnmetered) {
        sendMessage(obtainMessage(EVENT_DATA_CONNECTION_METEREDNESS_CHANGED, isUnmetered));
    }

    /**
     * TearDown the data connection when the deactivation is complete a Message with
     * msg.what == EVENT_DEACTIVATE_DONE
     *
     * @param o is the object returned in the AsyncResult.obj.
     */
    private void tearDownData(Object o) {
        int discReason = DataService.REQUEST_REASON_NORMAL;
        ApnContext apnContext = null;
        if ((o != null) && (o instanceof DisconnectParams)) {
            DisconnectParams dp = (DisconnectParams) o;
            apnContext = dp.mApnContext;
            if (TextUtils.equals(dp.mReason, Phone.REASON_RADIO_TURNED_OFF)
                    || TextUtils.equals(dp.mReason, Phone.REASON_PDP_RESET)) {
                discReason = DataService.REQUEST_REASON_SHUTDOWN;
            } else if (dp.mReleaseType == DcTracker.RELEASE_TYPE_HANDOVER) {
                discReason = DataService.REQUEST_REASON_HANDOVER;
            }
        }

        String str = "tearDownData. mCid=" + mCid + ", reason=" + discReason;
        if (DBG) log(str);
        if (apnContext != null) apnContext.requestLog(str);
        mDataServiceManager.deactivateDataCall(mCid, discReason,
                obtainMessage(EVENT_DEACTIVATE_DONE, mTag, 0, o));
    }

    private void notifyAllWithEvent(ApnContext alreadySent, int event, String reason) {
        mNetworkInfo.setDetailedState(mNetworkInfo.getDetailedState(), reason,
                mNetworkInfo.getExtraInfo());
        for (ConnectionParams cp : mApnContexts.values()) {
            ApnContext apnContext = cp.mApnContext;
            if (apnContext == alreadySent) continue;
            if (reason != null) apnContext.setReason(reason);
            Pair<ApnContext, Integer> pair = new Pair<>(apnContext, cp.mConnectionGeneration);
            Message msg = mDct.obtainMessage(event, mCid, cp.mRequestType, pair);
            AsyncResult.forMessage(msg);
            msg.sendToTarget();
        }
    }

    /**
     * Send the connectionCompletedMsg.
     *
     * @param cp is the ConnectionParams
     * @param cause and if no error the cause is DataFailCause.NONE
     * @param sendAll is true if all contexts are to be notified
     */
    private void notifyConnectCompleted(ConnectionParams cp, @DataFailureCause int cause,
                                        boolean sendAll) {
        ApnContext alreadySent = null;

        if (cp != null && cp.mOnCompletedMsg != null) {
            // Get the completed message but only use it once
            Message connectionCompletedMsg = cp.mOnCompletedMsg;
            cp.mOnCompletedMsg = null;
            alreadySent = cp.mApnContext;

            long timeStamp = System.currentTimeMillis();
            connectionCompletedMsg.arg1 = mCid;
            connectionCompletedMsg.arg2 = cp.mRequestType;

            if (cause == DataFailCause.NONE) {
                mCreateTime = timeStamp;
                AsyncResult.forMessage(connectionCompletedMsg);
            } else {
                mLastFailCause = cause;
                mLastFailTime = timeStamp;

                // Return message with a Throwable exception to signify an error.
                if (cause == DataFailCause.NONE) cause = DataFailCause.UNKNOWN;
                AsyncResult.forMessage(connectionCompletedMsg, cause,
                        new Throwable(DataFailCause.toString(cause)));
            }
            if (DBG) {
                log("notifyConnectCompleted at " + timeStamp + " cause=" + cause
                        + " connectionCompletedMsg=" + msgToString(connectionCompletedMsg));
            }

            connectionCompletedMsg.sendToTarget();
        }
        if (sendAll && !(isPdpRejectConfigEnabled() && isPdpRejectCause(cause))) {
            log("Send to all. " + alreadySent + " " + DataFailCause.toString(cause));
            notifyAllWithEvent(alreadySent, DctConstants.EVENT_DATA_SETUP_COMPLETE_ERROR,
                    DataFailCause.toString(cause));
        }
    }

    /**
     * Send ar.userObj if its a message, which is should be back to originator.
     *
     * @param dp is the DisconnectParams.
     */
    protected void notifyDisconnectCompleted(DisconnectParams dp, boolean sendAll) {
        if (VDBG) log("NotifyDisconnectCompleted");

        ApnContext alreadySent = null;
        String reason = null;

        if (dp != null && dp.mOnCompletedMsg != null) {
            // Get the completed message but only use it once
            Message msg = dp.mOnCompletedMsg;
            dp.mOnCompletedMsg = null;
            if (msg.obj instanceof ApnContext) {
                alreadySent = (ApnContext)msg.obj;
            }
            reason = dp.mReason;
            if (VDBG) {
                log(String.format("msg=%s msg.obj=%s", msg.toString(),
                    ((msg.obj instanceof String) ? (String) msg.obj : "<no-reason>")));
            }
            AsyncResult.forMessage(msg);
            msg.sendToTarget();
        }
        if (sendAll) {
            if (reason == null) {
                reason = DataFailCause.toString(DataFailCause.UNKNOWN);
            }
            notifyAllWithEvent(alreadySent, DctConstants.EVENT_DISCONNECT_DONE, reason);
        }
        if (DBG) log("NotifyDisconnectCompleted DisconnectParams=" + dp);
    }

    /*
     * **************************************************************************
     * Begin Members and methods owned by DataConnectionTracker but stored
     * in a DataConnection because there is one per connection.
     * **************************************************************************
     */

    /*
     * The id is owned by DataConnectionTracker.
     */
    private int mId;

    /**
     * Get the DataConnection ID
     */
    public int getDataConnectionId() {
        return mId;
    }

    /*
     * **************************************************************************
     * End members owned by DataConnectionTracker
     * **************************************************************************
     */

    /**
     * Clear all settings called when entering mInactiveState.
     */
    private void clearSettings() {
        if (DBG) log("clearSettings");

        mCreateTime = -1;
        mLastFailTime = -1;
        mLastFailCause = DataFailCause.NONE;
        mCid = -1;

        mPcscfAddr = new String[5];

        mLinkProperties = new LinkProperties();
        mApnContexts.clear();
        mApnSetting = null;
        mUnmeteredUseOnly = false;
        mRestrictedNetworkOverride = false;
        mDcFailCause = DataFailCause.NONE;
        mDisabledApnTypeBitMask = 0;
        mSubId = SubscriptionManager.INVALID_SUBSCRIPTION_ID;
        mSubscriptionOverride = 0;
        mUnmeteredOverride = false;
    }

    /**
     * Process setup data completion result from data service
     *
     * @param resultCode The result code returned by data service
     * @param response Data call setup response from data service
     * @param cp The original connection params used for data call setup
     * @return Setup result
     */
    private SetupResult onSetupConnectionCompleted(@DataServiceCallback.ResultCode int resultCode,
                                                   DataCallResponse response,
                                                   ConnectionParams cp) {
        SetupResult result;

        log("onSetupConnectionCompleted: resultCode=" + resultCode + ", response=" + response);
        if (cp.mTag != mTag) {
            if (DBG) {
                log("onSetupConnectionCompleted stale cp.tag=" + cp.mTag + ", mtag=" + mTag);
            }
            result = SetupResult.ERROR_STALE;
        } else if (resultCode == DataServiceCallback.RESULT_ERROR_ILLEGAL_STATE) {
            result = SetupResult.ERROR_RADIO_NOT_AVAILABLE;
            result.mFailCause = DataFailCause.RADIO_NOT_AVAILABLE;
        } else if (response.getCause() != 0) {
            if (response.getCause() == DataFailCause.RADIO_NOT_AVAILABLE) {
                result = SetupResult.ERROR_RADIO_NOT_AVAILABLE;
                result.mFailCause = DataFailCause.RADIO_NOT_AVAILABLE;
            } else {
                result = SetupResult.ERROR_DATA_SERVICE_SPECIFIC_ERROR;
                result.mFailCause = DataFailCause.getFailCause(response.getCause());
            }
        } else {
            if (DBG) log("onSetupConnectionCompleted received successful DataCallResponse");
            mCid = response.getId();

            mPcscfAddr = response.getPcscfAddresses().stream()
                    .map(InetAddress::getHostAddress).toArray(String[]::new);

            result = updateLinkProperty(response).setupResult;
        }

        return result;
    }

    private boolean isDnsOk(String[] domainNameServers) {
        if (NULL_IP.equals(domainNameServers[0]) && NULL_IP.equals(domainNameServers[1])
                && !mPhone.isDnsCheckDisabled()) {
            // Work around a race condition where QMI does not fill in DNS:
            // Deactivate PDP and let DataConnectionTracker retry.
            // Do not apply the race condition workaround for MMS APN
            // if Proxy is an IP-address.
            // Otherwise, the default APN will not be restored anymore.
            if (!isIpAddress(mApnSetting.getMmsProxyAddressAsString())) {
                log(String.format(
                        "isDnsOk: return false apn.types=%d APN_TYPE_MMS=%s isIpAddress(%s)=%s",
                        mApnSetting.getApnTypeBitmask(), PhoneConstants.APN_TYPE_MMS,
                        mApnSetting.getMmsProxyAddressAsString(),
                        isIpAddress(mApnSetting.getMmsProxyAddressAsString())));
                return false;
            }
        }
        return true;
    }

    /**
     * TCP buffer size config based on the ril technology. There are 6 parameters
     * read_min, read_default, read_max, write_min, write_default, write_max in the TCP buffer
     * config string and they are separated by a comma. The unit of these parameters is byte.
     */
    private static final String TCP_BUFFER_SIZES_GPRS = "4092,8760,48000,4096,8760,48000";
    private static final String TCP_BUFFER_SIZES_EDGE = "4093,26280,70800,4096,16384,70800";
    private static final String TCP_BUFFER_SIZES_UMTS = "58254,349525,1048576,58254,349525,1048576";
    private static final String TCP_BUFFER_SIZES_1XRTT = "16384,32768,131072,4096,16384,102400";
    private static final String TCP_BUFFER_SIZES_EVDO = "4094,87380,262144,4096,16384,262144";
    private static final String TCP_BUFFER_SIZES_EHRPD = "131072,262144,1048576,4096,16384,524288";
    private static final String TCP_BUFFER_SIZES_HSDPA = "61167,367002,1101005,8738,52429,262114";
    private static final String TCP_BUFFER_SIZES_HSPA = "40778,244668,734003,16777,100663,301990";
    private static final String TCP_BUFFER_SIZES_LTE =
            "524288,1048576,2097152,262144,524288,1048576";
    private static final String TCP_BUFFER_SIZES_HSPAP =
            "122334,734003,2202010,32040,192239,576717";
    private static final String TCP_BUFFER_SIZES_NR =
            "2097152,6291456,16777216,512000,2097152,8388608";
    private static final String TCP_BUFFER_SIZES_LTE_CA =
            "4096,6291456,12582912,4096,1048576,2097152";

    private void updateTcpBufferSizes(int rilRat) {
        String sizes = null;
        ServiceState ss = mPhone.getServiceState();
        if (rilRat == ServiceState.RIL_RADIO_TECHNOLOGY_LTE &&
                ss.isUsingCarrierAggregation()) {
            rilRat = ServiceState.RIL_RADIO_TECHNOLOGY_LTE_CA;
        }
        String ratName = ServiceState.rilRadioTechnologyToString(rilRat).toLowerCase(Locale.ROOT);
        // ServiceState gives slightly different names for EVDO tech ("evdo-rev.0" for ex)
        // - patch it up:
        if (rilRat == ServiceState.RIL_RADIO_TECHNOLOGY_EVDO_0 ||
                rilRat == ServiceState.RIL_RADIO_TECHNOLOGY_EVDO_A ||
                rilRat == ServiceState.RIL_RADIO_TECHNOLOGY_EVDO_B) {
            ratName = RAT_NAME_EVDO;
        }

        // NR 5G Non-Standalone use LTE cell as the primary cell, the ril technology is LTE in this
        // case. We use NR 5G TCP buffer size when connected to NR 5G Non-Standalone network.
        if (mTransportType == AccessNetworkConstants.TRANSPORT_TYPE_WWAN
                && (rilRat == ServiceState.RIL_RADIO_TECHNOLOGY_LTE
                    || rilRat == ServiceState.RIL_RADIO_TECHNOLOGY_LTE_CA) && isNRConnected()
                && mPhone.getServiceStateTracker().getNrContextIds().contains(mCid)) {
            ratName = RAT_NAME_5G;
        }

        log("updateTcpBufferSizes: " + ratName);

        // in the form: "ratname:rmem_min,rmem_def,rmem_max,wmem_min,wmem_def,wmem_max"
        String[] configOverride = mPhone.getContext().getResources().getStringArray(
                com.android.internal.R.array.config_mobile_tcp_buffers);
        for (int i = 0; i < configOverride.length; i++) {
            String[] split = configOverride[i].split(":");
            if (ratName.equals(split[0]) && split.length == 2) {
                sizes = split[1];
                break;
            }
        }

        if (sizes == null) {
            // no override - use telephony defaults
            // doing it this way allows device or carrier to just override the types they
            // care about and inherit the defaults for the others.
            switch (rilRat) {
                case ServiceState.RIL_RADIO_TECHNOLOGY_GPRS:
                    sizes = TCP_BUFFER_SIZES_GPRS;
                    break;
                case ServiceState.RIL_RADIO_TECHNOLOGY_EDGE:
                    sizes = TCP_BUFFER_SIZES_EDGE;
                    break;
                case ServiceState.RIL_RADIO_TECHNOLOGY_UMTS:
                    sizes = TCP_BUFFER_SIZES_UMTS;
                    break;
                case ServiceState.RIL_RADIO_TECHNOLOGY_1xRTT:
                    sizes = TCP_BUFFER_SIZES_1XRTT;
                    break;
                case ServiceState.RIL_RADIO_TECHNOLOGY_EVDO_0:
                case ServiceState.RIL_RADIO_TECHNOLOGY_EVDO_A:
                case ServiceState.RIL_RADIO_TECHNOLOGY_EVDO_B:
                    sizes = TCP_BUFFER_SIZES_EVDO;
                    break;
                case ServiceState.RIL_RADIO_TECHNOLOGY_EHRPD:
                    sizes = TCP_BUFFER_SIZES_EHRPD;
                    break;
                case ServiceState.RIL_RADIO_TECHNOLOGY_HSDPA:
                    sizes = TCP_BUFFER_SIZES_HSDPA;
                    break;
                case ServiceState.RIL_RADIO_TECHNOLOGY_HSPA:
                case ServiceState.RIL_RADIO_TECHNOLOGY_HSUPA:
                    sizes = TCP_BUFFER_SIZES_HSPA;
                    break;
                case ServiceState.RIL_RADIO_TECHNOLOGY_LTE:
                    // Use NR 5G TCP buffer size when connected to NR 5G Non-Standalone network.
                    if (RAT_NAME_5G.equals(ratName)) {
                        sizes = TCP_BUFFER_SIZES_NR;
                    } else {
                        sizes = TCP_BUFFER_SIZES_LTE;
                    }
                    break;
                case ServiceState.RIL_RADIO_TECHNOLOGY_LTE_CA:
                    // Use NR 5G TCP buffer size when connected to NR 5G Non-Standalone network.
                    if (isNRConnected()) {
                        sizes = TCP_BUFFER_SIZES_NR;
                    } else {
                        sizes = TCP_BUFFER_SIZES_LTE_CA;
                    }
                    break;
                case ServiceState.RIL_RADIO_TECHNOLOGY_HSPAP:
                    sizes = TCP_BUFFER_SIZES_HSPAP;
                    break;
                case ServiceState.RIL_RADIO_TECHNOLOGY_NR:
                    sizes = TCP_BUFFER_SIZES_NR;
                    break;
                default:
                    // Leave empty - this will let ConnectivityService use the system default.
                    break;
            }
        }
        mLinkProperties.setTcpBufferSizes(sizes);
    }

    private void updateLinkBandwidths(NetworkCapabilities caps, int rilRat) {
        String ratName = ServiceState.rilRadioTechnologyToString(rilRat).toLowerCase(Locale.ROOT);
        if (ratName.equals("LTE") && isNRConnected()) {
            ratName = mPhone.getServiceState().getNrFrequencyRange()
                    == ServiceState.FREQUENCY_RANGE_MMWAVE ? "NR_NSA_MMWAVE" : "NR_NSA";
        }

        if (DBG) log("updateLinkBandwidths: " + ratName);

        Pair<Integer, Integer> values = mDct.getLinkBandwidths(ratName);
        if (values == null) {
            values = new Pair<>(14, 14);
        }
        caps.setLinkDownstreamBandwidthKbps(values.first);
        caps.setLinkUpstreamBandwidthKbps(values.second);
    }

    /**
     * Indicates if this data connection was established for unmetered use only. Note that this
     * flag should be populated when data becomes active. And if it is set to true, it can be set to
     * false later when we are reevaluating the data connection. But if it is set to false, it
     * can never become true later because setting it to true will cause this data connection
     * losing some immutable network capabilities, which can cause issues in connectivity service.
     */
    private boolean mUnmeteredUseOnly = false;

    /**
     * Indicates if when this connection was established we had a restricted/privileged
     * NetworkRequest and needed it to overcome data-enabled limitations.
     *
     * This flag overrides the APN-based restriction capability, restricting the network
     * based on both having a NetworkRequest with restricted AND needing a restricted
     * bit to overcome user-disabled status.  This allows us to handle the common case
     * of having both restricted requests and unrestricted requests for the same apn:
     * if conditions require a restricted network to overcome user-disabled then it must
     * be restricted, otherwise it is unrestricted (or restricted based on APN type).
     *
     * This supports a privileged app bringing up a network without general apps having access
     * to it when the network is otherwise unavailable (hipri).  The first use case is
     * pre-paid SIM reprovisioning over internet, where the carrier insists on no traffic
     * other than from the privileged carrier-app.
     *
     * Note that the data connection cannot go from unrestricted to restricted because the
     * connectivity service does not support dynamically closing TCP connections at this point.
     */
    private boolean mRestrictedNetworkOverride = false;

    /**
     * Check if this data connection should be restricted. We should call this when data connection
     * becomes active, or when we want to re-evaluate the conditions to decide if we need to
     * unstrict the data connection.
     *
     * @return True if this data connection needs to be restricted.
     */

    private boolean shouldRestrictNetwork() {
        // first, check if there is any network request that containing restricted capability
        // (i.e. Do not have NET_CAPABILITY_NOT_RESTRICTED in the request)
        boolean isAnyRestrictedRequest = false;
        for (ApnContext apnContext : mApnContexts.keySet()) {
            if (apnContext.hasRestrictedRequests(true /* exclude DUN */)) {
                isAnyRestrictedRequest = true;
                break;
            }
        }

        // If all of the network requests are non-restricted, then we don't need to restrict
        // the network.
        if (!isAnyRestrictedRequest) {
            return false;
        }

        // If the network is unmetered, then we don't need to restrict the network because users
        // won't be charged anyway.
        if (!ApnSettingUtils.isMetered(mApnSetting, mPhone)) {
            return false;
        }

        // If the data is disabled, then we need to restrict the network so only privileged apps can
        // use the restricted network while data is disabled.
        if (!mPhone.getDataEnabledSettings().isDataEnabled()) {
            return true;
        }

        // If the device is roaming, and the user does not turn on data roaming, then we need to
        // restrict the network so only privileged apps can use it.
        if (!mDct.getDataRoamingEnabled() && mPhone.getServiceState().getDataRoaming()) {
            return true;
        }

        // Otherwise we should not restrict the network so anyone who requests can use it.
        return false;
    }

    /**
     * @return True if this data connection should only be used for unmetered purposes.
     */
    private boolean isUnmeteredUseOnly() {
        // If this data connection is on IWLAN, then it's unmetered and can be used by everyone.
        // Should not be for unmetered used only.
        if (mTransportType == AccessNetworkConstants.TRANSPORT_TYPE_WLAN) {
            return false;
        }

        // If data is enabled, this data connection can't be for unmetered used only because
        // everyone should be able to use it.
        if (mPhone.getDataEnabledSettings().isDataEnabled()) {
            return false;
        }

        // If the device is roaming and data roaming it turned on, then this data connection can't
        // be for unmetered use only.
        if (mDct.getDataRoamingEnabled() && mPhone.getServiceState().getDataRoaming()) {
            return false;
        }

        // The data connection can only be unmetered used only if all attached APN contexts
        // attached to this data connection are unmetered.
        for (ApnContext apnContext : mApnContexts.keySet()) {
            if (ApnSettingUtils.isMeteredApnType(apnContext.getApnTypeBitmask(), mPhone)) {
                return false;
            }
        }
        return true;
    }

    /**
     * Get the network capabilities for this data connection.
     *
     * Note that this method reads fields from mNetworkInfo, so its output is only as fresh
     * as mNetworkInfo. Call updateNetworkInfoSuspendState before calling this.
     *
     * @return the {@link NetworkCapabilities} of this data connection.
     */
    public NetworkCapabilities getNetworkCapabilities() {
        NetworkCapabilities result = new NetworkCapabilities();
        result.addTransportType(NetworkCapabilities.TRANSPORT_CELLULAR);

        if (mApnSetting != null) {
            final String[] types = ApnSetting.getApnTypesStringFromBitmask(
                mApnSetting.getApnTypeBitmask() & ~mDisabledApnTypeBitMask).split(",");
            for (String type : types) {
                if (!mRestrictedNetworkOverride && mUnmeteredUseOnly
                        && ApnSettingUtils.isMeteredApnType(
                                ApnSetting.getApnTypesBitmaskFromString(type), mPhone)) {
                    log("Dropped the metered " + type + " for the unmetered data call.");
                    continue;
                }
                switch (type) {
                    case PhoneConstants.APN_TYPE_ALL: {
                        result.addCapability(NetworkCapabilities.NET_CAPABILITY_INTERNET);
                        result.addCapability(NetworkCapabilities.NET_CAPABILITY_MMS);
                        result.addCapability(NetworkCapabilities.NET_CAPABILITY_SUPL);
                        result.addCapability(NetworkCapabilities.NET_CAPABILITY_FOTA);
                        result.addCapability(NetworkCapabilities.NET_CAPABILITY_IMS);
                        result.addCapability(NetworkCapabilities.NET_CAPABILITY_CBS);
                        result.addCapability(NetworkCapabilities.NET_CAPABILITY_IA);
                        result.addCapability(NetworkCapabilities.NET_CAPABILITY_DUN);
                        break;
                    }
                    case PhoneConstants.APN_TYPE_DEFAULT: {
                        result.addCapability(NetworkCapabilities.NET_CAPABILITY_INTERNET);
                        break;
                    }
                    case PhoneConstants.APN_TYPE_MMS: {
                        result.addCapability(NetworkCapabilities.NET_CAPABILITY_MMS);
                        break;
                    }
                    case PhoneConstants.APN_TYPE_SUPL: {
                        result.addCapability(NetworkCapabilities.NET_CAPABILITY_SUPL);
                        break;
                    }
                    case PhoneConstants.APN_TYPE_DUN: {
                        result.addCapability(NetworkCapabilities.NET_CAPABILITY_DUN);
                        break;
                    }
                    case PhoneConstants.APN_TYPE_FOTA: {
                        result.addCapability(NetworkCapabilities.NET_CAPABILITY_FOTA);
                        break;
                    }
                    case PhoneConstants.APN_TYPE_IMS: {
                        result.addCapability(NetworkCapabilities.NET_CAPABILITY_IMS);
                        break;
                    }
                    case PhoneConstants.APN_TYPE_CBS: {
                        result.addCapability(NetworkCapabilities.NET_CAPABILITY_CBS);
                        break;
                    }
                    case PhoneConstants.APN_TYPE_IA: {
                        result.addCapability(NetworkCapabilities.NET_CAPABILITY_IA);
                        break;
                    }
                    case PhoneConstants.APN_TYPE_EMERGENCY: {
                        result.addCapability(NetworkCapabilities.NET_CAPABILITY_EIMS);
                        break;
                    }
                    case PhoneConstants.APN_TYPE_MCX: {
                        result.addCapability(NetworkCapabilities.NET_CAPABILITY_MCX);
                        break;
                    }
                    case PhoneConstants.APN_TYPE_XCAP: {
                        result.addCapability(NetworkCapabilities.NET_CAPABILITY_XCAP);
                        break;
                    }
                    default:
                }
            }

            // Mark NOT_METERED in the following cases,
            // 1. All APNs in APN settings are unmetered.
            // 2. The non-restricted data and is intended for unmetered use only.
            if ((mUnmeteredUseOnly && !mRestrictedNetworkOverride)
                    || !ApnSettingUtils.isMetered(mApnSetting, mPhone)) {
                result.addCapability(NetworkCapabilities.NET_CAPABILITY_NOT_METERED);
            } else {
                result.removeCapability(NetworkCapabilities.NET_CAPABILITY_NOT_METERED);
            }

            if (result.deduceRestrictedCapability()) {
                result.removeCapability(NetworkCapabilities.NET_CAPABILITY_NOT_RESTRICTED);
            }
        }

        if (mRestrictedNetworkOverride) {
            result.removeCapability(NetworkCapabilities.NET_CAPABILITY_NOT_RESTRICTED);
            // don't use dun on restriction-overriden networks.
            result.removeCapability(NetworkCapabilities.NET_CAPABILITY_DUN);
        }

        updateLinkBandwidths(result, mRilRat);

        result.setNetworkSpecifier(new TelephonyNetworkSpecifier.Builder()
                .setSubscriptionId(mSubId).build());

        result.setCapability(NetworkCapabilities.NET_CAPABILITY_NOT_ROAMING,
                !mPhone.getServiceState().getDataRoaming());

        result.addCapability(NetworkCapabilities.NET_CAPABILITY_NOT_CONGESTED);

        // Override values set above when requested by policy
        if ((mSubscriptionOverride & SUBSCRIPTION_OVERRIDE_UNMETERED) != 0) {
            result.addCapability(NetworkCapabilities.NET_CAPABILITY_NOT_METERED);
        }
        if ((mSubscriptionOverride & SUBSCRIPTION_OVERRIDE_CONGESTED) != 0) {
            result.removeCapability(NetworkCapabilities.NET_CAPABILITY_NOT_CONGESTED);
        }

        // Override set by DcTracker
        if (mUnmeteredOverride) {
            result.addCapability(NetworkCapabilities.NET_CAPABILITY_NOT_METERED);
        }

        final boolean suspended =
                mNetworkInfo.getDetailedState() == NetworkInfo.DetailedState.SUSPENDED;
        result.setCapability(NetworkCapabilities.NET_CAPABILITY_NOT_SUSPENDED, !suspended);

        return result;
    }

    /** @return {@code true} if validation is required, {@code false} otherwise. */
    public boolean isValidationRequired() {
        final NetworkCapabilities nc = getNetworkCapabilities();
        return nc != null
                && nc.hasCapability(NetworkCapabilities.NET_CAPABILITY_INTERNET)
                && nc.hasCapability(NetworkCapabilities.NET_CAPABILITY_NOT_RESTRICTED)
                && nc.hasCapability(NetworkCapabilities.NET_CAPABILITY_TRUSTED)
                && nc.hasCapability(NetworkCapabilities.NET_CAPABILITY_NOT_VPN);
    }

    /**
     * @return {@code True} if 464xlat should be skipped.
     */
    @VisibleForTesting
    public boolean shouldSkip464Xlat() {
        switch (mApnSetting.getSkip464Xlat()) {
            case Telephony.Carriers.SKIP_464XLAT_ENABLE:
                return true;
            case Telephony.Carriers.SKIP_464XLAT_DISABLE:
                return false;
            case Telephony.Carriers.SKIP_464XLAT_DEFAULT:
            default:
                break;
        }

        // As default, return true if ims and no internet
        final NetworkCapabilities nc = getNetworkCapabilities();
        return nc.hasCapability(NetworkCapabilities.NET_CAPABILITY_IMS)
                && !nc.hasCapability(NetworkCapabilities.NET_CAPABILITY_INTERNET);
    }

    /**
     * @return {@code} true iff. {@code address} is a literal IPv4 or IPv6 address.
     */
    @VisibleForTesting
    public static boolean isIpAddress(String address) {
        if (address == null) return false;

        // Accept IPv6 addresses (only) in square brackets for compatibility.
        if (address.startsWith("[") && address.endsWith("]") && address.indexOf(':') != -1) {
            address = address.substring(1, address.length() - 1);
        }
        return InetAddresses.isNumericAddress(address);
    }

    private SetupResult setLinkProperties(DataCallResponse response,
            LinkProperties linkProperties) {
        // Check if system property dns usable
        String propertyPrefix = "net." + response.getInterfaceName() + ".";
        String dnsServers[] = new String[2];
        dnsServers[0] = SystemProperties.get(propertyPrefix + "dns1");
        dnsServers[1] = SystemProperties.get(propertyPrefix + "dns2");
        boolean okToUseSystemPropertyDns = isDnsOk(dnsServers);

        SetupResult result;

        // Start with clean network properties and if we have
        // a failure we'll clear again at the bottom of this code.
        linkProperties.clear();

        if (response.getCause() == DataFailCause.NONE) {
            try {
                // set interface name
                linkProperties.setInterfaceName(response.getInterfaceName());

                // set link addresses
                if (response.getAddresses().size() > 0) {
                    for (LinkAddress la : response.getAddresses()) {
                        if (!la.getAddress().isAnyLocalAddress()) {
                            if (DBG) {
                                log("addr/pl=" + la.getAddress() + "/"
                                        + la.getPrefixLength());
                            }
                            linkProperties.addLinkAddress(la);
                        }
                    }
                } else {
                    throw new UnknownHostException("no address for ifname="
                            + response.getInterfaceName());
                }

                // set dns servers
                if (response.getDnsAddresses().size() > 0) {
                    for (InetAddress dns : response.getDnsAddresses()) {
                        if (!dns.isAnyLocalAddress()) {
                            linkProperties.addDnsServer(dns);
                        }
                    }
                } else if (okToUseSystemPropertyDns) {
                    for (String dnsAddr : dnsServers) {
                        dnsAddr = dnsAddr.trim();
                        if (dnsAddr.isEmpty()) continue;
                        InetAddress ia;
                        try {
                            ia = InetAddresses.parseNumericAddress(dnsAddr);
                        } catch (IllegalArgumentException e) {
                            throw new UnknownHostException("Non-numeric dns addr=" + dnsAddr);
                        }
                        if (!ia.isAnyLocalAddress()) {
                            linkProperties.addDnsServer(ia);
                        }
                    }
                } else {
                    throw new UnknownHostException("Empty dns response and no system default dns");
                }

                // set pcscf
                if (response.getPcscfAddresses().size() > 0) {
                    for (InetAddress pcscf : response.getPcscfAddresses()) {
                        linkProperties.addPcscfServer(pcscf);
                    }
                }

                for (InetAddress gateway : response.getGatewayAddresses()) {
                    int mtu = linkProperties.hasGlobalIpv6Address() ? response.getMtuV6()
                            : response.getMtuV4();
                    // Allow 0.0.0.0 or :: as a gateway;
                    // this indicates a point-to-point interface.
                    linkProperties.addRoute(new RouteInfo(null, gateway, null,
                            RouteInfo.RTN_UNICAST, mtu));
                }

                // set interface MTU
                // this may clobber the setting read from the APN db, but that's ok
                // TODO: remove once LinkProperties#setMtu is deprecated
                linkProperties.setMtu(response.getMtu());

                result = SetupResult.SUCCESS;
            } catch (UnknownHostException e) {
                log("setLinkProperties: UnknownHostException " + e);
                result = SetupResult.ERROR_INVALID_ARG;
            }
        } else {
            result = SetupResult.ERROR_DATA_SERVICE_SPECIFIC_ERROR;
        }

        // An error occurred so clear properties
        if (result != SetupResult.SUCCESS) {
            if (DBG) {
                log("setLinkProperties: error clearing LinkProperties status="
                        + response.getCause() + " result=" + result);
            }
            linkProperties.clear();
        }

        return result;
    }

    /**
     * Initialize connection, this will fail if the
     * apnSettings are not compatible.
     *
     * @param cp the Connection parameters
     * @return true if initialization was successful.
     */
    private boolean initConnection(ConnectionParams cp) {
        ApnContext apnContext = cp.mApnContext;
        if (mApnSetting == null) {
            // Only change apn setting if it isn't set, it will
            // only NOT be set only if we're in DcInactiveState.
            mApnSetting = apnContext.getApnSetting();
        }
        if (mApnSetting == null || !mApnSetting.canHandleType(apnContext.getApnTypeBitmask())) {
            if (DBG) {
                log("initConnection: incompatible apnSetting in ConnectionParams cp=" + cp
                        + " dc=" + DataConnection.this);
            }
            return false;
        }
        mTag += 1;
        mConnectionParams = cp;
        mConnectionParams.mTag = mTag;

        // always update the ConnectionParams with the latest or the
        // connectionGeneration gets stale
        mApnContexts.put(apnContext, cp);

        if (DBG) {
            log("initConnection: "
                    + " RefCount=" + mApnContexts.size()
                    + " mApnList=" + mApnContexts
                    + " mConnectionParams=" + mConnectionParams);
        }
        return true;
    }

    /**
     * The parent state for all other states.
     */
    private class DcDefaultState extends State {
        @Override
        public void enter() {
            if (DBG) log("DcDefaultState: enter");

            // Register for DRS or RAT change
            mPhone.getServiceStateTracker().registerForDataRegStateOrRatChanged(
                    mTransportType, getHandler(),
                    DataConnection.EVENT_DATA_CONNECTION_DRS_OR_RAT_CHANGED, null);

            mPhone.getServiceStateTracker().registerForDataRoamingOn(getHandler(),
                    DataConnection.EVENT_DATA_CONNECTION_ROAM_ON, null);
            mPhone.getServiceStateTracker().registerForDataRoamingOff(getHandler(),
                    DataConnection.EVENT_DATA_CONNECTION_ROAM_OFF, null, true);
            mPhone.getServiceStateTracker().registerForNrStateChanged(getHandler(),
                    DataConnection.EVENT_NR_STATE_CHANGED, null);
            mPhone.getServiceStateTracker().registerForNrFrequencyChanged(getHandler(),
                    DataConnection.EVENT_NR_FREQUENCY_CHANGED, null);

            // Add ourselves to the list of data connections
            mDcController.addDc(DataConnection.this);
        }
        @Override
        public void exit() {
            if (DBG) log("DcDefaultState: exit");

            // Unregister for DRS or RAT change.
            mPhone.getServiceStateTracker().unregisterForDataRegStateOrRatChanged(
                    mTransportType, getHandler());

            mPhone.getServiceStateTracker().unregisterForDataRoamingOn(getHandler());
            mPhone.getServiceStateTracker().unregisterForDataRoamingOff(getHandler());
            mPhone.getServiceStateTracker().unregisterForNrStateChanged(getHandler());
            mPhone.getServiceStateTracker().unregisterForNrFrequencyChanged(getHandler());

            // Remove ourselves from the DC lists
            mDcController.removeDc(DataConnection.this);

            if (mAc != null) {
                mAc.disconnected();
                mAc = null;
            }
            mApnContexts.clear();
            mReconnectIntent = null;
            mDct = null;
            mApnSetting = null;
            mPhone = null;
            mDataServiceManager = null;
            mLinkProperties = null;
            mLastFailCause = DataFailCause.NONE;
            mUserData = null;
            mDcController = null;
            mDcTesterFailBringUpAll = null;
        }

        @Override
        public boolean processMessage(Message msg) {
            boolean retVal = HANDLED;

            if (VDBG) {
                log("DcDefault msg=" + getWhatToString(msg.what)
                        + " RefCount=" + mApnContexts.size());
            }
            switch (msg.what) {
                case EVENT_RESET:
                    if (VDBG) log("DcDefaultState: msg.what=REQ_RESET");
                    transitionTo(mInactiveState);
                    break;
                case EVENT_CONNECT:
                    if (DBG) log("DcDefaultState: msg.what=EVENT_CONNECT, fail not expected");
                    ConnectionParams cp = (ConnectionParams) msg.obj;
                    notifyConnectCompleted(cp, DataFailCause.UNKNOWN, false);
                    break;

                case EVENT_DISCONNECT:
                case EVENT_DISCONNECT_ALL:
                case EVENT_REEVALUATE_RESTRICTED_STATE:
                    if (DBG) {
                        log("DcDefaultState deferring msg.what=" + getWhatToString(msg.what)
                                + " RefCount=" + mApnContexts.size());
                    }
                    deferMessage(msg);
                    break;
                case EVENT_TEAR_DOWN_NOW:
                    if (DBG) log("DcDefaultState EVENT_TEAR_DOWN_NOW");
                    mDataServiceManager.deactivateDataCall(mCid, DataService.REQUEST_REASON_NORMAL,
                            null);
                    break;
                case EVENT_LOST_CONNECTION:
                    if (DBG) {
                        String s = "DcDefaultState ignore EVENT_LOST_CONNECTION"
                                + " tag=" + msg.arg1 + ":mTag=" + mTag;
                        logAndAddLogRec(s);
                    }
                    break;
                case EVENT_DATA_CONNECTION_DRS_OR_RAT_CHANGED:
                    AsyncResult ar = (AsyncResult)msg.obj;
                    Pair<Integer, Integer> drsRatPair = (Pair<Integer, Integer>)ar.result;
                    mDataRegState = drsRatPair.first;
                    updateTcpBufferSizes(drsRatPair.second);
                    mRilRat = drsRatPair.second;
                    if (DBG) {
                        log("DcDefaultState: EVENT_DATA_CONNECTION_DRS_OR_RAT_CHANGED"
                                + " drs=" + mDataRegState
                                + " mRilRat=" + mRilRat);
                    }
                    updateNetworkInfoSuspendState();
                    if (mNetworkAgent != null) {
                        mNetworkAgent.sendNetworkCapabilities(getNetworkCapabilities(),
                                DataConnection.this);
                        mNetworkAgent.sendNetworkInfo(mNetworkInfo, DataConnection.this);
                        mNetworkAgent.sendLinkProperties(mLinkProperties, DataConnection.this);
                    }
                    break;
                case EVENT_DATA_CONNECTION_METEREDNESS_CHANGED:
                    boolean isUnmetered = (boolean) msg.obj;
                    if (isUnmetered == mUnmeteredOverride) {
                        break;
                    }
                    mUnmeteredOverride = isUnmetered;
                    // fallthrough
                case EVENT_NR_FREQUENCY_CHANGED:
                case EVENT_DATA_CONNECTION_ROAM_ON:
                case EVENT_DATA_CONNECTION_ROAM_OFF:
                case EVENT_DATA_CONNECTION_OVERRIDE_CHANGED:
                    if (mNetworkAgent != null) {
                        mNetworkAgent.sendNetworkCapabilities(getNetworkCapabilities(),
                                DataConnection.this);
                        mNetworkAgent.sendNetworkInfo(mNetworkInfo, DataConnection.this);
                    }
                    break;
                case EVENT_KEEPALIVE_START_REQUEST:
                case EVENT_KEEPALIVE_STOP_REQUEST:
                    if (mNetworkAgent != null) {
                        mNetworkAgent.sendSocketKeepaliveEvent(
                                msg.arg1, SocketKeepalive.ERROR_INVALID_NETWORK);
                    }
                    break;
                case EVENT_RETRY_CONNECTION:
                    if (DBG) {
                        String s = "DcDefaultState ignore EVENT_RETRY_CONNECTION"
                                + " tag=" + msg.arg1 + ":mTag=" + mTag;
                        logAndAddLogRec(s);
                    }
                    break;

                default:
                    if (DBG) {
                        log("DcDefaultState: ignore msg.what=" + getWhatToString(msg.what));
                    }
                    break;
            }

            return retVal;
        }
    }

    private void updateNetworkInfoSuspendState() {
        // this is only called when we are either connected or suspended.  Decide which.
        if (mNetworkAgent == null) {
            Rlog.e(getName(), "Setting suspend state without a NetworkAgent");
        }

        // if we are not in-service change to SUSPENDED
        final ServiceStateTracker sst = mPhone.getServiceStateTracker();
        if (sst.getCurrentDataConnectionState() != ServiceState.STATE_IN_SERVICE) {
            mNetworkInfo.setDetailedState(NetworkInfo.DetailedState.SUSPENDED, null,
                    mNetworkInfo.getExtraInfo());
        } else {
            // check for voice call and concurrency issues
            if (sst.isConcurrentVoiceAndDataAllowed() == false) {
                final CallTracker ct = mPhone.getCallTracker();
                if (ct.getState() != PhoneConstants.State.IDLE) {
                    mNetworkInfo.setDetailedState(NetworkInfo.DetailedState.SUSPENDED, null,
                            mNetworkInfo.getExtraInfo());
                    return;
                }
            }
            mNetworkInfo.setDetailedState(NetworkInfo.DetailedState.CONNECTED, null,
                    mNetworkInfo.getExtraInfo());
        }
    }

    private DcDefaultState mDefaultState = new DcDefaultState();

    /**
     * The state machine is inactive and expects a EVENT_CONNECT.
     */
    protected class DcInactiveState extends State {
        // Inform all contexts we've failed connecting
        public void setEnterNotificationParams(ConnectionParams cp,
                                               @DataFailureCause int cause) {
            if (VDBG) log("DcInactiveState: setEnterNotificationParams cp,cause");
            mConnectionParams = cp;
            mDisconnectParams = null;
            mDcFailCause = cause;
        }

        // Inform all contexts we've failed disconnected
        public void setEnterNotificationParams(DisconnectParams dp) {
            if (VDBG) log("DcInactiveState: setEnterNotificationParams dp");
            mConnectionParams = null;
            mDisconnectParams = dp;
            mDcFailCause = DataFailCause.NONE;
        }

        // Inform all contexts of the failure cause
        public void setEnterNotificationParams(@DataFailureCause int cause) {
            mConnectionParams = null;
            mDisconnectParams = null;
            mDcFailCause = cause;
        }

        @Override
        public void enter() {
            mTag += 1;
            if (DBG) log("DcInactiveState: enter() mTag=" + mTag);
            TelephonyStatsLog.write(TelephonyStatsLog.MOBILE_CONNECTION_STATE_CHANGED,
                    TelephonyStatsLog.MOBILE_CONNECTION_STATE_CHANGED__STATE__INACTIVE,
                    mPhone.getPhoneId(), mId,
                    mApnSetting != null ? (long) mApnSetting.getApnTypeBitmask() : 0L,
                    mApnSetting != null
                        ? mApnSetting.canHandleType(ApnSetting.TYPE_DEFAULT) : false);
            if (mHandoverState == HANDOVER_STATE_BEING_TRANSFERRED) {
                setHandoverState(HANDOVER_STATE_COMPLETED);
            }

            // Check for dangling agent. Ideally the handover source agent should be null if
            // handover process is smooth. When it's not null, that means handover failed. The
            // agent was not successfully transferred to the new data connection. We should
            // gracefully notify connectivity service the network was disconnected.
            if (mHandoverSourceNetworkAgent != null) {
                DataConnection sourceDc = mHandoverSourceNetworkAgent.getDataConnection();
                if (sourceDc != null) {
                    // If the source data connection still owns this agent, then just reset the
                    // handover state back to idle because handover is already failed.
                    mHandoverLocalLog.log(
                            "Handover failed. Reset the source dc " + sourceDc.getName()
                                    + " state to idle");
                    sourceDc.setHandoverState(HANDOVER_STATE_IDLE);
                } else {
                    // The agent is now a dangling agent. No data connection owns this agent.
                    // Gracefully notify connectivity service disconnected.
                    mHandoverLocalLog.log(
                            "Handover failed and dangling agent found.");
                    mHandoverSourceNetworkAgent.acquireOwnership(
                            DataConnection.this, mTransportType);
                    NetworkInfo networkInfo = mHandoverSourceNetworkAgent.getNetworkInfo();
                    if (networkInfo != null) {
                        networkInfo.setDetailedState(NetworkInfo.DetailedState.DISCONNECTED,
                                "dangling clean up", networkInfo.getExtraInfo());
                        mHandoverSourceNetworkAgent.sendNetworkInfo(networkInfo,
                                DataConnection.this);
                    } else {
                        String str = "Failed to get network info.";
                        loge(str);
                        mHandoverLocalLog.log(str);
                    }
                    mHandoverSourceNetworkAgent.releaseOwnership(DataConnection.this);
                }
                mHandoverSourceNetworkAgent = null;
            }

            if (mConnectionParams != null) {
                if (DBG) {
                    log("DcInactiveState: enter notifyConnectCompleted +ALL failCause="
                            + mDcFailCause);
                }
                notifyConnectCompleted(mConnectionParams, mDcFailCause, true);
            }
            if (mDisconnectParams != null) {
                if (DBG) {
                    log("DcInactiveState: enter notifyDisconnectCompleted +ALL failCause="
                            + mDcFailCause);
                }
                notifyDisconnectCompleted(mDisconnectParams, true);
            }
            if (mDisconnectParams == null && mConnectionParams == null
                    && mDcFailCause != DataFailCause.NONE) {
                if (DBG) {
                    log("DcInactiveState: enter notifyAllDisconnectCompleted failCause="
                            + mDcFailCause);
                }
                notifyAllWithEvent(null, DctConstants.EVENT_DISCONNECT_DONE,
                        DataFailCause.toString(mDcFailCause));
            }

            // Remove ourselves from cid mapping, before clearSettings
            mDcController.removeActiveDcByCid(DataConnection.this);

            if (!(isPdpRejectConfigEnabled() && isPdpRejectCause(mDcFailCause))) {
                log("DcInactiveState: clearing settings");
                clearSettings();
            }
        }

        @Override
        public void exit() {
        }

        @Override
        public boolean processMessage(Message msg) {
            switch (msg.what) {
                case EVENT_RESET:
                case EVENT_REEVALUATE_RESTRICTED_STATE:
                    if (DBG) {
                        log("DcInactiveState: msg.what=" + getWhatToString(msg.what)
                                + ", ignore we're already done");
                    }
                    return HANDLED;
                case EVENT_CONNECT:
                    if (DBG) log("DcInactiveState: mag.what=EVENT_CONNECT");
                    ConnectionParams cp = (ConnectionParams) msg.obj;

                    if (!initConnection(cp)) {
                        log("DcInactiveState: msg.what=EVENT_CONNECT initConnection failed");
                        notifyConnectCompleted(cp, DataFailCause.UNACCEPTABLE_NETWORK_PARAMETER,
                                false);
                        transitionTo(mInactiveState);
                        return HANDLED;
                    }

                    int cause = connect(cp);
                    if (cause != DataFailCause.NONE) {
                        log("DcInactiveState: msg.what=EVENT_CONNECT connect failed");
                        notifyConnectCompleted(cp, cause, false);
                        transitionTo(mInactiveState);
                        return HANDLED;
                    }

                    if (mSubId == SubscriptionManager.INVALID_SUBSCRIPTION_ID) {
                        mSubId = cp.mSubId;
                    }

                    transitionTo(mActivatingState);
                    return HANDLED;
                case EVENT_DISCONNECT:
                    if (DBG) log("DcInactiveState: msg.what=EVENT_DISCONNECT");
                    notifyDisconnectCompleted((DisconnectParams)msg.obj, false);
                    return HANDLED;
                case EVENT_DISCONNECT_ALL:
                    if (DBG) log("DcInactiveState: msg.what=EVENT_DISCONNECT_ALL");
                    notifyDisconnectCompleted((DisconnectParams)msg.obj, false);
                    return HANDLED;
                case EVENT_RETRY_CONNECTION:
                    if (DBG) {
                        log("DcInactiveState: msg.what=EVENT_RETRY_CONNECTION"
                                + " mConnectionParams=" + mConnectionParams);
                    }
                    if (mConnectionParams != null) {
                        if (initConnection(mConnectionParams)) {
                            connect(mConnectionParams);
                            transitionTo(mActivatingState);
                        } else {
                            if (DBG) {
                                log("DcInactiveState: msg.what=EVENT_RETRY_CONNECTION"
                                    + " initConnection failed");
                            }
                        }
                    }
                    return HANDLED;
                default:
                    if (VDBG) {
                        log("DcInactiveState not handled msg.what=" + getWhatToString(msg.what));
                    }
                    return NOT_HANDLED;
            }
        }
    }
    protected DcInactiveState mInactiveState = new DcInactiveState();

    /**
     * The state machine is activating a connection.
     */
    private class DcActivatingState extends State {
        @Override
        public void enter() {
            TelephonyStatsLog.write(TelephonyStatsLog.MOBILE_CONNECTION_STATE_CHANGED,
                    TelephonyStatsLog.MOBILE_CONNECTION_STATE_CHANGED__STATE__ACTIVATING,
                    mPhone.getPhoneId(), mId,
                    mApnSetting != null ? (long) mApnSetting.getApnTypeBitmask() : 0L,
                    mApnSetting != null
                        ? mApnSetting.canHandleType(ApnSetting.TYPE_DEFAULT) : false);
            setHandoverState(HANDOVER_STATE_IDLE);
            // restricted evaluation depends on network requests from apnContext. The evaluation
            // should happen once entering connecting state rather than active state because it's
            // possible that restricted network request can be released during the connecting window
            // and if we wait for connection established, then we might mistakenly
            // consider it as un-restricted. ConnectivityService then will immediately
            // tear down the connection through networkAgent unwanted callback if all requests for
            // this connection are going away.
            mRestrictedNetworkOverride = shouldRestrictNetwork();
        }
        @Override
        public boolean processMessage(Message msg) {
            boolean retVal;
            AsyncResult ar;
            ConnectionParams cp;

            if (DBG) log("DcActivatingState: msg=" + msgToString(msg));
            switch (msg.what) {
                case EVENT_DATA_CONNECTION_DRS_OR_RAT_CHANGED:
                case EVENT_CONNECT:
                    // Activating can't process until we're done.
                    deferMessage(msg);
                    retVal = HANDLED;
                    break;

                case EVENT_SETUP_DATA_CONNECTION_DONE:
                    cp = (ConnectionParams) msg.obj;

                    DataCallResponse dataCallResponse =
                            msg.getData().getParcelable(DataServiceManager.DATA_CALL_RESPONSE);
                    SetupResult result = onSetupConnectionCompleted(msg.arg1, dataCallResponse, cp);
                    if (result != null) {
                        log("EVENT_SETUP_DATA_CONNECTION_DONE, result: " + result
                                + ", mFailCause: " + result.mFailCause);
                    }
                    if (result != SetupResult.ERROR_STALE) {
                        if (mConnectionParams != cp) {
                            loge("DcActivatingState: WEIRD mConnectionsParams:"+ mConnectionParams
                                    + " != cp:" + cp);
                        }
                    }
                    if (DBG) {
                        log("DcActivatingState onSetupConnectionCompleted result=" + result
                                + " dc=" + DataConnection.this);
                    }
                    if (cp.mApnContext != null) {
                        cp.mApnContext.requestLog("onSetupConnectionCompleted result=" + result);
                    }
                    switch (result) {
                        case SUCCESS:
                            // All is well
                            mDcFailCause = DataFailCause.NONE;
                            transitionTo(mActiveState);
                            handlePdpRejectCauseSuccess();
                            break;
                        case ERROR_RADIO_NOT_AVAILABLE:
                            // Vendor ril rejected the command and didn't connect.
                            // Transition to inactive but send notifications after
                            // we've entered the mInactive state.
                            mInactiveState.setEnterNotificationParams(cp, result.mFailCause);
                            transitionTo(mInactiveState);
                            break;
                        case ERROR_INVALID_ARG:
                            // The addresses given from the RIL are bad
                            tearDownData(cp);
                            transitionTo(mDisconnectingErrorCreatingConnection);
                            break;
                        case ERROR_DATA_SERVICE_SPECIFIC_ERROR:

                            // Retrieve the suggested retry delay from the modem and save it.
                            // If the modem want us to retry the current APN again, it will
                            // suggest a positive delay value (in milliseconds). Otherwise we'll get
                            // NO_SUGGESTED_RETRY_DELAY here.

                            long delay = getSuggestedRetryDelay(dataCallResponse);
                            cp.mApnContext.setModemSuggestedDelay(delay);

                            String str = "DcActivatingState: ERROR_DATA_SERVICE_SPECIFIC_ERROR "
                                    + " delay=" + delay
                                    + " result=" + result
                                    + " result.isRadioRestartFailure="
                                    + DataFailCause.isRadioRestartFailure(mPhone.getContext(),
                                    result.mFailCause, mPhone.getSubId())
                                    + " isPermanentFailure=" +
                                    mDct.isPermanentFailure(result.mFailCause);
                            if (DBG) log(str);
                            if (isPdpRejectCauseFailureHandled(result, cp)) {
                                if (DBG) log("isPdpRejectCauseFailureHandled true, breaking");
                                break;
                            }
                            if (cp.mApnContext != null) cp.mApnContext.requestLog(str);

                            // Save the cause. DcTracker.onDataSetupComplete will check this
                            // failure cause and determine if we need to retry this APN later
                            // or not.
                            mInactiveState.setEnterNotificationParams(cp, result.mFailCause);
                            transitionTo(mInactiveState);
                            break;
                        case ERROR_STALE:
                            loge("DcActivatingState: stale EVENT_SETUP_DATA_CONNECTION_DONE"
                                    + " tag:" + cp.mTag + " != mTag:" + mTag);
                            break;
                        default:
                            throw new RuntimeException("Unknown SetupResult, should not happen");
                    }
                    retVal = HANDLED;
                    break;
                default:
                    if (VDBG) {
                        log("DcActivatingState not handled msg.what=" +
                                getWhatToString(msg.what) + " RefCount=" + mApnContexts.size());
                    }
                    retVal = NOT_HANDLED;
                    break;
            }
            return retVal;
        }
    }
    private DcActivatingState mActivatingState = new DcActivatingState();

    /**
     * The state machine is connected, expecting an EVENT_DISCONNECT.
     */
    private class DcActiveState extends State {

        @Override public void enter() {
            if (DBG) log("DcActiveState: enter dc=" + DataConnection.this);
            TelephonyStatsLog.write(TelephonyStatsLog.MOBILE_CONNECTION_STATE_CHANGED,
                    TelephonyStatsLog.MOBILE_CONNECTION_STATE_CHANGED__STATE__ACTIVE,
                    mPhone.getPhoneId(), mId,
                    mApnSetting != null ? (long) mApnSetting.getApnTypeBitmask() : 0L,
                    mApnSetting != null
                        ? mApnSetting.canHandleType(ApnSetting.TYPE_DEFAULT) : false);

            // If we were retrying there maybe more than one, otherwise they'll only be one.
            notifyAllWithEvent(null, DctConstants.EVENT_DATA_SETUP_COMPLETE,
                    Phone.REASON_CONNECTED);

            mPhone.getCallTracker().registerForVoiceCallStarted(getHandler(),
                    DataConnection.EVENT_DATA_CONNECTION_VOICE_CALL_STARTED, null);
            mPhone.getCallTracker().registerForVoiceCallEnded(getHandler(),
                    DataConnection.EVENT_DATA_CONNECTION_VOICE_CALL_ENDED, null);

            // If the EVENT_CONNECT set the current max retry restore it here
            // if it didn't then this is effectively a NOP.
            mDcController.addActiveDcByCid(DataConnection.this);

            mNetworkInfo.setDetailedState(NetworkInfo.DetailedState.CONNECTED,
                    mNetworkInfo.getReason(), null);
            updateTcpBufferSizes(mRilRat);

            final NetworkAgentConfig.Builder configBuilder = new NetworkAgentConfig.Builder();
            configBuilder.setLegacyType(ConnectivityManager.TYPE_MOBILE);
            configBuilder.setLegacyTypeName(NETWORK_TYPE);
            final CarrierSignalAgent carrierSignalAgent = mPhone.getCarrierSignalAgent();
            if (carrierSignalAgent.hasRegisteredReceivers(TelephonyManager
                    .ACTION_CARRIER_SIGNAL_REDIRECTED)) {
                // carrierSignal Receivers will place the carrier-specific provisioning notification
                configBuilder.disableProvisioningNotification();
            }

            final String subscriberId = mPhone.getSubscriberId();
            if (!TextUtils.isEmpty(subscriberId)) {
                configBuilder.setSubscriberId(subscriberId);
            }

            // set skip464xlat if it is not default otherwise
            if (shouldSkip464Xlat()) {
                configBuilder.disableNat64Detection();
            }

            mUnmeteredUseOnly = isUnmeteredUseOnly();

            if (DBG) {
                log("mRestrictedNetworkOverride = " + mRestrictedNetworkOverride
                        + ", mUnmeteredUseOnly = " + mUnmeteredUseOnly);
            }

            if (mConnectionParams != null
                    && mConnectionParams.mRequestType == DcTracker.REQUEST_TYPE_HANDOVER) {
                // If this is a data setup for handover, we need to reuse the existing network agent
                // instead of creating a new one. This should be transparent to connectivity
                // service.
                DcTracker dcTracker = mPhone.getDcTracker(getHandoverSourceTransport());
                DataConnection dc = dcTracker.getDataConnectionByApnType(
                        mConnectionParams.mApnContext.getApnType());
                // Don't move the handover state of the source transport to COMPLETED immediately
                // because of ensuring to send deactivating data call for source transport.

                if (mHandoverSourceNetworkAgent != null) {
                    String logStr = "Transfer network agent " + mHandoverSourceNetworkAgent.getTag()
                            + " successfully.";
                    log(logStr);
                    mHandoverLocalLog.log(logStr);
                    mNetworkAgent = mHandoverSourceNetworkAgent;
                    mNetworkAgent.acquireOwnership(DataConnection.this, mTransportType);

                    // TODO: Should evaluate mDisabledApnTypeBitMask again after handover. We don't
                    // do it now because connectivity service does not support dynamically removing
                    // immutable capabilities.

                    // Update the capability after handover
                    mNetworkAgent.sendNetworkCapabilities(getNetworkCapabilities(),
                            DataConnection.this);
                    mNetworkAgent.sendLinkProperties(mLinkProperties, DataConnection.this);
                    mHandoverSourceNetworkAgent = null;
                } else {
                    String logStr = "Failed to get network agent from original data connection";
                    loge(logStr);
                    mHandoverLocalLog.log(logStr);
                    return;
                }
            } else {
                mScore = calculateScore();
                final NetworkFactory factory = PhoneFactory.getNetworkFactory(
                        mPhone.getPhoneId());
                final NetworkProvider provider = (null == factory) ? null : factory.getProvider();

                mDisabledApnTypeBitMask |= getDisallowedApnTypes();

                mNetworkAgent = new DcNetworkAgent(DataConnection.this,
                        mPhone, mNetworkInfo, mScore, configBuilder.build(), provider,
                        mTransportType);
                // All network agents start out in CONNECTING mode, but DcNetworkAgents are
                // created when the network is already connected. Hence, send the connected
                // notification immediately.
                mNetworkAgent.setConnected();
            }

            if (mTransportType == AccessNetworkConstants.TRANSPORT_TYPE_WWAN) {
                mPhone.mCi.registerForNattKeepaliveStatus(
                        getHandler(), DataConnection.EVENT_KEEPALIVE_STATUS, null);
                mPhone.mCi.registerForLceInfo(
                        getHandler(), DataConnection.EVENT_LINK_CAPACITY_CHANGED, null);
            }
            TelephonyMetrics.getInstance().writeRilDataCallEvent(mPhone.getPhoneId(),
                    mCid, mApnSetting.getApnTypeBitmask(), RilDataCall.State.CONNECTED);
        }

        @Override
        public void exit() {
            if (DBG) log("DcActiveState: exit dc=" + this);
            String reason = mNetworkInfo.getReason();
            if(mDcController.isExecutingCarrierChange()) {
                reason = Phone.REASON_CARRIER_CHANGE;
            } else if (mDisconnectParams != null && mDisconnectParams.mReason != null) {
                reason = mDisconnectParams.mReason;
            } else {
                reason = DataFailCause.toString(mDcFailCause);
            }
            mPhone.getCallTracker().unregisterForVoiceCallStarted(getHandler());
            mPhone.getCallTracker().unregisterForVoiceCallEnded(getHandler());

            // If the data connection is being handover to other transport, we should not notify
            // disconnected to connectivity service.
            if (mHandoverState != HANDOVER_STATE_BEING_TRANSFERRED) {
                mNetworkInfo.setDetailedState(NetworkInfo.DetailedState.DISCONNECTED,
                        reason, mNetworkInfo.getExtraInfo());
            }

            if (mTransportType == AccessNetworkConstants.TRANSPORT_TYPE_WWAN) {
                mPhone.mCi.unregisterForNattKeepaliveStatus(getHandler());
                mPhone.mCi.unregisterForLceInfo(getHandler());
            }

            // If we are still owning this agent, then we should inform connectivity service the
            // data connection is disconnected. If we don't own this agent at this point, that means
            // it has been transferred to the new data connection for IWLAN data handover case.
            if (mNetworkAgent != null) {
                mNetworkAgent.sendNetworkInfo(mNetworkInfo, DataConnection.this);
                mNetworkAgent.releaseOwnership(DataConnection.this);
            }
            mNetworkAgent = null;

            TelephonyMetrics.getInstance().writeRilDataCallEvent(mPhone.getPhoneId(),
                    mCid, mApnSetting.getApnTypeBitmask(), RilDataCall.State.DISCONNECTED);
        }

        @Override
        public boolean processMessage(Message msg) {
            boolean retVal;

            switch (msg.what) {
                case EVENT_CONNECT: {
                    ConnectionParams cp = (ConnectionParams) msg.obj;
                    // either add this new apn context to our set or
                    // update the existing cp with the latest connection generation number
                    mApnContexts.put(cp.mApnContext, cp);
                    // TODO (b/118347948): evaluate if it's still needed after assigning
                    // different scores to different Cellular network.
                    mDisabledApnTypeBitMask &= ~cp.mApnContext.getApnTypeBitmask();
                    mNetworkAgent.sendNetworkCapabilities(getNetworkCapabilities(),
                            DataConnection.this);
                    if (DBG) {
                        log("DcActiveState: EVENT_CONNECT cp=" + cp + " dc=" + DataConnection.this);
                    }
                    notifyConnectCompleted(cp, DataFailCause.NONE, false);
                    retVal = HANDLED;
                    break;
                }
                case EVENT_DISCONNECT: {
                    DisconnectParams dp = (DisconnectParams) msg.obj;
                    if (DBG) {
                        log("DcActiveState: EVENT_DISCONNECT dp=" + dp
                                + " dc=" + DataConnection.this);
                    }
                    if (mApnContexts.containsKey(dp.mApnContext)) {
                        if (DBG) {
                            log("DcActiveState msg.what=EVENT_DISCONNECT RefCount="
                                    + mApnContexts.size());
                        }

                        if (mApnContexts.size() == 1) {
                            mApnContexts.clear();
                            mDisconnectParams = dp;
                            mConnectionParams = null;
                            dp.mTag = mTag;
                            tearDownData(dp);
                            transitionTo(mDisconnectingState);
                        } else {
                            mApnContexts.remove(dp.mApnContext);
                            // TODO (b/118347948): evaluate if it's still needed after assigning
                            // different scores to different Cellular network.
                            mDisabledApnTypeBitMask |= dp.mApnContext.getApnTypeBitmask();
                            mNetworkAgent.sendNetworkCapabilities(getNetworkCapabilities(),
                                    DataConnection.this);
                            notifyDisconnectCompleted(dp, false);
                        }
                    } else {
                        log("DcActiveState ERROR no such apnContext=" + dp.mApnContext
                                + " in this dc=" + DataConnection.this);
                        notifyDisconnectCompleted(dp, false);
                    }
                    retVal = HANDLED;
                    break;
                }
                case EVENT_DISCONNECT_ALL: {
                    if (DBG) {
                        log("DcActiveState EVENT_DISCONNECT clearing apn contexts,"
                                + " dc=" + DataConnection.this);
                    }
                    DisconnectParams dp = (DisconnectParams) msg.obj;
                    mDisconnectParams = dp;
                    mConnectionParams = null;
                    dp.mTag = mTag;
                    tearDownData(dp);
                    transitionTo(mDisconnectingState);
                    retVal = HANDLED;
                    break;
                }
                case EVENT_LOST_CONNECTION: {
                    if (DBG) {
                        log("DcActiveState EVENT_LOST_CONNECTION dc=" + DataConnection.this);
                    }

                    mInactiveState.setEnterNotificationParams(DataFailCause.LOST_CONNECTION);
                    transitionTo(mInactiveState);
                    retVal = HANDLED;
                    break;
                }
                case EVENT_DATA_CONNECTION_ROAM_ON:
                case EVENT_DATA_CONNECTION_ROAM_OFF:
                case EVENT_DATA_CONNECTION_METEREDNESS_CHANGED:
                case EVENT_DATA_CONNECTION_OVERRIDE_CHANGED: {
                    if (mNetworkAgent != null) {
                        mNetworkAgent.sendNetworkCapabilities(getNetworkCapabilities(),
                                DataConnection.this);
                        mNetworkAgent.sendNetworkInfo(mNetworkInfo, DataConnection.this);
                    }
                    retVal = HANDLED;
                    break;
                }
                case EVENT_BW_REFRESH_RESPONSE: {
                    AsyncResult ar = (AsyncResult)msg.obj;
                    if (ar.exception != null) {
                        log("EVENT_BW_REFRESH_RESPONSE: error ignoring, e=" + ar.exception);
                    } else {
                        boolean useModem = DctConstants.BANDWIDTH_SOURCE_MODEM_KEY.equals(
                                mPhone.getContext().getResources().getString(com.android.internal.R
                                        .string.config_bandwidthEstimateSource));
                        NetworkCapabilities nc = getNetworkCapabilities();
                        LinkCapacityEstimate lce = (LinkCapacityEstimate) ar.result;
                        if (useModem && mPhone.getLceStatus() == RILConstants.LCE_ACTIVE) {
                            if (lce.downlinkCapacityKbps != LinkCapacityEstimate.INVALID) {
                                nc.setLinkDownstreamBandwidthKbps(lce.downlinkCapacityKbps);
                            }
                            if (lce.uplinkCapacityKbps != LinkCapacityEstimate.INVALID) {
                                nc.setLinkUpstreamBandwidthKbps(lce.uplinkCapacityKbps);
                            }
                        }
                        if (mNetworkAgent != null) {
                            mNetworkAgent.sendNetworkCapabilities(nc, DataConnection.this);
                        }
                    }
                    retVal = HANDLED;
                    break;
                }
                case EVENT_DATA_CONNECTION_VOICE_CALL_STARTED:
                case EVENT_DATA_CONNECTION_VOICE_CALL_ENDED: {
                    updateNetworkInfoSuspendState();
                    if (mNetworkAgent != null) {
                        mNetworkAgent.sendNetworkCapabilities(getNetworkCapabilities(),
                                DataConnection.this);
                        mNetworkAgent.sendNetworkInfo(mNetworkInfo, DataConnection.this);
                    }
                    retVal = HANDLED;
                    break;
                }
                case EVENT_KEEPALIVE_START_REQUEST: {
                    KeepalivePacketData pkt = (KeepalivePacketData) msg.obj;
                    int slotId = msg.arg1;
                    int intervalMillis = msg.arg2 * 1000;
                    if (mTransportType == AccessNetworkConstants.TRANSPORT_TYPE_WWAN) {
                        mPhone.mCi.startNattKeepalive(
                                DataConnection.this.mCid, pkt, intervalMillis,
                                DataConnection.this.obtainMessage(
                                        EVENT_KEEPALIVE_STARTED, slotId, 0, null));
                    } else {
                        // We currently do not support NATT Keepalive requests using the
                        // DataService API, so unless the request is WWAN (always bound via
                        // the CommandsInterface), the request cannot be honored.
                        //
                        // TODO: b/72331356 to add support for Keepalive to the DataService
                        // so that keepalive requests can be handled (if supported) by the
                        // underlying transport.
                        if (mNetworkAgent != null) {
                            mNetworkAgent.sendSocketKeepaliveEvent(
                                    msg.arg1, SocketKeepalive.ERROR_INVALID_NETWORK);
                        }
                    }
                    retVal = HANDLED;
                    break;
                }
                case EVENT_KEEPALIVE_STOP_REQUEST: {
                    int slotId = msg.arg1;
                    int handle = mNetworkAgent.keepaliveTracker.getHandleForSlot(slotId);
                    if (handle < 0) {
                        loge("No slot found for stopSocketKeepalive! " + slotId);
                        mNetworkAgent.sendSocketKeepaliveEvent(
                                slotId, SocketKeepalive.NO_KEEPALIVE);
                        retVal = HANDLED;
                        break;
                    } else {
                        logd("Stopping keepalive with handle: " + handle);
                    }

                    mPhone.mCi.stopNattKeepalive(
                            handle, DataConnection.this.obtainMessage(
                                    EVENT_KEEPALIVE_STOPPED, handle, slotId, null));
                    retVal = HANDLED;
                    break;
                }
                case EVENT_KEEPALIVE_STARTED: {
                    AsyncResult ar = (AsyncResult) msg.obj;
                    final int slot = msg.arg1;
                    if (ar.exception != null || ar.result == null) {
                        loge("EVENT_KEEPALIVE_STARTED: error starting keepalive, e="
                                + ar.exception);
                        mNetworkAgent.sendSocketKeepaliveEvent(
                                slot, SocketKeepalive.ERROR_HARDWARE_ERROR);
                    } else {
                        KeepaliveStatus ks = (KeepaliveStatus) ar.result;
                        if (ks == null) {
                            loge("Null KeepaliveStatus received!");
                        } else {
                            mNetworkAgent.keepaliveTracker.handleKeepaliveStarted(slot, ks);
                        }
                    }
                    retVal = HANDLED;
                    break;
                }
                case EVENT_KEEPALIVE_STATUS: {
                    AsyncResult ar = (AsyncResult) msg.obj;
                    if (ar.exception != null) {
                        loge("EVENT_KEEPALIVE_STATUS: error in keepalive, e=" + ar.exception);
                        // We have no way to notify connectivity in this case.
                    }
                    if (ar.result != null) {
                        KeepaliveStatus ks = (KeepaliveStatus) ar.result;
                        mNetworkAgent.keepaliveTracker.handleKeepaliveStatus(ks);
                    }

                    retVal = HANDLED;
                    break;
                }
                case EVENT_KEEPALIVE_STOPPED: {
                    AsyncResult ar = (AsyncResult) msg.obj;
                    final int handle = msg.arg1;
                    final int slotId = msg.arg2;

                    if (ar.exception != null) {
                        loge("EVENT_KEEPALIVE_STOPPED: error stopping keepalive for handle="
                                + handle + " e=" + ar.exception);
                        mNetworkAgent.keepaliveTracker.handleKeepaliveStatus(
                                new KeepaliveStatus(KeepaliveStatus.ERROR_UNKNOWN));
                    } else {
                        log("Keepalive Stop Requested for handle=" + handle);
                        mNetworkAgent.keepaliveTracker.handleKeepaliveStatus(
                                new KeepaliveStatus(handle, KeepaliveStatus.STATUS_INACTIVE));
                    }
                    retVal = HANDLED;
                    break;
                }
                case EVENT_LINK_CAPACITY_CHANGED: {
                    AsyncResult ar = (AsyncResult) msg.obj;
                    if (ar.exception != null) {
                        loge("EVENT_LINK_CAPACITY_CHANGED e=" + ar.exception);
                    } else {
                        boolean useModem = DctConstants.BANDWIDTH_SOURCE_MODEM_KEY.equals(
                                mPhone.getContext().getResources().getString(com.android.internal.R
                                        .string.config_bandwidthEstimateSource));
                        NetworkCapabilities nc = getNetworkCapabilities();
                        if (useModem) {
                            LinkCapacityEstimate lce = (LinkCapacityEstimate) ar.result;
                            if (lce.downlinkCapacityKbps != LinkCapacityEstimate.INVALID) {
                                nc.setLinkDownstreamBandwidthKbps(lce.downlinkCapacityKbps);
                            }
                            if (lce.uplinkCapacityKbps != LinkCapacityEstimate.INVALID) {
                                nc.setLinkUpstreamBandwidthKbps(lce.uplinkCapacityKbps);
                            }
                        }
                        if (mNetworkAgent != null) {
                            mNetworkAgent.sendNetworkCapabilities(nc, DataConnection.this);
                        }
                    }
                    retVal = HANDLED;
                    break;
                }
                case EVENT_REEVALUATE_RESTRICTED_STATE: {
                    // If the network was restricted, and now it does not need to be restricted
                    // anymore, we should add the NET_CAPABILITY_NOT_RESTRICTED capability.
                    if (mRestrictedNetworkOverride && !shouldRestrictNetwork()) {
                        if (DBG) {
                            log("Data connection becomes not-restricted. dc=" + this);
                        }
                        // Note we only do this when network becomes non-restricted. When a
                        // non-restricted becomes restricted (e.g. users disable data, or turn off
                        // data roaming), DCT will explicitly tear down the networks (because
                        // connectivity service does not support force-close TCP connections today).
                        // Also note that NET_CAPABILITY_NOT_RESTRICTED is an immutable capability
                        // (see {@link NetworkCapabilities}) once we add it to the network, we can't
                        // remove it through the entire life cycle of the connection.
                        mRestrictedNetworkOverride = false;
                        mNetworkAgent.sendNetworkCapabilities(getNetworkCapabilities(),
                                DataConnection.this);
                    }

                    // If the data does need to be unmetered use only (e.g. users turn on data, or
                    // device is not roaming anymore assuming data roaming is off), then we can
                    // dynamically add those metered APN type capabilities back. (But not the
                    // other way around because most of the APN-type capabilities are immutable
                    // capabilities.)
                    if (mUnmeteredUseOnly && !isUnmeteredUseOnly()) {
                        mUnmeteredUseOnly = false;
                        mNetworkAgent.sendNetworkCapabilities(getNetworkCapabilities(),
                                DataConnection.this);
                    }

                    retVal = HANDLED;
                    break;
                }
                case EVENT_REEVALUATE_DATA_CONNECTION_PROPERTIES: {
                    // Update other properties like link properties if needed in future.
                    updateScore();
                    retVal = HANDLED;
                    break;
                }
                case EVENT_NR_STATE_CHANGED: {
                    updateTcpBufferSizes(mRilRat);
                    if (mNetworkAgent != null) {
                        mNetworkAgent.sendLinkProperties(mLinkProperties, DataConnection.this);
                    }
                    retVal = HANDLED;
                    break;
                }
                default:
                    if (VDBG) {
                        log("DcActiveState not handled msg.what=" + getWhatToString(msg.what));
                    }
                    retVal = NOT_HANDLED;
                    break;
            }
            return retVal;
        }
    }
    private DcActiveState mActiveState = new DcActiveState();

    /**
     * The state machine is disconnecting.
     */
    private class DcDisconnectingState extends State {
        @Override
        public void enter() {
            TelephonyStatsLog.write(TelephonyStatsLog.MOBILE_CONNECTION_STATE_CHANGED,
                    TelephonyStatsLog.MOBILE_CONNECTION_STATE_CHANGED__STATE__DISCONNECTING,
                    mPhone.getPhoneId(), mId,
                    mApnSetting != null ? (long) mApnSetting.getApnTypeBitmask() : 0L,
                    mApnSetting != null
                        ? mApnSetting.canHandleType(ApnSetting.TYPE_DEFAULT) : false);
        }
        @Override
        public boolean processMessage(Message msg) {
            boolean retVal;

            switch (msg.what) {
                case EVENT_CONNECT:
                    if (DBG) log("DcDisconnectingState msg.what=EVENT_CONNECT. Defer. RefCount = "
                            + mApnContexts.size());
                    deferMessage(msg);
                    retVal = HANDLED;
                    break;

                case EVENT_DEACTIVATE_DONE:
                    DisconnectParams dp = (DisconnectParams) msg.obj;

                    String str = "DcDisconnectingState msg.what=EVENT_DEACTIVATE_DONE RefCount="
                            + mApnContexts.size();
                    if (DBG) log(str);
                    if (dp.mApnContext != null) dp.mApnContext.requestLog(str);

                    if (dp.mTag == mTag) {
                        // Transition to inactive but send notifications after
                        // we've entered the mInactive state.
                        mInactiveState.setEnterNotificationParams(dp);
                        transitionTo(mInactiveState);
                    } else {
                        if (DBG) log("DcDisconnectState stale EVENT_DEACTIVATE_DONE"
                                + " dp.tag=" + dp.mTag + " mTag=" + mTag);
                    }
                    retVal = HANDLED;
                    break;

                default:
                    if (VDBG) {
                        log("DcDisconnectingState not handled msg.what="
                                + getWhatToString(msg.what));
                    }
                    retVal = NOT_HANDLED;
                    break;
            }
            return retVal;
        }
    }
    private DcDisconnectingState mDisconnectingState = new DcDisconnectingState();

    /**
     * The state machine is disconnecting after an creating a connection.
     */
    private class DcDisconnectionErrorCreatingConnection extends State {
        @Override
        public void enter() {
            TelephonyStatsLog.write(TelephonyStatsLog.MOBILE_CONNECTION_STATE_CHANGED,
                    TelephonyStatsLog
                            .MOBILE_CONNECTION_STATE_CHANGED__STATE__DISCONNECTION_ERROR_CREATING_CONNECTION,
                    mPhone.getPhoneId(), mId,
                    mApnSetting != null ? (long) mApnSetting.getApnTypeBitmask() : 0L,
                    mApnSetting != null
                        ? mApnSetting.canHandleType(ApnSetting.TYPE_DEFAULT) : false);
        }
        @Override
        public boolean processMessage(Message msg) {
            boolean retVal;

            switch (msg.what) {
                case EVENT_DEACTIVATE_DONE:
                    ConnectionParams cp = (ConnectionParams) msg.obj;
                    if (cp.mTag == mTag) {
                        String str = "DcDisconnectionErrorCreatingConnection" +
                                " msg.what=EVENT_DEACTIVATE_DONE";
                        if (DBG) log(str);
                        if (cp.mApnContext != null) cp.mApnContext.requestLog(str);

                        // Transition to inactive but send notifications after
                        // we've entered the mInactive state.
                        mInactiveState.setEnterNotificationParams(cp,
                                DataFailCause.UNACCEPTABLE_NETWORK_PARAMETER);
                        transitionTo(mInactiveState);
                    } else {
                        if (DBG) {
                            log("DcDisconnectionErrorCreatingConnection stale EVENT_DEACTIVATE_DONE"
                                    + " dp.tag=" + cp.mTag + ", mTag=" + mTag);
                        }
                    }
                    retVal = HANDLED;
                    break;

                default:
                    if (VDBG) {
                        log("DcDisconnectionErrorCreatingConnection not handled msg.what="
                                + getWhatToString(msg.what));
                    }
                    retVal = NOT_HANDLED;
                    break;
            }
            return retVal;
        }
    }
    private DcDisconnectionErrorCreatingConnection mDisconnectingErrorCreatingConnection =
                new DcDisconnectionErrorCreatingConnection();

    /**
     * Bring up a connection to the apn and return an AsyncResult in onCompletedMsg.
     * Used for cellular networks that use Access Point Names (APN) such
     * as GSM networks.
     *
     * @param apnContext is the Access Point Name to bring up a connection to
     * @param profileId for the connection
     * @param rilRadioTechnology Radio technology for the data connection
     * @param onCompletedMsg is sent with its msg.obj as an AsyncResult object.
     *                       With AsyncResult.userObj set to the original msg.obj,
     *                       AsyncResult.result = FailCause and AsyncResult.exception = Exception().
     * @param connectionGeneration used to track a single connection request so disconnects can get
     *                             ignored if obsolete.
     * @param requestType Data request type
     * @param subId the subscription id associated with this data connection.
     * @param isApnPreferred determine if this Apn is preferred.
     */
    public void bringUp(ApnContext apnContext, int profileId, int rilRadioTechnology,
                        Message onCompletedMsg, int connectionGeneration,
                        @RequestNetworkType int requestType, int subId, boolean isApnPreferred) {
        if (DBG) {
            log("bringUp: apnContext=" + apnContext + " onCompletedMsg=" + onCompletedMsg);
        }
        sendMessage(DataConnection.EVENT_CONNECT,
                new ConnectionParams(apnContext, profileId, rilRadioTechnology, onCompletedMsg,
                        connectionGeneration, requestType, subId, isApnPreferred));
    }

    /**
     * Tear down the connection through the apn on the network.
     *
     * @param apnContext APN context
     * @param reason reason to tear down
     * @param onCompletedMsg is sent with its msg.obj as an AsyncResult object.
     *        With AsyncResult.userObj set to the original msg.obj.
     */
    public void tearDown(ApnContext apnContext, String reason, Message onCompletedMsg) {
        if (DBG) {
            log("tearDown: apnContext=" + apnContext + " reason=" + reason + " onCompletedMsg="
                    + onCompletedMsg);
        }
        sendMessage(DataConnection.EVENT_DISCONNECT,
                new DisconnectParams(apnContext, reason, DcTracker.RELEASE_TYPE_DETACH,
                        onCompletedMsg));
    }

    // ******* "public" interface

    /**
     * Used for testing purposes.
     */
    void tearDownNow() {
        if (DBG) log("tearDownNow()");
        sendMessage(obtainMessage(EVENT_TEAR_DOWN_NOW));
    }

    /**
     * Tear down the connection through the apn on the network.  Ignores reference count and
     * and always tears down.
     *
     * @param releaseType Data release type
     * @param onCompletedMsg is sent with its msg.obj as an AsyncResult object.
     *        With AsyncResult.userObj set to the original msg.obj.
     */
    public void tearDownAll(String reason, @ReleaseNetworkType int releaseType,
                            Message onCompletedMsg) {
        if (DBG) log("tearDownAll: reason=" + reason + ", releaseType=" + releaseType);
        sendMessage(DataConnection.EVENT_DISCONNECT_ALL,
                new DisconnectParams(null, reason, releaseType, onCompletedMsg));
    }

    /**
     * Reset the data connection to inactive state.
     */
    public void reset() {
        sendMessage(EVENT_RESET);
        if (DBG) log("reset");
    }

    /**
     * Re-evaluate the restricted state. If the restricted data connection does not need to be
     * restricted anymore, we need to dynamically change the network's capability.
     */
    void reevaluateRestrictedState() {
        sendMessage(EVENT_REEVALUATE_RESTRICTED_STATE);
        if (DBG) log("reevaluate restricted state");
    }

    /**
     * Re-evaluate the data connection properties. For example, it will recalculate data connection
     * score and update through network agent it if changed.
     */
    void reevaluateDataConnectionProperties() {
        sendMessage(EVENT_REEVALUATE_DATA_CONNECTION_PROPERTIES);
        if (DBG) log("reevaluate data connection properties");
    }

    /**
     * @return The parameters used for initiating a data connection.
     */
    public ConnectionParams getConnectionParams() {
        return mConnectionParams;
    }

    /**
     * @return The list of PCSCF addresses
     */
    public String[] getPcscfAddresses() {
        return mPcscfAddr;
    }

    /**
     * Using the result of the SETUP_DATA_CALL determine the retry delay.
     *
     * @param response The response from setup data call
     * @return NO_SUGGESTED_RETRY_DELAY if no retry is needed otherwise the delay to the
     *         next SETUP_DATA_CALL
     */
    private long getSuggestedRetryDelay(DataCallResponse response) {
        /** According to ril.h
         * The value < 0 means no value is suggested
         * The value 0 means retry should be done ASAP.
         * The value of Integer.MAX_VALUE(0x7fffffff) means no retry.
         */

        // The value < 0 means no value is suggested
        if (response.getSuggestedRetryTime() < 0) {
            if (DBG) log("No suggested retry delay.");
            return RetryManager.NO_SUGGESTED_RETRY_DELAY;
        }
        // The value of Integer.MAX_VALUE(0x7fffffff) means no retry.
        else if (response.getSuggestedRetryTime() == Integer.MAX_VALUE) {
            if (DBG) log("Modem suggested not retrying.");
            return RetryManager.NO_RETRY;
        }

        // We need to cast it to long because the value returned from RIL is a 32-bit integer,
        // but the time values used in AlarmManager are all 64-bit long.
        return (long) response.getSuggestedRetryTime();
    }

    public List<ApnContext> getApnContexts() {
        return new ArrayList<>(mApnContexts.keySet());
    }

    /** Get the network agent of the data connection */
    @Nullable
    DcNetworkAgent getNetworkAgent() {
        return mNetworkAgent;
    }

    void setHandoverState(@HandoverState int state) {
        if (mHandoverState != state) {
            mHandoverLocalLog.log("State changed from " + handoverStateToString(mHandoverState)
                    + " to " + handoverStateToString(state));
            mHandoverState = state;
        }
    }

    /**
     * @return the string for msg.what as our info.
     */
    @Override
    protected String getWhatToString(int what) {
        return cmdToString(what);
    }

    private static String msgToString(Message msg) {
        String retVal;
        if (msg == null) {
            retVal = "null";
        } else {
            StringBuilder   b = new StringBuilder();

            b.append("{what=");
            b.append(cmdToString(msg.what));

            b.append(" when=");
            TimeUtils.formatDuration(msg.getWhen() - SystemClock.uptimeMillis(), b);

            if (msg.arg1 != 0) {
                b.append(" arg1=");
                b.append(msg.arg1);
            }

            if (msg.arg2 != 0) {
                b.append(" arg2=");
                b.append(msg.arg2);
            }

            if (msg.obj != null) {
                b.append(" obj=");
                b.append(msg.obj);
            }

            b.append(" target=");
            b.append(msg.getTarget());

            b.append(" replyTo=");
            b.append(msg.replyTo);

            b.append("}");

            retVal = b.toString();
        }
        return retVal;
    }

    static void slog(String s) {
        Rlog.d("DC", s);
    }

    /**
     * Log with debug
     *
     * @param s is string log
     */
    @Override
    protected void log(String s) {
        Rlog.d(getName(), s);
    }

    /**
     * Log with debug attribute
     *
     * @param s is string log
     */
    @Override
    protected void logd(String s) {
        Rlog.d(getName(), s);
    }

    /**
     * Log with verbose attribute
     *
     * @param s is string log
     */
    @Override
    protected void logv(String s) {
        Rlog.v(getName(), s);
    }

    /**
     * Log with info attribute
     *
     * @param s is string log
     */
    @Override
    protected void logi(String s) {
        Rlog.i(getName(), s);
    }

    /**
     * Log with warning attribute
     *
     * @param s is string log
     */
    @Override
    protected void logw(String s) {
        Rlog.w(getName(), s);
    }

    /**
     * Log with error attribute
     *
     * @param s is string log
     */
    @Override
    protected void loge(String s) {
        Rlog.e(getName(), s);
    }

    /**
     * Log with error attribute
     *
     * @param s is string log
     * @param e is a Throwable which logs additional information.
     */
    @Override
    protected void loge(String s, Throwable e) {
        Rlog.e(getName(), s, e);
    }

    /** Doesn't print mApnList of ApnContext's which would be recursive */
    public String toStringSimple() {
        return getName() + ": State=" + getCurrentState().getName()
                + " mApnSetting=" + mApnSetting + " RefCount=" + mApnContexts.size()
                + " mCid=" + mCid + " mCreateTime=" + mCreateTime
                + " mLastastFailTime=" + mLastFailTime
                + " mLastFailCause=" + mLastFailCause
                + " mTag=" + mTag
                + " mLinkProperties=" + mLinkProperties
                + " linkCapabilities=" + getNetworkCapabilities()
                + " mRestrictedNetworkOverride=" + mRestrictedNetworkOverride;
    }

    @Override
    public String toString() {
        return "{" + toStringSimple() + " mApnContexts=" + mApnContexts + "}";
    }

    /** Check if the device is connected to NR 5G Non-Standalone network. */
    private boolean isNRConnected() {
        return mPhone.getServiceState().getNrState()
                == NetworkRegistrationInfo.NR_STATE_CONNECTED;
    }

    /**
     * @return The disallowed APN types bitmask
     */
    private @ApnType int getDisallowedApnTypes() {
        CarrierConfigManager configManager = (CarrierConfigManager)
                mPhone.getContext().getSystemService(Context.CARRIER_CONFIG_SERVICE);
        int apnTypesBitmask = 0;
        if (configManager != null) {
            PersistableBundle bundle = configManager.getConfigForSubId(mSubId);
            if (bundle != null) {
                String key = (mTransportType == AccessNetworkConstants.TRANSPORT_TYPE_WWAN)
                        ? CarrierConfigManager.KEY_CARRIER_WWAN_DISALLOWED_APN_TYPES_STRING_ARRAY
                        : CarrierConfigManager.KEY_CARRIER_WLAN_DISALLOWED_APN_TYPES_STRING_ARRAY;
                if (bundle.getStringArray(key) != null) {
                    String disallowedApnTypesString =
                            TextUtils.join(",", bundle.getStringArray(key));
                    if (!TextUtils.isEmpty(disallowedApnTypesString)) {
                        apnTypesBitmask = ApnSetting.getApnTypesBitmaskFromString(
                                disallowedApnTypesString);
                    }
                }
            }
        }

        return apnTypesBitmask;
    }

    private void dumpToLog() {
        dump(null, new PrintWriter(new StringWriter(0)) {
            @Override
            public void println(String s) {
                DataConnection.this.logd(s);
            }

            @Override
            public void flush() {
            }
        }, null);
    }

    /**
     *  Re-calculate score and update through network agent if it changes.
     */
    private void updateScore() {
        // No need to update the score if there is no network associated.
        if (mNetworkAgent == null) return;

        final NetworkScore score =  calculateScore();
        if (!Objects.equals(score, mScore)) {
            log("Updating score from " + mScore + " to " + score);
            mScore = score;
            mNetworkAgent.sendNetworkScore(mScore, this);
        }
    }

    @NonNull
    private NetworkScore calculateScore() {
        int score = OTHER_CONNECTION_SCORE;

        // If it's serving a network request that asks NET_CAPABILITY_INTERNET and doesn't have
        // specify a subId, this dataConnection is considered to be default Internet data
        // connection. In this case we assign a slightly higher score of 50. The intention is
        // it will not be replaced by other data connections accidentally in DSDS usecase.
        // TODO : this should be represented by the "default subscription" policy bit in
        // NetworkScore.
        for (ApnContext apnContext : mApnContexts.keySet()) {
            for (NetworkRequest networkRequest : apnContext.getNetworkRequests()) {
                if (networkRequest.hasCapability(NetworkCapabilities.NET_CAPABILITY_INTERNET)
                        && networkRequest.getNetworkSpecifier() == null) {
                    score = DEFAULT_INTERNET_CONNECTION_SCORE;
                    break;
                }
            }
        }

        // STOPSHIP (b/148055573) : remove this copy of the constant (and the constant, this
        // code should just use the NetworkScore regular members)
        return new NetworkScore.Builder().setLegacyScore(score).build();
    }

    private String handoverStateToString(@HandoverState int state) {
        switch (state) {
            case HANDOVER_STATE_IDLE: return "IDLE";
            case HANDOVER_STATE_BEING_TRANSFERRED: return "BEING_TRANSFERRED";
            case HANDOVER_STATE_COMPLETED: return "COMPLETED";
            default: return "UNKNOWN";
        }
    }

    /**
     * Dump the current state.
     *
     * @param fd
     * @param pw
     * @param args
     */
    @Override
    public void dump(FileDescriptor fd, PrintWriter printWriter, String[] args) {
        IndentingPrintWriter pw = new IndentingPrintWriter(printWriter, " ");
        pw.print("DataConnection ");
        super.dump(fd, pw, args);
        pw.flush();
        pw.increaseIndent();
        pw.println("transport type="
                + AccessNetworkConstants.transportTypeToString(mTransportType));
        pw.println("mApnContexts.size=" + mApnContexts.size());
        pw.println("mApnContexts=" + mApnContexts);
        pw.println("mApnSetting=" + mApnSetting);
        pw.println("mTag=" + mTag);
        pw.println("mCid=" + mCid);
        pw.println("mConnectionParams=" + mConnectionParams);
        pw.println("mDisconnectParams=" + mDisconnectParams);
        pw.println("mDcFailCause=" + mDcFailCause);
        pw.println("mPhone=" + mPhone);
        pw.println("mSubId=" + mSubId);
        pw.println("mLinkProperties=" + mLinkProperties);
        pw.flush();
        pw.println("mDataRegState=" + mDataRegState);
        pw.println("mHandoverState=" + handoverStateToString(mHandoverState));
        pw.println("mRilRat=" + mRilRat);
        pw.println("mNetworkCapabilities=" + getNetworkCapabilities());
        pw.println("mCreateTime=" + TimeUtils.logTimeOfDay(mCreateTime));
        pw.println("mLastFailTime=" + TimeUtils.logTimeOfDay(mLastFailTime));
        pw.println("mLastFailCause=" + mLastFailCause);
        pw.println("mUserData=" + mUserData);
        pw.println("mSubscriptionOverride=" + Integer.toHexString(mSubscriptionOverride));
        pw.println("mRestrictedNetworkOverride=" + mRestrictedNetworkOverride);
        pw.println("mUnmeteredUseOnly=" + mUnmeteredUseOnly);
        pw.println("mUnmeteredOverride=" + mUnmeteredOverride);
        pw.println("disallowedApnTypes="
                + ApnSetting.getApnTypesStringFromBitmask(getDisallowedApnTypes()));
        pw.println("mInstanceNumber=" + mInstanceNumber);
        pw.println("mAc=" + mAc);
        pw.println("mScore=" + mScore);
        if (mNetworkAgent != null) {
            mNetworkAgent.dump(fd, pw, args);
        }
        pw.println("handover local log:");
        pw.increaseIndent();
        mHandoverLocalLog.dump(fd, pw, args);
        pw.decreaseIndent();
        pw.decreaseIndent();
        pw.println();
        pw.flush();
    }

    protected void handlePdpRejectCauseSuccess() {
        if (DBG) log("DataConnection: handlePdpRejectCauseSuccess()");
    }

    protected boolean isPdpRejectCauseFailureHandled(SetupResult result,
            ConnectionParams cp) {
        if (DBG) log("DataConnection: isPdpRejectCauseFailureHandled()");
        return false;
    }

    protected boolean isPdpRejectCause(int cause) {
        return (cause == DataFailCause.USER_AUTHENTICATION
                || cause == DataFailCause.SERVICE_OPTION_NOT_SUBSCRIBED
                || cause == DataFailCause.MULTI_CONN_TO_SAME_PDN_NOT_ALLOWED);
    }

    protected boolean isPdpRejectConfigEnabled() {
        return mPhone.getContext().getResources().getBoolean(
                com.android.internal.R.bool.config_pdp_retry_for_29_33_55_enabled);
    }
}<|MERGE_RESOLUTION|>--- conflicted
+++ resolved
@@ -330,15 +330,11 @@
     static final int EVENT_REEVALUATE_DATA_CONNECTION_PROPERTIES = BASE + 26;
     static final int EVENT_NR_STATE_CHANGED = BASE + 27;
     static final int EVENT_DATA_CONNECTION_METEREDNESS_CHANGED = BASE + 28;
-<<<<<<< HEAD
-    protected static final int EVENT_RETRY_CONNECTION = BASE + 29;
+    static final int EVENT_NR_FREQUENCY_CHANGED = BASE + 29;
+    protected static final int EVENT_RETRY_CONNECTION = BASE + 30;
 
     private static final int CMD_TO_STRING_COUNT =
             EVENT_RETRY_CONNECTION - BASE + 1;
-=======
-    static final int EVENT_NR_FREQUENCY_CHANGED = BASE + 29;
-    private static final int CMD_TO_STRING_COUNT = EVENT_NR_FREQUENCY_CHANGED - BASE + 1;
->>>>>>> e13a3b6e
 
     private static String[] sCmdToString = new String[CMD_TO_STRING_COUNT];
     static {
@@ -377,11 +373,8 @@
         sCmdToString[EVENT_NR_STATE_CHANGED - BASE] = "EVENT_NR_STATE_CHANGED";
         sCmdToString[EVENT_DATA_CONNECTION_METEREDNESS_CHANGED - BASE] =
                 "EVENT_DATA_CONNECTION_METEREDNESS_CHANGED";
-<<<<<<< HEAD
+        sCmdToString[EVENT_NR_FREQUENCY_CHANGED - BASE] = "EVENT_NR_FREQUENCY_CHANGED";
         sCmdToString[EVENT_RETRY_CONNECTION - BASE] = "EVENT_RETRY_CONNECTION";
-=======
-        sCmdToString[EVENT_NR_FREQUENCY_CHANGED - BASE] = "EVENT_NR_FREQUENCY_CHANGED";
->>>>>>> e13a3b6e
     }
     // Convert cmd to string or null if unknown
     static String cmdToString(int cmd) {
