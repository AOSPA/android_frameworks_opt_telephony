--- conflicted
+++ resolved
@@ -119,13 +119,11 @@
 
     private static final String NETWORK_TYPE = "MOBILE";
 
-<<<<<<< HEAD
+    private static final String RAT_NAME_5G = "nr";
+    private static final String RAT_NAME_EVDO = "evdo";
+    
     private static final String ACTION_DDS_SWITCH_DONE
             = "org.codeaurora.intent.action.ACTION_DDS_SWITCH_DONE";
-=======
-    private static final String RAT_NAME_5G = "nr";
-    private static final String RAT_NAME_EVDO = "evdo";
->>>>>>> 8a69562a
 
     // The data connection providing default Internet connection will have a higher score of 50.
     // Other connections will have a slightly lower score of 45. The intention is other connections
