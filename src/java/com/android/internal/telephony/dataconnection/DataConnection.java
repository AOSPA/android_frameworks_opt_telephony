/*
 * Copyright (C) 2006 The Android Open Source Project
 *
 * Licensed under the Apache License, Version 2.0 (the "License");
 * you may not use this file except in compliance with the License.
 * You may obtain a copy of the License at
 *
 *      http://www.apache.org/licenses/LICENSE-2.0
 *
 * Unless required by applicable law or agreed to in writing, software
 * distributed under the License is distributed on an "AS IS" BASIS,
 * WITHOUT WARRANTIES OR CONDITIONS OF ANY KIND, either express or implied.
 * See the License for the specific language governing permissions and
 * limitations under the License.
 */

package com.android.internal.telephony.dataconnection;

import static android.net.NetworkPolicyManager.OVERRIDE_CONGESTED;
import static android.net.NetworkPolicyManager.OVERRIDE_UNMETERED;

import android.annotation.IntDef;
import android.annotation.Nullable;
import android.app.PendingIntent;
import android.content.Context;
import android.net.ConnectivityManager;
import android.net.KeepalivePacketData;
import android.net.LinkAddress;
import android.net.LinkProperties;
import android.net.NetworkCapabilities;
import android.net.NetworkFactory;
import android.net.NetworkInfo;
import android.net.NetworkMisc;
import android.net.NetworkRequest;
import android.net.NetworkUtils;
import android.net.ProxyInfo;
import android.net.RouteInfo;
import android.net.SocketKeepalive;
import android.net.StringNetworkSpecifier;
import android.os.AsyncResult;
import android.os.Message;
import android.os.PersistableBundle;
import android.os.SystemClock;
import android.os.SystemProperties;
import android.provider.Telephony;
import android.telephony.AccessNetworkConstants;
import android.telephony.AccessNetworkConstants.TransportType;
import android.telephony.CarrierConfigManager;
import android.telephony.DataFailCause;
import android.telephony.NetworkRegistrationInfo;
import android.telephony.Rlog;
import android.telephony.ServiceState;
import android.telephony.SubscriptionManager;
import android.telephony.TelephonyManager;
import android.telephony.data.ApnSetting;
import android.telephony.data.ApnSetting.ApnType;
import android.telephony.data.DataCallResponse;
import android.telephony.data.DataProfile;
import android.telephony.data.DataService;
import android.telephony.data.DataServiceCallback;
import android.text.TextUtils;
import android.util.LocalLog;
import android.util.Pair;
import android.util.StatsLog;
import android.util.TimeUtils;

import com.android.internal.annotations.VisibleForTesting;
import com.android.internal.telephony.CallTracker;
import com.android.internal.telephony.CarrierSignalAgent;
import com.android.internal.telephony.DctConstants;
import com.android.internal.telephony.LinkCapacityEstimate;
import com.android.internal.telephony.Phone;
import com.android.internal.telephony.PhoneConstants;
import com.android.internal.telephony.PhoneFactory;
import com.android.internal.telephony.RILConstants;
import com.android.internal.telephony.RetryManager;
import com.android.internal.telephony.ServiceStateTracker;
import com.android.internal.telephony.TelephonyIntents;
import com.android.internal.telephony.dataconnection.DcTracker.ReleaseNetworkType;
import com.android.internal.telephony.dataconnection.DcTracker.RequestNetworkType;
import com.android.internal.telephony.metrics.TelephonyMetrics;
import com.android.internal.telephony.nano.TelephonyProto.RilDataCall;
import com.android.internal.util.AsyncChannel;
import com.android.internal.util.IndentingPrintWriter;
import com.android.internal.util.Protocol;
import com.android.internal.util.State;
import com.android.internal.util.StateMachine;

import java.io.FileDescriptor;
import java.io.PrintWriter;
import java.io.StringWriter;
import java.lang.annotation.Retention;
import java.lang.annotation.RetentionPolicy;
import java.net.InetAddress;
import java.net.UnknownHostException;
import java.util.ArrayList;
import java.util.Collection;
import java.util.List;
import java.util.Locale;
import java.util.Map;
import java.util.concurrent.ConcurrentHashMap;
import java.util.concurrent.atomic.AtomicInteger;

/**
 * {@hide}
 *
 * DataConnection StateMachine.
 *
 * This a class for representing a single data connection, with instances of this
 * class representing a connection via the cellular network. There may be multiple
 * data connections and all of them are managed by the <code>DataConnectionTracker</code>.
 *
 * NOTE: All DataConnection objects must be running on the same looper, which is the default
 * as the coordinator has members which are used without synchronization.
 */
public class DataConnection extends StateMachine {
    protected static final boolean DBG = true;
    protected static final boolean VDBG = true;

    private static final String NETWORK_TYPE = "MOBILE";

    private static final String RAT_NAME_5G = "nr";
    private static final String RAT_NAME_EVDO = "evdo";

    /**
     * The data connection is not being or been handovered. Note this is the state for the source
     * data connection, not destination data connection
     */
    private static final int HANDOVER_STATE_IDLE = 1;

    /**
     * The data connection is being handovered. Note this is the state for the source
     * data connection, not destination data connection.
     */
    private static final int HANDOVER_STATE_BEING_TRANSFERRED = 2;

    /**
     * The data connection is already handovered. Note this is the state for the source
     * data connection, not destination data connection.
     */
    private static final int HANDOVER_STATE_COMPLETED = 3;

    /** @hide */
    @Retention(RetentionPolicy.SOURCE)
    @IntDef(prefix = {"HANDOVER_STATE_"}, value = {
            HANDOVER_STATE_IDLE,
            HANDOVER_STATE_BEING_TRANSFERRED,
            HANDOVER_STATE_COMPLETED})
    public @interface HandoverState {}

    // The data connection providing default Internet connection will have a higher score of 50.
    // Other connections will have a slightly lower score of 45. The intention is other connections
    // will not cause ConnectivityService to tear down default internet connection. For example,
    // to validate Internet connection on non-default data SIM, we'll set up a temporary Internet
    // connection on that data SIM. In this case, score of 45 is assigned so ConnectivityService
    // will not replace the default Internet connection with it.
    private static final int DEFAULT_INTERNET_CONNECTION_SCORE = 50;
    private static final int OTHER_CONNECTION_SCORE = 45;

    // The score we report to connectivity service
    private int mScore;

    // The subscription id associated with this data connection.
    private int mSubId;

    // The data connection controller
    private DcController mDcController;

    // The Tester for failing all bringup's
    private DcTesterFailBringUpAll mDcTesterFailBringUpAll;

    protected static AtomicInteger mInstanceNumber = new AtomicInteger(0);
    private AsyncChannel mAc;

    // The DCT that's talking to us, we only support one!
    private DcTracker mDct = null;

    private String[] mPcscfAddr;

    private final String mTagSuffix;

    private final LocalLog mHandoverLocalLog = new LocalLog(100);

    /**
     * Used internally for saving connecting parameters.
     */
    public static class ConnectionParams {
        int mTag;
        public ApnContext mApnContext;
        int mProfileId;
        int mRilRat;
        Message mOnCompletedMsg;
        final int mConnectionGeneration;
        @RequestNetworkType
        final int mRequestType;
        final int mSubId;
        final boolean mIsApnPreferred;

        ConnectionParams(ApnContext apnContext, int profileId, int rilRadioTechnology,
                         Message onCompletedMsg, int connectionGeneration,
                         @RequestNetworkType int requestType, int subId,
                         boolean isApnPreferred) {
            mApnContext = apnContext;
            mProfileId = profileId;
            mRilRat = rilRadioTechnology;
            mOnCompletedMsg = onCompletedMsg;
            mConnectionGeneration = connectionGeneration;
            mRequestType = requestType;
            mSubId = subId;
            mIsApnPreferred = isApnPreferred;
        }

        @Override
        public String toString() {
            return "{mTag=" + mTag + " mApnContext=" + mApnContext
                    + " mProfileId=" + mProfileId
                    + " mRat=" + mRilRat
                    + " mOnCompletedMsg=" + msgToString(mOnCompletedMsg)
                    + " mRequestType=" + DcTracker.requestTypeToString(mRequestType)
                    + " mSubId=" + mSubId
                    + " mIsApnPreferred=" + mIsApnPreferred
                    + "}";
        }
    }

    /**
     * Used internally for saving disconnecting parameters.
     */
    public static class DisconnectParams {
        int mTag;
        public ApnContext mApnContext;
        String mReason;
        @ReleaseNetworkType
        final int mReleaseType;
        Message mOnCompletedMsg;

        DisconnectParams(ApnContext apnContext, String reason, @ReleaseNetworkType int releaseType,
                         Message onCompletedMsg) {
            mApnContext = apnContext;
            mReason = reason;
            mReleaseType = releaseType;
            mOnCompletedMsg = onCompletedMsg;
        }

        @Override
        public String toString() {
            return "{mTag=" + mTag + " mApnContext=" + mApnContext
                    + " mReason=" + mReason
                    + " mReleaseType=" + DcTracker.releaseTypeToString(mReleaseType)
                    + " mOnCompletedMsg=" + msgToString(mOnCompletedMsg) + "}";
        }
    }

    private ApnSetting mApnSetting;
    private ConnectionParams mConnectionParams;
    private DisconnectParams mDisconnectParams;
    @DataFailCause.FailCause
    private int mDcFailCause;

    protected Phone mPhone;
    private DataServiceManager mDataServiceManager;
    protected final int mTransportType;
    private LinkProperties mLinkProperties = new LinkProperties();
    private long mCreateTime;
    private long mLastFailTime;
    @DataFailCause.FailCause
    private int mLastFailCause;
    private static final String NULL_IP = "0.0.0.0";
    private Object mUserData;
    private int mSubscriptionOverride;
    private int mRilRat = ServiceState.RIL_RADIO_TECHNOLOGY_UNKNOWN;
    private boolean mUnmeteredOverride;
    private int mDataRegState = Integer.MAX_VALUE;
    private NetworkInfo mNetworkInfo;

    /** The corresponding network agent for this data connection. */
    private DcNetworkAgent mNetworkAgent;

    /**
     * The network agent from handover source data connection. This is the potential network agent
     * that will be transferred here after handover completed.
     */
    private DcNetworkAgent mHandoverSourceNetworkAgent;

    private int mDisabledApnTypeBitMask = 0;

    protected int mTag;

    /** Data connection id assigned by the modem. This is unique across transports */
    public int mCid;

    @HandoverState
    private int mHandoverState;
    private final Map<ApnContext, ConnectionParams> mApnContexts = new ConcurrentHashMap<>();
    PendingIntent mReconnectIntent = null;

    private boolean mRegistered = false;


    // ***** Event codes for driving the state machine, package visible for Dcc
    static final int BASE = Protocol.BASE_DATA_CONNECTION;
    static final int EVENT_CONNECT = BASE + 0;
    static final int EVENT_SETUP_DATA_CONNECTION_DONE = BASE + 1;
    static final int EVENT_DEACTIVATE_DONE = BASE + 3;
    static final int EVENT_DISCONNECT = BASE + 4;
    static final int EVENT_RIL_CONNECTED = BASE + 5;
    static final int EVENT_DISCONNECT_ALL = BASE + 6;
    static final int EVENT_DATA_STATE_CHANGED = BASE + 7;
    static final int EVENT_TEAR_DOWN_NOW = BASE + 8;
    static final int EVENT_LOST_CONNECTION = BASE + 9;
    static final int EVENT_DATA_CONNECTION_DRS_OR_RAT_CHANGED = BASE + 11;
    static final int EVENT_DATA_CONNECTION_ROAM_ON = BASE + 12;
    static final int EVENT_DATA_CONNECTION_ROAM_OFF = BASE + 13;
    static final int EVENT_BW_REFRESH_RESPONSE = BASE + 14;
    static final int EVENT_DATA_CONNECTION_VOICE_CALL_STARTED = BASE + 15;
    static final int EVENT_DATA_CONNECTION_VOICE_CALL_ENDED = BASE + 16;
    static final int EVENT_DATA_CONNECTION_OVERRIDE_CHANGED = BASE + 17;
    static final int EVENT_KEEPALIVE_STATUS = BASE + 18;
    static final int EVENT_KEEPALIVE_STARTED = BASE + 19;
    static final int EVENT_KEEPALIVE_STOPPED = BASE + 20;
    static final int EVENT_KEEPALIVE_START_REQUEST = BASE + 21;
    static final int EVENT_KEEPALIVE_STOP_REQUEST = BASE + 22;
    static final int EVENT_LINK_CAPACITY_CHANGED = BASE + 23;
    static final int EVENT_RESET = BASE + 24;
    static final int EVENT_REEVALUATE_RESTRICTED_STATE = BASE + 25;
    static final int EVENT_REEVALUATE_DATA_CONNECTION_PROPERTIES = BASE + 26;
    static final int EVENT_NR_STATE_CHANGED = BASE + 27;
    static final int EVENT_DATA_CONNECTION_METEREDNESS_CHANGED = BASE + 28;
    static final int EVENT_NR_FREQUENCY_CHANGED = BASE + 29;
    protected static final int EVENT_RETRY_CONNECTION = BASE + 30;

<<<<<<< HEAD
    static final int EVENT_DATA_CONNECTION_METEREDNESS_CHANGED = BASE + 29;
    static final int EVENT_NR_FREQUENCY_CHANGED = BASE + 30;
    private static final int CMD_TO_STRING_COUNT = EVENT_NR_FREQUENCY_CHANGED - BASE + 1;
=======
    private static final int CMD_TO_STRING_COUNT = EVENT_RETRY_CONNECTION - BASE + 1;
>>>>>>> 0091c6ee

    private static String[] sCmdToString = new String[CMD_TO_STRING_COUNT];
    static {
        sCmdToString[EVENT_CONNECT - BASE] = "EVENT_CONNECT";
        sCmdToString[EVENT_SETUP_DATA_CONNECTION_DONE - BASE] =
                "EVENT_SETUP_DATA_CONNECTION_DONE";
        sCmdToString[EVENT_DEACTIVATE_DONE - BASE] = "EVENT_DEACTIVATE_DONE";
        sCmdToString[EVENT_DISCONNECT - BASE] = "EVENT_DISCONNECT";
        sCmdToString[EVENT_RIL_CONNECTED - BASE] = "EVENT_RIL_CONNECTED";
        sCmdToString[EVENT_DISCONNECT_ALL - BASE] = "EVENT_DISCONNECT_ALL";
        sCmdToString[EVENT_DATA_STATE_CHANGED - BASE] = "EVENT_DATA_STATE_CHANGED";
        sCmdToString[EVENT_TEAR_DOWN_NOW - BASE] = "EVENT_TEAR_DOWN_NOW";
        sCmdToString[EVENT_LOST_CONNECTION - BASE] = "EVENT_LOST_CONNECTION";
        sCmdToString[EVENT_DATA_CONNECTION_DRS_OR_RAT_CHANGED - BASE] =
                "EVENT_DATA_CONNECTION_DRS_OR_RAT_CHANGED";
        sCmdToString[EVENT_DATA_CONNECTION_ROAM_ON - BASE] = "EVENT_DATA_CONNECTION_ROAM_ON";
        sCmdToString[EVENT_DATA_CONNECTION_ROAM_OFF - BASE] = "EVENT_DATA_CONNECTION_ROAM_OFF";
        sCmdToString[EVENT_BW_REFRESH_RESPONSE - BASE] = "EVENT_BW_REFRESH_RESPONSE";
        sCmdToString[EVENT_DATA_CONNECTION_VOICE_CALL_STARTED - BASE] =
                "EVENT_DATA_CONNECTION_VOICE_CALL_STARTED";
        sCmdToString[EVENT_DATA_CONNECTION_VOICE_CALL_ENDED - BASE] =
                "EVENT_DATA_CONNECTION_VOICE_CALL_ENDED";
        sCmdToString[EVENT_DATA_CONNECTION_OVERRIDE_CHANGED - BASE] =
                "EVENT_DATA_CONNECTION_OVERRIDE_CHANGED";
        sCmdToString[EVENT_KEEPALIVE_STATUS - BASE] = "EVENT_KEEPALIVE_STATUS";
        sCmdToString[EVENT_KEEPALIVE_STARTED - BASE] = "EVENT_KEEPALIVE_STARTED";
        sCmdToString[EVENT_KEEPALIVE_STOPPED - BASE] = "EVENT_KEEPALIVE_STOPPED";
        sCmdToString[EVENT_KEEPALIVE_START_REQUEST - BASE] = "EVENT_KEEPALIVE_START_REQUEST";
        sCmdToString[EVENT_KEEPALIVE_STOP_REQUEST - BASE] = "EVENT_KEEPALIVE_STOP_REQUEST";
        sCmdToString[EVENT_LINK_CAPACITY_CHANGED - BASE] = "EVENT_LINK_CAPACITY_CHANGED";
        sCmdToString[EVENT_RESET - BASE] = "EVENT_RESET";
        sCmdToString[EVENT_REEVALUATE_RESTRICTED_STATE - BASE] =
                "EVENT_REEVALUATE_RESTRICTED_STATE";
        sCmdToString[EVENT_REEVALUATE_DATA_CONNECTION_PROPERTIES - BASE] =
                "EVENT_REEVALUATE_DATA_CONNECTION_PROPERTIES";
        sCmdToString[EVENT_NR_STATE_CHANGED - BASE] = "EVENT_NR_STATE_CHANGED";
<<<<<<< HEAD
=======
        sCmdToString[EVENT_DATA_CONNECTION_METEREDNESS_CHANGED - BASE] =
                "EVENT_DATA_CONNECTION_METEREDNESS_CHANGED";
        sCmdToString[EVENT_NR_FREQUENCY_CHANGED - BASE] = "EVENT_NR_FREQUENCY_CHANGED";
>>>>>>> 0091c6ee
        sCmdToString[EVENT_RETRY_CONNECTION - BASE] = "EVENT_RETRY_CONNECTION";
        sCmdToString[EVENT_DATA_CONNECTION_METEREDNESS_CHANGED - BASE] =
                "EVENT_DATA_CONNECTION_METEREDNESS_CHANGED";
        sCmdToString[EVENT_NR_FREQUENCY_CHANGED - BASE] = "EVENT_NR_FREQUENCY_CHANGED";
    }
    // Convert cmd to string or null if unknown
    static String cmdToString(int cmd) {
        String value = null;
        cmd -= BASE;
        if ((cmd >= 0) && (cmd < sCmdToString.length)) {
            value = sCmdToString[cmd];
        }
        if (value == null) {
            value = "0x" + Integer.toHexString(cmd + BASE);
        }
        return value;
    }

    /**
     * Create the connection object
     *
     * @param phone the Phone
     * @param id the connection id
     * @return DataConnection that was created.
     */
    public static DataConnection makeDataConnection(Phone phone, int id, DcTracker dct,
                                                    DataServiceManager dataServiceManager,
                                                    DcTesterFailBringUpAll failBringUpAll,
                                                    DcController dcc) {
        String transportType = (dataServiceManager.getTransportType()
                == AccessNetworkConstants.TRANSPORT_TYPE_WWAN)
                ? "C"   // Cellular
                : "I";  // IWLAN
        DataConnection dc = new DataConnection(phone, transportType + "-"
                + mInstanceNumber.incrementAndGet(), id, dct, dataServiceManager, failBringUpAll,
                dcc);
        dc.start();
        if (DBG) dc.log("Made " + dc.getName());
        return dc;
    }

    protected void dispose() {
        log("dispose: call quiteNow()");
        quitNow();
    }

    /* Getter functions */

    LinkProperties getLinkProperties() {
        return new LinkProperties(mLinkProperties);
    }

    boolean isInactive() {
        return getCurrentState() == mInactiveState;
    }

    boolean isDisconnecting() {
        return getCurrentState() == mDisconnectingState;
    }

    boolean isActive() {
        return getCurrentState() == mActiveState;
    }

    boolean isActivating() {
        return getCurrentState() == mActivatingState;
    }

    boolean hasBeenTransferred() {
        return mHandoverState == HANDOVER_STATE_COMPLETED;
    }

    boolean isBeingInTransferring() {
        return mHandoverState == HANDOVER_STATE_BEING_TRANSFERRED;
    }

    int getCid() {
        return mCid;
    }

    ApnSetting getApnSetting() {
        return mApnSetting;
    }

    void setLinkPropertiesHttpProxy(ProxyInfo proxy) {
        mLinkProperties.setHttpProxy(proxy);
    }

    public static class UpdateLinkPropertyResult {
        public SetupResult setupResult = SetupResult.SUCCESS;
        public LinkProperties oldLp;
        public LinkProperties newLp;
        public UpdateLinkPropertyResult(LinkProperties curLp) {
            oldLp = curLp;
            newLp = curLp;
        }
    }

    /**
     * Class returned by onSetupConnectionCompleted.
     */
    public enum SetupResult {
        SUCCESS,
        ERROR_RADIO_NOT_AVAILABLE,
        ERROR_INVALID_ARG,
        ERROR_STALE,
        ERROR_DATA_SERVICE_SPECIFIC_ERROR;

        public int mFailCause;

        SetupResult() {
            mFailCause = DataFailCause.getFailCause(0);
        }

        @Override
        public String toString() {
            return name() + "  SetupResult.mFailCause=" + mFailCause;
        }
    }

    public boolean isIpv4Connected() {
        boolean ret = false;
        Collection <InetAddress> addresses = mLinkProperties.getAddresses();

        for (InetAddress addr: addresses) {
            if (addr instanceof java.net.Inet4Address) {
                java.net.Inet4Address i4addr = (java.net.Inet4Address) addr;
                if (!i4addr.isAnyLocalAddress() && !i4addr.isLinkLocalAddress() &&
                        !i4addr.isLoopbackAddress() && !i4addr.isMulticastAddress()) {
                    ret = true;
                    break;
                }
            }
        }
        return ret;
    }

    public boolean isIpv6Connected() {
        boolean ret = false;
        Collection <InetAddress> addresses = mLinkProperties.getAddresses();

        for (InetAddress addr: addresses) {
            if (addr instanceof java.net.Inet6Address) {
                java.net.Inet6Address i6addr = (java.net.Inet6Address) addr;
                if (!i6addr.isAnyLocalAddress() && !i6addr.isLinkLocalAddress() &&
                        !i6addr.isLoopbackAddress() && !i6addr.isMulticastAddress()) {
                    ret = true;
                    break;
                }
            }
        }
        return ret;
    }

    @VisibleForTesting
    public UpdateLinkPropertyResult updateLinkProperty(DataCallResponse newState) {
        UpdateLinkPropertyResult result = new UpdateLinkPropertyResult(mLinkProperties);

        if (newState == null) return result;

        result.newLp = new LinkProperties();

        // set link properties based on data call response
        result.setupResult = setLinkProperties(newState, result.newLp);
        if (result.setupResult != SetupResult.SUCCESS) {
            if (DBG) log("updateLinkProperty failed : " + result.setupResult);
            return result;
        }
        // copy HTTP proxy as it is not part DataCallResponse.
        result.newLp.setHttpProxy(mLinkProperties.getHttpProxy());

        checkSetMtu(mApnSetting, result.newLp);

        mLinkProperties = result.newLp;

        updateTcpBufferSizes(mRilRat);

        if (DBG && (! result.oldLp.equals(result.newLp))) {
            log("updateLinkProperty old LP=" + result.oldLp);
            log("updateLinkProperty new LP=" + result.newLp);
        }

        if (result.newLp.equals(result.oldLp) == false &&
                mNetworkAgent != null) {
            mNetworkAgent.sendLinkProperties(mLinkProperties, DataConnection.this);
        }

        return result;
    }

    /**
     * Read the MTU value from link properties where it can be set from network. In case
     * not set by the network, set it again using the mtu szie value defined in the APN
     * database for the connected APN
     */
    private void checkSetMtu(ApnSetting apn, LinkProperties lp) {
        if (lp == null) return;

        if (apn == null || lp == null) return;

        if (lp.getMtu() != PhoneConstants.UNSET_MTU) {
            if (DBG) log("MTU set by call response to: " + lp.getMtu());
            return;
        }

        if (apn != null && apn.getMtu() != PhoneConstants.UNSET_MTU) {
            lp.setMtu(apn.getMtu());
            if (DBG) log("MTU set by APN to: " + apn.getMtu());
            return;
        }

        int mtu = mPhone.getContext().getResources().getInteger(
                com.android.internal.R.integer.config_mobile_mtu);
        if (mtu != PhoneConstants.UNSET_MTU) {
            lp.setMtu(mtu);
            if (DBG) log("MTU set by config resource to: " + mtu);
        }
    }

    private boolean isApnTypeDefault() {
        final String[] types = ApnSetting.getApnTypesStringFromBitmask(
            mApnSetting.getApnTypeBitmask()).split(",");
        for (String type : types) {
            if (type.equals(PhoneConstants.APN_TYPE_DEFAULT)) {
                return true;
            } else {
                continue;
            }
        }
        return false;
    }

    //***** Constructor (NOTE: uses dcc.getHandler() as its Handler)
    protected DataConnection(Phone phone, String tagSuffix, int id,
                           DcTracker dct, DataServiceManager dataServiceManager,
                           DcTesterFailBringUpAll failBringUpAll, DcController dcc) {
        super("DC-" + tagSuffix, dcc.getHandler());
        mTagSuffix = tagSuffix;
        setLogRecSize(300);
        setLogOnlyTransitions(true);
        if (DBG) log("DataConnection created");

        mPhone = phone;
        mDct = dct;
        mDataServiceManager = dataServiceManager;
        mTransportType = dataServiceManager.getTransportType();
        mDcTesterFailBringUpAll = failBringUpAll;
        mDcController = dcc;
        mId = id;
        mCid = -1;
        ServiceState ss = mPhone.getServiceState();
        mDataRegState = mPhone.getServiceState().getDataRegState();
        int networkType = TelephonyManager.NETWORK_TYPE_UNKNOWN;

        NetworkRegistrationInfo nri = ss.getNetworkRegistrationInfo(
                NetworkRegistrationInfo.DOMAIN_PS, mTransportType);
        if (nri != null) {
            networkType = nri.getAccessNetworkTechnology();
            mRilRat = ServiceState.networkTypeToRilRadioTechnology(networkType);
        }

        mNetworkInfo = new NetworkInfo(ConnectivityManager.TYPE_MOBILE,
                networkType, NETWORK_TYPE, TelephonyManager.getNetworkTypeName(networkType));
        mNetworkInfo.setRoaming(ss.getDataRoaming());
        mNetworkInfo.setIsAvailable(true);

        addState(mDefaultState);
            addState(mInactiveState, mDefaultState);
            addState(mActivatingState, mDefaultState);
            addState(mActiveState, mDefaultState);
            addState(mDisconnectingState, mDefaultState);
            addState(mDisconnectingErrorCreatingConnection, mDefaultState);
        setInitialState(mInactiveState);
    }

    /**
     * Get the source transport for handover. For example, handover from WWAN to WLAN, WWAN is the
     * source transport, and vice versa.
     */
    private @TransportType int getHandoverSourceTransport() {
        return mTransportType == AccessNetworkConstants.TRANSPORT_TYPE_WWAN
                ? AccessNetworkConstants.TRANSPORT_TYPE_WLAN
                : AccessNetworkConstants.TRANSPORT_TYPE_WWAN;
    }

    /**
     * Begin setting up a data connection, calls setupDataCall
     * and the ConnectionParams will be returned with the
     * EVENT_SETUP_DATA_CONNECTION_DONE
     *
     * @param cp is the connection parameters
     *
     * @return Fail cause if failed to setup data connection. {@link DataFailCause#NONE} if success.
     */
    private @DataFailCause.FailCause int connect(ConnectionParams cp) {
        log("connect: carrier='" + mApnSetting.getEntryName()
                + "' APN='" + mApnSetting.getApnName()
                + "' proxy='" + mApnSetting.getProxyAddressAsString()
                + "' port='" + mApnSetting.getProxyPort() + "'");
        if (cp.mApnContext != null) cp.mApnContext.requestLog("DataConnection.connect");

        // Check if we should fake an error.
        if (mDcTesterFailBringUpAll.getDcFailBringUp().mCounter  > 0) {
            DataCallResponse response = new DataCallResponse(
                    mDcTesterFailBringUpAll.getDcFailBringUp().mFailCause,
                    mDcTesterFailBringUpAll.getDcFailBringUp().mSuggestedRetryTime, 0, 0, 0, "",
                    null, null, null, null, PhoneConstants.UNSET_MTU);

            Message msg = obtainMessage(EVENT_SETUP_DATA_CONNECTION_DONE, cp);
            AsyncResult.forMessage(msg, response, null);
            sendMessage(msg);
            if (DBG) {
                log("connect: FailBringUpAll=" + mDcTesterFailBringUpAll.getDcFailBringUp()
                        + " send error response=" + response);
            }
            mDcTesterFailBringUpAll.getDcFailBringUp().mCounter -= 1;
            return DataFailCause.NONE;
        }

        mCreateTime = -1;
        mLastFailTime = -1;
        mLastFailCause = DataFailCause.NONE;

        Message msg = obtainMessage(EVENT_SETUP_DATA_CONNECTION_DONE, cp);
        msg.obj = cp;

        DataProfile dp =
                DcTracker.createDataProfile(mApnSetting, cp.mProfileId, cp.mIsApnPreferred);

        // We need to use the actual modem roaming state instead of the framework roaming state
        // here. This flag is only passed down to ril_service for picking the correct protocol (for
        // old modem backward compatibility).
        boolean isModemRoaming = mPhone.getServiceState().getDataRoamingFromRegistration();

        // Set this flag to true if the user turns on data roaming. Or if we override the roaming
        // state in framework, we should set this flag to true as well so the modem will not reject
        // the data call setup (because the modem actually thinks the device is roaming).
        boolean allowRoaming = mPhone.getDataRoamingEnabled()
                || (isModemRoaming && !mPhone.getServiceState().getDataRoaming());

        // Check if this data setup is a handover.
        LinkProperties linkProperties = null;
        int reason = DataService.REQUEST_REASON_NORMAL;
        if (cp.mRequestType == DcTracker.REQUEST_TYPE_HANDOVER) {
            // If this is a data setup for handover, we need to pass the link properties
            // of the existing data connection to the modem.
            DcTracker dcTracker = mPhone.getDcTracker(getHandoverSourceTransport());
            if (dcTracker == null || cp.mApnContext == null) {
                loge("connect: Handover failed. dcTracker=" + dcTracker + ", apnContext="
                        + cp.mApnContext);
                return DataFailCause.HANDOVER_FAILED;
            }

            DataConnection dc = dcTracker.getDataConnectionByApnType(cp.mApnContext.getApnType());
            if (dc == null) {
                loge("connect: Can't find data connection for handover.");
                return DataFailCause.HANDOVER_FAILED;
            }

            linkProperties = dc.getLinkProperties();
            // Preserve the potential network agent from the source data connection. The ownership
            // is not transferred at this moment.
            mHandoverLocalLog.log("Handover started. Preserved the agent.");
            mHandoverSourceNetworkAgent = dc.getNetworkAgent();
            log("Get the handover source network agent: " + mHandoverSourceNetworkAgent);
            dc.setHandoverState(HANDOVER_STATE_BEING_TRANSFERRED);
            if (linkProperties == null) {
                loge("connect: Can't find link properties of handover data connection. dc="
                        + dc);
                return DataFailCause.HANDOVER_FAILED;
            }

            reason = DataService.REQUEST_REASON_HANDOVER;
        }

        mDataServiceManager.setupDataCall(
                ServiceState.rilRadioTechnologyToAccessNetworkType(cp.mRilRat),
                dp,
                isModemRoaming,
                allowRoaming,
                reason,
                linkProperties,
                msg);
        TelephonyMetrics.getInstance().writeSetupDataCall(mPhone.getPhoneId(), cp.mRilRat,
                dp.getProfileId(), dp.getApn(), dp.getProtocolType());
        return DataFailCause.NONE;
    }

    public void onSubscriptionOverride(int overrideMask, int overrideValue) {
        mSubscriptionOverride = (mSubscriptionOverride & ~overrideMask)
                | (overrideValue & overrideMask);
        sendMessage(obtainMessage(EVENT_DATA_CONNECTION_OVERRIDE_CHANGED));
    }

    /**
     * Update NetworkCapabilities.NET_CAPABILITY_NOT_METERED based on meteredness
     * @param isUnmetered whether this DC should be set to unmetered or not
     */
    public void onMeterednessChanged(boolean isUnmetered) {
        sendMessage(obtainMessage(EVENT_DATA_CONNECTION_METEREDNESS_CHANGED, isUnmetered));
    }

    /**
     * TearDown the data connection when the deactivation is complete a Message with
     * msg.what == EVENT_DEACTIVATE_DONE
     *
     * @param o is the object returned in the AsyncResult.obj.
     */
    private void tearDownData(Object o) {
        int discReason = DataService.REQUEST_REASON_NORMAL;
        ApnContext apnContext = null;
        if ((o != null) && (o instanceof DisconnectParams)) {
            DisconnectParams dp = (DisconnectParams) o;
            apnContext = dp.mApnContext;
            if (TextUtils.equals(dp.mReason, Phone.REASON_RADIO_TURNED_OFF)
                    || TextUtils.equals(dp.mReason, Phone.REASON_PDP_RESET)) {
                discReason = DataService.REQUEST_REASON_SHUTDOWN;
            } else if (dp.mReleaseType == DcTracker.RELEASE_TYPE_HANDOVER) {
                discReason = DataService.REQUEST_REASON_HANDOVER;
            }
        }

        String str = "tearDownData. mCid=" + mCid + ", reason=" + discReason;
        if (DBG) log(str);
        if (apnContext != null) apnContext.requestLog(str);
        mDataServiceManager.deactivateDataCall(mCid, discReason,
                obtainMessage(EVENT_DEACTIVATE_DONE, mTag, 0, o));
    }

    private void notifyAllWithEvent(ApnContext alreadySent, int event, String reason) {
        mNetworkInfo.setDetailedState(mNetworkInfo.getDetailedState(), reason,
                mNetworkInfo.getExtraInfo());
        for (ConnectionParams cp : mApnContexts.values()) {
            ApnContext apnContext = cp.mApnContext;
            if (apnContext == alreadySent) continue;
            if (reason != null) apnContext.setReason(reason);
            Pair<ApnContext, Integer> pair = new Pair<>(apnContext, cp.mConnectionGeneration);
            Message msg = mDct.obtainMessage(event, mCid, cp.mRequestType, pair);
            AsyncResult.forMessage(msg);
            msg.sendToTarget();
        }
    }

    /**
     * Send the connectionCompletedMsg.
     *
     * @param cp is the ConnectionParams
     * @param cause and if no error the cause is DataFailCause.NONE
     * @param sendAll is true if all contexts are to be notified
     */
    private void notifyConnectCompleted(ConnectionParams cp, @DataFailCause.FailCause int cause,
                                        boolean sendAll) {
        ApnContext alreadySent = null;

        if (cp != null && cp.mOnCompletedMsg != null) {
            // Get the completed message but only use it once
            Message connectionCompletedMsg = cp.mOnCompletedMsg;
            cp.mOnCompletedMsg = null;
            alreadySent = cp.mApnContext;

            long timeStamp = System.currentTimeMillis();
            connectionCompletedMsg.arg1 = mCid;
            connectionCompletedMsg.arg2 = cp.mRequestType;

            if (cause == DataFailCause.NONE) {
                mCreateTime = timeStamp;
                AsyncResult.forMessage(connectionCompletedMsg);
            } else {
                mLastFailCause = cause;
                mLastFailTime = timeStamp;

                // Return message with a Throwable exception to signify an error.
                if (cause == DataFailCause.NONE) cause = DataFailCause.UNKNOWN;
                AsyncResult.forMessage(connectionCompletedMsg, cause,
                        new Throwable(DataFailCause.toString(cause)));
            }
            if (DBG) {
                log("notifyConnectCompleted at " + timeStamp + " cause=" + cause
                        + " connectionCompletedMsg=" + msgToString(connectionCompletedMsg));
            }

            connectionCompletedMsg.sendToTarget();
        }
        if (sendAll && !(isPdpRejectConfigEnabled() && isPdpRejectCause(cause))) {
            log("Send to all. " + alreadySent + " " + DataFailCause.toString(cause));
            notifyAllWithEvent(alreadySent, DctConstants.EVENT_DATA_SETUP_COMPLETE_ERROR,
                    DataFailCause.toString(cause));
        }
    }

    /**
     * Send ar.userObj if its a message, which is should be back to originator.
     *
     * @param dp is the DisconnectParams.
     */
    protected void notifyDisconnectCompleted(DisconnectParams dp, boolean sendAll) {
        if (VDBG) log("NotifyDisconnectCompleted");

        ApnContext alreadySent = null;
        String reason = null;

        if (dp != null && dp.mOnCompletedMsg != null) {
            // Get the completed message but only use it once
            Message msg = dp.mOnCompletedMsg;
            dp.mOnCompletedMsg = null;
            if (msg.obj instanceof ApnContext) {
                alreadySent = (ApnContext)msg.obj;
            }
            reason = dp.mReason;
            if (VDBG) {
                log(String.format("msg=%s msg.obj=%s", msg.toString(),
                    ((msg.obj instanceof String) ? (String) msg.obj : "<no-reason>")));
            }
            AsyncResult.forMessage(msg);
            msg.sendToTarget();
        }
        if (sendAll) {
            if (reason == null) {
                reason = DataFailCause.toString(DataFailCause.UNKNOWN);
            }
            notifyAllWithEvent(alreadySent, DctConstants.EVENT_DISCONNECT_DONE, reason);
        }
        if (DBG) log("NotifyDisconnectCompleted DisconnectParams=" + dp);
    }

    /*
     * **************************************************************************
     * Begin Members and methods owned by DataConnectionTracker but stored
     * in a DataConnection because there is one per connection.
     * **************************************************************************
     */

    /*
     * The id is owned by DataConnectionTracker.
     */
    private int mId;

    /**
     * Get the DataConnection ID
     */
    public int getDataConnectionId() {
        return mId;
    }

    /*
     * **************************************************************************
     * End members owned by DataConnectionTracker
     * **************************************************************************
     */

    /**
     * Clear all settings called when entering mInactiveState.
     */
    private void clearSettings() {
        if (DBG) log("clearSettings");

        mCreateTime = -1;
        mLastFailTime = -1;
        mLastFailCause = DataFailCause.NONE;
        mCid = -1;

        mPcscfAddr = new String[5];

        mLinkProperties = new LinkProperties();
        mApnContexts.clear();
        mApnSetting = null;
        mUnmeteredUseOnly = false;
        mRestrictedNetworkOverride = false;
        mDcFailCause = DataFailCause.NONE;
        mDisabledApnTypeBitMask = 0;
        mSubId = SubscriptionManager.INVALID_SUBSCRIPTION_ID;
        mSubscriptionOverride = 0;
        mUnmeteredOverride = false;
    }

    /**
     * Process setup data completion result from data service
     *
     * @param resultCode The result code returned by data service
     * @param response Data call setup response from data service
     * @param cp The original connection params used for data call setup
     * @return Setup result
     */
    private SetupResult onSetupConnectionCompleted(@DataServiceCallback.ResultCode int resultCode,
                                                   DataCallResponse response,
                                                   ConnectionParams cp) {
        SetupResult result;

        log("onSetupConnectionCompleted: resultCode=" + resultCode + ", response=" + response);
        if (cp.mTag != mTag) {
            if (DBG) {
                log("onSetupConnectionCompleted stale cp.tag=" + cp.mTag + ", mtag=" + mTag);
            }
            result = SetupResult.ERROR_STALE;
        } else if (resultCode == DataServiceCallback.RESULT_ERROR_ILLEGAL_STATE) {
            result = SetupResult.ERROR_RADIO_NOT_AVAILABLE;
            result.mFailCause = DataFailCause.RADIO_NOT_AVAILABLE;
        } else if (response.getCause() != 0) {
            if (response.getCause() == DataFailCause.RADIO_NOT_AVAILABLE) {
                result = SetupResult.ERROR_RADIO_NOT_AVAILABLE;
                result.mFailCause = DataFailCause.RADIO_NOT_AVAILABLE;
            } else {
                result = SetupResult.ERROR_DATA_SERVICE_SPECIFIC_ERROR;
                result.mFailCause = DataFailCause.getFailCause(response.getCause());
            }
        } else {
            if (DBG) log("onSetupConnectionCompleted received successful DataCallResponse");
            mCid = response.getId();

            mPcscfAddr = response.getPcscfAddresses().stream()
                    .map(InetAddress::getHostAddress).toArray(String[]::new);

            result = updateLinkProperty(response).setupResult;
        }

        return result;
    }

    private boolean isDnsOk(String[] domainNameServers) {
        if (NULL_IP.equals(domainNameServers[0]) && NULL_IP.equals(domainNameServers[1])
                && !mPhone.isDnsCheckDisabled()) {
            // Work around a race condition where QMI does not fill in DNS:
            // Deactivate PDP and let DataConnectionTracker retry.
            // Do not apply the race condition workaround for MMS APN
            // if Proxy is an IP-address.
            // Otherwise, the default APN will not be restored anymore.
            if (!isIpAddress(mApnSetting.getMmsProxyAddressAsString())) {
                log(String.format(
                        "isDnsOk: return false apn.types=%d APN_TYPE_MMS=%s isIpAddress(%s)=%s",
                        mApnSetting.getApnTypeBitmask(), PhoneConstants.APN_TYPE_MMS,
                        mApnSetting.getMmsProxyAddressAsString(),
                        isIpAddress(mApnSetting.getMmsProxyAddressAsString())));
                return false;
            }
        }
        return true;
    }

    /**
     * TCP buffer size config based on the ril technology. There are 6 parameters
     * read_min, read_default, read_max, write_min, write_default, write_max in the TCP buffer
     * config string and they are separated by a comma. The unit of these parameters is byte.
     */
    private static final String TCP_BUFFER_SIZES_GPRS = "4092,8760,48000,4096,8760,48000";
    private static final String TCP_BUFFER_SIZES_EDGE = "4093,26280,70800,4096,16384,70800";
    private static final String TCP_BUFFER_SIZES_UMTS = "58254,349525,1048576,58254,349525,1048576";
    private static final String TCP_BUFFER_SIZES_1XRTT = "16384,32768,131072,4096,16384,102400";
    private static final String TCP_BUFFER_SIZES_EVDO = "4094,87380,262144,4096,16384,262144";
    private static final String TCP_BUFFER_SIZES_EHRPD = "131072,262144,1048576,4096,16384,524288";
    private static final String TCP_BUFFER_SIZES_HSDPA = "61167,367002,1101005,8738,52429,262114";
    private static final String TCP_BUFFER_SIZES_HSPA = "40778,244668,734003,16777,100663,301990";
    private static final String TCP_BUFFER_SIZES_LTE =
            "524288,1048576,2097152,262144,524288,1048576";
    private static final String TCP_BUFFER_SIZES_HSPAP =
            "122334,734003,2202010,32040,192239,576717";
    private static final String TCP_BUFFER_SIZES_NR =
            "2097152,6291456,16777216,512000,2097152,8388608";
    private static final String TCP_BUFFER_SIZES_LTE_CA =
            "4096,6291456,12582912,4096,1048576,2097152";

    private void updateTcpBufferSizes(int rilRat) {
        String sizes = null;
        ServiceState ss = mPhone.getServiceState();
        if (rilRat == ServiceState.RIL_RADIO_TECHNOLOGY_LTE &&
                ss.isUsingCarrierAggregation()) {
            rilRat = ServiceState.RIL_RADIO_TECHNOLOGY_LTE_CA;
        }
        String ratName = ServiceState.rilRadioTechnologyToString(rilRat).toLowerCase(Locale.ROOT);
        // ServiceState gives slightly different names for EVDO tech ("evdo-rev.0" for ex)
        // - patch it up:
        if (rilRat == ServiceState.RIL_RADIO_TECHNOLOGY_EVDO_0 ||
                rilRat == ServiceState.RIL_RADIO_TECHNOLOGY_EVDO_A ||
                rilRat == ServiceState.RIL_RADIO_TECHNOLOGY_EVDO_B) {
            ratName = RAT_NAME_EVDO;
        }

        // NR 5G Non-Standalone use LTE cell as the primary cell, the ril technology is LTE in this
        // case. We use NR 5G TCP buffer size when connected to NR 5G Non-Standalone network.
        if (mTransportType == AccessNetworkConstants.TRANSPORT_TYPE_WWAN
                && (
                    rilRat == ServiceState.RIL_RADIO_TECHNOLOGY_LTE 
                    || rilRat == ServiceState.RIL_RADIO_TECHNOLOGY_LTE_CA
                ) && isNRConnected()
                && mPhone.getServiceStateTracker().getNrContextIds().contains(mCid)) {
            ratName = RAT_NAME_5G;
        }

        log("updateTcpBufferSizes: " + ratName);

        // in the form: "ratname:rmem_min,rmem_def,rmem_max,wmem_min,wmem_def,wmem_max"
        String[] configOverride = mPhone.getContext().getResources().getStringArray(
                com.android.internal.R.array.config_mobile_tcp_buffers);
        for (int i = 0; i < configOverride.length; i++) {
            String[] split = configOverride[i].split(":");
            if (ratName.equals(split[0]) && split.length == 2) {
                sizes = split[1];
                break;
            }
        }

        if (sizes == null) {
            // no override - use telephony defaults
            // doing it this way allows device or carrier to just override the types they
            // care about and inherit the defaults for the others.
            switch (rilRat) {
                case ServiceState.RIL_RADIO_TECHNOLOGY_GPRS:
                    sizes = TCP_BUFFER_SIZES_GPRS;
                    break;
                case ServiceState.RIL_RADIO_TECHNOLOGY_EDGE:
                    sizes = TCP_BUFFER_SIZES_EDGE;
                    break;
                case ServiceState.RIL_RADIO_TECHNOLOGY_UMTS:
                    sizes = TCP_BUFFER_SIZES_UMTS;
                    break;
                case ServiceState.RIL_RADIO_TECHNOLOGY_1xRTT:
                    sizes = TCP_BUFFER_SIZES_1XRTT;
                    break;
                case ServiceState.RIL_RADIO_TECHNOLOGY_EVDO_0:
                case ServiceState.RIL_RADIO_TECHNOLOGY_EVDO_A:
                case ServiceState.RIL_RADIO_TECHNOLOGY_EVDO_B:
                    sizes = TCP_BUFFER_SIZES_EVDO;
                    break;
                case ServiceState.RIL_RADIO_TECHNOLOGY_EHRPD:
                    sizes = TCP_BUFFER_SIZES_EHRPD;
                    break;
                case ServiceState.RIL_RADIO_TECHNOLOGY_HSDPA:
                    sizes = TCP_BUFFER_SIZES_HSDPA;
                    break;
                case ServiceState.RIL_RADIO_TECHNOLOGY_HSPA:
                case ServiceState.RIL_RADIO_TECHNOLOGY_HSUPA:
                    sizes = TCP_BUFFER_SIZES_HSPA;
                    break;
                case ServiceState.RIL_RADIO_TECHNOLOGY_LTE:
                    // Use NR 5G TCP buffer size when connected to NR 5G Non-Standalone network.
                    if (RAT_NAME_5G.equals(ratName)) {
                        sizes = TCP_BUFFER_SIZES_NR;
                    } else {
                        sizes = TCP_BUFFER_SIZES_LTE;
                    }
                    break;
                case ServiceState.RIL_RADIO_TECHNOLOGY_LTE_CA:
                    // Use NR 5G TCP buffer size when connected to NR 5G Non-Standalone network.
                    if (isNRConnected()) {
                        sizes = TCP_BUFFER_SIZES_NR;
                    } else {
                        sizes = TCP_BUFFER_SIZES_LTE_CA;
                    }
                    break;
                case ServiceState.RIL_RADIO_TECHNOLOGY_HSPAP:
                    sizes = TCP_BUFFER_SIZES_HSPAP;
                    break;
                case ServiceState.RIL_RADIO_TECHNOLOGY_NR:
                    sizes = TCP_BUFFER_SIZES_NR;
                    break;
                default:
                    // Leave empty - this will let ConnectivityService use the system default.
                    break;
            }
        }
        mLinkProperties.setTcpBufferSizes(sizes);
    }

    private void updateLinkBandwidths(NetworkCapabilities caps, int rilRat) {
        String ratName = ServiceState.rilRadioTechnologyToString(rilRat);
        if (rilRat == ServiceState.RIL_RADIO_TECHNOLOGY_LTE && isNRConnected()) {
            ratName = mPhone.getServiceState().getNrFrequencyRange()
                    == ServiceState.FREQUENCY_RANGE_MMWAVE
                    ? DctConstants.RAT_NAME_NR_NSA_MMWAVE : DctConstants.RAT_NAME_NR_NSA;
        }

        if (DBG) log("updateLinkBandwidths: " + ratName);

        Pair<Integer, Integer> values = mDct.getLinkBandwidths(ratName);
        if (values == null) {
            values = new Pair<>(14, 14);
        }
        caps.setLinkDownstreamBandwidthKbps(values.first);
        caps.setLinkUpstreamBandwidthKbps(values.second);
    }

    /**
     * Indicates if this data connection was established for unmetered use only. Note that this
     * flag should be populated when data becomes active. And if it is set to true, it can be set to
     * false later when we are reevaluating the data connection. But if it is set to false, it
     * can never become true later because setting it to true will cause this data connection
     * losing some immutable network capabilities, which can cause issues in connectivity service.
     */
    private boolean mUnmeteredUseOnly = false;

    /**
     * Indicates if when this connection was established we had a restricted/privileged
     * NetworkRequest and needed it to overcome data-enabled limitations.
     *
     * This flag overrides the APN-based restriction capability, restricting the network
     * based on both having a NetworkRequest with restricted AND needing a restricted
     * bit to overcome user-disabled status.  This allows us to handle the common case
     * of having both restricted requests and unrestricted requests for the same apn:
     * if conditions require a restricted network to overcome user-disabled then it must
     * be restricted, otherwise it is unrestricted (or restricted based on APN type).
     *
     * This supports a privileged app bringing up a network without general apps having access
     * to it when the network is otherwise unavailable (hipri).  The first use case is
     * pre-paid SIM reprovisioning over internet, where the carrier insists on no traffic
     * other than from the privileged carrier-app.
     *
     * Note that the data connection cannot go from unrestricted to restricted because the
     * connectivity service does not support dynamically closing TCP connections at this point.
     */
    private boolean mRestrictedNetworkOverride = false;

    /**
     * Check if this data connection should be restricted. We should call this when data connection
     * becomes active, or when we want to re-evaluate the conditions to decide if we need to
     * unstrict the data connection.
     *
     * @return True if this data connection needs to be restricted.
     */

    private boolean shouldRestrictNetwork() {
        // first, check if there is any network request that containing restricted capability
        // (i.e. Do not have NET_CAPABILITY_NOT_RESTRICTED in the request)
        boolean isAnyRestrictedRequest = false;
        for (ApnContext apnContext : mApnContexts.keySet()) {
            if (apnContext.hasRestrictedRequests(true /* exclude DUN */)) {
                isAnyRestrictedRequest = true;
                break;
            }
        }

        // If all of the network requests are non-restricted, then we don't need to restrict
        // the network.
        if (!isAnyRestrictedRequest) {
            return false;
        }

        // If the network is unmetered, then we don't need to restrict the network because users
        // won't be charged anyway.
        if (!ApnSettingUtils.isMetered(mApnSetting, mPhone)) {
            return false;
        }

        // If the data is disabled, then we need to restrict the network so only privileged apps can
        // use the restricted network while data is disabled.
        if (!mPhone.getDataEnabledSettings().isDataEnabled()) {
            return true;
        }

        // If the device is roaming, and the user does not turn on data roaming, then we need to
        // restrict the network so only privileged apps can use it.
        if (!mDct.getDataRoamingEnabled() && mPhone.getServiceState().getDataRoaming()) {
            return true;
        }

        // Otherwise we should not restrict the network so anyone who requests can use it.
        return false;
    }

    /**
     * @return True if this data connection should only be used for unmetered purposes.
     */
    private boolean isUnmeteredUseOnly() {
        // If this data connection is on IWLAN, then it's unmetered and can be used by everyone.
        // Should not be for unmetered used only.
        if (mTransportType == AccessNetworkConstants.TRANSPORT_TYPE_WLAN) {
            return false;
        }

        // If data is enabled, this data connection can't be for unmetered used only because
        // everyone should be able to use it.
        if (mPhone.getDataEnabledSettings().isDataEnabled()) {
            return false;
        }

        // If the device is roaming and data roaming it turned on, then this data connection can't
        // be for unmetered use only.
        if (mDct.getDataRoamingEnabled() && mPhone.getServiceState().getDataRoaming()) {
            return false;
        }

        // The data connection can only be unmetered used only if all attached APN contexts
        // attached to this data connection are unmetered.
        for (ApnContext apnContext : mApnContexts.keySet()) {
            if (ApnSettingUtils.isMeteredApnType(apnContext.getApnTypeBitmask(), mPhone)) {
                return false;
            }
        }
        return true;
    }

    /**
     * @return the {@link NetworkCapabilities} of this data connection.
     */
    public NetworkCapabilities getNetworkCapabilities() {
        NetworkCapabilities result = new NetworkCapabilities();
        result.addTransportType(NetworkCapabilities.TRANSPORT_CELLULAR);

        if (mApnSetting != null) {
            final String[] types = ApnSetting.getApnTypesStringFromBitmask(
                mApnSetting.getApnTypeBitmask() & ~mDisabledApnTypeBitMask).split(",");
            for (String type : types) {
                if (!mRestrictedNetworkOverride && mUnmeteredUseOnly
                        && ApnSettingUtils.isMeteredApnType(
                                ApnSetting.getApnTypesBitmaskFromString(type), mPhone)) {
                    log("Dropped the metered " + type + " for the unmetered data call.");
                    continue;
                }
                switch (type) {
                    case PhoneConstants.APN_TYPE_ALL: {
                        result.addCapability(NetworkCapabilities.NET_CAPABILITY_INTERNET);
                        result.addCapability(NetworkCapabilities.NET_CAPABILITY_MMS);
                        result.addCapability(NetworkCapabilities.NET_CAPABILITY_SUPL);
                        result.addCapability(NetworkCapabilities.NET_CAPABILITY_FOTA);
                        result.addCapability(NetworkCapabilities.NET_CAPABILITY_IMS);
                        result.addCapability(NetworkCapabilities.NET_CAPABILITY_CBS);
                        result.addCapability(NetworkCapabilities.NET_CAPABILITY_IA);
                        result.addCapability(NetworkCapabilities.NET_CAPABILITY_DUN);
                        break;
                    }
                    case PhoneConstants.APN_TYPE_DEFAULT: {
                        result.addCapability(NetworkCapabilities.NET_CAPABILITY_INTERNET);
                        break;
                    }
                    case PhoneConstants.APN_TYPE_MMS: {
                        result.addCapability(NetworkCapabilities.NET_CAPABILITY_MMS);
                        break;
                    }
                    case PhoneConstants.APN_TYPE_SUPL: {
                        result.addCapability(NetworkCapabilities.NET_CAPABILITY_SUPL);
                        break;
                    }
                    case PhoneConstants.APN_TYPE_DUN: {
                        result.addCapability(NetworkCapabilities.NET_CAPABILITY_DUN);
                        break;
                    }
                    case PhoneConstants.APN_TYPE_FOTA: {
                        result.addCapability(NetworkCapabilities.NET_CAPABILITY_FOTA);
                        break;
                    }
                    case PhoneConstants.APN_TYPE_IMS: {
                        result.addCapability(NetworkCapabilities.NET_CAPABILITY_IMS);
                        break;
                    }
                    case PhoneConstants.APN_TYPE_CBS: {
                        result.addCapability(NetworkCapabilities.NET_CAPABILITY_CBS);
                        break;
                    }
                    case PhoneConstants.APN_TYPE_IA: {
                        result.addCapability(NetworkCapabilities.NET_CAPABILITY_IA);
                        break;
                    }
                    case PhoneConstants.APN_TYPE_EMERGENCY: {
                        result.addCapability(NetworkCapabilities.NET_CAPABILITY_EIMS);
                        break;
                    }
                    case PhoneConstants.APN_TYPE_MCX: {
                        result.addCapability(NetworkCapabilities.NET_CAPABILITY_MCX);
                        break;
                    }
                    default:
                }
            }

            // Mark NOT_METERED in the following cases,
            // 1. All APNs in APN settings are unmetered.
            // 2. The non-restricted data and is intended for unmetered use only.
            if ((mUnmeteredUseOnly && !mRestrictedNetworkOverride)
                    || !ApnSettingUtils.isMetered(mApnSetting, mPhone)) {
                result.addCapability(NetworkCapabilities.NET_CAPABILITY_NOT_METERED);
            } else {
                result.removeCapability(NetworkCapabilities.NET_CAPABILITY_NOT_METERED);
            }

            result.maybeMarkCapabilitiesRestricted();
        }

        if (mRestrictedNetworkOverride) {
            result.removeCapability(NetworkCapabilities.NET_CAPABILITY_NOT_RESTRICTED);
            // don't use dun on restriction-overriden networks.
            result.removeCapability(NetworkCapabilities.NET_CAPABILITY_DUN);
        }

        updateLinkBandwidths(result, mRilRat);

        result.setNetworkSpecifier(new StringNetworkSpecifier(Integer.toString(mSubId)));

        result.setCapability(NetworkCapabilities.NET_CAPABILITY_NOT_ROAMING,
                !mPhone.getServiceState().getDataRoaming());

        result.addCapability(NetworkCapabilities.NET_CAPABILITY_NOT_CONGESTED);

        // Override values set above when requested by policy
        if ((mSubscriptionOverride & OVERRIDE_UNMETERED) != 0) {
            result.addCapability(NetworkCapabilities.NET_CAPABILITY_NOT_METERED);
        }
        if ((mSubscriptionOverride & OVERRIDE_CONGESTED) != 0) {
            result.removeCapability(NetworkCapabilities.NET_CAPABILITY_NOT_CONGESTED);
        }

        // Override set by DcTracker
        if (mUnmeteredOverride) {
            result.addCapability(NetworkCapabilities.NET_CAPABILITY_NOT_METERED);
        }

        return result;
    }

    /**
     * @return {@code True} if 464xlat should be skipped.
     */
    @VisibleForTesting
    public boolean shouldSkip464Xlat() {
        switch (mApnSetting.getSkip464Xlat()) {
            case Telephony.Carriers.SKIP_464XLAT_ENABLE:
                return true;
            case Telephony.Carriers.SKIP_464XLAT_DISABLE:
                return false;
            case Telephony.Carriers.SKIP_464XLAT_DEFAULT:
            default:
                break;
        }

        // As default, return true if ims and no internet
        final NetworkCapabilities nc = getNetworkCapabilities();
        return nc.hasCapability(NetworkCapabilities.NET_CAPABILITY_IMS)
                && !nc.hasCapability(NetworkCapabilities.NET_CAPABILITY_INTERNET);
    }

    /**
     * @return {@code} true iff. {@code address} is a literal IPv4 or IPv6 address.
     */
    @VisibleForTesting
    public static boolean isIpAddress(String address) {
        if (address == null) return false;

        return InetAddress.isNumeric(address);
    }

    private SetupResult setLinkProperties(DataCallResponse response,
            LinkProperties linkProperties) {
        // Check if system property dns usable
        String propertyPrefix = "net." + response.getInterfaceName() + ".";
        String dnsServers[] = new String[2];
        dnsServers[0] = SystemProperties.get(propertyPrefix + "dns1");
        dnsServers[1] = SystemProperties.get(propertyPrefix + "dns2");
        boolean okToUseSystemPropertyDns = isDnsOk(dnsServers);

        SetupResult result;

        // Start with clean network properties and if we have
        // a failure we'll clear again at the bottom of this code.
        linkProperties.clear();

        if (response.getCause() == DataFailCause.NONE) {
            try {
                // set interface name
                linkProperties.setInterfaceName(response.getInterfaceName());

                // set link addresses
                if (response.getAddresses().size() > 0) {
                    for (LinkAddress la : response.getAddresses()) {
                        if (!la.getAddress().isAnyLocalAddress()) {
                            if (DBG) {
                                log("addr/pl=" + la.getAddress() + "/"
                                        + la.getNetworkPrefixLength());
                            }
                            linkProperties.addLinkAddress(la);
                        }
                    }
                } else {
                    throw new UnknownHostException("no address for ifname="
                            + response.getInterfaceName());
                }

                // set dns servers
                if (response.getDnsAddresses().size() > 0) {
                    for (InetAddress dns : response.getDnsAddresses()) {
                        if (!dns.isAnyLocalAddress()) {
                            linkProperties.addDnsServer(dns);
                        }
                    }
                } else if (okToUseSystemPropertyDns) {
                    for (String dnsAddr : dnsServers) {
                        dnsAddr = dnsAddr.trim();
                        if (dnsAddr.isEmpty()) continue;
                        InetAddress ia;
                        try {
                            ia = NetworkUtils.numericToInetAddress(dnsAddr);
                        } catch (IllegalArgumentException e) {
                            throw new UnknownHostException("Non-numeric dns addr=" + dnsAddr);
                        }
                        if (!ia.isAnyLocalAddress()) {
                            linkProperties.addDnsServer(ia);
                        }
                    }
                } else {
                    throw new UnknownHostException("Empty dns response and no system default dns");
                }

                // set pcscf
                if (response.getPcscfAddresses().size() > 0) {
                    for (InetAddress pcscf : response.getPcscfAddresses()) {
                        linkProperties.addPcscfServer(pcscf);
                    }
                }

                for (InetAddress gateway : response.getGatewayAddresses()) {
                    // Allow 0.0.0.0 or :: as a gateway;
                    // this indicates a point-to-point interface.
                    linkProperties.addRoute(new RouteInfo(gateway));
                }

                // set interface MTU
                // this may clobber the setting read from the APN db, but that's ok
                linkProperties.setMtu(response.getMtu());

                result = SetupResult.SUCCESS;
            } catch (UnknownHostException e) {
                log("setLinkProperties: UnknownHostException " + e);
                result = SetupResult.ERROR_INVALID_ARG;
            }
        } else {
            result = SetupResult.ERROR_DATA_SERVICE_SPECIFIC_ERROR;
        }

        // An error occurred so clear properties
        if (result != SetupResult.SUCCESS) {
            if (DBG) {
                log("setLinkProperties: error clearing LinkProperties status="
                        + response.getCause() + " result=" + result);
            }
            linkProperties.clear();
        }

        return result;
    }

    /**
     * Initialize connection, this will fail if the
     * apnSettings are not compatible.
     *
     * @param cp the Connection parameters
     * @return true if initialization was successful.
     */
    private boolean initConnection(ConnectionParams cp) {
        ApnContext apnContext = cp.mApnContext;
        if (mApnSetting == null) {
            // Only change apn setting if it isn't set, it will
            // only NOT be set only if we're in DcInactiveState.
            mApnSetting = apnContext.getApnSetting();
        }
        if (mApnSetting == null || !mApnSetting.canHandleType(apnContext.getApnTypeBitmask())) {
            if (DBG) {
                log("initConnection: incompatible apnSetting in ConnectionParams cp=" + cp
                        + " dc=" + DataConnection.this);
            }
            return false;
        }
        mTag += 1;
        mConnectionParams = cp;
        mConnectionParams.mTag = mTag;

        // always update the ConnectionParams with the latest or the
        // connectionGeneration gets stale
        mApnContexts.put(apnContext, cp);

        if (DBG) {
            log("initConnection: "
                    + " RefCount=" + mApnContexts.size()
                    + " mApnList=" + mApnContexts
                    + " mConnectionParams=" + mConnectionParams);
        }
        return true;
    }

    /**
     * The parent state for all other states.
     */
    private class DcDefaultState extends State {
        @Override
        public void enter() {
            if (DBG) log("DcDefaultState: enter");

            // Register for DRS or RAT change
            mPhone.getServiceStateTracker().registerForDataRegStateOrRatChanged(
                    mTransportType, getHandler(),
                    DataConnection.EVENT_DATA_CONNECTION_DRS_OR_RAT_CHANGED, null);

            mPhone.getServiceStateTracker().registerForDataRoamingOn(getHandler(),
                    DataConnection.EVENT_DATA_CONNECTION_ROAM_ON, null);
            mPhone.getServiceStateTracker().registerForDataRoamingOff(getHandler(),
                    DataConnection.EVENT_DATA_CONNECTION_ROAM_OFF, null, true);
            mPhone.getServiceStateTracker().registerForNrStateChanged(getHandler(),
                    DataConnection.EVENT_NR_STATE_CHANGED, null);
            mPhone.getServiceStateTracker().registerForNrFrequencyChanged(getHandler(),
                    DataConnection.EVENT_NR_FREQUENCY_CHANGED, null);

            // Add ourselves to the list of data connections
            mDcController.addDc(DataConnection.this);
        }
        @Override
        public void exit() {
            if (DBG) log("DcDefaultState: exit");

            // Unregister for DRS or RAT change.
            mPhone.getServiceStateTracker().unregisterForDataRegStateOrRatChanged(
                    mTransportType, getHandler());

            mPhone.getServiceStateTracker().unregisterForDataRoamingOn(getHandler());
            mPhone.getServiceStateTracker().unregisterForDataRoamingOff(getHandler());
            mPhone.getServiceStateTracker().unregisterForNrStateChanged(getHandler());
            mPhone.getServiceStateTracker().unregisterForNrFrequencyChanged(getHandler());

            // Remove ourselves from the DC lists
            mDcController.removeDc(DataConnection.this);

            if (mAc != null) {
                mAc.disconnected();
                mAc = null;
            }
            mApnContexts.clear();
            mReconnectIntent = null;
            mDct = null;
            mApnSetting = null;
            mPhone = null;
            mDataServiceManager = null;
            mLinkProperties = null;
            mLastFailCause = DataFailCause.NONE;
            mUserData = null;
            mDcController = null;
            mDcTesterFailBringUpAll = null;
        }

        @Override
        public boolean processMessage(Message msg) {
            boolean retVal = HANDLED;

            if (VDBG) {
                log("DcDefault msg=" + getWhatToString(msg.what)
                        + " RefCount=" + mApnContexts.size());
            }
            switch (msg.what) {
                case EVENT_RESET:
                    if (VDBG) log("DcDefaultState: msg.what=REQ_RESET");
                    transitionTo(mInactiveState);
                    break;
                case EVENT_CONNECT:
                    if (DBG) log("DcDefaultState: msg.what=EVENT_CONNECT, fail not expected");
                    ConnectionParams cp = (ConnectionParams) msg.obj;
                    notifyConnectCompleted(cp, DataFailCause.UNKNOWN, false);
                    break;

                case EVENT_DISCONNECT:
                case EVENT_DISCONNECT_ALL:
                case EVENT_REEVALUATE_RESTRICTED_STATE:
                    if (DBG) {
                        log("DcDefaultState deferring msg.what=" + getWhatToString(msg.what)
                                + " RefCount=" + mApnContexts.size());
                    }
                    deferMessage(msg);
                    break;
                case EVENT_TEAR_DOWN_NOW:
                    if (DBG) log("DcDefaultState EVENT_TEAR_DOWN_NOW");
                    mDataServiceManager.deactivateDataCall(mCid, DataService.REQUEST_REASON_NORMAL,
                            null);
                    break;
                case EVENT_LOST_CONNECTION:
                    if (DBG) {
                        String s = "DcDefaultState ignore EVENT_LOST_CONNECTION"
                                + " tag=" + msg.arg1 + ":mTag=" + mTag;
                        logAndAddLogRec(s);
                    }
                    break;
                case EVENT_DATA_CONNECTION_DRS_OR_RAT_CHANGED:
                    AsyncResult ar = (AsyncResult)msg.obj;
                    Pair<Integer, Integer> drsRatPair = (Pair<Integer, Integer>)ar.result;
                    mDataRegState = drsRatPair.first;
                    updateTcpBufferSizes(drsRatPair.second);
                    mRilRat = drsRatPair.second;
                    if (DBG) {
                        log("DcDefaultState: EVENT_DATA_CONNECTION_DRS_OR_RAT_CHANGED"
                                + " drs=" + mDataRegState
                                + " mRilRat=" + mRilRat);
                    }
                    updateNetworkInfo();
                    updateNetworkInfoSuspendState();
                    if (mNetworkAgent != null) {
                        mNetworkAgent.sendNetworkCapabilities(getNetworkCapabilities(),
                                DataConnection.this);
                        mNetworkAgent.sendNetworkInfo(mNetworkInfo, DataConnection.this);
                        mNetworkAgent.sendLinkProperties(mLinkProperties, DataConnection.this);
                    }
                    break;
                case EVENT_DATA_CONNECTION_METEREDNESS_CHANGED:
                    boolean isUnmetered = (boolean) msg.obj;
                    if (isUnmetered == mUnmeteredOverride) {
                        break;
                    }
                    mUnmeteredOverride = isUnmetered;
                    // fallthrough
                case EVENT_NR_FREQUENCY_CHANGED:
                case EVENT_DATA_CONNECTION_ROAM_ON:
                case EVENT_DATA_CONNECTION_ROAM_OFF:
                case EVENT_DATA_CONNECTION_OVERRIDE_CHANGED:
                    updateNetworkInfo();
                    if (mNetworkAgent != null) {
                        mNetworkAgent.sendNetworkCapabilities(getNetworkCapabilities(),
                                DataConnection.this);
                        mNetworkAgent.sendNetworkInfo(mNetworkInfo, DataConnection.this);
                    }
                    break;
                case EVENT_KEEPALIVE_START_REQUEST:
                case EVENT_KEEPALIVE_STOP_REQUEST:
                    if (mNetworkAgent != null) {
                        mNetworkAgent.onSocketKeepaliveEvent(
                                msg.arg1, SocketKeepalive.ERROR_INVALID_NETWORK);
                    }
                    break;
                case EVENT_RETRY_CONNECTION:
                    if (DBG) {
                        String s = "DcDefaultState ignore EVENT_RETRY_CONNECTION"
                                + " tag=" + msg.arg1 + ":mTag=" + mTag;
                        logAndAddLogRec(s);
                    }
                    break;

                default:
                    if (DBG) {
                        log("DcDefaultState: ignore msg.what=" + getWhatToString(msg.what));
                    }
                    break;
            }

            return retVal;
        }
    }

    private void updateNetworkInfo() {
        final ServiceState state = mPhone.getServiceState();
        final int subtype = state.getDataNetworkType();
        mNetworkInfo.setSubtype(subtype, TelephonyManager.getNetworkTypeName(subtype));
        mNetworkInfo.setRoaming(state.getDataRoaming());
    }

    private void updateNetworkInfoSuspendState() {
        // this is only called when we are either connected or suspended.  Decide which.
        if (mNetworkAgent == null) {
            Rlog.e(getName(), "Setting suspend state without a NetworkAgent");
        }

        // if we are not in-service change to SUSPENDED
        final ServiceStateTracker sst = mPhone.getServiceStateTracker();
        if (sst.getCurrentDataConnectionState() != ServiceState.STATE_IN_SERVICE) {
            mNetworkInfo.setDetailedState(NetworkInfo.DetailedState.SUSPENDED, null,
                    mNetworkInfo.getExtraInfo());
        } else {
            // check for voice call and concurrency issues
            if (sst.isConcurrentVoiceAndDataAllowed() == false) {
                final CallTracker ct = mPhone.getCallTracker();
                if (ct.getState() != PhoneConstants.State.IDLE) {
                    mNetworkInfo.setDetailedState(NetworkInfo.DetailedState.SUSPENDED, null,
                            mNetworkInfo.getExtraInfo());
                    return;
                }
            }
            mNetworkInfo.setDetailedState(NetworkInfo.DetailedState.CONNECTED, null,
                    mNetworkInfo.getExtraInfo());
        }
    }

    private DcDefaultState mDefaultState = new DcDefaultState();

    /**
     * The state machine is inactive and expects a EVENT_CONNECT.
     */
    protected class DcInactiveState extends State {
        // Inform all contexts we've failed connecting
        public void setEnterNotificationParams(ConnectionParams cp,
                                               @DataFailCause.FailCause int cause) {
            if (VDBG) log("DcInactiveState: setEnterNotificationParams cp,cause");
            mConnectionParams = cp;
            mDisconnectParams = null;
            mDcFailCause = cause;
        }

        // Inform all contexts we've failed disconnected
        public void setEnterNotificationParams(DisconnectParams dp) {
            if (VDBG) log("DcInactiveState: setEnterNotificationParams dp");
            mConnectionParams = null;
            mDisconnectParams = dp;
            mDcFailCause = DataFailCause.NONE;
        }

        // Inform all contexts of the failure cause
        public void setEnterNotificationParams(@DataFailCause.FailCause int cause) {
            mConnectionParams = null;
            mDisconnectParams = null;
            mDcFailCause = cause;
        }

        @Override
        public void enter() {
            mTag += 1;
            if (DBG) log("DcInactiveState: enter() mTag=" + mTag);
            StatsLog.write(StatsLog.MOBILE_CONNECTION_STATE_CHANGED,
                    StatsLog.MOBILE_CONNECTION_STATE_CHANGED__STATE__INACTIVE,
                    mPhone.getPhoneId(), mId,
                    mApnSetting != null ? (long) mApnSetting.getApnTypeBitmask() : 0L,
                    mApnSetting != null
                        ? mApnSetting.canHandleType(ApnSetting.TYPE_DEFAULT) : false);
            if (mHandoverState == HANDOVER_STATE_BEING_TRANSFERRED) {
                mHandoverState = HANDOVER_STATE_COMPLETED;
            }

            // Check for dangling agent. Ideally the handover source agent should be null if
            // handover process is smooth. When it's not null, that means handover failed. The
            // agent was not successfully transferred to the new data connection. We should
            // gracefully notify connectivity service the network was disconnected.
            if (mHandoverSourceNetworkAgent != null) {
                DataConnection sourceDc = mHandoverSourceNetworkAgent.getDataConnection();
                if (sourceDc != null) {
                    // If the source data connection still owns this agent, then just reset the
                    // handover state back to idle because handover is already failed.
                    mHandoverLocalLog.log(
                            "Handover failed. Reset the source dc state to idle");
                    sourceDc.setHandoverState(HANDOVER_STATE_IDLE);
                } else {
                    // The agent is now a dangling agent. No data connection owns this agent.
                    // Gracefully notify connectivity service disconnected.
                    mHandoverLocalLog.log(
                            "Handover failed and dangling agent found.");
                    mHandoverSourceNetworkAgent.acquireOwnership(
                            DataConnection.this, mTransportType);
                    mHandoverSourceNetworkAgent.sendNetworkInfo(mNetworkInfo, DataConnection.this);
                    mHandoverSourceNetworkAgent.releaseOwnership(DataConnection.this);
                }
                mHandoverSourceNetworkAgent = null;
            }

            if (mConnectionParams != null) {
                if (DBG) {
                    log("DcInactiveState: enter notifyConnectCompleted +ALL failCause="
                            + mDcFailCause);
                }
                notifyConnectCompleted(mConnectionParams, mDcFailCause, true);
            }
            if (mDisconnectParams != null) {
                if (DBG) {
                    log("DcInactiveState: enter notifyDisconnectCompleted +ALL failCause="
                            + mDcFailCause);
                }
                notifyDisconnectCompleted(mDisconnectParams, true);
            }
            if (mDisconnectParams == null && mConnectionParams == null
                    && mDcFailCause != DataFailCause.NONE) {
                if (DBG) {
                    log("DcInactiveState: enter notifyAllDisconnectCompleted failCause="
                            + mDcFailCause);
                }
                notifyAllWithEvent(null, DctConstants.EVENT_DISCONNECT_DONE,
                        DataFailCause.toString(mDcFailCause));
            }

            // Remove ourselves from cid mapping, before clearSettings
            mDcController.removeActiveDcByCid(DataConnection.this);

            if (!(isPdpRejectConfigEnabled() && isPdpRejectCause(mDcFailCause))) {
                log("DcInactiveState: clearing settings");
                clearSettings();
            }
        }

        @Override
        public void exit() {
        }

        @Override
        public boolean processMessage(Message msg) {
            switch (msg.what) {
                case EVENT_RESET:
                case EVENT_REEVALUATE_RESTRICTED_STATE:
                    if (DBG) {
                        log("DcInactiveState: msg.what=" + getWhatToString(msg.what)
                                + ", ignore we're already done");
                    }
                    return HANDLED;
                case EVENT_CONNECT:
                    if (DBG) log("DcInactiveState: mag.what=EVENT_CONNECT");

                    ConnectionParams cp = (ConnectionParams) msg.obj;
                    if (isPdpRejectConfigEnabled() && !isDataCallConnectAllowed()) {
                        if (DBG) log("DcInactiveState: skip EVENT_CONNECT");
                        cp.mApnContext.decAndGetConnectionGeneration();
                        return HANDLED;
                    }

                    if (!initConnection(cp)) {
                        log("DcInactiveState: msg.what=EVENT_CONNECT initConnection failed");
                        notifyConnectCompleted(cp, DataFailCause.UNACCEPTABLE_NETWORK_PARAMETER,
                                false);
                        transitionTo(mInactiveState);
                        return HANDLED;
                    }

                    int cause = connect(cp);
                    if (cause != DataFailCause.NONE) {
                        log("DcInactiveState: msg.what=EVENT_CONNECT connect failed");
                        notifyConnectCompleted(cp, cause, false);
                        transitionTo(mInactiveState);
                        return HANDLED;
                    }

                    if (mSubId == SubscriptionManager.INVALID_SUBSCRIPTION_ID) {
                        mSubId = cp.mSubId;
                    }

                    transitionTo(mActivatingState);
                    return HANDLED;
                case EVENT_DISCONNECT:
                    if (DBG) log("DcInactiveState: msg.what=EVENT_DISCONNECT");
                    notifyDisconnectCompleted((DisconnectParams)msg.obj, false);
                    return HANDLED;
                case EVENT_DISCONNECT_ALL:
                    if (DBG) log("DcInactiveState: msg.what=EVENT_DISCONNECT_ALL");
                    notifyDisconnectCompleted((DisconnectParams)msg.obj, false);
                    return HANDLED;
                case EVENT_RETRY_CONNECTION:
                    if (DBG) {
                        log("DcInactiveState: msg.what=EVENT_RETRY_CONNECTION"
                                + " mConnectionParams=" + mConnectionParams);
                    }
                    if (mConnectionParams != null) {
                        if (initConnection(mConnectionParams)) {
                            //In case of apn modify, get the latest apn to retry
                            mApnSetting = mConnectionParams.mApnContext.getApnSetting();
                            connect(mConnectionParams);
                            transitionTo(mActivatingState);
                        } else {
                            if (DBG) {
                                log("DcInactiveState: msg.what=EVENT_RETRY_CONNECTION"
                                    + " initConnection failed");
                            }
                        }
                    }
                    return HANDLED;
                default:
                    if (VDBG) {
                        log("DcInactiveState not handled msg.what=" + getWhatToString(msg.what));
                    }
                    return NOT_HANDLED;
            }
        }
    }
    protected DcInactiveState mInactiveState = new DcInactiveState();

    /**
     * The state machine is activating a connection.
     */
    private class DcActivatingState extends State {
        @Override
        public void enter() {
            StatsLog.write(StatsLog.MOBILE_CONNECTION_STATE_CHANGED,
                    StatsLog.MOBILE_CONNECTION_STATE_CHANGED__STATE__ACTIVATING,
                    mPhone.getPhoneId(), mId,
                    mApnSetting != null ? (long) mApnSetting.getApnTypeBitmask() : 0L,
                    mApnSetting != null
                        ? mApnSetting.canHandleType(ApnSetting.TYPE_DEFAULT) : false);
            setHandoverState(HANDOVER_STATE_IDLE);
            // restricted evaluation depends on network requests from apnContext. The evaluation
            // should happen once entering connecting state rather than active state because it's
            // possible that restricted network request can be released during the connecting window
            // and if we wait for connection established, then we might mistakenly
            // consider it as un-restricted. ConnectivityService then will immediately
            // tear down the connection through networkAgent unwanted callback if all requests for
            // this connection are going away.
            mRestrictedNetworkOverride = shouldRestrictNetwork();
        }
        @Override
        public boolean processMessage(Message msg) {
            boolean retVal;
            AsyncResult ar;
            ConnectionParams cp;

            if (DBG) log("DcActivatingState: msg=" + msgToString(msg));
            switch (msg.what) {
                case EVENT_DATA_CONNECTION_DRS_OR_RAT_CHANGED:
                case EVENT_CONNECT:
                    // Activating can't process until we're done.
                    deferMessage(msg);
                    retVal = HANDLED;
                    break;

                case EVENT_SETUP_DATA_CONNECTION_DONE:
                    cp = (ConnectionParams) msg.obj;

                    DataCallResponse dataCallResponse =
                            msg.getData().getParcelable(DataServiceManager.DATA_CALL_RESPONSE);
                    SetupResult result = onSetupConnectionCompleted(msg.arg1, dataCallResponse, cp);
                    if (result != null) {
                        log("EVENT_SETUP_DATA_CONNECTION_DONE, result: " + result
                                + ", mFailCause: " + result.mFailCause);
                    }
                    if (result != SetupResult.ERROR_STALE) {
                        if (mConnectionParams != cp) {
                            loge("DcActivatingState: WEIRD mConnectionsParams:"+ mConnectionParams
                                    + " != cp:" + cp);
                        }
                    }
                    if (DBG) {
                        log("DcActivatingState onSetupConnectionCompleted result=" + result
                                + " dc=" + DataConnection.this);
                    }
                    if (cp.mApnContext != null) {
                        cp.mApnContext.requestLog("onSetupConnectionCompleted result=" + result);
                    }
                    switch (result) {
                        case SUCCESS:
                            // All is well
                            mDcFailCause = DataFailCause.NONE;
                            transitionTo(mActiveState);
                            handlePdpRejectCauseSuccess();
                            break;
                        case ERROR_RADIO_NOT_AVAILABLE:
                            // Vendor ril rejected the command and didn't connect.
                            // Transition to inactive but send notifications after
                            // we've entered the mInactive state.
                            mInactiveState.setEnterNotificationParams(cp, result.mFailCause);
                            transitionTo(mInactiveState);
                            break;
                        case ERROR_INVALID_ARG:
                            // The addresses given from the RIL are bad
                            tearDownData(cp);
                            transitionTo(mDisconnectingErrorCreatingConnection);
                            break;
                        case ERROR_DATA_SERVICE_SPECIFIC_ERROR:

                            // Retrieve the suggested retry delay from the modem and save it.
                            // If the modem want us to retry the current APN again, it will
                            // suggest a positive delay value (in milliseconds). Otherwise we'll get
                            // NO_SUGGESTED_RETRY_DELAY here.

                            long delay = getSuggestedRetryDelay(dataCallResponse);
                            cp.mApnContext.setModemSuggestedDelay(delay);

                            String str = "DcActivatingState: ERROR_DATA_SERVICE_SPECIFIC_ERROR "
                                    + " delay=" + delay
                                    + " result=" + result
                                    + " result.isRadioRestartFailure="
                                    + DataFailCause.isRadioRestartFailure(mPhone.getContext(),
                                    result.mFailCause, mPhone.getSubId())
                                    + " isPermanentFailure=" +
                                    mDct.isPermanentFailure(result.mFailCause);
                            if (DBG) log(str);
                            if (isPdpRejectCauseFailureHandled(result, cp)) {
                                if (DBG) log("isPdpRejectCauseFailureHandled true, breaking");
                                break;
                            }
                            if (cp.mApnContext != null) cp.mApnContext.requestLog(str);

                            // Save the cause. DcTracker.onDataSetupComplete will check this
                            // failure cause and determine if we need to retry this APN later
                            // or not.
                            mInactiveState.setEnterNotificationParams(cp, result.mFailCause);
                            transitionTo(mInactiveState);
                            break;
                        case ERROR_STALE:
                            loge("DcActivatingState: stale EVENT_SETUP_DATA_CONNECTION_DONE"
                                    + " tag:" + cp.mTag + " != mTag:" + mTag);
                            break;
                        default:
                            throw new RuntimeException("Unknown SetupResult, should not happen");
                    }
                    retVal = HANDLED;
                    break;
                default:
                    if (VDBG) {
                        log("DcActivatingState not handled msg.what=" +
                                getWhatToString(msg.what) + " RefCount=" + mApnContexts.size());
                    }
                    retVal = NOT_HANDLED;
                    break;
            }
            return retVal;
        }
    }
    private DcActivatingState mActivatingState = new DcActivatingState();

    /**
     * The state machine is connected, expecting an EVENT_DISCONNECT.
     */
    private class DcActiveState extends State {

        @Override public void enter() {
            if (DBG) log("DcActiveState: enter dc=" + DataConnection.this);
            StatsLog.write(StatsLog.MOBILE_CONNECTION_STATE_CHANGED,
                    StatsLog.MOBILE_CONNECTION_STATE_CHANGED__STATE__ACTIVE,
                    mPhone.getPhoneId(), mId,
                    mApnSetting != null ? (long) mApnSetting.getApnTypeBitmask() : 0L,
                    mApnSetting != null
                        ? mApnSetting.canHandleType(ApnSetting.TYPE_DEFAULT) : false);

            updateNetworkInfo();

            // If we were retrying there maybe more than one, otherwise they'll only be one.
            notifyAllWithEvent(null, DctConstants.EVENT_DATA_SETUP_COMPLETE,
                    Phone.REASON_CONNECTED);

            mPhone.getCallTracker().registerForVoiceCallStarted(getHandler(),
                    DataConnection.EVENT_DATA_CONNECTION_VOICE_CALL_STARTED, null);
            mPhone.getCallTracker().registerForVoiceCallEnded(getHandler(),
                    DataConnection.EVENT_DATA_CONNECTION_VOICE_CALL_ENDED, null);

            // If the EVENT_CONNECT set the current max retry restore it here
            // if it didn't then this is effectively a NOP.
            mDcController.addActiveDcByCid(DataConnection.this);

            mNetworkInfo.setDetailedState(NetworkInfo.DetailedState.CONNECTED,
                    mNetworkInfo.getReason(), null);
            mNetworkInfo.setExtraInfo(mApnSetting.getApnName());
            updateTcpBufferSizes(mRilRat);

            final NetworkMisc misc = new NetworkMisc();
            final CarrierSignalAgent carrierSignalAgent = mPhone.getCarrierSignalAgent();
            if (carrierSignalAgent.hasRegisteredReceivers(TelephonyIntents
                    .ACTION_CARRIER_SIGNAL_REDIRECTED)) {
                // carrierSignal Receivers will place the carrier-specific provisioning notification
                misc.provisioningNotificationDisabled = true;
            }
            misc.subscriberId = mPhone.getSubscriberId();

            // set skip464xlat if it is not default otherwise
            misc.skip464xlat = shouldSkip464Xlat();

            mUnmeteredUseOnly = isUnmeteredUseOnly();

            if (DBG) {
                log("mRestrictedNetworkOverride = " + mRestrictedNetworkOverride
                        + ", mUnmeteredUseOnly = " + mUnmeteredUseOnly);
            }

            if (mConnectionParams != null
                    && mConnectionParams.mRequestType == DcTracker.REQUEST_TYPE_HANDOVER) {
                // If this is a data setup for handover, we need to reuse the existing network agent
                // instead of creating a new one. This should be transparent to connectivity
                // service.
                DcTracker dcTracker = mPhone.getDcTracker(getHandoverSourceTransport());
                DataConnection dc = dcTracker.getDataConnectionByApnType(
                        mConnectionParams.mApnContext.getApnType());
                // Don't move the handover state of the source transport to COMPLETED immediately
                // because of ensuring to send deactivating data call for source transport.

                if (mHandoverSourceNetworkAgent != null) {
                    String logStr = "Transfer network agent successfully.";
                    log(logStr);
                    mHandoverLocalLog.log(logStr);
                    mNetworkAgent = mHandoverSourceNetworkAgent;
                    mNetworkAgent.acquireOwnership(DataConnection.this, mTransportType);

                    // TODO: Should evaluate mDisabledApnTypeBitMask again after handover. We don't
                    // do it now because connectivity service does not support dynamically removing
                    // immutable capabilities.

                    // Update the capability after handover
                    mNetworkAgent.sendNetworkCapabilities(getNetworkCapabilities(),
                            DataConnection.this);
                    mNetworkAgent.sendLinkProperties(mLinkProperties, DataConnection.this);
                    mHandoverSourceNetworkAgent = null;
                } else if (dc != null) {
                    logd("Create network agent as source DC did not create it");
                    createDcNetorkAgent(misc);
                } else {
                    String logStr = "Failed to get network agent from original data connection";
                    loge(logStr);
                    mHandoverLocalLog.log(logStr);
                    return;
                }
            } else {
                createDcNetorkAgent(misc);
            }

            if (mTransportType == AccessNetworkConstants.TRANSPORT_TYPE_WWAN) {
                mPhone.mCi.registerForNattKeepaliveStatus(
                        getHandler(), DataConnection.EVENT_KEEPALIVE_STATUS, null);
                mPhone.mCi.registerForLceInfo(
                        getHandler(), DataConnection.EVENT_LINK_CAPACITY_CHANGED, null);
            }
            TelephonyMetrics.getInstance().writeRilDataCallEvent(mPhone.getPhoneId(),
                    mCid, mApnSetting.getApnTypeBitmask(), RilDataCall.State.CONNECTED);
        }

        private void createDcNetorkAgent(NetworkMisc misc) {
            mScore = calculateScore();
            final NetworkFactory factory = PhoneFactory.getNetworkFactory(
                    mPhone.getPhoneId());
            final int factorySerialNumber = (null == factory)
                    ? NetworkFactory.SerialNumber.NONE : factory.getSerialNumber();
            mDisabledApnTypeBitMask |= getDisallowedApnTypes();
            mNetworkAgent = DcNetworkAgent.createDcNetworkAgent(DataConnection.this,
                    mPhone, mNetworkInfo, mScore, misc, factorySerialNumber, mTransportType);
        }

        @Override
        public void exit() {
            if (DBG) log("DcActiveState: exit dc=" + this);
            String reason = mNetworkInfo.getReason();
            if(mDcController.isExecutingCarrierChange()) {
                reason = Phone.REASON_CARRIER_CHANGE;
            } else if (mDisconnectParams != null && mDisconnectParams.mReason != null) {
                reason = mDisconnectParams.mReason;
            } else {
                reason = DataFailCause.toString(mDcFailCause);
            }
            mPhone.getCallTracker().unregisterForVoiceCallStarted(getHandler());
            mPhone.getCallTracker().unregisterForVoiceCallEnded(getHandler());

            // If the data connection is being handover to other transport, we should not notify
            // disconnected to connectivity service.
            if (mHandoverState != HANDOVER_STATE_BEING_TRANSFERRED) {
                mNetworkInfo.setDetailedState(NetworkInfo.DetailedState.DISCONNECTED,
                        reason, mNetworkInfo.getExtraInfo());
            }

            if (mTransportType == AccessNetworkConstants.TRANSPORT_TYPE_WWAN) {
                mPhone.mCi.unregisterForNattKeepaliveStatus(getHandler());
                mPhone.mCi.unregisterForLceInfo(getHandler());
            }

            // If we are still owning this agent, then we should inform connectivity service the
            // data connection is disconnected. If we don't own this agent at this point, that means
            // it has been transferred to the new data connection for IWLAN data handover case.
            if (mNetworkAgent != null) {
                mNetworkAgent.sendNetworkInfo(mNetworkInfo, DataConnection.this);
                mNetworkAgent.releaseOwnership(DataConnection.this);
            }
            mNetworkAgent = null;

            TelephonyMetrics.getInstance().writeRilDataCallEvent(mPhone.getPhoneId(),
                    mCid, mApnSetting.getApnTypeBitmask(), RilDataCall.State.DISCONNECTED);
        }

        @Override
        public boolean processMessage(Message msg) {
            boolean retVal;

            switch (msg.what) {
                case EVENT_CONNECT: {
                    ConnectionParams cp = (ConnectionParams) msg.obj;
                    // either add this new apn context to our set or
                    // update the existing cp with the latest connection generation number
                    mApnContexts.put(cp.mApnContext, cp);
                    // TODO (b/118347948): evaluate if it's still needed after assigning
                    // different scores to different Cellular network.
                    mDisabledApnTypeBitMask &= ~cp.mApnContext.getApnTypeBitmask();
                    mNetworkAgent.sendNetworkCapabilities(getNetworkCapabilities(),
                            DataConnection.this);
                    if (DBG) {
                        log("DcActiveState: EVENT_CONNECT cp=" + cp + " dc=" + DataConnection.this);
                    }
                    notifyConnectCompleted(cp, DataFailCause.NONE, false);
                    retVal = HANDLED;
                    break;
                }
                case EVENT_DISCONNECT: {
                    DisconnectParams dp = (DisconnectParams) msg.obj;
                    if (DBG) {
                        log("DcActiveState: EVENT_DISCONNECT dp=" + dp
                                + " dc=" + DataConnection.this);
                    }
                    if (mApnContexts.containsKey(dp.mApnContext)) {
                        if (DBG) {
                            log("DcActiveState msg.what=EVENT_DISCONNECT RefCount="
                                    + mApnContexts.size());
                        }

                        if (mApnContexts.size() == 1) {
                            mApnContexts.clear();
                            mDisconnectParams = dp;
                            mConnectionParams = null;
                            dp.mTag = mTag;
                            tearDownData(dp);
                            transitionTo(mDisconnectingState);
                        } else {
                            mApnContexts.remove(dp.mApnContext);
                            // TODO (b/118347948): evaluate if it's still needed after assigning
                            // different scores to different Cellular network.
                            mDisabledApnTypeBitMask |= dp.mApnContext.getApnTypeBitmask();
                            mNetworkAgent.sendNetworkCapabilities(getNetworkCapabilities(),
                                    DataConnection.this);
                            notifyDisconnectCompleted(dp, false);
                        }
                    } else {
                        log("DcActiveState ERROR no such apnContext=" + dp.mApnContext
                                + " in this dc=" + DataConnection.this);
                        notifyDisconnectCompleted(dp, false);
                    }
                    retVal = HANDLED;
                    break;
                }
                case EVENT_DISCONNECT_ALL: {
                    if (DBG) {
                        log("DcActiveState EVENT_DISCONNECT clearing apn contexts,"
                                + " dc=" + DataConnection.this);
                    }
                    DisconnectParams dp = (DisconnectParams) msg.obj;
                    mDisconnectParams = dp;
                    mConnectionParams = null;
                    dp.mTag = mTag;
                    tearDownData(dp);
                    transitionTo(mDisconnectingState);
                    retVal = HANDLED;
                    break;
                }
                case EVENT_LOST_CONNECTION: {
                    if (DBG) {
                        log("DcActiveState EVENT_LOST_CONNECTION dc=" + DataConnection.this);
                    }

                    mInactiveState.setEnterNotificationParams(DataFailCause.LOST_CONNECTION);
                    transitionTo(mInactiveState);
                    retVal = HANDLED;
                    break;
                }
                case EVENT_DATA_CONNECTION_METEREDNESS_CHANGED:
                    boolean isUnmetered = (boolean) msg.obj;
                    if (isUnmetered == mUnmeteredOverride) {
                        retVal = HANDLED;
                        break;
                    }
                    mUnmeteredOverride = isUnmetered;
                    // fallthrough
                case EVENT_DATA_CONNECTION_ROAM_ON:
                case EVENT_DATA_CONNECTION_ROAM_OFF:
                case EVENT_DATA_CONNECTION_OVERRIDE_CHANGED: {
                    updateNetworkInfo();
                    if (mNetworkAgent != null) {
                        mNetworkAgent.sendNetworkCapabilities(getNetworkCapabilities(),
                                DataConnection.this);
                        mNetworkAgent.sendNetworkInfo(mNetworkInfo, DataConnection.this);
                    }
                    retVal = HANDLED;
                    break;
                }
                case EVENT_BW_REFRESH_RESPONSE: {
                    AsyncResult ar = (AsyncResult)msg.obj;
                    if (ar.exception != null) {
                        log("EVENT_BW_REFRESH_RESPONSE: error ignoring, e=" + ar.exception);
                    } else {
                        boolean useModem = DctConstants.BANDWIDTH_SOURCE_MODEM_KEY.equals(
                                mPhone.getContext().getResources().getString(com.android.internal.R
                                        .string.config_bandwidthEstimateSource));
                        NetworkCapabilities nc = getNetworkCapabilities();
                        LinkCapacityEstimate lce = (LinkCapacityEstimate) ar.result;
                        if (useModem && mPhone.getLceStatus() == RILConstants.LCE_ACTIVE) {
                            if (lce.downlinkCapacityKbps != LinkCapacityEstimate.INVALID) {
                                nc.setLinkDownstreamBandwidthKbps(lce.downlinkCapacityKbps);
                            }
                            if (lce.uplinkCapacityKbps != LinkCapacityEstimate.INVALID) {
                                nc.setLinkUpstreamBandwidthKbps(lce.uplinkCapacityKbps);
                            }
                        }
                        if (mNetworkAgent != null) {
                            mNetworkAgent.sendNetworkCapabilities(nc, DataConnection.this);
                        }
                    }
                    retVal = HANDLED;
                    break;
                }
                case EVENT_DATA_CONNECTION_VOICE_CALL_STARTED:
                case EVENT_DATA_CONNECTION_VOICE_CALL_ENDED: {
                    updateNetworkInfo();
                    updateNetworkInfoSuspendState();
                    if (mNetworkAgent != null) {
                        mNetworkAgent.sendNetworkCapabilities(getNetworkCapabilities(),
                                DataConnection.this);
                        mNetworkAgent.sendNetworkInfo(mNetworkInfo, DataConnection.this);
                    }
                    retVal = HANDLED;
                    break;
                }
                case EVENT_KEEPALIVE_START_REQUEST: {
                    KeepalivePacketData pkt = (KeepalivePacketData) msg.obj;
                    int slotId = msg.arg1;
                    int intervalMillis = msg.arg2 * 1000;
                    if (mTransportType == AccessNetworkConstants.TRANSPORT_TYPE_WWAN) {
                        mPhone.mCi.startNattKeepalive(
                                DataConnection.this.mCid, pkt, intervalMillis,
                                DataConnection.this.obtainMessage(
                                        EVENT_KEEPALIVE_STARTED, slotId, 0, null));
                    } else {
                        // We currently do not support NATT Keepalive requests using the
                        // DataService API, so unless the request is WWAN (always bound via
                        // the CommandsInterface), the request cannot be honored.
                        //
                        // TODO: b/72331356 to add support for Keepalive to the DataService
                        // so that keepalive requests can be handled (if supported) by the
                        // underlying transport.
                        if (mNetworkAgent != null) {
                            mNetworkAgent.onSocketKeepaliveEvent(
                                    msg.arg1, SocketKeepalive.ERROR_INVALID_NETWORK);
                        }
                    }
                    retVal = HANDLED;
                    break;
                }
                case EVENT_KEEPALIVE_STOP_REQUEST: {
                    int slotId = msg.arg1;
                    int handle = mNetworkAgent.keepaliveTracker.getHandleForSlot(slotId);
                    if (handle < 0) {
                        loge("No slot found for stopSocketKeepalive! " + slotId);
                        retVal = HANDLED;
                        break;
                    } else {
                        logd("Stopping keepalive with handle: " + handle);
                    }

                    mPhone.mCi.stopNattKeepalive(
                            handle, DataConnection.this.obtainMessage(
                                    EVENT_KEEPALIVE_STOPPED, handle, slotId, null));
                    retVal = HANDLED;
                    break;
                }
                case EVENT_KEEPALIVE_STARTED: {
                    AsyncResult ar = (AsyncResult) msg.obj;
                    final int slot = msg.arg1;
                    if (ar.exception != null || ar.result == null) {
                        loge("EVENT_KEEPALIVE_STARTED: error starting keepalive, e="
                                + ar.exception);
                        mNetworkAgent.onSocketKeepaliveEvent(
                                slot, SocketKeepalive.ERROR_HARDWARE_ERROR);
                    } else {
                        KeepaliveStatus ks = (KeepaliveStatus) ar.result;
                        if (ks == null) {
                            loge("Null KeepaliveStatus received!");
                        } else {
                            mNetworkAgent.keepaliveTracker.handleKeepaliveStarted(slot, ks);
                        }
                    }
                    retVal = HANDLED;
                    break;
                }
                case EVENT_KEEPALIVE_STATUS: {
                    AsyncResult ar = (AsyncResult) msg.obj;
                    if (ar.exception != null) {
                        loge("EVENT_KEEPALIVE_STATUS: error in keepalive, e=" + ar.exception);
                        // We have no way to notify connectivity in this case.
                    }
                    if (ar.result != null) {
                        KeepaliveStatus ks = (KeepaliveStatus) ar.result;
                        mNetworkAgent.keepaliveTracker.handleKeepaliveStatus(ks);
                    }

                    retVal = HANDLED;
                    break;
                }
                case EVENT_KEEPALIVE_STOPPED: {
                    AsyncResult ar = (AsyncResult) msg.obj;
                    final int handle = msg.arg1;
                    final int slotId = msg.arg2;

                    if (ar.exception != null) {
                        loge("EVENT_KEEPALIVE_STOPPED: error stopping keepalive for handle="
                                + handle + " e=" + ar.exception);
                        mNetworkAgent.keepaliveTracker.handleKeepaliveStatus(
                                new KeepaliveStatus(KeepaliveStatus.ERROR_UNKNOWN));
                    } else {
                        log("Keepalive Stop Requested for handle=" + handle);
                        mNetworkAgent.keepaliveTracker.handleKeepaliveStatus(
                                new KeepaliveStatus(handle, KeepaliveStatus.STATUS_INACTIVE));
                    }
                    retVal = HANDLED;
                    break;
                }
                case EVENT_LINK_CAPACITY_CHANGED: {
                    AsyncResult ar = (AsyncResult) msg.obj;
                    if (ar.exception != null) {
                        loge("EVENT_LINK_CAPACITY_CHANGED e=" + ar.exception);
                    } else {
                        boolean useModem = DctConstants.BANDWIDTH_SOURCE_MODEM_KEY.equals(
                                mPhone.getContext().getResources().getString(com.android.internal.R
                                        .string.config_bandwidthEstimateSource));
                        NetworkCapabilities nc = getNetworkCapabilities();
                        if (useModem) {
                            LinkCapacityEstimate lce = (LinkCapacityEstimate) ar.result;
                            if (lce.downlinkCapacityKbps != LinkCapacityEstimate.INVALID) {
                                nc.setLinkDownstreamBandwidthKbps(lce.downlinkCapacityKbps);
                            }
                            if (lce.uplinkCapacityKbps != LinkCapacityEstimate.INVALID) {
                                nc.setLinkUpstreamBandwidthKbps(lce.uplinkCapacityKbps);
                            }
                        }
                        if (mNetworkAgent != null) {
                            mNetworkAgent.sendNetworkCapabilities(nc, DataConnection.this);
                        }
                    }
                    retVal = HANDLED;
                    break;
                }
                case EVENT_REEVALUATE_RESTRICTED_STATE: {
                    // If the network was restricted, and now it does not need to be restricted
                    // anymore, we should add the NET_CAPABILITY_NOT_RESTRICTED capability.
                    if (mRestrictedNetworkOverride && !shouldRestrictNetwork()) {
                        if (DBG) {
                            log("Data connection becomes not-restricted. dc=" + this);
                        }
                        // Note we only do this when network becomes non-restricted. When a
                        // non-restricted becomes restricted (e.g. users disable data, or turn off
                        // data roaming), DCT will explicitly tear down the networks (because
                        // connectivity service does not support force-close TCP connections today).
                        // Also note that NET_CAPABILITY_NOT_RESTRICTED is an immutable capability
                        // (see {@link NetworkCapabilities}) once we add it to the network, we can't
                        // remove it through the entire life cycle of the connection.
                        mRestrictedNetworkOverride = false;
                        mNetworkAgent.sendNetworkCapabilities(getNetworkCapabilities(),
                                DataConnection.this);
                    }

                    // If the data does need to be unmetered use only (e.g. users turn on data, or
                    // device is not roaming anymore assuming data roaming is off), then we can
                    // dynamically add those metered APN type capabilities back. (But not the
                    // other way around because most of the APN-type capabilities are immutable
                    // capabilities.)
                    if (mUnmeteredUseOnly && !isUnmeteredUseOnly()) {
                        mUnmeteredUseOnly = false;
                        mNetworkAgent.sendNetworkCapabilities(getNetworkCapabilities(),
                                DataConnection.this);
                    }

                    retVal = HANDLED;
                    break;
                }
                case EVENT_REEVALUATE_DATA_CONNECTION_PROPERTIES: {
                    // Update other properties like link properties if needed in future.
                    updateScore();
                    retVal = HANDLED;
                    break;
                }
                case EVENT_NR_STATE_CHANGED: {
                    updateTcpBufferSizes(mRilRat);
                    if (mNetworkAgent != null) {
                        mNetworkAgent.sendLinkProperties(mLinkProperties, DataConnection.this);
                    }
                    retVal = HANDLED;
                    break;
                }
                default:
                    if (VDBG) {
                        log("DcActiveState not handled msg.what=" + getWhatToString(msg.what));
                    }
                    retVal = NOT_HANDLED;
                    break;
            }
            return retVal;
        }
    }
    private DcActiveState mActiveState = new DcActiveState();

    /**
     * The state machine is disconnecting.
     */
    private class DcDisconnectingState extends State {
        @Override
        public void enter() {
            StatsLog.write(StatsLog.MOBILE_CONNECTION_STATE_CHANGED,
                    StatsLog.MOBILE_CONNECTION_STATE_CHANGED__STATE__DISCONNECTING,
                    mPhone.getPhoneId(), mId,
                    mApnSetting != null ? (long) mApnSetting.getApnTypeBitmask() : 0L,
                    mApnSetting != null
                        ? mApnSetting.canHandleType(ApnSetting.TYPE_DEFAULT) : false);
        }
        @Override
        public boolean processMessage(Message msg) {
            boolean retVal;

            switch (msg.what) {
                case EVENT_CONNECT:
                    if (DBG) log("DcDisconnectingState msg.what=EVENT_CONNECT. Defer. RefCount = "
                            + mApnContexts.size());
                    deferMessage(msg);
                    retVal = HANDLED;
                    break;

                case EVENT_DEACTIVATE_DONE:
                    DisconnectParams dp = (DisconnectParams) msg.obj;

                    String str = "DcDisconnectingState msg.what=EVENT_DEACTIVATE_DONE RefCount="
                            + mApnContexts.size();
                    if (DBG) log(str);
                    if (dp.mApnContext != null) dp.mApnContext.requestLog(str);

                    if (dp.mTag == mTag) {
                        // Transition to inactive but send notifications after
                        // we've entered the mInactive state.
                        mInactiveState.setEnterNotificationParams(dp);
                        transitionTo(mInactiveState);
                    } else {
                        if (DBG) log("DcDisconnectState stale EVENT_DEACTIVATE_DONE"
                                + " dp.tag=" + dp.mTag + " mTag=" + mTag);
                    }
                    retVal = HANDLED;
                    break;

                default:
                    if (VDBG) {
                        log("DcDisconnectingState not handled msg.what="
                                + getWhatToString(msg.what));
                    }
                    retVal = NOT_HANDLED;
                    break;
            }
            return retVal;
        }
    }
    private DcDisconnectingState mDisconnectingState = new DcDisconnectingState();

    /**
     * The state machine is disconnecting after an creating a connection.
     */
    private class DcDisconnectionErrorCreatingConnection extends State {
        @Override
        public void enter() {
            StatsLog.write(StatsLog.MOBILE_CONNECTION_STATE_CHANGED,
                    StatsLog.MOBILE_CONNECTION_STATE_CHANGED__STATE__DISCONNECTION_ERROR_CREATING_CONNECTION,
                    mPhone.getPhoneId(), mId,
                    mApnSetting != null ? (long) mApnSetting.getApnTypeBitmask() : 0L,
                    mApnSetting != null
                        ? mApnSetting.canHandleType(ApnSetting.TYPE_DEFAULT) : false);
        }
        @Override
        public boolean processMessage(Message msg) {
            boolean retVal;

            switch (msg.what) {
                case EVENT_DEACTIVATE_DONE:
                    ConnectionParams cp = (ConnectionParams) msg.obj;
                    if (cp.mTag == mTag) {
                        String str = "DcDisconnectionErrorCreatingConnection" +
                                " msg.what=EVENT_DEACTIVATE_DONE";
                        if (DBG) log(str);
                        if (cp.mApnContext != null) cp.mApnContext.requestLog(str);

                        // Transition to inactive but send notifications after
                        // we've entered the mInactive state.
                        mInactiveState.setEnterNotificationParams(cp,
                                DataFailCause.UNACCEPTABLE_NETWORK_PARAMETER);
                        transitionTo(mInactiveState);
                    } else {
                        if (DBG) {
                            log("DcDisconnectionErrorCreatingConnection stale EVENT_DEACTIVATE_DONE"
                                    + " dp.tag=" + cp.mTag + ", mTag=" + mTag);
                        }
                    }
                    retVal = HANDLED;
                    break;

                default:
                    if (VDBG) {
                        log("DcDisconnectionErrorCreatingConnection not handled msg.what="
                                + getWhatToString(msg.what));
                    }
                    retVal = NOT_HANDLED;
                    break;
            }
            return retVal;
        }
    }
    private DcDisconnectionErrorCreatingConnection mDisconnectingErrorCreatingConnection =
                new DcDisconnectionErrorCreatingConnection();

    /**
     * Bring up a connection to the apn and return an AsyncResult in onCompletedMsg.
     * Used for cellular networks that use Access Point Names (APN) such
     * as GSM networks.
     *
     * @param apnContext is the Access Point Name to bring up a connection to
     * @param profileId for the connection
     * @param rilRadioTechnology Radio technology for the data connection
     * @param onCompletedMsg is sent with its msg.obj as an AsyncResult object.
     *                       With AsyncResult.userObj set to the original msg.obj,
     *                       AsyncResult.result = FailCause and AsyncResult.exception = Exception().
     * @param connectionGeneration used to track a single connection request so disconnects can get
     *                             ignored if obsolete.
     * @param requestType Data request type
     * @param subId the subscription id associated with this data connection.
     * @param isApnPreferred determine if this Apn is preferred.
     */
    public void bringUp(ApnContext apnContext, int profileId, int rilRadioTechnology,
                        Message onCompletedMsg, int connectionGeneration,
                        @RequestNetworkType int requestType, int subId, boolean isApnPreferred) {
        if (DBG) {
            log("bringUp: apnContext=" + apnContext + " onCompletedMsg=" + onCompletedMsg);
        }
        sendMessage(DataConnection.EVENT_CONNECT,
                new ConnectionParams(apnContext, profileId, rilRadioTechnology, onCompletedMsg,
                        connectionGeneration, requestType, subId, isApnPreferred));
    }

    /**
     * Tear down the connection through the apn on the network.
     *
     * @param apnContext APN context
     * @param reason reason to tear down
     * @param onCompletedMsg is sent with its msg.obj as an AsyncResult object.
     *        With AsyncResult.userObj set to the original msg.obj.
     */
    public void tearDown(ApnContext apnContext, String reason, Message onCompletedMsg) {
        if (DBG) {
            log("tearDown: apnContext=" + apnContext + " reason=" + reason + " onCompletedMsg="
                    + onCompletedMsg);
        }
        sendMessage(DataConnection.EVENT_DISCONNECT,
                new DisconnectParams(apnContext, reason, DcTracker.RELEASE_TYPE_DETACH,
                        onCompletedMsg));
    }

    // ******* "public" interface

    /**
     * Used for testing purposes.
     */
    void tearDownNow() {
        if (DBG) log("tearDownNow()");
        sendMessage(obtainMessage(EVENT_TEAR_DOWN_NOW));
    }

    /**
     * Tear down the connection through the apn on the network.  Ignores reference count and
     * and always tears down.
     *
     * @param releaseType Data release type
     * @param onCompletedMsg is sent with its msg.obj as an AsyncResult object.
     *        With AsyncResult.userObj set to the original msg.obj.
     */
    public void tearDownAll(String reason, @ReleaseNetworkType int releaseType,
                            Message onCompletedMsg) {
        if (DBG) log("tearDownAll: reason=" + reason + ", releaseType=" + releaseType);
        sendMessage(DataConnection.EVENT_DISCONNECT_ALL,
                new DisconnectParams(null, reason, releaseType, onCompletedMsg));
    }

    /**
     * Reset the data connection to inactive state.
     */
    public void reset() {
        sendMessage(EVENT_RESET);
        if (DBG) log("reset");
    }

    /**
     * Re-evaluate the restricted state. If the restricted data connection does not need to be
     * restricted anymore, we need to dynamically change the network's capability.
     */
    void reevaluateRestrictedState() {
        sendMessage(EVENT_REEVALUATE_RESTRICTED_STATE);
        if (DBG) log("reevaluate restricted state");
    }

    /**
     * Re-evaluate the data connection properties. For example, it will recalculate data connection
     * score and update through network agent it if changed.
     */
    void reevaluateDataConnectionProperties() {
        sendMessage(EVENT_REEVALUATE_DATA_CONNECTION_PROPERTIES);
        if (DBG) log("reevaluate data connection properties");
    }

    /**
     * @return The parameters used for initiating a data connection.
     */
    public ConnectionParams getConnectionParams() {
        return mConnectionParams;
    }

    /**
     * @return The list of PCSCF addresses
     */
    public String[] getPcscfAddresses() {
        return mPcscfAddr;
    }

    /**
     * Using the result of the SETUP_DATA_CALL determine the retry delay.
     *
     * @param response The response from setup data call
     * @return NO_SUGGESTED_RETRY_DELAY if no retry is needed otherwise the delay to the
     *         next SETUP_DATA_CALL
     */
    private long getSuggestedRetryDelay(DataCallResponse response) {
        /** According to ril.h
         * The value < 0 means no value is suggested
         * The value 0 means retry should be done ASAP.
         * The value of Integer.MAX_VALUE(0x7fffffff) means no retry.
         */

        // The value < 0 means no value is suggested
        if (response.getSuggestedRetryTime() < 0) {
            if (DBG) log("No suggested retry delay.");
            return RetryManager.NO_SUGGESTED_RETRY_DELAY;
        }
        // The value of Integer.MAX_VALUE(0x7fffffff) means no retry.
        else if (response.getSuggestedRetryTime() == Integer.MAX_VALUE) {
            if (DBG) log("Modem suggested not retrying.");
            return RetryManager.NO_RETRY;
        }

        // We need to cast it to long because the value returned from RIL is a 32-bit integer,
        // but the time values used in AlarmManager are all 64-bit long.
        return (long) response.getSuggestedRetryTime();
    }

    public List<ApnContext> getApnContexts() {
        return new ArrayList<>(mApnContexts.keySet());
    }

    /** Get the network agent of the data connection */
    @Nullable
    DcNetworkAgent getNetworkAgent() {
        return mNetworkAgent;
    }

    void setHandoverState(@HandoverState int state) {
        mHandoverLocalLog.log("State changed from " + handoverStateToString(mHandoverState)
                + " to " + handoverStateToString(state));
        mHandoverState = state;
    }

    /**
     * @return the string for msg.what as our info.
     */
    @Override
    protected String getWhatToString(int what) {
        return cmdToString(what);
    }

    private static String msgToString(Message msg) {
        String retVal;
        if (msg == null) {
            retVal = "null";
        } else {
            StringBuilder   b = new StringBuilder();

            b.append("{what=");
            b.append(cmdToString(msg.what));

            b.append(" when=");
            TimeUtils.formatDuration(msg.getWhen() - SystemClock.uptimeMillis(), b);

            if (msg.arg1 != 0) {
                b.append(" arg1=");
                b.append(msg.arg1);
            }

            if (msg.arg2 != 0) {
                b.append(" arg2=");
                b.append(msg.arg2);
            }

            if (msg.obj != null) {
                b.append(" obj=");
                b.append(msg.obj);
            }

            b.append(" target=");
            b.append(msg.getTarget());

            b.append(" replyTo=");
            b.append(msg.replyTo);

            b.append("}");

            retVal = b.toString();
        }
        return retVal;
    }

    static void slog(String s) {
        Rlog.d("DC", s);
    }

    /**
     * Log with debug
     *
     * @param s is string log
     */
    @Override
    protected void log(String s) {
        Rlog.d(getName(), s);
    }

    /**
     * Log with debug attribute
     *
     * @param s is string log
     */
    @Override
    protected void logd(String s) {
        Rlog.d(getName(), s);
    }

    /**
     * Log with verbose attribute
     *
     * @param s is string log
     */
    @Override
    protected void logv(String s) {
        Rlog.v(getName(), s);
    }

    /**
     * Log with info attribute
     *
     * @param s is string log
     */
    @Override
    protected void logi(String s) {
        Rlog.i(getName(), s);
    }

    /**
     * Log with warning attribute
     *
     * @param s is string log
     */
    @Override
    protected void logw(String s) {
        Rlog.w(getName(), s);
    }

    /**
     * Log with error attribute
     *
     * @param s is string log
     */
    @Override
    protected void loge(String s) {
        Rlog.e(getName(), s);
    }

    /**
     * Log with error attribute
     *
     * @param s is string log
     * @param e is a Throwable which logs additional information.
     */
    @Override
    protected void loge(String s, Throwable e) {
        Rlog.e(getName(), s, e);
    }

    /** Doesn't print mApnList of ApnContext's which would be recursive */
    public String toStringSimple() {
        return getName() + ": State=" + getCurrentState().getName()
                + " mApnSetting=" + mApnSetting + " RefCount=" + mApnContexts.size()
                + " mCid=" + mCid + " mCreateTime=" + mCreateTime
                + " mLastastFailTime=" + mLastFailTime
                + " mLastFailCause=" + mLastFailCause
                + " mTag=" + mTag
                + " mLinkProperties=" + mLinkProperties
                + " linkCapabilities=" + getNetworkCapabilities()
                + " mRestrictedNetworkOverride=" + mRestrictedNetworkOverride;
    }

    @Override
    public String toString() {
        return "{" + toStringSimple() + " mApnContexts=" + mApnContexts + "}";
    }

    /** Check if the device is connected to NR 5G Non-Standalone network. */
    private boolean isNRConnected() {
        return mPhone.getServiceState().getNrState()
                == NetworkRegistrationInfo.NR_STATE_CONNECTED;
    }

    /**
     * @return The disallowed APN types bitmask
     */
    private @ApnType int getDisallowedApnTypes() {
        CarrierConfigManager configManager = (CarrierConfigManager)
                mPhone.getContext().getSystemService(Context.CARRIER_CONFIG_SERVICE);
        int apnTypesBitmask = 0;
        if (configManager != null) {
            PersistableBundle bundle = configManager.getConfigForSubId(mSubId);
            if (bundle != null) {
                String key = (mTransportType == AccessNetworkConstants.TRANSPORT_TYPE_WWAN)
                        ? CarrierConfigManager.KEY_CARRIER_WWAN_DISALLOWED_APN_TYPES_STRING_ARRAY
                        : CarrierConfigManager.KEY_CARRIER_WLAN_DISALLOWED_APN_TYPES_STRING_ARRAY;
                if (bundle.getStringArray(key) != null) {
                    String disallowedApnTypesString =
                            TextUtils.join(",", bundle.getStringArray(key));
                    if (!TextUtils.isEmpty(disallowedApnTypesString)) {
                        apnTypesBitmask = ApnSetting.getApnTypesBitmaskFromString(
                                disallowedApnTypesString);
                    }
                }
            }
        }

        return apnTypesBitmask;
    }

    private void dumpToLog() {
        dump(null, new PrintWriter(new StringWriter(0)) {
            @Override
            public void println(String s) {
                DataConnection.this.logd(s);
            }

            @Override
            public void flush() {
            }
        }, null);
    }

    /**
     *  Re-calculate score and update through network agent if it changes.
     */
    private void updateScore() {
        int oldScore = mScore;
        mScore = calculateScore();
        if (oldScore != mScore && mNetworkAgent != null) {
            log("Updating score from " + oldScore + " to " + mScore);
            mNetworkAgent.sendNetworkScore(mScore, this);
        }
    }

    private int calculateScore() {
        int score = OTHER_CONNECTION_SCORE;

        // If it's serving a network request that asks NET_CAPABILITY_INTERNET and doesn't have
        // specify a subId, this dataConnection is considered to be default Internet data
        // connection. In this case we assign a slightly higher score of 50. The intention is
        // it will not be replaced by other data connections accidentally in DSDS usecase.
        for (ApnContext apnContext : mApnContexts.keySet()) {
            for (NetworkRequest networkRequest : apnContext.getNetworkRequests()) {
                if (networkRequest.hasCapability(NetworkCapabilities.NET_CAPABILITY_INTERNET)
                        && networkRequest.networkCapabilities.getNetworkSpecifier() == null) {
                    score = DEFAULT_INTERNET_CONNECTION_SCORE;
                    break;
                }
            }
        }

        return score;
    }

    private String handoverStateToString(@HandoverState int state) {
        switch (state) {
            case HANDOVER_STATE_IDLE: return "IDLE";
            case HANDOVER_STATE_BEING_TRANSFERRED: return "BEING_TRANSFERRED";
            case HANDOVER_STATE_COMPLETED: return "COMPLETED";
            default: return "UNKNOWN";
        }
    }

    /**
     * Dump the current state.
     *
     * @param fd
     * @param pw
     * @param args
     */
    @Override
    public void dump(FileDescriptor fd, PrintWriter printWriter, String[] args) {
        IndentingPrintWriter pw = new IndentingPrintWriter(printWriter, " ");
        pw.print("DataConnection ");
        super.dump(fd, pw, args);
        pw.flush();
        pw.increaseIndent();
        pw.println("transport type="
                + AccessNetworkConstants.transportTypeToString(mTransportType));
        pw.println("mApnContexts.size=" + mApnContexts.size());
        pw.println("mApnContexts=" + mApnContexts);
        pw.println("mApnSetting=" + mApnSetting);
        pw.println("mTag=" + mTag);
        pw.println("mCid=" + mCid);
        pw.println("mConnectionParams=" + mConnectionParams);
        pw.println("mDisconnectParams=" + mDisconnectParams);
        pw.println("mDcFailCause=" + mDcFailCause);
        pw.println("mPhone=" + mPhone);
        pw.println("mSubId=" + mSubId);
        pw.println("mLinkProperties=" + mLinkProperties);
        pw.flush();
        pw.println("mDataRegState=" + mDataRegState);
        pw.println("mHandoverState=" + handoverStateToString(mHandoverState));
        pw.println("mRilRat=" + mRilRat);
        pw.println("mNetworkCapabilities=" + getNetworkCapabilities());
        pw.println("mCreateTime=" + TimeUtils.logTimeOfDay(mCreateTime));
        pw.println("mLastFailTime=" + TimeUtils.logTimeOfDay(mLastFailTime));
        pw.println("mLastFailCause=" + mLastFailCause);
        pw.println("mUserData=" + mUserData);
        pw.println("mSubscriptionOverride=" + Integer.toHexString(mSubscriptionOverride));
        pw.println("mRestrictedNetworkOverride=" + mRestrictedNetworkOverride);
        pw.println("mUnmeteredUseOnly=" + mUnmeteredUseOnly);
        pw.println("disallowedApnTypes="
                + ApnSetting.getApnTypesStringFromBitmask(getDisallowedApnTypes()));
        pw.println("mUnmeteredOverride=" + mUnmeteredOverride);
        pw.println("mInstanceNumber=" + mInstanceNumber);
        pw.println("mAc=" + mAc);
        pw.println("mScore=" + mScore);
        if (mNetworkAgent != null) {
            mNetworkAgent.dump(fd, pw, args);
        }
        pw.println("handover local log:");
        pw.increaseIndent();
        mHandoverLocalLog.dump(fd, pw, args);
        pw.decreaseIndent();
        pw.decreaseIndent();
        pw.println();
        pw.flush();
    }

    protected void handlePdpRejectCauseSuccess() {
        if (DBG) log("DataConnection: handlePdpRejectCauseSuccess()");
    }

    protected boolean isPdpRejectCauseFailureHandled(SetupResult result,
            ConnectionParams cp) {
        if (DBG) log("DataConnection: isPdpRejectCauseFailureHandled()");
        return false;
    }

    protected boolean isPdpRejectCause(int cause) {
        return (cause == DataFailCause.USER_AUTHENTICATION
                || cause == DataFailCause.SERVICE_OPTION_NOT_SUBSCRIBED
                || cause == DataFailCause.MULTI_CONN_TO_SAME_PDN_NOT_ALLOWED);
    }

    protected boolean isPdpRejectConfigEnabled() {
        return mPhone.getContext().getResources().getBoolean(
                com.android.internal.R.bool.config_pdp_retry_for_29_33_55_enabled);
    }

    protected boolean isDataCallConnectAllowed() {
        return true;
    }
}<|MERGE_RESOLUTION|>--- conflicted
+++ resolved
@@ -329,13 +329,7 @@
     static final int EVENT_NR_FREQUENCY_CHANGED = BASE + 29;
     protected static final int EVENT_RETRY_CONNECTION = BASE + 30;
 
-<<<<<<< HEAD
-    static final int EVENT_DATA_CONNECTION_METEREDNESS_CHANGED = BASE + 29;
-    static final int EVENT_NR_FREQUENCY_CHANGED = BASE + 30;
-    private static final int CMD_TO_STRING_COUNT = EVENT_NR_FREQUENCY_CHANGED - BASE + 1;
-=======
     private static final int CMD_TO_STRING_COUNT = EVENT_RETRY_CONNECTION - BASE + 1;
->>>>>>> 0091c6ee
 
     private static String[] sCmdToString = new String[CMD_TO_STRING_COUNT];
     static {
@@ -372,16 +366,10 @@
         sCmdToString[EVENT_REEVALUATE_DATA_CONNECTION_PROPERTIES - BASE] =
                 "EVENT_REEVALUATE_DATA_CONNECTION_PROPERTIES";
         sCmdToString[EVENT_NR_STATE_CHANGED - BASE] = "EVENT_NR_STATE_CHANGED";
-<<<<<<< HEAD
-=======
         sCmdToString[EVENT_DATA_CONNECTION_METEREDNESS_CHANGED - BASE] =
                 "EVENT_DATA_CONNECTION_METEREDNESS_CHANGED";
         sCmdToString[EVENT_NR_FREQUENCY_CHANGED - BASE] = "EVENT_NR_FREQUENCY_CHANGED";
->>>>>>> 0091c6ee
         sCmdToString[EVENT_RETRY_CONNECTION - BASE] = "EVENT_RETRY_CONNECTION";
-        sCmdToString[EVENT_DATA_CONNECTION_METEREDNESS_CHANGED - BASE] =
-                "EVENT_DATA_CONNECTION_METEREDNESS_CHANGED";
-        sCmdToString[EVENT_NR_FREQUENCY_CHANGED - BASE] = "EVENT_NR_FREQUENCY_CHANGED";
     }
     // Convert cmd to string or null if unknown
     static String cmdToString(int cmd) {
