/*
 * Copyright (C) 2019 The Android Open Source Project
 *
 * Licensed under the Apache License, Version 2.0 (the "License");
 * you may not use this file except in compliance with the License.
 * You may obtain a copy of the License at
 *
 *      http://www.apache.org/licenses/LICENSE-2.0
 *
 * Unless required by applicable law or agreed to in writing, software
 * distributed under the License is distributed on an "AS IS" BASIS,
 * WITHOUT WARRANTIES OR CONDITIONS OF ANY KIND, either express or implied.
 * See the License for the specific language governing permissions and
 * limitations under the License.
 */

package com.android.internal.telephony.dataconnection;

import android.annotation.NonNull;
import android.annotation.Nullable;
import android.net.KeepalivePacketData;
import android.net.LinkProperties;
import android.net.NattKeepalivePacketData;
import android.net.NetworkAgent;
import android.net.NetworkAgentConfig;
import android.net.NetworkCapabilities;
import android.net.NetworkProvider;
import android.net.SocketKeepalive;
import android.net.Uri;
import android.os.Message;
import android.telephony.AccessNetworkConstants;
import android.telephony.AccessNetworkConstants.TransportType;
import android.telephony.Annotation.NetworkType;
import android.telephony.AnomalyReporter;
import android.telephony.NetworkRegistrationInfo;
import android.telephony.ServiceState;
import android.telephony.TelephonyManager;
import android.util.ArrayMap;
import android.util.LocalLog;
import android.util.SparseArray;

import com.android.internal.telephony.DctConstants;
import com.android.internal.telephony.Phone;
import com.android.internal.telephony.RILConstants;
import com.android.internal.telephony.metrics.TelephonyMetrics;
import com.android.internal.util.IndentingPrintWriter;
import com.android.telephony.Rlog;

import java.io.FileDescriptor;
import java.io.PrintWriter;
import java.time.Duration;
import java.util.Map;
import java.util.Objects;
import java.util.UUID;

/**
 * This class represents a network agent which is communication channel between
 * {@link DataConnection} and {@link com.android.server.ConnectivityService}. The agent is
 * created when data connection enters {@link DataConnection.DcActiveState} until it exits that
 * state.
 *
 * Note that in IWLAN handover scenario, this agent could be transferred to the new
 * {@link DataConnection} so for a short window of time this object might be accessed by two
 * different {@link DataConnection}. Thus each method in this class needs to be synchronized.
 */
public class DcNetworkAgent extends NetworkAgent {
    private final String mTag;

    private final int mId;

    private Phone mPhone;

    private int mTransportType;

    private NetworkCapabilities mNetworkCapabilities;

    public final DcKeepaliveTracker keepaliveTracker = new DcKeepaliveTracker();

    private DataConnection mDataConnection;

    private final LocalLog mNetCapsLocalLog = new LocalLog(50);

<<<<<<< HEAD
    private NetworkInfo mNetworkInfo;

=======
>>>>>>> a8e596d9
    // For interface duplicate detection. Key is the net id, value is the interface name in string.
    private static Map<Integer, String> sInterfaceNames = new ArrayMap<>();

    DcNetworkAgent(DataConnection dc, Phone phone, int score, NetworkAgentConfig config,
            NetworkProvider networkProvider, int transportType) {
        super(phone.getContext(), dc.getHandler().getLooper(), "DcNetworkAgent",
                dc.getNetworkCapabilities(), dc.getLinkProperties(), score, config,
                networkProvider);
        register();
        mId = getNetwork().netId;
        mTag = "DcNetworkAgent" + "-" + mId;
        mPhone = phone;
        mNetworkCapabilities = dc.getNetworkCapabilities();
        mTransportType = transportType;
        mDataConnection = dc;
<<<<<<< HEAD
        mNetworkInfo = new NetworkInfo(ni);
        setLegacySubtype(ni.getSubtype(), ni.getSubtypeName());
        setLegacyExtraInfo(ni.getExtraInfo());
=======
        int networkType = getNetworkType();
        setLegacySubtype(networkType, TelephonyManager.getNetworkTypeName(networkType));
        setLegacyExtraInfo(dc.getApnSetting().getApnName());
>>>>>>> a8e596d9
        if (dc.getLinkProperties() != null) {
            checkDuplicateInterface(mId, dc.getLinkProperties().getInterfaceName());
            logd("created for data connection " + dc.getName() + ", "
                    + dc.getLinkProperties().getInterfaceName());
        } else {
            loge("The connection does not have a valid link properties.");
        }
    }

<<<<<<< HEAD
    private void checkDuplicateInterface(int netId, @Nullable String interfaceName) {
        for (Map.Entry<Integer, String> entry: sInterfaceNames.entrySet()) {
            if (Objects.equals(interfaceName, entry.getValue())) {
                String message = "Duplicate interface " + interfaceName
                        + " is detected. DcNetworkAgent-" + entry.getKey()
                        + " already used this interface name.";
                loge(message);
                // Using fixed UUID to avoid duplicate bugreport notification
                AnomalyReporter.reportAnomaly(
                        UUID.fromString("02f3d3f6-4613-4415-b6cb-8d92c8a938a6"),
                        message);
                return;
            }
        }
=======
    private @NetworkType int getNetworkType() {
        ServiceState ss = mPhone.getServiceState();
        int networkType = TelephonyManager.NETWORK_TYPE_UNKNOWN;

        NetworkRegistrationInfo nri = ss.getNetworkRegistrationInfo(
                NetworkRegistrationInfo.DOMAIN_PS, mTransportType);
        if (nri != null) {
            networkType = nri.getAccessNetworkTechnology();
        }

        return networkType;
    }

    private void checkDuplicateInterface(int netId, @Nullable String interfaceName) {
        for (Map.Entry<Integer, String> entry: sInterfaceNames.entrySet()) {
            if (Objects.equals(interfaceName, entry.getValue())) {
                String message = "Duplicate interface " + interfaceName
                        + " is detected. DcNetworkAgent-" + entry.getKey()
                        + " already used this interface name.";
                loge(message);
                // Using fixed UUID to avoid duplicate bugreport notification
                AnomalyReporter.reportAnomaly(
                        UUID.fromString("02f3d3f6-4613-4415-b6cb-8d92c8a938a6"),
                        message);
                return;
            }
        }
>>>>>>> a8e596d9
        sInterfaceNames.put(netId, interfaceName);
    }

    /**
     * @return The tag
     */
    String getTag() {
        return mTag;
    }

    /**
     * Set the data connection that owns this network agent.
     *
     * @param dc Data connection owning this network agent.
     * @param transportType Transport that this data connection is on.
     */
    public synchronized void acquireOwnership(@NonNull DataConnection dc,
                                              @TransportType int transportType) {
        mDataConnection = dc;
        mTransportType = transportType;
        logd(dc.getName() + " acquired the ownership of this agent.");
    }

    /**
     * Release the ownership of network agent.
     */
    public synchronized void releaseOwnership(DataConnection dc) {
        if (mDataConnection == null) {
            loge("releaseOwnership called on no-owner DcNetworkAgent!");
            return;
        } else if (mDataConnection != dc) {
            loge("releaseOwnership: This agent belongs to "
                    + mDataConnection.getName() + ", ignored the request from " + dc.getName());
            return;
        }
        logd("Data connection " + mDataConnection.getName() + " released the ownership.");
        mDataConnection = null;
    }

    /**
     * @return The data connection that owns this agent
     */
    public synchronized DataConnection getDataConnection() {
        return mDataConnection;
    }

    @Override
    public synchronized void onNetworkUnwanted() {
        if (mDataConnection == null) {
            loge("onNetworkUnwanted found called on no-owner DcNetworkAgent!");
            return;
        }

        logd("onNetworkUnwanted called. Now tear down the data connection "
                + mDataConnection.getName());
        mDataConnection.tearDownAll(Phone.REASON_RELEASED_BY_CONNECTIVITY_SERVICE,
                DcTracker.RELEASE_TYPE_DETACH, null);
    }

    @Override
    public synchronized void onBandwidthUpdateRequested() {
        if (mDataConnection == null) {
            loge("onBandwidthUpdateRequested called on no-owner DcNetworkAgent!");
            return;
        }

        if (mPhone.getLceStatus() == RILConstants.LCE_ACTIVE     // active LCE service
                && mTransportType == AccessNetworkConstants.TRANSPORT_TYPE_WWAN) {
            mPhone.mCi.pullLceData(mDataConnection.obtainMessage(
                    DataConnection.EVENT_BW_REFRESH_RESPONSE));
        }
    }

    @Override
    public synchronized void onValidationStatus(int status, Uri redirectUri) {
        if (mDataConnection == null) {
            loge("onValidationStatus called on no-owner DcNetworkAgent!");
            return;
        }

        logd("validation status: " + status + " with redirection URL: " + redirectUri);
        DcTracker dct = mPhone.getDcTracker(mTransportType);
        if (dct != null) {
            Message msg = dct.obtainMessage(DctConstants.EVENT_NETWORK_STATUS_CHANGED,
                    status, mDataConnection.getCid(), redirectUri.toString());
            msg.sendToTarget();
        }
    }

    private synchronized boolean isOwned(DataConnection dc, String reason) {
        if (mDataConnection == null) {
            loge(reason + " called on no-owner DcNetworkAgent!");
            return false;
        } else if (mDataConnection != dc) {
            loge(reason + ": This agent belongs to "
                    + mDataConnection.getName() + ", ignored the request from " + dc.getName());
            return false;
        }
        return true;
    }

    /**
     * Update the legacy sub type (i.e. data network type).
     *
     * @param dc The data connection that invokes this method.
     */
    public synchronized void updateLegacySubtype(DataConnection dc) {
        if (!isOwned(dc, "updateLegacySubtype")) return;

        int networkType = getNetworkType();
        setLegacySubtype(networkType, TelephonyManager.getNetworkTypeName(networkType));
    }

    /**
     * Set the network capabilities.
     *
     * @param networkCapabilities The network capabilities.
     * @param dc The data connection that invokes this method.
     */
    public synchronized void sendNetworkCapabilities(NetworkCapabilities networkCapabilities,
                                                     DataConnection dc) {
        if (!isOwned(dc, "sendNetworkCapabilities")) return;

        if (!networkCapabilities.equals(mNetworkCapabilities)) {
            String logStr = "Changed from " + mNetworkCapabilities + " to "
                    + networkCapabilities + ", Data RAT="
                    + mPhone.getServiceState().getRilDataRadioTechnology()
                    + ", dc=" + mDataConnection.getName();
            logd(logStr);
            mNetCapsLocalLog.log(logStr);
            if (networkCapabilities.hasCapability(NetworkCapabilities.NET_CAPABILITY_INTERNET)) {
                // only log metrics for DataConnection with NET_CAPABILITY_INTERNET
                if (mNetworkCapabilities == null
                        || networkCapabilities.hasCapability(
                                NetworkCapabilities.NET_CAPABILITY_TEMPORARILY_NOT_METERED)
                        != mNetworkCapabilities.hasCapability(
                                NetworkCapabilities.NET_CAPABILITY_TEMPORARILY_NOT_METERED)) {
                    TelephonyMetrics.getInstance().writeNetworkCapabilitiesChangedEvent(
                            mPhone.getPhoneId(), networkCapabilities);
                }
            }
            mNetworkCapabilities = networkCapabilities;
        }
        sendNetworkCapabilities(networkCapabilities);
    }

    /**
     * Set the link properties
     *
     * @param linkProperties The link properties
     * @param dc The data connection that invokes this method.
     */
    public synchronized void sendLinkProperties(@NonNull LinkProperties linkProperties,
                                                DataConnection dc) {
        if (!isOwned(dc, "sendLinkProperties")) return;

        sInterfaceNames.put(mId, dc.getLinkProperties().getInterfaceName());
        sendLinkProperties(linkProperties);
    }

    /**
     * Set the network score.
     *
     * @param score The network score.
     * @param dc The data connection that invokes this method.
     */
    public synchronized void sendNetworkScore(int score, DataConnection dc) {
        if (!isOwned(dc, "sendNetworkScore")) return;
        sendNetworkScore(score);
    }

    /**
     * Unregister the network agent from connectivity service.
     *
     * @param dc The data connection that invokes this method.
     */
    public synchronized void unregister(DataConnection dc) {
        if (!isOwned(dc, "unregister")) return;

        logd("Unregister from connectivity service. " + sInterfaceNames.get(mId) + " removed.");
        sInterfaceNames.remove(mId);
        super.unregister();
    }

    @Override
    public synchronized void onStartSocketKeepalive(int slot, @NonNull Duration interval,
            @NonNull KeepalivePacketData packet) {
        if (mDataConnection == null) {
            loge("onStartSocketKeepalive called on no-owner DcNetworkAgent!");
            return;
        }

        if (packet instanceof NattKeepalivePacketData) {
            mDataConnection.obtainMessage(DataConnection.EVENT_KEEPALIVE_START_REQUEST,
                    slot, (int) interval.getSeconds(), packet).sendToTarget();
        } else {
            sendSocketKeepaliveEvent(slot, SocketKeepalive.ERROR_UNSUPPORTED);
        }
    }

    @Override
    public synchronized void onStopSocketKeepalive(int slot) {
        if (mDataConnection == null) {
            loge("onStopSocketKeepalive called on no-owner DcNetworkAgent!");
            return;
        }

        mDataConnection.obtainMessage(DataConnection.EVENT_KEEPALIVE_STOP_REQUEST, slot)
                .sendToTarget();
    }

    @Override
    public String toString() {
        return "DcNetworkAgent-"
                + mId
                + " mDataConnection="
                + ((mDataConnection != null) ? mDataConnection.getName() : null)
                + " mTransportType="
                + AccessNetworkConstants.transportTypeToString(mTransportType)
                + " " + ((mDataConnection != null) ? mDataConnection.getLinkProperties() : null)
                + " mNetworkCapabilities=" + mNetworkCapabilities;
    }

    /**
     * Dump the state of transport manager
     *
     * @param fd File descriptor
     * @param printWriter Print writer
     * @param args Arguments
     */
    public void dump(FileDescriptor fd, PrintWriter printWriter, String[] args) {
        IndentingPrintWriter pw = new IndentingPrintWriter(printWriter, "  ");
        pw.println(toString());
        pw.increaseIndent();
        pw.println("Net caps logs:");
        mNetCapsLocalLog.dump(fd, pw, args);
        pw.decreaseIndent();
    }

    /**
     * Log with debug level
     *
     * @param s is string log
     */
    private void logd(String s) {
        Rlog.d(mTag, s);
    }

    /**
     * Log with error level
     *
     * @param s is string log
     */
    private void loge(String s) {
        Rlog.e(mTag, s);
    }

    class DcKeepaliveTracker {
        private class KeepaliveRecord {
            public int slotId;
            public int currentStatus;

            KeepaliveRecord(int slotId, int status) {
                this.slotId = slotId;
                this.currentStatus = status;
            }
        }

        private final SparseArray<KeepaliveRecord> mKeepalives = new SparseArray();

        int getHandleForSlot(int slotId) {
            for (int i = 0; i < mKeepalives.size(); i++) {
                KeepaliveRecord kr = mKeepalives.valueAt(i);
                if (kr.slotId == slotId) return mKeepalives.keyAt(i);
            }
            return -1;
        }

        int keepaliveStatusErrorToPacketKeepaliveError(int error) {
            switch(error) {
                case KeepaliveStatus.ERROR_NONE:
                    return SocketKeepalive.SUCCESS;
                case KeepaliveStatus.ERROR_UNSUPPORTED:
                    return SocketKeepalive.ERROR_UNSUPPORTED;
                case KeepaliveStatus.ERROR_NO_RESOURCES:
                    return SocketKeepalive.ERROR_INSUFFICIENT_RESOURCES;
                case KeepaliveStatus.ERROR_UNKNOWN:
                default:
                    return SocketKeepalive.ERROR_HARDWARE_ERROR;
            }
        }

        void handleKeepaliveStarted(final int slot, KeepaliveStatus ks) {
            switch (ks.statusCode) {
                case KeepaliveStatus.STATUS_INACTIVE:
                    DcNetworkAgent.this.sendSocketKeepaliveEvent(slot,
                            keepaliveStatusErrorToPacketKeepaliveError(ks.errorCode));
                    break;
                case KeepaliveStatus.STATUS_ACTIVE:
                    DcNetworkAgent.this.sendSocketKeepaliveEvent(
                            slot, SocketKeepalive.SUCCESS);
                    // fall through to add record
                case KeepaliveStatus.STATUS_PENDING:
                    logd("Adding keepalive handle="
                            + ks.sessionHandle + " slot = " + slot);
                    mKeepalives.put(ks.sessionHandle,
                            new KeepaliveRecord(
                                    slot, ks.statusCode));
                    break;
                default:
                    logd("Invalid KeepaliveStatus Code: " + ks.statusCode);
                    break;
            }
        }

        void handleKeepaliveStatus(KeepaliveStatus ks) {
            final KeepaliveRecord kr;
            kr = mKeepalives.get(ks.sessionHandle);

            if (kr == null) {
                // If there is no slot for the session handle, we received an event
                // for a different data connection. This is not an error because the
                // keepalive session events are broadcast to all listeners.
                loge("Discarding keepalive event for different data connection:" + ks);
                return;
            }
            // Switch on the current state, to see what we do with the status update
            switch (kr.currentStatus) {
                case KeepaliveStatus.STATUS_INACTIVE:
                    logd("Inactive Keepalive received status!");
                    DcNetworkAgent.this.sendSocketKeepaliveEvent(
                            kr.slotId, SocketKeepalive.ERROR_HARDWARE_ERROR);
                    break;
                case KeepaliveStatus.STATUS_PENDING:
                    switch (ks.statusCode) {
                        case KeepaliveStatus.STATUS_INACTIVE:
                            DcNetworkAgent.this.sendSocketKeepaliveEvent(kr.slotId,
                                    keepaliveStatusErrorToPacketKeepaliveError(ks.errorCode));
                            kr.currentStatus = KeepaliveStatus.STATUS_INACTIVE;
                            mKeepalives.remove(ks.sessionHandle);
                            break;
                        case KeepaliveStatus.STATUS_ACTIVE:
                            logd("Pending Keepalive received active status!");
                            kr.currentStatus = KeepaliveStatus.STATUS_ACTIVE;
                            DcNetworkAgent.this.sendSocketKeepaliveEvent(
                                    kr.slotId, SocketKeepalive.SUCCESS);
                            break;
                        case KeepaliveStatus.STATUS_PENDING:
                            loge("Invalid unsolicied Keepalive Pending Status!");
                            break;
                        default:
                            loge("Invalid Keepalive Status received, " + ks.statusCode);
                    }
                    break;
                case KeepaliveStatus.STATUS_ACTIVE:
                    switch (ks.statusCode) {
                        case KeepaliveStatus.STATUS_INACTIVE:
                            logd("Keepalive received stopped status!");
                            DcNetworkAgent.this.sendSocketKeepaliveEvent(
                                    kr.slotId, SocketKeepalive.SUCCESS);

                            kr.currentStatus = KeepaliveStatus.STATUS_INACTIVE;
                            mKeepalives.remove(ks.sessionHandle);
                            break;
                        case KeepaliveStatus.STATUS_PENDING:
                        case KeepaliveStatus.STATUS_ACTIVE:
                            loge("Active Keepalive received invalid status!");
                            break;
                        default:
                            loge("Invalid Keepalive Status received, " + ks.statusCode);
                    }
                    break;
                default:
                    loge("Invalid Keepalive Status received, " + kr.currentStatus);
            }
        }
    }
}<|MERGE_RESOLUTION|>--- conflicted
+++ resolved
@@ -80,11 +80,6 @@
 
     private final LocalLog mNetCapsLocalLog = new LocalLog(50);
 
-<<<<<<< HEAD
-    private NetworkInfo mNetworkInfo;
-
-=======
->>>>>>> a8e596d9
     // For interface duplicate detection. Key is the net id, value is the interface name in string.
     private static Map<Integer, String> sInterfaceNames = new ArrayMap<>();
 
@@ -100,15 +95,9 @@
         mNetworkCapabilities = dc.getNetworkCapabilities();
         mTransportType = transportType;
         mDataConnection = dc;
-<<<<<<< HEAD
-        mNetworkInfo = new NetworkInfo(ni);
-        setLegacySubtype(ni.getSubtype(), ni.getSubtypeName());
-        setLegacyExtraInfo(ni.getExtraInfo());
-=======
         int networkType = getNetworkType();
         setLegacySubtype(networkType, TelephonyManager.getNetworkTypeName(networkType));
         setLegacyExtraInfo(dc.getApnSetting().getApnName());
->>>>>>> a8e596d9
         if (dc.getLinkProperties() != null) {
             checkDuplicateInterface(mId, dc.getLinkProperties().getInterfaceName());
             logd("created for data connection " + dc.getName() + ", "
@@ -118,7 +107,19 @@
         }
     }
 
-<<<<<<< HEAD
+    private @NetworkType int getNetworkType() {
+        ServiceState ss = mPhone.getServiceState();
+        int networkType = TelephonyManager.NETWORK_TYPE_UNKNOWN;
+
+        NetworkRegistrationInfo nri = ss.getNetworkRegistrationInfo(
+                NetworkRegistrationInfo.DOMAIN_PS, mTransportType);
+        if (nri != null) {
+            networkType = nri.getAccessNetworkTechnology();
+        }
+
+        return networkType;
+    }
+
     private void checkDuplicateInterface(int netId, @Nullable String interfaceName) {
         for (Map.Entry<Integer, String> entry: sInterfaceNames.entrySet()) {
             if (Objects.equals(interfaceName, entry.getValue())) {
@@ -133,35 +134,6 @@
                 return;
             }
         }
-=======
-    private @NetworkType int getNetworkType() {
-        ServiceState ss = mPhone.getServiceState();
-        int networkType = TelephonyManager.NETWORK_TYPE_UNKNOWN;
-
-        NetworkRegistrationInfo nri = ss.getNetworkRegistrationInfo(
-                NetworkRegistrationInfo.DOMAIN_PS, mTransportType);
-        if (nri != null) {
-            networkType = nri.getAccessNetworkTechnology();
-        }
-
-        return networkType;
-    }
-
-    private void checkDuplicateInterface(int netId, @Nullable String interfaceName) {
-        for (Map.Entry<Integer, String> entry: sInterfaceNames.entrySet()) {
-            if (Objects.equals(interfaceName, entry.getValue())) {
-                String message = "Duplicate interface " + interfaceName
-                        + " is detected. DcNetworkAgent-" + entry.getKey()
-                        + " already used this interface name.";
-                loge(message);
-                // Using fixed UUID to avoid duplicate bugreport notification
-                AnomalyReporter.reportAnomaly(
-                        UUID.fromString("02f3d3f6-4613-4415-b6cb-8d92c8a938a6"),
-                        message);
-                return;
-            }
-        }
->>>>>>> a8e596d9
         sInterfaceNames.put(netId, interfaceName);
     }
 
