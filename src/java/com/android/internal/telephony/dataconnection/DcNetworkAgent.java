--- conflicted
+++ resolved
@@ -49,13 +49,10 @@
 import com.android.internal.telephony.PhoneSwitcher;
 import com.android.internal.telephony.RILConstants;
 import com.android.internal.telephony.SlidingWindowEventCounter;
-<<<<<<< HEAD
 import com.android.internal.telephony.SubscriptionController;
-=======
 import com.android.internal.telephony.data.KeepaliveStatus;
 import com.android.internal.telephony.data.NotifyQosSessionInterface;
 import com.android.internal.telephony.data.QosCallbackTracker;
->>>>>>> 0ebe83e7
 import com.android.internal.telephony.metrics.TelephonyMetrics;
 import com.android.internal.util.IndentingPrintWriter;
 import com.android.telephony.Rlog;
@@ -140,15 +137,11 @@
         } else {
             loge("The connection does not have a valid link properties.");
         }
-<<<<<<< HEAD
         mPhoneSwitcher = PhoneSwitcher.getInstance();
         mInternalHandler = new InternalHandler(dc.getHandler().getLooper());
         mPhoneSwitcher.registerForActivePhoneSwitch(mInternalHandler, EVENT_ACTIVE_PHONE_SWITCH,
                 null);
-        mQosCallbackTracker = new QosCallbackTracker(this, mPhone.getPhoneId());
-=======
         mQosCallbackTracker = new QosCallbackTracker(this, mPhone);
->>>>>>> 0ebe83e7
     }
 
     private class InternalHandler extends Handler {
