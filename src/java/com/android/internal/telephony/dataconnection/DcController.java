--- conflicted
+++ resolved
@@ -221,13 +221,8 @@
         // Add a DC that is active but not in the dcsList to the list of DC's to retry
         ArrayList<DataConnection> dcsToRetry = new ArrayList<>();
         for (DataConnection dc : dcListActiveByCid.values()) {
-<<<<<<< HEAD
-            if (dataCallResponseListByCid.get(dc.mCid) == null
-                && !dc.isBeingTransferred()) {
-=======
             DataCallResponse response = dataCallResponseListByCid.get(dc.mCid);
-            if (response == null) {
->>>>>>> eb91b79a
+            if (response == null && !dc.isBeingTransferred()) {
                 if (DBG) log("onDataStateChanged: add to retry dc=" + dc);
                 dcsToRetry.add(dc);
             } else {
