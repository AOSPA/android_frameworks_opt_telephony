--- conflicted
+++ resolved
@@ -15,6 +15,9 @@
  */
 
 package com.android.internal.telephony.dataconnection;
+
+import static android.telephony.SubscriptionManager.DEFAULT_PHONE_INDEX;
+import static android.telephony.SubscriptionManager.INVALID_PHONE_INDEX;
 
 import android.content.Context;
 import android.database.ContentObserver;
@@ -310,12 +313,6 @@
     }
 
     private int requestNetwork(NetworkRequest request, int priority, LocalLog l) {
-<<<<<<< HEAD
-        logd("requestNetwork request=" + request
-                + ", priority=" + priority);
-        l.log("Dctc.requestNetwork, priority=" + priority);
-
-=======
         logd("requestNetwork request=" + request + ", priority=" + priority);
         l.log("Dctc.requestNetwork, priority=" + priority);
 
@@ -324,7 +321,6 @@
             // NOTE: executedPhoneId might be reset
         }
 
->>>>>>> edb3e722
         RequestInfo requestInfo = new RequestInfo(request, priority, l);
         mRequestInfos.put(request.requestId, requestInfo);
         processRequests();
@@ -382,13 +378,8 @@
         //2-2. If no, set data not allow on the current PS subscription
         //2-2-1. Set data allow on the selected subscription
 
-<<<<<<< HEAD
-        int phoneId = getTopPriorityRequestPhoneId();
-        int activePhoneId = -1;
-=======
         final int requestedPhoneId = getTopPriorityRequestPhoneId();
         int activePhoneId = INVALID_PHONE_INDEX;
->>>>>>> edb3e722
 
         for (int i=0; i<mDcSwitchStateMachine.length; i++) {
             if (!mDcSwitchAsyncChannel[i].isIdleSync()) {
@@ -397,17 +388,9 @@
             }
         }
 
-        logd("onProcessRequest phoneId=" + phoneId
+        logd("onProcessRequest requestedPhoneId=" + requestedPhoneId
                 + ", activePhoneId=" + activePhoneId);
 
-<<<<<<< HEAD
-        if (activePhoneId == -1 || activePhoneId == phoneId) {
-            Iterator<Integer> iterator = mRequestInfos.keySet().iterator();
-            while (iterator.hasNext()) {
-                RequestInfo requestInfo = mRequestInfos.get(iterator.next());
-                if (getRequestPhoneId(requestInfo.request) == phoneId && !requestInfo.executed) {
-                    mDcSwitchAsyncChannel[phoneId].connect(requestInfo);
-=======
         if (requestedPhoneId == INVALID_PHONE_INDEX) {
             // either we have no network request
             // or there is no valid subscription at the moment
@@ -426,7 +409,6 @@
                 if (requestInfo.executedPhoneId != INVALID_PHONE_INDEX) continue;
                 if (getRequestPhoneId(requestInfo.request) == requestedPhoneId) {
                     mDcSwitchAsyncChannel[requestedPhoneId].connect(requestInfo);
->>>>>>> edb3e722
                 }
             }
         } else {
@@ -440,12 +422,8 @@
             logd("onExecuteRequest request=" + requestInfo);
             requestInfo.log("DctController.onExecuteRequest");
             String apn = apnForNetworkRequest(requestInfo.request);
-<<<<<<< HEAD
-            int phoneId = getRequestPhoneId(requestInfo.request);
-=======
             final int phoneId = getRequestPhoneId(requestInfo.request);
             requestInfo.executedPhoneId = phoneId;
->>>>>>> edb3e722
             PhoneBase phoneBase = (PhoneBase)mPhones[phoneId].getActivePhone();
             DcTrackerBase dcTracker = phoneBase.mDcTracker;
             dcTracker.incApnRefCount(apn, requestInfo.getLog());
@@ -469,12 +447,8 @@
             requestInfo.log("DctController.onReleaseRequest");
             if (requestInfo.executedPhoneId != INVALID_PHONE_INDEX) {
                 String apn = apnForNetworkRequest(requestInfo.request);
-<<<<<<< HEAD
-                int phoneId = getRequestPhoneId(requestInfo.request);
-=======
                 int phoneId = requestInfo.executedPhoneId;
                 requestInfo.executedPhoneId = INVALID_PHONE_INDEX;
->>>>>>> edb3e722
                 PhoneBase phoneBase = (PhoneBase)mPhones[phoneId].getActivePhone();
                 DcTrackerBase dcTracker = phoneBase.mDcTracker;
                 dcTracker.decApnRefCount(apn, requestInfo.getLog());
@@ -498,12 +472,7 @@
         Iterator<Integer> iterator = mRequestInfos.keySet().iterator();
         while (iterator.hasNext()) {
             RequestInfo requestInfo = mRequestInfos.get(iterator.next());
-<<<<<<< HEAD
-            if ((getRequestPhoneId(requestInfo.request) == phoneId)
-                || isWithOutSpecifier(requestInfo)) {
-=======
             if (requestInfo.executedPhoneId == phoneId) {
->>>>>>> edb3e722
                 onReleaseRequest(requestInfo);
             }
         }
@@ -524,20 +493,23 @@
         Iterator<Integer> iterator = mRequestInfos.keySet().iterator();
         while (iterator.hasNext()) {
             RequestInfo requestInfo = mRequestInfos.get(iterator.next());
-            String specifier = requestInfo.request.networkCapabilities
-                .getNetworkSpecifier();
-            if (specifier == null || specifier.equals("")) {
-                if (requestInfo.executed) {
-                    String apn = apnForNetworkRequest(requestInfo.request);
-                    logd("[setDataSubId] subId =" + dataSubId);
-                    requestInfo.log(
-                            "DctController.onSettingsChange releasing request");
-                    for (int i = 0; i < mPhoneNum; i++) {
-                        PhoneBase phoneBase =
-                            (PhoneBase)mPhones[i].getActivePhone();
-                        DcTrackerBase dcTracker = phoneBase.mDcTracker;
-                        dcTracker.decApnRefCount(apn, requestInfo.getLog());
-                        requestInfo.executed = false;
+            if (requestInfo != null) {
+                String specifier = requestInfo.request.networkCapabilities
+                    .getNetworkSpecifier();
+                if (specifier == null || specifier.equals("")) {
+                    if (requestInfo.executedPhoneId != INVALID_PHONE_INDEX) {
+                        String apn = apnForNetworkRequest(requestInfo.request);
+                        int phoneId = requestInfo.executedPhoneId;
+                        requestInfo.executedPhoneId = INVALID_PHONE_INDEX;
+                        logd("[setDataSubId] subId =" + dataSubId);
+                        requestInfo.log(
+                                "DctController.onSettingsChange releasing request");
+                        for (int i = 0; i < mPhoneNum; i++) {
+                            PhoneBase phoneBase =
+                                (PhoneBase)mPhones[i].getActivePhone();
+                            DcTrackerBase dcTracker = phoneBase.mDcTracker;
+                            dcTracker.decApnRefCount(apn, requestInfo.getLog());
+                        }
                     }
                 }
             }
@@ -556,28 +528,8 @@
             }
         }
 
-<<<<<<< HEAD
         logd("onSettingsChange, activePhoneId = " + activePhoneId);
         deactivateDdsRequests();
-=======
-        int[] subIds = SubscriptionManager.getSubId(activePhoneId);
-        if (subIds ==  null || subIds.length == 0) {
-            loge("onSettingsChange, subIds null or length 0 for activePhoneId " + activePhoneId);
-            return;
-        }
-        logd("onSettingsChange, data sub: " + dataSubId + ", active data sub: " + subIds[0]);
-
-        if (subIds[0] != dataSubId) {
-            Iterator<Integer> iterator = mRequestInfos.keySet().iterator();
-            while (iterator.hasNext()) {
-                RequestInfo requestInfo = mRequestInfos.get(iterator.next());
-                String specifier = requestInfo.request.networkCapabilities.getNetworkSpecifier();
-                if (specifier == null || specifier.equals("")) {
-                    onReleaseRequest(requestInfo);
-                }
-            }
-        }
->>>>>>> edb3e722
 
         // Some request maybe pending due to invalid settings
         // Try to handle pending request when settings changed
@@ -588,45 +540,12 @@
         processRequests();
     }
 
-<<<<<<< HEAD
     protected int getTopPriorityRequestPhoneId() {
         RequestInfo retRequestInfo = null;
-        int phoneId = 0;
-=======
-    private int getTopPriorityRequestPhoneId() {
         String topSubId = null;
->>>>>>> edb3e722
         int priority = -1;
         int subId;
 
-<<<<<<< HEAD
-        //TODO: Handle SIM Switch
-        for (int i=0; i<mPhoneNum; i++) {
-            Iterator<Integer> iterator = mRequestInfos.keySet().iterator();
-            while (iterator.hasNext()) {
-                RequestInfo requestInfo = mRequestInfos.get(iterator.next());
-                logd("selectExecPhone requestInfo = " + requestInfo);
-                if (getRequestPhoneId(requestInfo.request) == i &&
-                        priority < requestInfo.priority) {
-                    priority = requestInfo.priority;
-                    retRequestInfo = requestInfo;
-                }
-            }
-        }
-
-        if (retRequestInfo != null) {
-            phoneId = getRequestPhoneId(retRequestInfo.request);
-        } else {
-            int defaultDds = mSubController.getDefaultDataSubId();
-            phoneId = mSubController.getPhoneId(defaultDds);
-            logd("getTopPriorityRequestPhoneId: RequestInfo list is empty, " +
-                    "use Dds sub phone id");
-        }
-
-        logd("getTopPriorityRequestPhoneId = " + phoneId
-                + ", priority = " + priority);
-
-=======
         for (RequestInfo requestInfo : mRequestInfos.values()) {
             logd("getTopPriorityRequestPhoneId requestInfo=" + requestInfo);
             if (requestInfo.priority > priority) {
@@ -644,7 +563,7 @@
             // that means there isn't a phone for the default sub
             return INVALID_PHONE_INDEX;
         }
->>>>>>> edb3e722
+
         return phoneId;
     }
 
