--- conflicted
+++ resolved
@@ -1969,10 +1969,6 @@
             networkRequest.getAttachedNetwork().detachNetworkRequest(networkRequest);
             log("onRemoveNetworkRequest: Network request Removed: " + networkRequest);
         }
-<<<<<<< HEAD
-=======
-        log("onRemoveNetworkRequest: Removed " + networkRequest);
->>>>>>> d4b1056d
     }
 
     /**
