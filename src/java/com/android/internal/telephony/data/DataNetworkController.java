--- conflicted
+++ resolved
@@ -205,9 +205,6 @@
     private static final long REEVALUATE_PREFERRED_TRANSPORT_DELAY_MILLIS =
             TimeUnit.SECONDS.toMillis(3);
 
-<<<<<<< HEAD
-    protected final Phone mPhone;
-=======
     /**
      * The maximum number of occurrences within a time window defined by
      * {@link DataConfigManager#getImsRequestReleaseThrottleAnomalyWindowMs}
@@ -215,8 +212,7 @@
      */
     private static final int IMS_REQUEST_RELEASE_THROTTLE_ANOMALY_NUM_OCCURRENCES = 2;
 
-    private final Phone mPhone;
->>>>>>> 20f4a599
+    protected final Phone mPhone;
     private final String mLogTag;
     private final LocalLog mLocalLog = new LocalLog(128);
 
