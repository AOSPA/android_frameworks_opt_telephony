/*
* Copyright (C) 2015 The Android Open Source Project
*
* Licensed under the Apache License, Version 2.0 (the "License");
* you may not use this file except in compliance with the License.
* You may obtain a copy of the License at
*
*      http://www.apache.org/licenses/LICENSE-2.0
*
* Unless required by applicable law or agreed to in writing, software
* distributed under the License is distributed on an "AS IS" BASIS,
* WITHOUT WARRANTIES OR CONDITIONS OF ANY KIND, either express or implied.
* See the License for the specific language governing permissions and
* limitations under the License.
*/

package com.android.internal.telephony.data;

import static android.net.NetworkCapabilities.TRANSPORT_CELLULAR;
import static android.telephony.CarrierConfigManager.KEY_DATA_SWITCH_VALIDATION_TIMEOUT_LONG;
import static android.telephony.SubscriptionManager.DEFAULT_PHONE_INDEX;
import static android.telephony.SubscriptionManager.DEFAULT_SUBSCRIPTION_ID;
import static android.telephony.SubscriptionManager.INVALID_PHONE_INDEX;
import static android.telephony.SubscriptionManager.INVALID_SUBSCRIPTION_ID;
import static android.telephony.TelephonyManager.SET_OPPORTUNISTIC_SUB_INACTIVE_SUBSCRIPTION;
import static android.telephony.TelephonyManager.SET_OPPORTUNISTIC_SUB_SUCCESS;
import static android.telephony.TelephonyManager.SET_OPPORTUNISTIC_SUB_VALIDATION_FAILED;
import static android.telephony.ims.stub.ImsRegistrationImplBase.REGISTRATION_TECH_CROSS_SIM;
import static android.telephony.ims.stub.ImsRegistrationImplBase.REGISTRATION_TECH_IWLAN;
import static android.telephony.ims.stub.ImsRegistrationImplBase.REGISTRATION_TECH_NONE;
import static java.util.Arrays.copyOf;

import android.annotation.NonNull;
import android.annotation.Nullable;
import android.compat.annotation.UnsupportedAppUsage;
import android.content.BroadcastReceiver;
import android.content.Context;
import android.content.Intent;
import android.content.IntentFilter;
import android.net.ConnectivityManager;
import android.net.MatchAllNetworkSpecifier;
import android.net.Network;
import android.net.NetworkCapabilities;
import android.net.NetworkFactory;
import android.net.NetworkRequest;
import android.net.NetworkSpecifier;
import android.net.TelephonyNetworkSpecifier;
import android.os.AsyncResult;
import android.os.Build;
import android.os.Handler;
import android.os.Looper;
import android.os.Message;
import android.os.PersistableBundle;
import android.os.Registrant;
import android.os.RegistrantList;
import android.os.RemoteException;
import android.telephony.CarrierConfigManager;
import android.telephony.PhoneCapability;
import android.telephony.PhoneStateListener;
import android.telephony.SubscriptionInfo;
import android.telephony.SubscriptionManager;
import android.telephony.TelephonyManager;
import android.telephony.TelephonyRegistryManager;
import android.telephony.ims.ImsReasonInfo;
import android.telephony.ims.ImsRegistrationAttributes;
import android.telephony.ims.RegistrationManager;
import android.telephony.ims.stub.ImsRegistrationImplBase;
import android.util.ArrayMap;
import android.util.LocalLog;
import android.util.Log;

import com.android.ims.ImsException;
import com.android.ims.ImsManager;
import com.android.internal.annotations.VisibleForTesting;
import com.android.internal.telephony.Call;
import com.android.internal.telephony.CommandException;
import com.android.internal.telephony.ISetOpportunisticDataCallback;
import com.android.internal.telephony.IccCard;
import com.android.internal.telephony.Phone;
import com.android.internal.telephony.PhoneConfigurationManager;
import com.android.internal.telephony.PhoneConstants;
import com.android.internal.telephony.PhoneFactory;
import com.android.internal.telephony.RadioConfig;
import com.android.internal.telephony.TelephonyIntents;
import com.android.internal.telephony.data.DataNetworkController.NetworkRequestList;
import com.android.internal.telephony.data.DataSettingsManager.DataSettingsManagerCallback;
import com.android.internal.telephony.metrics.TelephonyMetrics;
import com.android.internal.telephony.nano.TelephonyProto.TelephonyEvent;
import com.android.internal.telephony.nano.TelephonyProto.TelephonyEvent.DataSwitch;
import com.android.internal.telephony.nano.TelephonyProto.TelephonyEvent.OnDemandDataSwitch;
import com.android.internal.telephony.subscription.SubscriptionInfoInternal;
import com.android.internal.telephony.subscription.SubscriptionManagerService;
import com.android.internal.telephony.subscription.SubscriptionManagerService.WatchedInt;
import com.android.internal.util.IndentingPrintWriter;
import com.android.telephony.Rlog;

import java.io.FileDescriptor;
import java.io.PrintWriter;
import java.util.ArrayList;
import java.util.Calendar;
import java.util.HashSet;
import java.util.List;
import java.util.Map;
import java.util.Set;
import java.util.concurrent.CompletableFuture;

/**
 * Utility singleton to monitor subscription changes and incoming NetworkRequests
 * and determine which phone/phones are active.
 *
 * Manages the ALLOW_DATA calls to modems and notifies phones about changes to
 * the active phones.  Note we don't wait for data attach (which may not happen anyway).
 */
public class PhoneSwitcher extends Handler {
    protected static final String LOG_TAG = "PhoneSwitcher";
    protected static final boolean VDBG = Rlog.isLoggable(LOG_TAG, Log.VERBOSE);

<<<<<<< HEAD
    /** Fragment "key" argument passed thru {@link #SETTINGS_EXTRA_SHOW_FRAGMENT_ARGUMENTS} */
    private static final String SETTINGS_EXTRA_FRAGMENT_ARG_KEY = ":settings:fragment_args_key";
    /**
     * When starting this activity, this extra can also be specified to supply a Bundle of arguments
     * to pass to that fragment when it is instantiated during the initial creation of the activity.
     */
    private static final String SETTINGS_EXTRA_SHOW_FRAGMENT_ARGUMENTS =
            ":settings:show_fragment_args";
    /** The res Id of the auto data switch fragment in settings. **/
    private static final String AUTO_DATA_SWITCH_SETTING_R_ID = "auto_data_switch";
    /** Notification tag **/
    private static final String AUTO_DATA_SWITCH_NOTIFICATION_TAG = "auto_data_switch";
    /** Notification ID **/
    private static final int AUTO_DATA_SWITCH_NOTIFICATION_ID = 1;

    protected static final int MODEM_COMMAND_RETRY_PERIOD_MS     = 5000;
=======
    private static final int MODEM_COMMAND_RETRY_PERIOD_MS     = 5000;
>>>>>>> 9dc4b919
    // After the emergency call ends, wait for a few seconds to see if we enter ECBM before starting
    // the countdown to remove the emergency DDS override.
    @VisibleForTesting
    // not final for testing.
    public static int ECBM_DEFAULT_DATA_SWITCH_BASE_TIME_MS = 5000;
    // Wait for a few seconds after the override request comes in to receive the outgoing call
    // event. If it does not happen before the timeout specified, cancel the override.
    @VisibleForTesting
    public static int DEFAULT_DATA_OVERRIDE_TIMEOUT_MS = 5000;

    // If there are no subscriptions in a device, then the phone to be used for emergency should
    // always be the "first" phone.
    private static final int DEFAULT_EMERGENCY_PHONE_ID = 0;

    /**
     * Container for an ongoing request to override the DDS in the context of an ongoing emergency
     * call to allow for carrier specific operations, such as provide SUPL updates during or after
     * the emergency call, since some modems do not support these operations on the non DDS.
     */
    protected static final class EmergencyOverrideRequest {
        /* The Phone ID that the DDS should be set to. */
        public int mPhoneId = INVALID_PHONE_INDEX;
        /* The time after the emergency call ends that the DDS should be overridden for. */
        int mGnssOverrideTimeMs = -1;
        /* A callback to the requester notifying them if the initial call to the modem to override
         * the DDS was successful.
         */
        CompletableFuture<Boolean> mOverrideCompleteFuture;
        /* In the special case that the device goes into emergency callback mode after the emergency
         * call ends, keep the override until ECM finishes and then start the mGnssOverrideTimeMs
         * timer to leave DDS override.
         */
        boolean mRequiresEcmFinish = false;

        /*
         * Keeps track of whether or not this request has already serviced the outgoing emergency
         * call. Once finished, do not delay for any other calls.
         */
        boolean mPendingOriginatingCall = true;

        /**
         * @return true if there is a pending override complete callback.
         */
        boolean isCallbackAvailable() {
            return mOverrideCompleteFuture != null;
        }

        /**
         * Send the override complete callback the result of setting the DDS to the new value.
         */
        public void sendOverrideCompleteCallbackResultAndClear(boolean result) {
            if (isCallbackAvailable()) {
                mOverrideCompleteFuture.complete(result);
                mOverrideCompleteFuture = null;
            }
        }


        @Override
        public String toString() {
            return String.format("EmergencyOverrideRequest: [phoneId= %d, overrideMs= %d,"
                    + " hasCallback= %b, ecmFinishStatus= %b]", mPhoneId, mGnssOverrideTimeMs,
                    isCallbackAvailable(), mRequiresEcmFinish);
        }
    }

    private final @NonNull NetworkRequestList mNetworkRequestList = new NetworkRequestList();
    protected final RegistrantList mActivePhoneRegistrants;
    private final SubscriptionManagerService mSubscriptionManagerService;
    protected final Context mContext;
    private final LocalLog mLocalLog;
    protected PhoneState[] mPhoneStates;
    protected int[] mPhoneSubscriptions;
    private boolean mIsRegisteredForImsRadioTechChange;
    @VisibleForTesting
    protected final CellularNetworkValidator mValidator;
    private int mPendingSwitchSubId = INVALID_SUBSCRIPTION_ID;
    /** The reason for the last time changing preferred data sub **/
    private int mLastSwitchPreferredDataReason = -1;
    /** {@code true} if we've displayed the notification the first time auto switch occurs **/
    private boolean mDisplayedAutoSwitchNotification = false;
    private boolean mPendingSwitchNeedValidation;
    @VisibleForTesting
    public final CellularNetworkValidator.ValidationCallback mValidationCallback =
            new CellularNetworkValidator.ValidationCallback() {
                @Override
                public void onValidationDone(boolean validated, int subId) {
                    Message.obtain(PhoneSwitcher.this,
                            EVENT_NETWORK_VALIDATION_DONE, subId, validated ? 1 : 0).sendToTarget();
                }

                @Override
                public void onNetworkAvailable(Network network, int subId) {
                    Message.obtain(PhoneSwitcher.this,
                            EVENT_NETWORK_AVAILABLE, subId, 0, network).sendToTarget();

                }
            };

    @UnsupportedAppUsage(maxTargetSdk = Build.VERSION_CODES.R, trackingBug = 170729553)
    // How many phones (correspondingly logical modems) are allowed for PS attach. This is used
    // when we specifically use setDataAllowed to initiate on-demand PS(data) attach for each phone.
    protected int mMaxDataAttachModemCount;
    // Local cache of TelephonyManager#getActiveModemCount(). 1 if in single SIM mode, 2 if in dual
    // SIM mode.
    protected int mActiveModemCount;
    protected static PhoneSwitcher sPhoneSwitcher = null;

    // Which primary (non-opportunistic) subscription is set as data subscription among all primary
    // subscriptions. This value usually comes from user setting, and it's the subscription used for
    // Internet data if mOpptDataSubId is not set.
    protected int mPrimaryDataSubId = SubscriptionManager.INVALID_SUBSCRIPTION_ID;

    // The automatically suggested preferred data subId (by e.g. CBRS or auto data switch), a
    // candidate for preferred data subId, which is eventually presided by
    // updatePreferredDataPhoneId().
    // If CBRS/auto switch feature selects the primary data subId as the preferred data subId,
    // its value will be DEFAULT_SUBSCRIPTION_ID.
    private int mAutoSelectedDataSubId = SubscriptionManager.DEFAULT_SUBSCRIPTION_ID;

    // The phone ID that has an active voice call. If set, and its mobile data setting is on,
    // it will become the mPreferredDataPhoneId.
    protected int mPhoneIdInVoiceCall = SubscriptionManager.INVALID_PHONE_INDEX;

    @VisibleForTesting
    // It decides:
    // 1. In modem layer, which modem is DDS (preferred to have data traffic on)
    // 2. In TelephonyNetworkFactory, which subscription will apply default network requests, which
    //    are requests without specifying a subId.
    // Corresponding phoneId after considering mOpptDataSubId, mPrimaryDataSubId and
    // mPhoneIdInVoiceCall above.
    protected int mPreferredDataPhoneId = SubscriptionManager.INVALID_PHONE_INDEX;

    // Subscription ID corresponds to mPreferredDataPhoneId.
    protected WatchedInt mPreferredDataSubId = new WatchedInt(
            SubscriptionManager.INVALID_SUBSCRIPTION_ID);

    // If non-null, An emergency call is about to be started, is ongoing, or has just ended and we
    // are overriding the DDS.
    // Internal state, should ONLY be accessed/modified inside of the handler.
    protected EmergencyOverrideRequest mEmergencyOverride;

    private ISetOpportunisticDataCallback mSetOpptSubCallback;
    private boolean mIsSubInfoReady = false;

    private static final int EVENT_PRIMARY_DATA_SUB_CHANGED       = 101;
    protected static final int EVENT_SUBSCRIPTION_CHANGED         = 102;
    private static final int EVENT_REQUEST_NETWORK                = 103;
    private static final int EVENT_RELEASE_NETWORK                = 104;
    // ECBM has started/ended. If we just ended an emergency call and mEmergencyOverride is not
    // null, we will wait for EVENT_EMERGENCY_TOGGLE again with ECBM ending to send the message
    // EVENT_REMOVE_DDS_EMERGENCY_OVERRIDE to remove the override after the mEmergencyOverride
    // override timer ends.
    private static final int EVENT_EMERGENCY_TOGGLE               = 105;
    private static final int EVENT_RADIO_CAPABILITY_CHANGED       = 106;
    private static final int EVENT_OPPT_DATA_SUB_CHANGED          = 107;
    protected static final int EVENT_RADIO_ON                     = 108;
    // A call has either started or ended. If an emergency ended and DDS is overridden using
    // mEmergencyOverride, start the countdown to remove the override using the message
    // EVENT_REMOVE_DDS_EMERGENCY_OVERRIDE. The only exception to this is if the device moves to
    // ECBM, which is detected by EVENT_EMERGENCY_TOGGLE.
    public static final int EVENT_PRECISE_CALL_STATE_CHANGED     = 109;
    private static final int EVENT_NETWORK_VALIDATION_DONE        = 110;
<<<<<<< HEAD
    protected static final int EVENT_EVALUATE_AUTO_SWITCH         = 111;
    protected static final int EVENT_MODEM_COMMAND_DONE           = 112;
    protected static final int EVENT_MODEM_COMMAND_RETRY          = 113;
    private static final int EVENT_SERVICE_STATE_CHANGED          = 114;
=======

    private static final int EVENT_MODEM_COMMAND_DONE             = 112;
    private static final int EVENT_MODEM_COMMAND_RETRY            = 113;

>>>>>>> 9dc4b919
    // An emergency call is about to be originated and requires the DDS to be overridden.
    // Uses EVENT_PRECISE_CALL_STATE_CHANGED message to start countdown to finish override defined
    // in mEmergencyOverride. If EVENT_PRECISE_CALL_STATE_CHANGED does not come in
    // DEFAULT_DATA_OVERRIDE_TIMEOUT_MS milliseconds, then the override will be removed.
    private static final int EVENT_OVERRIDE_DDS_FOR_EMERGENCY     = 115;
    // If it exists, remove the current mEmergencyOverride DDS override.
    private static final int EVENT_REMOVE_DDS_EMERGENCY_OVERRIDE  = 116;
    // If it exists, remove the current mEmergencyOverride DDS override.
    private static final int EVENT_MULTI_SIM_CONFIG_CHANGED       = 117;
    private static final int EVENT_NETWORK_AVAILABLE              = 118;
    private static final int EVENT_PROCESS_SIM_STATE_CHANGE       = 119;
<<<<<<< HEAD
    public static final int EVENT_IMS_RADIO_TECH_CHANGED          = 120;
    public static final int EVENT_MEETS_AUTO_DATA_SWITCH_STATE    = 121;
    protected final static int EVENT_VOICE_CALL_ENDED             = 121;
    protected static final int EVENT_UNSOL_MAX_DATA_ALLOWED_CHANGED = 122;
    protected static final int EVENT_OEM_HOOK_SERVICE_READY       = 123;
    protected static final int EVENT_SUB_INFO_READY               = 124;
    protected static final int EVENT_RECONNECT_EXT_TELEPHONY_SERVICE = 125;
    protected static final int EVENT_DATA_ENABLED_OVERRIDE_RULE_CHANGED = 126;
=======
    private static final int EVENT_IMS_RADIO_TECH_CHANGED         = 120;
>>>>>>> 9dc4b919

    // List of events triggers re-evaluations
    private static final String EVALUATION_REASON_RADIO_ON = "EVENT_RADIO_ON";

    // Depending on version of IRadioConfig, we need to send either RIL_REQUEST_ALLOW_DATA if it's
    // 1.0, or RIL_REQUEST_SET_PREFERRED_DATA if it's 1.1 or later. So internally mHalCommandToUse
    // will be either HAL_COMMAND_ALLOW_DATA or HAL_COMMAND_ALLOW_DATA or HAL_COMMAND_UNKNOWN.
    protected static final int HAL_COMMAND_UNKNOWN        = 0;
    protected static final int HAL_COMMAND_ALLOW_DATA     = 1;
    protected static final int HAL_COMMAND_PREFERRED_DATA = 2;
    protected int mHalCommandToUse = HAL_COMMAND_UNKNOWN;

    protected RadioConfig mRadioConfig;

    private static final int MAX_LOCAL_LOG_LINES = 256;

    // Default timeout value of network validation in millisecond.
    private final static int DEFAULT_VALIDATION_EXPIRATION_TIME = 2000;

    private ConnectivityManager mConnectivityManager;
    private int mImsRegistrationTech = REGISTRATION_TECH_NONE;

    protected List<Set<CommandException.Error>> mCurrentDdsSwitchFailure;

    private AutoDataSwitchController mAutoDataSwitchController;
    private AutoDataSwitchController.AutoDataSwitchControllerCallback
            mAutoDataSwitchCallback;

    /** Data settings manager callback. Key is the phone id. */
    private final @NonNull Map<Integer, DataSettingsManagerCallback> mDataSettingsManagerCallbacks =
            new ArrayMap<>();

    private class DefaultNetworkCallback extends ConnectivityManager.NetworkCallback {
        public int mExpectedSubId = SubscriptionManager.INVALID_SUBSCRIPTION_ID;
        public int mSwitchReason = TelephonyEvent.DataSwitch.Reason.DATA_SWITCH_REASON_UNKNOWN;
        @Override
        public void onCapabilitiesChanged(Network network,
                NetworkCapabilities networkCapabilities) {
            if (networkCapabilities.hasTransport(TRANSPORT_CELLULAR)) {
                if (SubscriptionManager.isValidSubscriptionId(mExpectedSubId)
                        && mExpectedSubId == getSubIdFromNetworkSpecifier(
                        networkCapabilities.getNetworkSpecifier())) {
                    logDataSwitchEvent(
                            mExpectedSubId,
                            TelephonyEvent.EventState.EVENT_STATE_END,
                            mSwitchReason);
                    mExpectedSubId = SubscriptionManager.INVALID_SUBSCRIPTION_ID;
                    mSwitchReason = TelephonyEvent.DataSwitch.Reason.DATA_SWITCH_REASON_UNKNOWN;
                }
            }
            mAutoDataSwitchController.updateDefaultNetworkCapabilities(networkCapabilities);
        }

        @Override
        public void onLost(Network network) {
            mAutoDataSwitchController.updateDefaultNetworkCapabilities(null);
        }
    }

    private RegistrationManager.RegistrationCallback mRegistrationCallback =
            new RegistrationManager.RegistrationCallback() {
        @Override
        public void onRegistered(ImsRegistrationAttributes attributes) {
            int imsRegistrationTech = attributes.getRegistrationTechnology();
            if (imsRegistrationTech != mImsRegistrationTech) {
                mImsRegistrationTech = imsRegistrationTech;
                sendMessage(obtainMessage(EVENT_IMS_RADIO_TECH_CHANGED));
            }
        }

        @Override
        public void onUnregistered(ImsReasonInfo info) {
            if (mImsRegistrationTech != REGISTRATION_TECH_NONE) {
                mImsRegistrationTech = REGISTRATION_TECH_NONE;
                sendMessage(obtainMessage(EVENT_IMS_RADIO_TECH_CHANGED));
            }
        }
    };

    private final DefaultNetworkCallback mDefaultNetworkCallback = new DefaultNetworkCallback();

    /**
     * Interface to get ImsRegistrationTech. It's a wrapper of ImsManager#getRegistrationTech,
     * to make it mock-able in unittests.
     */
    public interface ImsRegTechProvider {
        /** Get IMS registration tech. */
        @ImsRegistrationImplBase.ImsRegistrationTech int get(Context context, int phoneId);
    }

    @VisibleForTesting
    public ImsRegTechProvider mImsRegTechProvider =
            (context, phoneId) -> ImsManager.getInstance(context, phoneId).getRegistrationTech();

    /**
     * Method to get singleton instance.
     */
    public static PhoneSwitcher getInstance() {
        return sPhoneSwitcher;
    }

    /**
     * Method to create singleton instance.
     */
    public static PhoneSwitcher make(int maxDataAttachModemCount, Context context, Looper looper) {
        if (sPhoneSwitcher == null) {
            sPhoneSwitcher = new PhoneSwitcher(maxDataAttachModemCount, context, looper);
        }

        return sPhoneSwitcher;
    }

    private boolean updatesIfPhoneInVoiceCallChanged() {
        int oldPhoneIdInVoiceCall = mPhoneIdInVoiceCall;
        // If there's no active call, the value will become INVALID_PHONE_INDEX
        // and internet data will be switched back to system selected or user selected
        // subscription.
        mPhoneIdInVoiceCall = SubscriptionManager.INVALID_PHONE_INDEX;
        for (Phone phone : PhoneFactory.getPhones()) {
            if (isPhoneInVoiceCall(phone) || isPhoneInVoiceCall(phone.getImsPhone())) {
                mPhoneIdInVoiceCall = phone.getPhoneId();
                break;
            }
        }
        log("isPhoneInVoiceCallChanged: mPhoneIdInVoiceCall=" + mPhoneIdInVoiceCall);

        if (mPhoneIdInVoiceCall != oldPhoneIdInVoiceCall) {
            logl("isPhoneInVoiceCallChanged from phoneId " + oldPhoneIdInVoiceCall
                    + " to phoneId " + mPhoneIdInVoiceCall);
            return true;
        } else {
            return false;
        }
    }

    private void registerForImsRadioTechChange(Context context, int phoneId) {
        try {
            ImsManager.getInstance(context, phoneId).addRegistrationCallback(
                    mRegistrationCallback, this::post);
            mIsRegisteredForImsRadioTechChange = true;
        } catch (ImsException imsException) {
            mIsRegisteredForImsRadioTechChange = false;
        }
    }

    private void registerForImsRadioTechChange() {
        // register for radio tech change to listen to radio tech handover.
        if (!mIsRegisteredForImsRadioTechChange) {
            for (int i = 0; i < mActiveModemCount; i++) {
                registerForImsRadioTechChange(mContext, i);
            }
        }
    }

    private void evaluateIfImmediateDataSwitchIsNeeded(String evaluationReason, int switchReason) {
        if (onEvaluate(REQUESTS_UNCHANGED, evaluationReason)) {
            logDataSwitchEvent(mPreferredDataSubId.get(),
                    TelephonyEvent.EventState.EVENT_STATE_START,
                    switchReason);
            registerDefaultNetworkChangeCallback(mPreferredDataSubId.get(),
                    switchReason);
        }
    }

    @VisibleForTesting
    public PhoneSwitcher(int maxActivePhones, Context context, Looper looper) {
        super(looper);
        mContext = context;
        mActiveModemCount = getTm().getActiveModemCount();
        mPhoneSubscriptions = new int[mActiveModemCount];
        mPhoneStates = new PhoneState[mActiveModemCount];
        mMaxDataAttachModemCount = maxActivePhones;
        mLocalLog = new LocalLog(MAX_LOCAL_LOG_LINES);

        mSubscriptionManagerService = SubscriptionManagerService.getInstance();

        mRadioConfig = RadioConfig.getInstance();
        mValidator = CellularNetworkValidator.getInstance();

        mCurrentDdsSwitchFailure = new ArrayList<Set<CommandException.Error>>();
        IntentFilter filter = new IntentFilter();
        filter.addAction(TelephonyManager.ACTION_SIM_APPLICATION_STATE_CHANGED);
        mContext.registerReceiver(mSimStateIntentReceiver, filter);

        mActivePhoneRegistrants = new RegistrantList();
        for (int phoneId = 0; phoneId < mActiveModemCount; phoneId++) {
            mPhoneStates[phoneId] = new PhoneState();
            Phone phone = PhoneFactory.getPhone(phoneId);
            if (phone != null) {
                phone.registerForEmergencyCallToggle(
                        this, EVENT_EMERGENCY_TOGGLE, null);
                // TODO (b/135566422): combine register for both GsmCdmaPhone and ImsPhone.
                phone.registerForPreciseCallStateChanged(
                        this, EVENT_PRECISE_CALL_STATE_CHANGED, null);
                if (phone.getImsPhone() != null) {
                    phone.getImsPhone().registerForPreciseCallStateChanged(
                            this, EVENT_PRECISE_CALL_STATE_CHANGED, null);
                }
                mDataSettingsManagerCallbacks.computeIfAbsent(phoneId,
                        v -> new DataSettingsManagerCallback(this::post) {
                            @Override
                            public void onDataEnabledOverrideChanged(boolean enabled,
                                    @TelephonyManager.MobileDataPolicy int policy) {
                                if (policy == TelephonyManager
                                        .MOBILE_DATA_POLICY_DATA_ON_NON_DEFAULT_DURING_VOICE_CALL) {
                                    evaluateIfImmediateDataSwitchIsNeeded(
                                            "EVENT_DATA_DURING_CALL_ENABLED_CHANGED",
                                            DataSwitch.Reason.DATA_SWITCH_REASON_IN_CALL);
                                }
                            }

                            @Override
                            public void onDataEnabledChanged(boolean enabled,
                                    @TelephonyManager.DataEnabledChangedReason int reason,
                                    @NonNull String callingPackage) {
                                PhoneSwitcher.this.onDataEnabledChanged();
                            }

                            @Override
                            public void onDataRoamingEnabledChanged(boolean enabled) {
                                log("onDataRoamingEnabledChanged: enabled: " + enabled);
                                evaluateIfImmediateDataSwitchIsNeeded(
                                        "EVENT_DATA_ROAMING_ENABLED_CHANGED",
                                        DataSwitch.Reason.DATA_SWITCH_REASON_IN_CALL);
                            }});
                phone.getDataSettingsManager().registerCallback(
                        mDataSettingsManagerCallbacks.get(phoneId));
                registerForImsRadioTechChange(context, phoneId);
            }
            Set<CommandException.Error> ddsFailure = new HashSet<CommandException.Error>();
            mCurrentDdsSwitchFailure.add(ddsFailure);
        }

        if (mActiveModemCount > 0) {
            PhoneFactory.getPhone(0).mCi.registerForOn(this, EVENT_RADIO_ON, null);
        }

        TelephonyRegistryManager telephonyRegistryManager = (TelephonyRegistryManager)
                context.getSystemService(Context.TELEPHONY_REGISTRY_SERVICE);
        telephonyRegistryManager.addOnSubscriptionsChangedListener(
                mSubscriptionsChangedListener, mSubscriptionsChangedListener.getHandlerExecutor());

        mConnectivityManager =
            (ConnectivityManager) context.getSystemService(Context.CONNECTIVITY_SERVICE);

        mAutoDataSwitchCallback = new AutoDataSwitchController.AutoDataSwitchControllerCallback() {
            @Override
            public void onRequireValidation(int targetPhoneId, boolean needValidation) {
                int targetSubId = targetPhoneId == DEFAULT_PHONE_INDEX
                        ? DEFAULT_SUBSCRIPTION_ID
                        : mSubscriptionManagerService.getSubId(targetPhoneId);
                PhoneSwitcher.this.validate(targetSubId, needValidation,
                        DataSwitch.Reason.DATA_SWITCH_REASON_AUTO, null);
            }

            @Override
            public void onRequireImmediatelySwitchToPhone(int targetPhoneId,
                    @AutoDataSwitchController.AutoDataSwitchEvaluationReason int reason) {
                PhoneSwitcher.this.mAutoSelectedDataSubId =
                        targetPhoneId == DEFAULT_PHONE_INDEX
                                ? DEFAULT_SUBSCRIPTION_ID
                                : mSubscriptionManagerService.getSubId(targetPhoneId);
                PhoneSwitcher.this.evaluateIfImmediateDataSwitchIsNeeded(
                        AutoDataSwitchController.evaluationReasonToString(reason),
                        DataSwitch.Reason.DATA_SWITCH_REASON_MANUAL);
            }

            @Override
            public void onRequireCancelAnyPendingAutoSwitchValidation() {
                PhoneSwitcher.this.cancelPendingAutoDataSwitchValidation();
            }
        };
        mAutoDataSwitchController = new AutoDataSwitchController(context, looper, this,
                mAutoDataSwitchCallback);

        mContext.registerReceiver(mDefaultDataChangedReceiver,
                new IntentFilter(TelephonyIntents.ACTION_DEFAULT_DATA_SUBSCRIPTION_CHANGED));

        PhoneConfigurationManager.registerForMultiSimConfigChange(
                this, EVENT_MULTI_SIM_CONFIG_CHANGED, null);

        mConnectivityManager.registerDefaultNetworkCallback(mDefaultNetworkCallback, this);

        final NetworkCapabilities.Builder builder = new NetworkCapabilities.Builder()
                .addTransportType(TRANSPORT_CELLULAR)
                .addCapability(NetworkCapabilities.NET_CAPABILITY_MMS)
                .addCapability(NetworkCapabilities.NET_CAPABILITY_SUPL)
                .addCapability(NetworkCapabilities.NET_CAPABILITY_DUN)
                .addCapability(NetworkCapabilities.NET_CAPABILITY_FOTA)
                .addCapability(NetworkCapabilities.NET_CAPABILITY_IMS)
                .addCapability(NetworkCapabilities.NET_CAPABILITY_CBS)
                .addCapability(NetworkCapabilities.NET_CAPABILITY_IA)
                .addCapability(NetworkCapabilities.NET_CAPABILITY_RCS)
                .addCapability(NetworkCapabilities.NET_CAPABILITY_MMTEL)
                .addCapability(NetworkCapabilities.NET_CAPABILITY_XCAP)
                .addCapability(NetworkCapabilities.NET_CAPABILITY_ENTERPRISE)
                .addCapability(NetworkCapabilities.NET_CAPABILITY_EIMS)
                .addCapability(NetworkCapabilities.NET_CAPABILITY_NOT_RESTRICTED)
                .addCapability(NetworkCapabilities.NET_CAPABILITY_INTERNET)
                .addCapability(NetworkCapabilities.NET_CAPABILITY_MCX)
                .addCapability(NetworkCapabilities.NET_CAPABILITY_PRIORITIZE_LATENCY)
                .addCapability(NetworkCapabilities.NET_CAPABILITY_PRIORITIZE_BANDWIDTH)
                .addEnterpriseId(NetworkCapabilities.NET_ENTERPRISE_ID_1)
                .addEnterpriseId(NetworkCapabilities.NET_ENTERPRISE_ID_2)
                .addEnterpriseId(NetworkCapabilities.NET_ENTERPRISE_ID_3)
                .addEnterpriseId(NetworkCapabilities.NET_ENTERPRISE_ID_4)
                .addEnterpriseId(NetworkCapabilities.NET_ENTERPRISE_ID_5)
                .setNetworkSpecifier(new MatchAllNetworkSpecifier());

        NetworkFactory networkFactory = new PhoneSwitcherNetworkRequestListener(looper, context,
                builder.build(), this);
        // we want to see all requests
        networkFactory.registerIgnoringScore();

        updateHalCommandToUse();

        logl("PhoneSwitcher started");
    }

    private final BroadcastReceiver mDefaultDataChangedReceiver = new BroadcastReceiver() {
        @Override
        public void onReceive(Context context, Intent intent) {
            Message msg = PhoneSwitcher.this.obtainMessage(EVENT_PRIMARY_DATA_SUB_CHANGED);
            msg.sendToTarget();
        }
    };

    private BroadcastReceiver mSimStateIntentReceiver = new BroadcastReceiver() {
        @Override
        public void onReceive(Context context, Intent intent) {
            String action = intent.getAction();
            if (action.equals(TelephonyManager.ACTION_SIM_APPLICATION_STATE_CHANGED)) {
                int state = intent.getIntExtra(TelephonyManager.EXTRA_SIM_STATE,
                        TelephonyManager.SIM_STATE_UNKNOWN);
                int slotIndex = intent.getIntExtra(SubscriptionManager.EXTRA_SLOT_INDEX,
                        SubscriptionManager.INVALID_SIM_SLOT_INDEX);
                logl("mSimStateIntentReceiver: slotIndex = " + slotIndex + " state = " + state);
                obtainMessage(EVENT_PROCESS_SIM_STATE_CHANGE, slotIndex, state).sendToTarget();
            }
        }
    };

    protected boolean isSimApplicationReady(int slotIndex) {
        if (!SubscriptionManager.isValidSlotIndex(slotIndex)) {
            return false;
        }

        SubscriptionInfo info = mSubscriptionManagerService
                .getActiveSubscriptionInfoForSimSlotIndex(slotIndex,
                        mContext.getOpPackageName(), mContext.getAttributionTag());
        boolean uiccAppsEnabled = info != null && info.areUiccApplicationsEnabled();

        IccCard iccCard = PhoneFactory.getPhone(slotIndex).getIccCard();
        if (!iccCard.isEmptyProfile() && uiccAppsEnabled) {
            logl("isSimApplicationReady: SIM is ready for slotIndex: " + slotIndex);
            return true;
        } else {
            return false;
        }
    }

    private final SubscriptionManager.OnSubscriptionsChangedListener mSubscriptionsChangedListener =
            new SubscriptionManager.OnSubscriptionsChangedListener() {
        @Override
        public void onSubscriptionsChanged() {
            Message msg = PhoneSwitcher.this.obtainMessage(EVENT_SUBSCRIPTION_CHANGED);
            msg.sendToTarget();
        }
    };

    @Override
    public void handleMessage(Message msg) {
        switch (msg.what) {
            case EVENT_SUBSCRIPTION_CHANGED: {
                onEvaluate(REQUESTS_UNCHANGED, "subscription changed");
                break;
            }
            case EVENT_PRIMARY_DATA_SUB_CHANGED: {
                evaluateIfImmediateDataSwitchIsNeeded("primary data sub changed",
                        DataSwitch.Reason.DATA_SWITCH_REASON_MANUAL);
                break;
            }
            case EVENT_REQUEST_NETWORK: {
                onRequestNetwork((NetworkRequest)msg.obj);
                break;
            }
            case EVENT_RELEASE_NETWORK: {
                onReleaseNetwork((NetworkRequest)msg.obj);
                break;
            }
            case EVENT_EMERGENCY_TOGGLE: {
                boolean isInEcm = isInEmergencyCallbackMode();
                if (mEmergencyOverride != null) {
                    logl("Emergency override - ecbm status = " + isInEcm);
                    if (isInEcm) {
                        // The device has gone into ECBM. Wait until it's out.
                        removeMessages(EVENT_REMOVE_DDS_EMERGENCY_OVERRIDE);
                        mEmergencyOverride.mRequiresEcmFinish = true;
                    } else if (mEmergencyOverride.mRequiresEcmFinish) {
                        // we have exited ECM! Start the timer to exit DDS override.
                        Message msg2 = obtainMessage(EVENT_REMOVE_DDS_EMERGENCY_OVERRIDE);
                        sendMessageDelayed(msg2, mEmergencyOverride.mGnssOverrideTimeMs);
                    }
                }
                onEvaluate(REQUESTS_CHANGED, "emergencyToggle");
                break;
            }
            case EVENT_RADIO_CAPABILITY_CHANGED: {
                final int phoneId = msg.arg1;
                sendRilCommands(phoneId);
                break;
            }
            case EVENT_OPPT_DATA_SUB_CHANGED: {
                int subId = msg.arg1;
                boolean needValidation = (msg.arg2 == 1);
                ISetOpportunisticDataCallback callback =
                        (ISetOpportunisticDataCallback) msg.obj;
                setOpportunisticDataSubscription(subId, needValidation, callback);
                break;
            }
            case EVENT_RADIO_ON: {
                updateHalCommandToUse();
                onEvaluate(REQUESTS_UNCHANGED, EVALUATION_REASON_RADIO_ON);
                break;
            }
            case EVENT_IMS_RADIO_TECH_CHANGED: {
                // register for radio tech change to listen to radio tech handover in case previous
                // attempt was not successful
                registerForImsRadioTechChange();
                if (!isTelephonyTempDdsSwitchEnabled()) {
                    // When smart temp DDS switch is honored, evaluating data phone usage isn't
                    // needed for IMS radio tech changed.
                    logl("Ignore EVENT_IMS_RADIO_TECH_CHANGED");
                    break;
                }
                // if voice call state changes or in voice call didn't change
                // but RAT changes(e.g. Iwlan -> cross sim), reevaluate for data switch.
                if (updatesIfPhoneInVoiceCallChanged() || isAnyVoiceCallActiveOnDevice()) {
                    evaluateIfImmediateDataSwitchIsNeeded("Ims radio tech changed",
                            DataSwitch.Reason.DATA_SWITCH_REASON_IN_CALL);
                }
                break;
            }
            case EVENT_PRECISE_CALL_STATE_CHANGED: {
                // register for radio tech change to listen to radio tech handover in case previous
                // attempt was not successful
                registerForImsRadioTechChange();
                boolean shouldEvaluateAfterCallStateChange = isTelephonyTempDdsSwitchEnabled();
                // When smart temp dds is enabled, need to identify whether emergency override is
                // taking effective, otherwise, if the phoneId in voice call didn't change,
                // do nothing.
                if (shouldEvaluateAfterCallStateChange && !updatesIfPhoneInVoiceCallChanged()) {
                    break;
                }
                if (isNddsPhoneIdle()) {
                    // When smart temp dds is enabled & DDS sub is PIN-1 enabled, modem would not
                    // send recommendation on voice call end if DDS sub is hot-swapped and PIN-1
                    // is not entered while call was active.  Re-evaluate voice call phoneid once
                    // voice call ends. Besides, When voice call is ongoing, data during call can be
                    // toggled so that smart temp DDS is disabled, hence, need to evalute this once
                    // after call ends because of no revoking recommendation after primary data
                    // phone also is changed in a manner.
                    updatesIfPhoneInVoiceCallChanged();
                    log("EVENT_PRECISE_CALL_STATE_CHANGED Enforce evaluating once after call ends");
                    shouldEvaluateAfterCallStateChange = true;
                }

                if (!isAnyVoiceCallActiveOnDevice()) {
                    for (int i = 0; i < mActiveModemCount; i++) {
                        if (mCurrentDdsSwitchFailure.get(i).contains(
                                CommandException.Error.OP_NOT_ALLOWED_DURING_VOICE_CALL)
                                 && isPhoneIdValidForRetry(i)) {
                            sendRilCommands(i);
                        }
                    }
                }

                // Only handle this event if we are currently waiting for the emergency call
                // associated with the override request to start or end.
                if (mEmergencyOverride != null && mEmergencyOverride.mPendingOriginatingCall) {
                    removeMessages(EVENT_REMOVE_DDS_EMERGENCY_OVERRIDE);
                    if (mPhoneIdInVoiceCall == SubscriptionManager.INVALID_PHONE_INDEX) {
                        // not in a call anymore.
                        Message msg2 = obtainMessage(EVENT_REMOVE_DDS_EMERGENCY_OVERRIDE);
                        sendMessageDelayed(msg2, mEmergencyOverride.mGnssOverrideTimeMs
                                + ECBM_DEFAULT_DATA_SWITCH_BASE_TIME_MS);
                        // Do not extend the emergency override by waiting for other calls to end.
                        // If it needs to be extended, a new request will come in and replace the
                        // current override.
                        mEmergencyOverride.mPendingOriginatingCall = false;
                    }
                }
<<<<<<< HEAD
                if (shouldEvaluateAfterCallStateChange) {
                    evaluateIfImmediateDataSwitchIsNeeded("precise call state changed",
                            DataSwitch.Reason.DATA_SWITCH_REASON_IN_CALL);
                    if (!isAnyVoiceCallActiveOnDevice()) {
                        // consider auto switch on hang up all voice call
                        evaluateIfAutoSwitchIsNeeded();
                    }
=======
                // Always update data modem via data during call code path, because
                // mAutoSelectedDataSubId doesn't know about any data switch due to voice call
                evaluateIfImmediateDataSwitchIsNeeded("precise call state changed",
                        DataSwitch.Reason.DATA_SWITCH_REASON_IN_CALL);
                if (!isAnyVoiceCallActiveOnDevice()) {
                    // consider auto switch on hang up all voice call
                    mAutoDataSwitchController.evaluateAutoDataSwitch(
                            AutoDataSwitchController.EVALUATION_REASON_VOICE_CALL_END);
>>>>>>> 9dc4b919
                }
                break;
            }

            case EVENT_DATA_ENABLED_OVERRIDE_RULE_CHANGED:
                evaluateIfImmediateDataSwitchIsNeeded("EVENT_DATA_ENABLED_OVERRIDE_RULE_CHANGED",
                            DataSwitch.Reason.DATA_SWITCH_REASON_IN_CALL);
                break;
            case EVENT_NETWORK_VALIDATION_DONE: {
                int subId = msg.arg1;
                boolean passed = (msg.arg2 == 1);
                onValidationDone(subId, passed);
                break;
            }
            case EVENT_NETWORK_AVAILABLE: {
                int subId = msg.arg1;
                Network network = (Network) msg.obj;
                onNetworkAvailable(subId, network);
                break;
            }
            case EVENT_MODEM_COMMAND_DONE: {
                AsyncResult ar = (AsyncResult) msg.obj;
                onDdsSwitchResponse(ar);
                break;
            }
            case EVENT_MODEM_COMMAND_RETRY: {
                int phoneId = (int) msg.obj;
                if (mActiveModemCount <= phoneId) {
                    break;
                }
                if (isPhoneIdValidForRetry(phoneId)) {
                    logl("EVENT_MODEM_COMMAND_RETRY: resend modem command on phone " + phoneId);
                    sendRilCommands(phoneId);
                } else {
                    logl("EVENT_MODEM_COMMAND_RETRY: skip retry as DDS sub changed");
                    mCurrentDdsSwitchFailure.get(phoneId).clear();
                }
                break;
            }
            case EVENT_OVERRIDE_DDS_FOR_EMERGENCY: {
                EmergencyOverrideRequest req = (EmergencyOverrideRequest) msg.obj;
                if (mEmergencyOverride != null) {
                    // If an override request comes in for a different phone ID than what is already
                    // being overridden, ignore. We should not try to switch DDS while already
                    // waiting for SUPL.
                    if (mEmergencyOverride.mPhoneId != req.mPhoneId) {
                        logl("emergency override requested for phone id " + req.mPhoneId + " when "
                                + "there is already an override in place for phone id "
                                + mEmergencyOverride.mPhoneId + ". Ignoring.");
                        if (req.isCallbackAvailable()) {
                            // Send failed result
                            req.mOverrideCompleteFuture.complete(false);
                        }
                        break;
                    } else {
                        if (mEmergencyOverride.isCallbackAvailable()) {
                            // Unblock any waiting overrides if a new request comes in before the
                            // previous one is processed.
                            mEmergencyOverride.mOverrideCompleteFuture.complete(false);
                        }
                    }
                    mEmergencyOverride = req;
                } else {
                    mEmergencyOverride = req;
                }

                logl("new emergency override - " + mEmergencyOverride);
                // a new request has been created, remove any previous override complete scheduled.
                removeMessages(EVENT_REMOVE_DDS_EMERGENCY_OVERRIDE);
                Message msg2 = obtainMessage(EVENT_REMOVE_DDS_EMERGENCY_OVERRIDE);
                // Make sure that if we never get an incall indication that we remove the override.
                sendMessageDelayed(msg2, DEFAULT_DATA_OVERRIDE_TIMEOUT_MS);
                // Wait for call to end and EVENT_PRECISE_CALL_STATE_CHANGED to be called, then
                // start timer to remove DDS emergency override.
                if (!onEvaluate(REQUESTS_UNCHANGED, "emer_override_dds")) {
                    // Nothing changed as a result of override, so no modem command was sent. Treat
                    // as success.
                    mEmergencyOverride.sendOverrideCompleteCallbackResultAndClear(true);
                    // Do not clear mEmergencyOverride here, as we still want to keep the override
                    // active for the time specified in case the user tries to switch default data.
                }
                break;
            }
            case EVENT_REMOVE_DDS_EMERGENCY_OVERRIDE: {
                logl("Emergency override removed - " + mEmergencyOverride);
                mEmergencyOverride = null;
                onEvaluate(REQUESTS_UNCHANGED, "emer_rm_override_dds");
                break;
            }
            case EVENT_MULTI_SIM_CONFIG_CHANGED: {
                int activeModemCount = (int) ((AsyncResult) msg.obj).result;
                onMultiSimConfigChanged(activeModemCount);
                break;
            }
            case EVENT_PROCESS_SIM_STATE_CHANGE: {
                int slotIndex = msg.arg1;
                int simState = msg.arg2;

                if (!SubscriptionManager.isValidSlotIndex(slotIndex)) {
                    logl("EVENT_PROCESS_SIM_STATE_CHANGE: skip processing due to invalid slotId: "
                            + slotIndex);
                } else if (TelephonyManager.SIM_STATE_LOADED == simState) {
                    if (mCurrentDdsSwitchFailure.get(slotIndex).contains(
                        CommandException.Error.INVALID_SIM_STATE)
                        && isSimApplicationReady(slotIndex)) {
                        sendRilCommands(slotIndex);
                    }
                    // SIM loaded after subscriptions slot mapping are done. Evaluate for auto
                    // data switch.
                    mAutoDataSwitchController.evaluateAutoDataSwitch(
                            AutoDataSwitchController.EVALUATION_REASON_SIM_LOADED);
                }
                break;
            }
            case EVENT_SUB_INFO_READY: {
                log("Sub info is ready");
                if (mIsSubInfoReady) {
                    log("Ignore SUB ready event when already ready");
                    break;
                }
                mIsSubInfoReady = true;
                onEvaluate(REQUESTS_UNCHANGED, "sub_info_ready");
                break;
            }
        }
    }

<<<<<<< HEAD
    /**
     * Read the default device config from any default phone because the resource config are per
     * device. No need to register callback for the same reason.
     */
    private void readDeviceResourceConfig() {
        Phone phone = PhoneFactory.getDefaultPhone();
        DataConfigManager dataConfig = phone.getDataNetworkController().getDataConfigManager();
        mRequirePingTestBeforeDataSwitch = dataConfig.isPingTestBeforeAutoDataSwitchRequired();
        mAutoDataSwitchAvailabilityStabilityTimeThreshold =
                dataConfig.getAutoDataSwitchAvailabilityStabilityTimeThreshold();
        mAutoDataSwitchValidationMaxRetry =
                dataConfig.getAutoDataSwitchValidationMaxRetry();
    }

    protected synchronized void onMultiSimConfigChanged(int activeModemCount) {
=======
    private synchronized void onMultiSimConfigChanged(int activeModemCount) {
>>>>>>> 9dc4b919
        // No change.
        if (mActiveModemCount == activeModemCount) return;
        int oldActiveModemCount = mActiveModemCount;
        mActiveModemCount = activeModemCount;

        mPhoneSubscriptions = copyOf(mPhoneSubscriptions, mActiveModemCount);
        mPhoneStates = copyOf(mPhoneStates, mActiveModemCount);

        // Dual SIM -> Single SIM switch.
        for (int phoneId = oldActiveModemCount - 1; phoneId >= mActiveModemCount; phoneId--) {
            mCurrentDdsSwitchFailure.remove(phoneId);
        }

        // Single SIM -> Dual SIM switch.
        for (int phoneId = oldActiveModemCount; phoneId < mActiveModemCount; phoneId++) {
            mPhoneStates[phoneId] = new PhoneState();
            Phone phone = PhoneFactory.getPhone(phoneId);
            if (phone == null) continue;

            phone.registerForEmergencyCallToggle(this, EVENT_EMERGENCY_TOGGLE, null);
            // TODO (b/135566422): combine register for both GsmCdmaPhone and ImsPhone.
            phone.registerForPreciseCallStateChanged(this, EVENT_PRECISE_CALL_STATE_CHANGED, null);
            if (phone.getImsPhone() != null) {
                phone.getImsPhone().registerForPreciseCallStateChanged(
                        this, EVENT_PRECISE_CALL_STATE_CHANGED, null);
            }

            mDataSettingsManagerCallbacks.computeIfAbsent(phone.getPhoneId(),
                    v -> new DataSettingsManagerCallback(this::post) {
                        @Override
                        public void onDataEnabledChanged(boolean enabled,
                                @TelephonyManager.DataEnabledChangedReason int reason,
                                @NonNull String callingPackage) {
                            PhoneSwitcher.this.onDataEnabledChanged();
                        }

                        @Override
                        public void onDataRoamingEnabledChanged(boolean enabled) {
                            log("onDataRoamingEnabledChanged: enabled: " + enabled);
                            evaluateIfImmediateDataSwitchIsNeeded(
                                    "EVENT_DATA_ROAMING_ENABLED_CHANGED",
                                    DataSwitch.Reason.DATA_SWITCH_REASON_IN_CALL);
                        }

                        @Override
                        public void onDataEnabledOverrideChanged(boolean enabled,
                                @TelephonyManager.MobileDataPolicy int policy) {
                            // Add it when mobile data is on
                            if (policy == TelephonyManager
                                    .MOBILE_DATA_POLICY_DATA_ON_NON_DEFAULT_DURING_VOICE_CALL) {
                                evaluateIfImmediateDataSwitchIsNeeded(
                                        "EVENT_DATA_DURING_CALL_ENABLED_CHANGED",
                                        DataSwitch.Reason.DATA_SWITCH_REASON_IN_CALL);
                            }
                        }
                    });
            phone.getDataSettingsManager().registerCallback(
                    mDataSettingsManagerCallbacks.get(phone.getPhoneId()));

            Set<CommandException.Error> ddsFailure = new HashSet<CommandException.Error>();
            mCurrentDdsSwitchFailure.add(ddsFailure);
            registerForImsRadioTechChange(mContext, phoneId);
        }

        mAutoDataSwitchController.onMultiSimConfigChanged(activeModemCount);
    }

    /**
     * Called when
     * 1. user changed mobile data settings
     * 2. OR user changed auto data switch feature
     */
    private void onDataEnabledChanged() {
        if (isAnyVoiceCallActiveOnDevice()) {
            // user changed data related settings during call, switch or turn off immediately
            evaluateIfImmediateDataSwitchIsNeeded(
                    "user changed data settings during call",
                    DataSwitch.Reason.DATA_SWITCH_REASON_IN_CALL);
        } else {
            mAutoDataSwitchController.evaluateAutoDataSwitch(AutoDataSwitchController
                    .EVALUATION_REASON_DATA_SETTINGS_CHANGED);
        }
    }

    private boolean isInEmergencyCallbackMode() {
        for (Phone p : PhoneFactory.getPhones()) {
            if (p == null) continue;
            if (p.isInEcm()) return true;
            Phone imsPhone = p.getImsPhone();
            if (imsPhone != null && imsPhone.isInEcm()) {
                return true;
            }
        }
        return false;
    }

    private static class PhoneSwitcherNetworkRequestListener extends NetworkFactory {
        private final PhoneSwitcher mPhoneSwitcher;
        public PhoneSwitcherNetworkRequestListener (Looper l, Context c,
                NetworkCapabilities nc, PhoneSwitcher ps) {
            super(l, c, "PhoneSwitcherNetworkRequstListener", nc);
            mPhoneSwitcher = ps;
        }

        @Override
        protected void needNetworkFor(NetworkRequest networkRequest) {
            if (VDBG) log("needNetworkFor " + networkRequest);
            Message msg = mPhoneSwitcher.obtainMessage(EVENT_REQUEST_NETWORK);
            msg.obj = networkRequest;
            msg.sendToTarget();
        }

        @Override
        protected void releaseNetworkFor(NetworkRequest networkRequest) {
            if (VDBG) log("releaseNetworkFor " + networkRequest);
            Message msg = mPhoneSwitcher.obtainMessage(EVENT_RELEASE_NETWORK);
            msg.obj = networkRequest;
            msg.sendToTarget();
        }
    }

    private void onRequestNetwork(NetworkRequest networkRequest) {
        TelephonyNetworkRequest telephonyNetworkRequest = new TelephonyNetworkRequest(
                networkRequest, PhoneFactory.getDefaultPhone());
        if (!mNetworkRequestList.contains(telephonyNetworkRequest)) {
            mNetworkRequestList.add(telephonyNetworkRequest);
            onEvaluate(REQUESTS_CHANGED, "netRequest");
        }
    }

    private void onReleaseNetwork(NetworkRequest networkRequest) {
        TelephonyNetworkRequest telephonyNetworkRequest = new TelephonyNetworkRequest(
                networkRequest, PhoneFactory.getDefaultPhone());
        if (mNetworkRequestList.remove(telephonyNetworkRequest)) {
            onEvaluate(REQUESTS_CHANGED, "netReleased");
            collectReleaseNetworkMetrics(networkRequest);
        }
    }

    private void registerDefaultNetworkChangeCallback(int expectedSubId, int reason) {
        mDefaultNetworkCallback.mExpectedSubId = expectedSubId;
        mDefaultNetworkCallback.mSwitchReason = reason;
    }

    private void collectRequestNetworkMetrics(NetworkRequest networkRequest) {
        // Request network for MMS will temporary disable the network on default data subscription,
        // this only happen on multi-sim device.
        if (mActiveModemCount > 1 && networkRequest.hasCapability(
                NetworkCapabilities.NET_CAPABILITY_MMS)) {
            OnDemandDataSwitch onDemandDataSwitch = new OnDemandDataSwitch();
            onDemandDataSwitch.apn = TelephonyEvent.ApnType.APN_TYPE_MMS;
            onDemandDataSwitch.state = TelephonyEvent.EventState.EVENT_STATE_START;
            TelephonyMetrics.getInstance().writeOnDemandDataSwitch(onDemandDataSwitch);
        }
    }

    private void collectReleaseNetworkMetrics(NetworkRequest networkRequest) {
        // Release network for MMS will recover the network on default data subscription, this only
        // happen on multi-sim device.
        if (mActiveModemCount > 1 && networkRequest.hasCapability(
                NetworkCapabilities.NET_CAPABILITY_MMS)) {
            OnDemandDataSwitch onDemandDataSwitch = new OnDemandDataSwitch();
            onDemandDataSwitch.apn = TelephonyEvent.ApnType.APN_TYPE_MMS;
            onDemandDataSwitch.state = TelephonyEvent.EventState.EVENT_STATE_END;
            TelephonyMetrics.getInstance().writeOnDemandDataSwitch(onDemandDataSwitch);
        }
    }

    /**
     * Cancel any auto switch attempts when the current environment is not suitable for auto switch.
     */
    private void cancelPendingAutoDataSwitchValidation() {
        if (mValidator.isValidating()) {
            mValidator.stopValidation();

            removeMessages(EVENT_NETWORK_VALIDATION_DONE);
            removeMessages(EVENT_NETWORK_AVAILABLE);
            mPendingSwitchSubId = INVALID_SUBSCRIPTION_ID;
            mPendingSwitchNeedValidation = false;
        }
    }

<<<<<<< HEAD
    /**
     * Called when consider switching from primary default data sub to another data sub.
     * @return the target subId if a suitable candidate is found, otherwise return
     * {@link SubscriptionManager#INVALID_SUBSCRIPTION_ID}
     */
    private int getAutoSwitchTargetSubIdIfExists() {
        Phone primaryDataPhone = getPhoneBySubId(mPrimaryDataSubId);
        if (primaryDataPhone == null) {
            log("getAutoSwitchTargetSubId: no sim loaded");
            return INVALID_SUBSCRIPTION_ID;
        }

        int primaryPhoneId = primaryDataPhone.getPhoneId();

        if (!primaryDataPhone.isUserDataEnabled()) {
            log("getAutoSwitchTargetSubId: user disabled data");
            return INVALID_SUBSCRIPTION_ID;
        }

        NetworkCapabilities defaultNetworkCapabilities = mConnectivityManager
                .getNetworkCapabilities(mConnectivityManager.getActiveNetwork());
        if (defaultNetworkCapabilities != null && !defaultNetworkCapabilities
                .hasTransport(NetworkCapabilities.TRANSPORT_CELLULAR)) {
            // Exists other active default transport
            log("getAutoSwitchTargetSubId: Default network is active on non-cellular transport");
            return INVALID_SUBSCRIPTION_ID;
        }

        // check whether primary and secondary signal status worth switching
        if (isInService(mPhoneStates[primaryPhoneId])) {
            log("getAutoSwitchTargetSubId: primary is in service");
            return INVALID_SUBSCRIPTION_ID;
        }
        for (int phoneId = 0; phoneId < mPhoneStates.length; phoneId++) {
            if (phoneId != primaryPhoneId) {
                // the alternative phone must have HOME availability
                if (mPhoneStates[phoneId].dataRegState
                        == NetworkRegistrationInfo.REGISTRATION_STATE_HOME) {
                    log("getAutoSwitchTargetSubId: found phone " + phoneId + " in HOME service");
                    Phone secondaryDataPhone = findPhoneById(phoneId);
                    if (secondaryDataPhone != null && // check auto switch feature enabled
                            isAutoDataSwitchEnabledOnPhone(secondaryDataPhone)) {
                        return secondaryDataPhone.getSubId();
                    }
                }
            }
        }
        return INVALID_SUBSCRIPTION_ID;
    }

    /**
     * Check if auto data switch feature is enabled for the non-DDS.
     * This is called while finding a suitable candidate for auto data switch
     * from {@link #getAutoSwitchTargetSubIdIfExists()}.
     * As the mobile data switch for the secondary phone is always in off state, data will
     * be allowed on it only when it has been overridden by a policy, e.g., auto data switch
     * @param secondaryDataPhone the secondary data phone evaluated by the caller
     * @return true if data is allowed on the secondary data phone.
     */
    protected boolean isAutoDataSwitchEnabledOnPhone(Phone secondaryDataPhone) {
        if (secondaryDataPhone != null && secondaryDataPhone.isDataAllowed()) {
            return true;
        }
        return false;
    }

=======
>>>>>>> 9dc4b919
    private TelephonyManager getTm() {
        return (TelephonyManager) mContext.getSystemService(Context.TELEPHONY_SERVICE);
    }

    protected static final boolean REQUESTS_CHANGED   = true;
    protected static final boolean REQUESTS_UNCHANGED = false;
    /**
     * Re-evaluate things. Do nothing if nothing's changed.
     *
     * Otherwise, go through the requests in priority order adding their phone until we've added up
     * to the max allowed.  Then go through shutting down phones that aren't in the active phone
     * list. Finally, activate all phones in the active phone list.
     *
     * @return {@code True} if the default data subscription need to be changed.
     */
    protected boolean onEvaluate(boolean requestsChanged, String reason) {
        if (!mIsSubInfoReady) {
            log("subscription info isn't initialized yet");
            return false;
        }
        StringBuilder sb = new StringBuilder(reason);

        // If we use HAL_COMMAND_PREFERRED_DATA,
        boolean diffDetected = mHalCommandToUse != HAL_COMMAND_PREFERRED_DATA && requestsChanged;

        // Check if user setting of default non-opportunistic data sub is changed.
        int primaryDataSubId = mSubscriptionManagerService.getDefaultDataSubId();
        if (primaryDataSubId != mPrimaryDataSubId) {
            sb.append(" mPrimaryDataSubId ").append(mPrimaryDataSubId).append("->")
                .append(primaryDataSubId);
            mPrimaryDataSubId = primaryDataSubId;
            mLastSwitchPreferredDataReason = DataSwitch.Reason.DATA_SWITCH_REASON_MANUAL;
        }

        // Check to see if there is any active subscription on any phone
        boolean hasAnyActiveSubscription = false;

        // Check if phoneId to subId mapping is changed.
        for (int i = 0; i < mActiveModemCount; i++) {
            int sub = SubscriptionManager.getSubscriptionId(i);

            if (SubscriptionManager.isValidSubscriptionId(sub)) hasAnyActiveSubscription = true;

            if (sub != mPhoneSubscriptions[i]) {
                sb.append(" phone[").append(i).append("] ").append(mPhoneSubscriptions[i]);
                sb.append("->").append(sub);
                if (mAutoSelectedDataSubId == mPhoneSubscriptions[i]) {
                    mAutoSelectedDataSubId = DEFAULT_SUBSCRIPTION_ID;
                }
                mPhoneSubscriptions[i] = sub;
                // Listen to IMS radio tech change for new sub
                if (SubscriptionManager.isValidSubscriptionId(sub)) {
                    registerForImsRadioTechChange(mContext, i);
                }
                diffDetected = true;
            }
        }

        if (!hasAnyActiveSubscription) {
            transitionToEmergencyPhone();
        } else {
            if (VDBG) log("Found an active subscription");
        }

        // Check if phoneId for preferred data is changed.
        int oldPreferredDataPhoneId = mPreferredDataPhoneId;

        // Check if subId for preferred data is changed.
        int oldPreferredDataSubId = mPreferredDataSubId.get();

        // When there are no subscriptions, the preferred data phone ID is invalid, but we want
        // to keep a valid phoneId for Emergency, so skip logic that updates for preferred data
        // phone ID. Ideally there should be a single set of checks that evaluate the correct
        // phoneId on a service-by-service basis (EIMS being one), but for now... just bypass
        // this logic in the no-SIM case.
        if (hasAnyActiveSubscription) updatePreferredDataPhoneId();

        if (oldPreferredDataPhoneId != mPreferredDataPhoneId) {
            sb.append(" preferred data phoneId ").append(oldPreferredDataPhoneId)
                    .append("->").append(mPreferredDataPhoneId);
            diffDetected = true;
        } else if (oldPreferredDataSubId != mPreferredDataSubId.get()) {
            logl("SIM refresh, notify dds change");
            // Inform connectivity about the active data phone
            notifyPreferredDataSubIdChanged();
        }

        // Always force DDS when radio on. This is to handle the corner cases that modem and android
        // DDS are out of sync after APM, AP should force DDS when radio on. long term solution
        // should be having API to query preferred data modem to detect the out-of-sync scenarios.
        if (diffDetected || EVALUATION_REASON_RADIO_ON.equals(reason)) {
            logl("evaluating due to " + sb);
            if (mHalCommandToUse == HAL_COMMAND_PREFERRED_DATA) {
                // With HAL_COMMAND_PREFERRED_DATA, all phones are assumed to allow PS attach.
                // So marking all phone as active, and the phone with mPreferredDataPhoneId
                // will send radioConfig command.
                for (int phoneId = 0; phoneId < mActiveModemCount; phoneId++) {
                    mPhoneStates[phoneId].active = true;
                }
                sendRilCommands(mPreferredDataPhoneId);
            } else {
                List<Integer> newActivePhones = new ArrayList<Integer>();

                /**
                 * If all phones can have PS attached, activate all.
                 * Otherwise, choose to activate phones according to requests. And
                 * if list is not full, add mPreferredDataPhoneId.
                 */
                if (mMaxDataAttachModemCount == mActiveModemCount) {
                    for (int i = 0; i < mMaxDataAttachModemCount; i++) {
                        newActivePhones.add(i);
                    }
                } else {
                    // First try to activate phone in voice call.
                    if (mPhoneIdInVoiceCall != SubscriptionManager.INVALID_PHONE_INDEX) {
                        newActivePhones.add(mPhoneIdInVoiceCall);
                    }

                    if (newActivePhones.size() < mMaxDataAttachModemCount) {
                        for (TelephonyNetworkRequest networkRequest : mNetworkRequestList) {
                            int phoneIdForRequest = phoneIdForRequest(networkRequest);
                            if (phoneIdForRequest == INVALID_PHONE_INDEX) continue;
                            if (newActivePhones.contains(phoneIdForRequest)) continue;
                            newActivePhones.add(phoneIdForRequest);
                            if (newActivePhones.size() >= mMaxDataAttachModemCount) break;
                        }
                    }

                    if (newActivePhones.size() < mMaxDataAttachModemCount
                            && !newActivePhones.contains(mPreferredDataPhoneId)
                            && SubscriptionManager.isUsableSubIdValue(mPreferredDataPhoneId)) {
                        newActivePhones.add(mPreferredDataPhoneId);
                    }
                }

                if (VDBG) {
                    log("mPrimaryDataSubId = " + mPrimaryDataSubId);
                    log("mAutoSelectedDataSubId = " + mAutoSelectedDataSubId);
                    for (int i = 0; i < mActiveModemCount; i++) {
                        log(" phone[" + i + "] using sub[" + mPhoneSubscriptions[i] + "]");
                    }
                    log(" newActivePhones:");
                    for (Integer i : newActivePhones) log("  " + i);
                }

                for (int phoneId = 0; phoneId < mActiveModemCount; phoneId++) {
                    if (!newActivePhones.contains(phoneId)) {
                        deactivate(phoneId);
                    }
                }

                // only activate phones up to the limit
                for (int phoneId : newActivePhones) {
                    activate(phoneId);
                }
            }
        }
        return diffDetected;
    }

    protected static class PhoneState {
        public volatile boolean active = false;
        public long lastRequested = 0;
    }

    @UnsupportedAppUsage(maxTargetSdk = Build.VERSION_CODES.R, trackingBug = 170729553)
    protected void activate(int phoneId) {
        switchPhone(phoneId, true);
    }

    @UnsupportedAppUsage(maxTargetSdk = Build.VERSION_CODES.R, trackingBug = 170729553)
    protected void deactivate(int phoneId) {
        switchPhone(phoneId, false);
    }

    private void switchPhone(int phoneId, boolean active) {
        PhoneState state = mPhoneStates[phoneId];
        if (state.active == active) return;
        state.active = active;
        logl((active ? "activate " : "deactivate ") + phoneId);
        state.lastRequested = System.currentTimeMillis();
        sendRilCommands(phoneId);
    }

    /**
     * Used when the modem may have been rebooted and we
     * want to resend setDataAllowed or setPreferredDataSubscriptionId
     */
    public void onRadioCapChanged(int phoneId) {
        if (!SubscriptionManager.isValidPhoneId(phoneId)) return;
        Message msg = obtainMessage(EVENT_RADIO_CAPABILITY_CHANGED);
        msg.arg1 = phoneId;
        msg.sendToTarget();
    }

    /**
     * Switch the Default data for the context of an outgoing emergency call.
     *
     * In some cases, we need to try to switch the Default Data subscription before placing the
     * emergency call on DSDS devices. This includes the following situation:
     * - The modem does not support processing GNSS SUPL requests on the non-default data
     * subscription. For some carriers that do not provide a control plane fallback mechanism, the
     * SUPL request will be dropped and we will not be able to get the user's location for the
     * emergency call. In this case, we need to swap default data temporarily.
     * @param phoneId The phone to use to evaluate whether or not the default data should be moved
     *                to this subscription.
     * @param overrideTimeSec The amount of time to override the default data setting for after the
     *                       emergency call ends.
     * @param dataSwitchResult A {@link CompletableFuture} to be called with a {@link Boolean}
     *                         result when the default data switch has either completed (true) or
     *                         failed (false).
     */
    public void overrideDefaultDataForEmergency(int phoneId, int overrideTimeSec,
            CompletableFuture<Boolean> dataSwitchResult) {
        if (!SubscriptionManager.isValidPhoneId(phoneId)) return;
        Message msg = obtainMessage(EVENT_OVERRIDE_DDS_FOR_EMERGENCY);
        EmergencyOverrideRequest request  = new EmergencyOverrideRequest();
        request.mPhoneId = phoneId;
        request.mGnssOverrideTimeMs = overrideTimeSec * 1000;
        request.mOverrideCompleteFuture = dataSwitchResult;
        msg.obj = request;
        msg.sendToTarget();
    }

    /**
     * Returns if telephony temp DDS switch is enabled/disabled during voice call based
     * on smart DDS switch supported by modem.
     * If telephony temp DDS switch is disabled, DDS switch during voice call is
     * performed based on modem recommendations.
     */
    private boolean isTelephonyTempDdsSwitchEnabled() {
        for (int i = 0; i < mActiveModemCount; i++) {
            Phone phone = PhoneFactory.getPhone(i);
            if(phone == null) {
                continue;
            }
            int subId = phone.getSubId();
            if(subId != INVALID_SUBSCRIPTION_ID
                    && subId != mPrimaryDataSubId && !phone.getTelephonyTempDdsSwitch()) {
                return false;
            }
        }
        return true;
    }

    protected void sendRilCommands(int phoneId) {
        if (!SubscriptionManager.isValidPhoneId(phoneId)) {
            logl("sendRilCommands: skip dds switch due to invalid phoneId=" + phoneId);
            return;
        }

        Message message = Message.obtain(this, EVENT_MODEM_COMMAND_DONE, phoneId);
        if (mHalCommandToUse == HAL_COMMAND_ALLOW_DATA || mHalCommandToUse == HAL_COMMAND_UNKNOWN) {
            // Skip ALLOW_DATA for single SIM device
            if (mActiveModemCount > 1) {
                PhoneFactory.getPhone(phoneId).mCi.setDataAllowed(isPhoneActive(phoneId), message);
            }
        } else if (phoneId == mPreferredDataPhoneId) {
            // Only setPreferredDataModem if the phoneId equals to current mPreferredDataPhoneId
            logl("sendRilCommands: setPreferredDataModem - phoneId: " + phoneId);
            mRadioConfig.setPreferredDataModem(mPreferredDataPhoneId, message);
        }
    }

    private void onPhoneCapabilityChangedInternal(PhoneCapability capability) {
        int newMaxDataAttachModemCount = TelephonyManager.getDefault()
                .getNumberOfModemsWithSimultaneousDataConnections();
        if (mMaxDataAttachModemCount != newMaxDataAttachModemCount) {
            mMaxDataAttachModemCount = newMaxDataAttachModemCount;
            logl("Max active phones changed to " + mMaxDataAttachModemCount);
            onEvaluate(REQUESTS_UNCHANGED, "phoneCfgChanged");
        }
    }

    protected int phoneIdForRequest(TelephonyNetworkRequest networkRequest) {
        NetworkRequest netRequest = networkRequest.getNativeNetworkRequest();
        int subId = getSubIdFromNetworkSpecifier(netRequest.getNetworkSpecifier());

        if (subId == DEFAULT_SUBSCRIPTION_ID) return mPreferredDataPhoneId;
        if (subId == INVALID_SUBSCRIPTION_ID) return INVALID_PHONE_INDEX;

        int preferredDataSubId = (mPreferredDataPhoneId >= 0
                && mPreferredDataPhoneId < mActiveModemCount)
                ? mPhoneSubscriptions[mPreferredDataPhoneId] : INVALID_SUBSCRIPTION_ID;

        // Currently we assume multi-SIM devices will only support one Internet PDN connection. So
        // if Internet PDN is established on the non-preferred phone, it will interrupt
        // Internet connection on the preferred phone. So we only accept Internet request with
        // preferred data subscription or no specified subscription.
        // One exception is, if it's restricted request (doesn't have NET_CAPABILITY_NOT_RESTRICTED)
        // it will be accepted, which is used temporary data usage from system.
        if (netRequest.hasCapability(NetworkCapabilities.NET_CAPABILITY_INTERNET)
                && netRequest.hasCapability(NetworkCapabilities.NET_CAPABILITY_NOT_RESTRICTED)
                && subId != preferredDataSubId && subId != mValidator.getSubIdInValidation()) {
            // Returning INVALID_PHONE_INDEX will result in netRequest not being handled.
            return INVALID_PHONE_INDEX;
        }

        // Try to find matching phone ID. If it doesn't exist, we'll end up returning INVALID.
        int phoneId = INVALID_PHONE_INDEX;
        for (int i = 0; i < mActiveModemCount; i++) {
            if (mPhoneSubscriptions[i] == subId) {
                phoneId = i;
                break;
            }
        }
        return phoneId;
    }

    protected int getSubIdFromNetworkSpecifier(NetworkSpecifier specifier) {
        if (specifier == null) {
            return DEFAULT_SUBSCRIPTION_ID;
        }
        if (specifier instanceof TelephonyNetworkSpecifier) {
            return ((TelephonyNetworkSpecifier) specifier).getSubscriptionId();
        }
        return INVALID_SUBSCRIPTION_ID;
    }

    private boolean isActiveSubId(int subId) {
        SubscriptionInfoInternal subInfo = mSubscriptionManagerService
                .getSubscriptionInfoInternal(subId);
        return subInfo != null && subInfo.isActive();
    }

    // This updates mPreferredDataPhoneId which decides which phone should handle default network
    // requests.
    protected void updatePreferredDataPhoneId() {
        if (mEmergencyOverride != null && findPhoneById(mEmergencyOverride.mPhoneId) != null) {
            // Override DDS for emergency even if user data is not enabled, since it is an
            // emergency.
            // TODO: Provide a notification to the user that metered data is currently being
            // used during this period.
            logl("updatePreferredDataPhoneId: preferred data overridden for emergency."
                    + " phoneId = " + mEmergencyOverride.mPhoneId);
            mPreferredDataPhoneId = mEmergencyOverride.mPhoneId;
            mLastSwitchPreferredDataReason = DataSwitch.Reason.DATA_SWITCH_REASON_UNKNOWN;
        } else {
            int imsRegTech = mImsRegTechProvider.get(mContext, mPhoneIdInVoiceCall);
            if (isAnyVoiceCallActiveOnDevice() && imsRegTech != REGISTRATION_TECH_IWLAN) {
                if (imsRegTech != REGISTRATION_TECH_CROSS_SIM) {
                    mPreferredDataPhoneId = shouldSwitchDataDueToInCall()
                            ? mPhoneIdInVoiceCall : getFallbackDataPhoneIdForInternetRequests();
                } else {
                    logl("IMS call on cross-SIM, skip switching data to phone "
                            + mPhoneIdInVoiceCall);
                }
            } else {
                mPreferredDataPhoneId = getFallbackDataPhoneIdForInternetRequests();
            }
        }

        mPreferredDataSubId.set(SubscriptionManager.getSubscriptionId(mPreferredDataPhoneId));
    }

    /**
     * @return the default data phone Id (or auto selected phone Id in auto data switch/CBRS case)
     */
    protected int getFallbackDataPhoneIdForInternetRequests() {
        int fallbackSubId = isActiveSubId(mAutoSelectedDataSubId)
                ? mAutoSelectedDataSubId : mPrimaryDataSubId;

        if (SubscriptionManager.isUsableSubIdValue(fallbackSubId)) {
            for (int phoneId = 0; phoneId < mActiveModemCount; phoneId++) {
                if (mPhoneSubscriptions[phoneId] == fallbackSubId) {
                    return phoneId;
                }
            }
        }
        return SubscriptionManager.INVALID_PHONE_INDEX;
    }

    /**
     * If a phone is in call and user enabled its mobile data and auto data switch feature, we
     * should switch internet connection to it because the other modem will lose data connection
     * anyway.
     * @return {@code true} if should switch data to the phone in voice call
     */
    private boolean shouldSwitchDataDueToInCall() {
        Phone voicePhone = findPhoneById(mPhoneIdInVoiceCall);
        Phone defaultDataPhone = getPhoneBySubId(mPrimaryDataSubId);
        return defaultDataPhone != null // check user enabled data
                && defaultDataPhone.isUserDataEnabled()
                && voicePhone != null // check user enabled voice during call feature
                && voicePhone.isDataAllowed();
    }

    protected void transitionToEmergencyPhone() {
        if (mActiveModemCount <= 0) {
            logl("No phones: unable to reset preferred phone for emergency");
            return;
        }

        if (mPreferredDataPhoneId != DEFAULT_EMERGENCY_PHONE_ID) {
            logl("No active subscriptions: resetting preferred phone to 0 for emergency");
            mPreferredDataPhoneId = DEFAULT_EMERGENCY_PHONE_ID;
        }

        if (mPreferredDataSubId.get() != INVALID_SUBSCRIPTION_ID) {
            mPreferredDataSubId.set(INVALID_SUBSCRIPTION_ID);
            notifyPreferredDataSubIdChanged();
        }
    }

    private Phone getPhoneBySubId(int subId) {
        return findPhoneById(mSubscriptionManagerService.getPhoneId(subId));
    }

    protected Phone findPhoneById(final int phoneId) {
        if (!SubscriptionManager.isValidPhoneId(phoneId)) {
            return null;
        }
        return PhoneFactory.getPhone(phoneId);
    }

    public synchronized boolean shouldApplyNetworkRequest(
            TelephonyNetworkRequest networkRequest, int phoneId) {
        if (!SubscriptionManager.isValidPhoneId(phoneId)) return false;

        int subId = SubscriptionManager.getSubscriptionId(phoneId);

        // In any case, if phone state is inactive, don't apply the network request.
        if (!isPhoneActive(phoneId) || (subId == SubscriptionManager.INVALID_SUBSCRIPTION_ID
                && !isEmergencyNetworkRequest(networkRequest))) {
            return false;
        }

        NetworkRequest netRequest = networkRequest.getNativeNetworkRequest();
        subId = getSubIdFromNetworkSpecifier(netRequest.getNetworkSpecifier());

        //if this phone is an emergency networkRequest
        //and subId is not specified that is invalid or default
        if (isAnyVoiceCallActiveOnDevice() && isEmergencyNetworkRequest(networkRequest)
                && (subId == DEFAULT_SUBSCRIPTION_ID || subId == INVALID_SUBSCRIPTION_ID)) {
            return phoneId == mPhoneIdInVoiceCall;
        }

        int phoneIdToHandle = phoneIdForRequest(networkRequest);
        return phoneId == phoneIdToHandle;
    }

    boolean isEmergencyNetworkRequest(TelephonyNetworkRequest networkRequest) {
        return networkRequest.hasCapability(NetworkCapabilities.NET_CAPABILITY_EIMS);
    }

    @VisibleForTesting
    protected boolean isPhoneActive(int phoneId) {
        if (phoneId >= mActiveModemCount)
            return false;
        return mPhoneStates[phoneId].active;
    }

    /**
     * If preferred phone changes, or phone activation status changes, registrants
     * will be notified.
     */
    public void registerForActivePhoneSwitch(Handler h, int what, Object o) {
        Registrant r = new Registrant(h, what, o);
        mActivePhoneRegistrants.add(r);
        r.notifyRegistrant();
    }

    public void unregisterForActivePhoneSwitch(Handler h) {
        mActivePhoneRegistrants.remove(h);
    }

    /**
     * Set opportunistic data subscription. It's an indication to switch Internet data to this
     * subscription. It has to be an active subscription, and PhoneSwitcher will try to validate
     * it first if needed. If subId is DEFAULT_SUBSCRIPTION_ID, it means we are un-setting
     * opportunistic data sub and switch data back to primary sub.
     *
     * @param subId the opportunistic data subscription to switch to. pass DEFAULT_SUBSCRIPTION_ID
     *              if un-setting it.
     * @param needValidation whether Telephony will wait until the network is validated by
     *              connectivity service before switching data to it. More details see
     *              {@link NetworkCapabilities#NET_CAPABILITY_VALIDATED}.
     * @param callback Callback will be triggered once it succeeds or failed.
     *                 Pass null if don't care about the result.
     */
    private void setOpportunisticDataSubscription(int subId, boolean needValidation,
            ISetOpportunisticDataCallback callback) {
        validate(subId, needValidation,
                DataSwitch.Reason.DATA_SWITCH_REASON_CBRS, callback);
    }

    /**
     * Try setup a new internet connection on the subId that's pending validation. If the validation
     * succeeds, this subId will be evaluated for being the preferred data subId; If fails, nothing
     * happens.
     * Callback will be updated with the validation result.
     *
     * @param subId Sub Id that's pending switch, awaiting validation.
     * @param needValidation {@code false} if switch to the subId even if validation fails.
     * @param switchReason The switch reason for this validation
     * @param callback Optional - specific for external opportunistic sub validation request.
     */
    private void validate(int subId, boolean needValidation, int switchReason,
            @Nullable ISetOpportunisticDataCallback callback) {
        logl("Validate subId " + subId + " due to " + switchReasonToString(switchReason)
                + " needValidation=" + needValidation);
        int subIdToValidate = (subId == SubscriptionManager.DEFAULT_SUBSCRIPTION_ID)
                ? mPrimaryDataSubId : subId;
        if (!isActiveSubId(subIdToValidate)) {
            logl("Can't switch data to inactive subId " + subIdToValidate);
            if (subId == SubscriptionManager.DEFAULT_SUBSCRIPTION_ID) {
                // the default data sub is not selected yet, store the intent of switching to
                // default subId once it becomes available.
                mAutoSelectedDataSubId = SubscriptionManager.DEFAULT_SUBSCRIPTION_ID;
            }
            sendSetOpptCallbackHelper(callback, SET_OPPORTUNISTIC_SUB_INACTIVE_SUBSCRIPTION);
            return;
        }

        if (mValidator.isValidating()) {
            mValidator.stopValidation();
            sendSetOpptCallbackHelper(mSetOpptSubCallback, SET_OPPORTUNISTIC_SUB_VALIDATION_FAILED);
            mSetOpptSubCallback = null;
        }

        // Remove EVENT_NETWORK_VALIDATION_DONE. Don't handle validation result of previous subId
        // if queued.
        removeMessages(EVENT_NETWORK_VALIDATION_DONE);
        removeMessages(EVENT_NETWORK_AVAILABLE);

        mPendingSwitchSubId = INVALID_SUBSCRIPTION_ID;

        if (subIdToValidate == mPreferredDataSubId.get()) {
            sendSetOpptCallbackHelper(callback, SET_OPPORTUNISTIC_SUB_SUCCESS);
            return;
        }

        mLastSwitchPreferredDataReason = switchReason;
        logDataSwitchEvent(subIdToValidate,
                TelephonyEvent.EventState.EVENT_STATE_START,
                switchReason);
        registerDefaultNetworkChangeCallback(subIdToValidate,
                switchReason);

        // If validation feature is not supported, set it directly. Otherwise,
        // start validation on the subscription first.
        if (!mValidator.isValidationFeatureSupported()) {
            setAutoSelectedDataSubIdInternal(subIdToValidate);
            sendSetOpptCallbackHelper(callback, SET_OPPORTUNISTIC_SUB_SUCCESS);
            return;
        }

        // Even if needValidation is false, we still send request to validator. The reason is we
        // want to delay data switch until network is available on the target sub, to have a
        // smoothest transition possible.
        // In this case, even if data connection eventually failed in 2 seconds, we still
        // confirm the switch, to maximally respect the request.
        mPendingSwitchSubId = subIdToValidate;
        mPendingSwitchNeedValidation = needValidation;
        mSetOpptSubCallback = callback;
        long validationTimeout = getValidationTimeout(subIdToValidate, needValidation);
        mValidator.validate(subIdToValidate, validationTimeout, false, mValidationCallback);
    }

    private long getValidationTimeout(int subId, boolean needValidation) {
        if (!needValidation) return DEFAULT_VALIDATION_EXPIRATION_TIME;

        long validationTimeout = DEFAULT_VALIDATION_EXPIRATION_TIME;
        CarrierConfigManager configManager = (CarrierConfigManager)
                mContext.getSystemService(Context.CARRIER_CONFIG_SERVICE);
        if (configManager != null) {
            PersistableBundle b = configManager.getConfigForSubId(subId);
            if (b != null) {
                validationTimeout = b.getLong(KEY_DATA_SWITCH_VALIDATION_TIMEOUT_LONG);
            }
        }
        return validationTimeout;
    }

    private void sendSetOpptCallbackHelper(ISetOpportunisticDataCallback callback, int result) {
        if (callback == null) return;
        try {
            callback.onComplete(result);
        } catch (RemoteException exception) {
            logl("RemoteException " + exception);
        }
    }

    /**
     * Evaluate whether the specified sub Id can be set to be the preferred data sub Id.
     *
     * @param subId The subId that we tried to validate: could possibly be unvalidated if validation
     * feature is not supported.
     */
    private void setAutoSelectedDataSubIdInternal(int subId) {
        if (mAutoSelectedDataSubId != subId) {
            mAutoSelectedDataSubId = subId;
            onEvaluate(REQUESTS_UNCHANGED, switchReasonToString(mLastSwitchPreferredDataReason));
        }
    }

    private void confirmSwitch(int subId, boolean confirm) {
        logl("confirmSwitch: subId " + subId + (confirm ? " confirmed." : " cancelled."));
        int resultForCallBack;
        if (!isActiveSubId(subId)) {
            logl("confirmSwitch: subId " + subId + " is no longer active");
            resultForCallBack = SET_OPPORTUNISTIC_SUB_INACTIVE_SUBSCRIPTION;
        } else if (!confirm) {
            resultForCallBack = SET_OPPORTUNISTIC_SUB_VALIDATION_FAILED;

            // retry for auto data switch validation failure
            if (mLastSwitchPreferredDataReason == DataSwitch.Reason.DATA_SWITCH_REASON_AUTO) {
                mAutoDataSwitchController.evaluateRetryOnValidationFailed();
            }
        } else {
            if (subId == mPrimaryDataSubId) {
                setAutoSelectedDataSubIdInternal(DEFAULT_SUBSCRIPTION_ID);
            } else {
                setAutoSelectedDataSubIdInternal(subId);
            }
            resultForCallBack = SET_OPPORTUNISTIC_SUB_SUCCESS;
            mAutoDataSwitchController.resetFailedCount();
        }

        // Trigger callback if needed
        sendSetOpptCallbackHelper(mSetOpptSubCallback, resultForCallBack);
        mSetOpptSubCallback = null;
        mPendingSwitchSubId = INVALID_SUBSCRIPTION_ID;
    }

    private void onNetworkAvailable(int subId, Network network) {
        log("onNetworkAvailable: on subId " + subId);
        // Do nothing unless pending switch matches target subId and it doesn't require
        // validation pass.
        if (mPendingSwitchSubId == INVALID_SUBSCRIPTION_ID || mPendingSwitchSubId != subId
                || mPendingSwitchNeedValidation) {
            return;
        }
        confirmSwitch(subId, true);
    }

    private void onValidationDone(int subId, boolean passed) {
        logl("onValidationDone: " + (passed ? "passed" : "failed") + " on subId " + subId);
        if (mPendingSwitchSubId == INVALID_SUBSCRIPTION_ID || mPendingSwitchSubId != subId) return;

        // If validation failed and mPendingSwitch.mNeedValidation is false, we still confirm
        // the switch.
        confirmSwitch(subId, passed || !mPendingSwitchNeedValidation);
    }

    /**
     * Notify PhoneSwitcher to try to switch data to an opportunistic subscription.
     *
     * Set opportunistic data subscription. It's an indication to switch Internet data to this
     * subscription. It has to be an active subscription, and PhoneSwitcher will try to validate
     * it first if needed. If subId is DEFAULT_SUBSCRIPTION_ID, it means we are un-setting
     * opportunistic data sub and switch data back to primary sub.
     *
     * @param subId the opportunistic data subscription to switch to. pass DEFAULT_SUBSCRIPTION_ID
     *              if un-setting it.
     * @param needValidation whether Telephony will wait until the network is validated by
     *              connectivity service before switching data to it. More details see
     *              {@link NetworkCapabilities#NET_CAPABILITY_VALIDATED}.
     * @param callback Callback will be triggered once it succeeds or failed.
     *                 Pass null if don't care about the result.
     */
    public void trySetOpportunisticDataSubscription(int subId, boolean needValidation,
            ISetOpportunisticDataCallback callback) {
        logl("Try set opportunistic data subscription to subId " + subId
                + (needValidation ? " with " : " without ") + "validation");
        PhoneSwitcher.this.obtainMessage(EVENT_OPPT_DATA_SUB_CHANGED,
                subId, needValidation ? 1 : 0, callback).sendToTarget();
    }

    public void notifySubInfoReady() {
        PhoneSwitcher.this.obtainMessage(EVENT_SUB_INFO_READY).sendToTarget();
    }

    protected boolean isPhoneInVoiceCall(Phone phone) {
        if (phone == null) {
            return false;
        }

        // A phone in voice call might trigger data being switched to it.
        // Exclude dialing to give modem time to process an EMC first before dealing with DDS switch
        // Include alerting because modem RLF leads to delay in switch, so carrier required to
        // switch in alerting phase.
        // TODO: check ringing call for vDADA
        return (!phone.getBackgroundCall().isIdle()
<<<<<<< HEAD
                || !phone.getForegroundCall().isIdle()
                || phone.getRingingCall().isRinging());
=======
                && phone.getBackgroundCall().getState() != Call.State.DIALING)
                || (!phone.getForegroundCall().isIdle()
                && phone.getForegroundCall().getState() != Call.State.DIALING);
>>>>>>> 9dc4b919
    }

    private void updateHalCommandToUse() {
        mHalCommandToUse = mRadioConfig.isSetPreferredDataCommandSupported()
                ? HAL_COMMAND_PREFERRED_DATA : HAL_COMMAND_ALLOW_DATA;
    }

    public int getPreferredDataPhoneId() {
        return mPreferredDataPhoneId;
    }

    /**
     * Log debug messages and also log into the local log.
     * @param l debug messages
     */
    @UnsupportedAppUsage(maxTargetSdk = Build.VERSION_CODES.R, trackingBug = 170729553)
    protected void logl(String l) {
        log(l);
        mLocalLog.log(l);
    }

    /**
     * Log debug messages.
     * @param s debug messages
     */
    private void log(@NonNull String s) {
        Rlog.d(LOG_TAG, s);
    }

    /**
     * Log debug error messages.
     * @param s debug messages
     */
    private void loge(@NonNull String s) {
        Rlog.e(LOG_TAG, s);
    }


    /**
     * Convert data switch reason into string.
     *
     * @param reason The switch reason.
     * @return The switch reason in string format.
     */
    private static @NonNull String switchReasonToString(int reason) {
        switch(reason) {
            case TelephonyEvent.DataSwitch.Reason.DATA_SWITCH_REASON_UNKNOWN:
                return "UNKNOWN";
            case TelephonyEvent.DataSwitch.Reason.DATA_SWITCH_REASON_MANUAL:
                return "MANUAL";
            case TelephonyEvent.DataSwitch.Reason.DATA_SWITCH_REASON_IN_CALL:
                return "IN_CALL";
            case TelephonyEvent.DataSwitch.Reason.DATA_SWITCH_REASON_CBRS:
                return "CBRS";
            case TelephonyEvent.DataSwitch.Reason.DATA_SWITCH_REASON_AUTO:
                return "AUTO";
            default: return "UNKNOWN(" + reason + ")";
        }
    }

    /**
     * Concert switching state to string
     *
     * @param state The switching state.
     * @return The switching state in string format.
     */
    private static @NonNull String switchStateToString(int state) {
        switch(state) {
            case TelephonyEvent.EventState.EVENT_STATE_UNKNOWN:
                return "UNKNOWN";
            case TelephonyEvent.EventState.EVENT_STATE_START:
                return "START";
            case TelephonyEvent.EventState.EVENT_STATE_END:
                return "END";
            default: return "UNKNOWN(" + state + ")";
        }
    }

    /**
     * Log data switch event
     *
     * @param subId Subscription index.
     * @param state The switching state.
     * @param reason The switching reason.
     */
    private void logDataSwitchEvent(int subId, int state, int reason) {
        logl("Data switch state=" + switchStateToString(state) + " due to reason="
                + switchReasonToString(reason) + " on subId " + subId);
        DataSwitch dataSwitch = new DataSwitch();
        dataSwitch.state = state;
        dataSwitch.reason = reason;
        TelephonyMetrics.getInstance().writeDataSwitch(subId, dataSwitch);
    }

    /**
     * See {@link PhoneStateListener#LISTEN_ACTIVE_DATA_SUBSCRIPTION_ID_CHANGE}.
     */
    protected void notifyPreferredDataSubIdChanged() {
        TelephonyRegistryManager telephonyRegistryManager = (TelephonyRegistryManager) mContext
                .getSystemService(Context.TELEPHONY_REGISTRY_SERVICE);
        logl("notifyPreferredDataSubIdChanged to " + mPreferredDataSubId.get());
        telephonyRegistryManager.notifyActiveDataSubIdChanged(mPreferredDataSubId.get());
    }

    /**
     * @return The active data subscription id
     */
    public int getActiveDataSubId() {
        return mPreferredDataSubId.get();
    }

    /**
     * @return The auto selected data subscription id.
     */
    public int getAutoSelectedDataSubId() {
        return mAutoSelectedDataSubId;
    }

    // TODO (b/148396668): add an internal callback method to monitor phone capability change,
    // and hook this call to that callback.
    private void onPhoneCapabilityChanged(PhoneCapability capability) {
        onPhoneCapabilityChangedInternal(capability);
    }

    public void dump(FileDescriptor fd, PrintWriter writer, String[] args) {
        final IndentingPrintWriter pw = new IndentingPrintWriter(writer, "  ");
        pw.println("PhoneSwitcher:");
        pw.increaseIndent();
        Calendar c = Calendar.getInstance();
        for (int i = 0; i < mActiveModemCount; i++) {
            PhoneState ps = mPhoneStates[i];
            c.setTimeInMillis(ps.lastRequested);
            pw.println("PhoneId(" + i + ") active=" + ps.active
                    + ", lastRequest="
                    + (ps.lastRequested == 0 ? "never" :
                     String.format("%tm-%td %tH:%tM:%tS.%tL", c, c, c, c, c, c)));
        }
        pw.println("mPreferredDataPhoneId=" + mPreferredDataPhoneId);
        pw.println("mPreferredDataSubId=" + mPreferredDataSubId.get());
        pw.println("DefaultDataSubId=" + mSubscriptionManagerService.getDefaultDataSubId());
        pw.println("DefaultDataPhoneId=" + mSubscriptionManagerService.getPhoneId(
                mSubscriptionManagerService.getDefaultDataSubId()));
        pw.println("mPrimaryDataSubId=" + mPrimaryDataSubId);
        pw.println("mAutoSelectedDataSubId=" + mAutoSelectedDataSubId);
        pw.println("mIsRegisteredForImsRadioTechChange=" + mIsRegisteredForImsRadioTechChange);
        pw.println("mPendingSwitchNeedValidation=" + mPendingSwitchNeedValidation);
        pw.println("mMaxDataAttachModemCount=" + mMaxDataAttachModemCount);
        pw.println("mActiveModemCount=" + mActiveModemCount);
        pw.println("mPhoneIdInVoiceCall=" + mPhoneIdInVoiceCall);
        pw.println("mCurrentDdsSwitchFailure=" + mCurrentDdsSwitchFailure);
        pw.println("mLastSwitchPreferredDataReason="
                + switchReasonToString(mLastSwitchPreferredDataReason));
        pw.println("mDisplayedAutoSwitchNotification=" + mDisplayedAutoSwitchNotification);
        pw.println("Local logs:");
        pw.increaseIndent();
        mLocalLog.dump(fd, pw, args);
        pw.decreaseIndent();
        mAutoDataSwitchController.dump(fd, pw, args);
        pw.decreaseIndent();
    }

    protected boolean isAnyVoiceCallActiveOnDevice() {
        boolean ret = mPhoneIdInVoiceCall != SubscriptionManager.INVALID_PHONE_INDEX;
        if (VDBG) log("isAnyVoiceCallActiveOnDevice: " + ret);
        return ret;
    }

    protected void onDdsSwitchResponse(AsyncResult ar) {
        boolean commandSuccess = ar != null && ar.exception == null;
        int phoneId = (int) ar.userObj;
        if (mEmergencyOverride != null) {
            logl("Emergency override result sent = " + commandSuccess);
            mEmergencyOverride.sendOverrideCompleteCallbackResultAndClear(commandSuccess);
            // Do not retry , as we do not allow changes in onEvaluate during an emergency
            // call. When the call ends, we will start the countdown to remove the override.
        } else if (!commandSuccess) {
            logl("onDdsSwitchResponse: DDS switch failed. with exception " + ar.exception);
            if (ar.exception instanceof CommandException) {
                CommandException.Error error = ((CommandException)
                        (ar.exception)).getCommandError();
                mCurrentDdsSwitchFailure.get(phoneId).add(error);
                if (error == CommandException.Error.OP_NOT_ALLOWED_DURING_VOICE_CALL) {
                    logl("onDdsSwitchResponse: Wait for call end indication");
                    return;
                } else if (error == CommandException.Error.INVALID_SIM_STATE) {
                    /* If there is a attach failure due to sim not ready then
                    hold the retry until sim gets ready */
                    logl("onDdsSwitchResponse: Wait for SIM to get READY");
                    return;
                }
            }
            logl("onDdsSwitchResponse: Scheduling DDS switch retry");
            sendMessageDelayed(Message.obtain(this, EVENT_MODEM_COMMAND_RETRY,
                        phoneId), MODEM_COMMAND_RETRY_PERIOD_MS);
            return;
        }
        if (commandSuccess) {
            logl("onDdsSwitchResponse: DDS switch success on phoneId = " + phoneId);
            mAutoDataSwitchController.displayAutoDataSwitchNotification(phoneId,
                    mLastSwitchPreferredDataReason == DataSwitch.Reason.DATA_SWITCH_REASON_AUTO);
        }
        mCurrentDdsSwitchFailure.get(phoneId).clear();
        // Notify all registrants
        mActivePhoneRegistrants.notifyRegistrants();
        notifyPreferredDataSubIdChanged();
<<<<<<< HEAD
        displayAutoDataSwitchNotification();
    }

    /**
     * Display a notification the first time auto data switch occurs.
     */
    protected void displayAutoDataSwitchNotification() {
        NotificationManager notificationManager = (NotificationManager)
                mContext.getSystemService(Context.NOTIFICATION_SERVICE);

        if (mDisplayedAutoSwitchNotification) {
            // cancel posted notification if any exist
            log("displayAutoDataSwitchNotification: canceling any notifications for subId "
                    + mAutoSelectedDataSubId);
            notificationManager.cancel(AUTO_DATA_SWITCH_NOTIFICATION_TAG,
                    AUTO_DATA_SWITCH_NOTIFICATION_ID);
            return;
        }
        // proceed only the first time auto data switch occurs, which includes data during call
        if (mLastSwitchPreferredDataReason != DataSwitch.Reason.DATA_SWITCH_REASON_AUTO) {
            log("displayAutoDataSwitchNotification: Ignore DDS switch due to "
                    + switchReasonToString(mLastSwitchPreferredDataReason));
            return;
        }
        SubscriptionInfo subInfo = mSubscriptionManagerService
                .getSubscriptionInfo(mAutoSelectedDataSubId);
        if (subInfo == null || subInfo.isOpportunistic()) {
            loge("displayAutoDataSwitchNotification: mAutoSelectedDataSubId="
                    + mAutoSelectedDataSubId + " unexpected subInfo " + subInfo);
            return;
        }
        logl("displayAutoDataSwitchNotification: display for subId=" + mAutoSelectedDataSubId);
        // "Mobile network settings" screen / dialog
        Intent intent = new Intent(Settings.ACTION_NETWORK_OPERATOR_SETTINGS);
        final Bundle fragmentArgs = new Bundle();
        // Special contract for Settings to highlight permission row
        fragmentArgs.putString(SETTINGS_EXTRA_FRAGMENT_ARG_KEY, AUTO_DATA_SWITCH_SETTING_R_ID);
        intent.putExtra(Settings.EXTRA_SUB_ID, mAutoSelectedDataSubId);
        intent.putExtra(SETTINGS_EXTRA_SHOW_FRAGMENT_ARGUMENTS, fragmentArgs);
        PendingIntent contentIntent = PendingIntent.getActivity(
                mContext, mAutoSelectedDataSubId, intent, PendingIntent.FLAG_IMMUTABLE);

        CharSequence activeCarrierName = subInfo.getDisplayName();
        CharSequence contentTitle = mContext.getString(
                com.android.internal.R.string.auto_data_switch_title, activeCarrierName);
        CharSequence contentText = mContext.getText(
                com.android.internal.R.string.auto_data_switch_content);

        final Notification notif = new Notification.Builder(mContext)
                .setContentTitle(contentTitle)
                .setContentText(contentText)
                .setSmallIcon(android.R.drawable.stat_sys_warning)
                .setColor(mContext.getResources().getColor(
                        com.android.internal.R.color.system_notification_accent_color))
                .setChannelId(NotificationChannelController.CHANNEL_ID_MOBILE_DATA_STATUS)
                .setContentIntent(contentIntent)
                .setStyle(new Notification.BigTextStyle().bigText(contentText))
                .build();
        notificationManager.notify(AUTO_DATA_SWITCH_NOTIFICATION_TAG,
                AUTO_DATA_SWITCH_NOTIFICATION_ID, notif);
        mDisplayedAutoSwitchNotification = true;
=======
>>>>>>> 9dc4b919
    }

    private boolean isPhoneIdValidForRetry(int phoneId) {
        int ddsPhoneId = mSubscriptionManagerService.getPhoneId(
                mSubscriptionManagerService.getDefaultDataSubId());
        if (ddsPhoneId != INVALID_PHONE_INDEX && ddsPhoneId == phoneId) {
            return true;
        } else {
            if (mNetworkRequestList.isEmpty()) return false;
            for (TelephonyNetworkRequest networkRequest : mNetworkRequestList) {
                if (phoneIdForRequest(networkRequest) == phoneId) {
                    return true;
                }
            }
        }
        return false;
    }

    private boolean isInCall(Phone phone) {
        if ((phone != null) && (phone.getState() != PhoneConstants.State.IDLE)) return true;
        return false;
    }

    private boolean isNddsPhoneIdle() {
        for (Phone phone : PhoneFactory.getPhones()) {
            if ((phone != null) && (phone.getSubId() != mPrimaryDataSubId)
                        && (!isInCall(phone) || !isInCall(phone.getImsPhone()))) {
                return true;
            }
        }
        return false;
    }
}<|MERGE_RESOLUTION|>--- conflicted
+++ resolved
@@ -115,26 +115,7 @@
     protected static final String LOG_TAG = "PhoneSwitcher";
     protected static final boolean VDBG = Rlog.isLoggable(LOG_TAG, Log.VERBOSE);
 
-<<<<<<< HEAD
-    /** Fragment "key" argument passed thru {@link #SETTINGS_EXTRA_SHOW_FRAGMENT_ARGUMENTS} */
-    private static final String SETTINGS_EXTRA_FRAGMENT_ARG_KEY = ":settings:fragment_args_key";
-    /**
-     * When starting this activity, this extra can also be specified to supply a Bundle of arguments
-     * to pass to that fragment when it is instantiated during the initial creation of the activity.
-     */
-    private static final String SETTINGS_EXTRA_SHOW_FRAGMENT_ARGUMENTS =
-            ":settings:show_fragment_args";
-    /** The res Id of the auto data switch fragment in settings. **/
-    private static final String AUTO_DATA_SWITCH_SETTING_R_ID = "auto_data_switch";
-    /** Notification tag **/
-    private static final String AUTO_DATA_SWITCH_NOTIFICATION_TAG = "auto_data_switch";
-    /** Notification ID **/
-    private static final int AUTO_DATA_SWITCH_NOTIFICATION_ID = 1;
-
     protected static final int MODEM_COMMAND_RETRY_PERIOD_MS     = 5000;
-=======
-    private static final int MODEM_COMMAND_RETRY_PERIOD_MS     = 5000;
->>>>>>> 9dc4b919
     // After the emergency call ends, wait for a few seconds to see if we enter ECBM before starting
     // the countdown to remove the emergency DDS override.
     @VisibleForTesting
@@ -298,17 +279,8 @@
     // ECBM, which is detected by EVENT_EMERGENCY_TOGGLE.
     public static final int EVENT_PRECISE_CALL_STATE_CHANGED     = 109;
     private static final int EVENT_NETWORK_VALIDATION_DONE        = 110;
-<<<<<<< HEAD
-    protected static final int EVENT_EVALUATE_AUTO_SWITCH         = 111;
     protected static final int EVENT_MODEM_COMMAND_DONE           = 112;
     protected static final int EVENT_MODEM_COMMAND_RETRY          = 113;
-    private static final int EVENT_SERVICE_STATE_CHANGED          = 114;
-=======
-
-    private static final int EVENT_MODEM_COMMAND_DONE             = 112;
-    private static final int EVENT_MODEM_COMMAND_RETRY            = 113;
-
->>>>>>> 9dc4b919
     // An emergency call is about to be originated and requires the DDS to be overridden.
     // Uses EVENT_PRECISE_CALL_STATE_CHANGED message to start countdown to finish override defined
     // in mEmergencyOverride. If EVENT_PRECISE_CALL_STATE_CHANGED does not come in
@@ -320,18 +292,13 @@
     private static final int EVENT_MULTI_SIM_CONFIG_CHANGED       = 117;
     private static final int EVENT_NETWORK_AVAILABLE              = 118;
     private static final int EVENT_PROCESS_SIM_STATE_CHANGE       = 119;
-<<<<<<< HEAD
     public static final int EVENT_IMS_RADIO_TECH_CHANGED          = 120;
-    public static final int EVENT_MEETS_AUTO_DATA_SWITCH_STATE    = 121;
     protected final static int EVENT_VOICE_CALL_ENDED             = 121;
     protected static final int EVENT_UNSOL_MAX_DATA_ALLOWED_CHANGED = 122;
     protected static final int EVENT_OEM_HOOK_SERVICE_READY       = 123;
     protected static final int EVENT_SUB_INFO_READY               = 124;
     protected static final int EVENT_RECONNECT_EXT_TELEPHONY_SERVICE = 125;
     protected static final int EVENT_DATA_ENABLED_OVERRIDE_RULE_CHANGED = 126;
-=======
-    private static final int EVENT_IMS_RADIO_TECH_CHANGED         = 120;
->>>>>>> 9dc4b919
 
     // List of events triggers re-evaluations
     private static final String EVALUATION_REASON_RADIO_ON = "EVENT_RADIO_ON";
@@ -824,24 +791,14 @@
                         mEmergencyOverride.mPendingOriginatingCall = false;
                     }
                 }
-<<<<<<< HEAD
                 if (shouldEvaluateAfterCallStateChange) {
                     evaluateIfImmediateDataSwitchIsNeeded("precise call state changed",
                             DataSwitch.Reason.DATA_SWITCH_REASON_IN_CALL);
                     if (!isAnyVoiceCallActiveOnDevice()) {
                         // consider auto switch on hang up all voice call
-                        evaluateIfAutoSwitchIsNeeded();
-                    }
-=======
-                // Always update data modem via data during call code path, because
-                // mAutoSelectedDataSubId doesn't know about any data switch due to voice call
-                evaluateIfImmediateDataSwitchIsNeeded("precise call state changed",
-                        DataSwitch.Reason.DATA_SWITCH_REASON_IN_CALL);
-                if (!isAnyVoiceCallActiveOnDevice()) {
-                    // consider auto switch on hang up all voice call
                     mAutoDataSwitchController.evaluateAutoDataSwitch(
                             AutoDataSwitchController.EVALUATION_REASON_VOICE_CALL_END);
->>>>>>> 9dc4b919
+                    }
                 }
                 break;
             }
@@ -969,25 +926,7 @@
         }
     }
 
-<<<<<<< HEAD
-    /**
-     * Read the default device config from any default phone because the resource config are per
-     * device. No need to register callback for the same reason.
-     */
-    private void readDeviceResourceConfig() {
-        Phone phone = PhoneFactory.getDefaultPhone();
-        DataConfigManager dataConfig = phone.getDataNetworkController().getDataConfigManager();
-        mRequirePingTestBeforeDataSwitch = dataConfig.isPingTestBeforeAutoDataSwitchRequired();
-        mAutoDataSwitchAvailabilityStabilityTimeThreshold =
-                dataConfig.getAutoDataSwitchAvailabilityStabilityTimeThreshold();
-        mAutoDataSwitchValidationMaxRetry =
-                dataConfig.getAutoDataSwitchValidationMaxRetry();
-    }
-
     protected synchronized void onMultiSimConfigChanged(int activeModemCount) {
-=======
-    private synchronized void onMultiSimConfigChanged(int activeModemCount) {
->>>>>>> 9dc4b919
         // No change.
         if (mActiveModemCount == activeModemCount) return;
         int oldActiveModemCount = mActiveModemCount;
@@ -1170,57 +1109,6 @@
         }
     }
 
-<<<<<<< HEAD
-    /**
-     * Called when consider switching from primary default data sub to another data sub.
-     * @return the target subId if a suitable candidate is found, otherwise return
-     * {@link SubscriptionManager#INVALID_SUBSCRIPTION_ID}
-     */
-    private int getAutoSwitchTargetSubIdIfExists() {
-        Phone primaryDataPhone = getPhoneBySubId(mPrimaryDataSubId);
-        if (primaryDataPhone == null) {
-            log("getAutoSwitchTargetSubId: no sim loaded");
-            return INVALID_SUBSCRIPTION_ID;
-        }
-
-        int primaryPhoneId = primaryDataPhone.getPhoneId();
-
-        if (!primaryDataPhone.isUserDataEnabled()) {
-            log("getAutoSwitchTargetSubId: user disabled data");
-            return INVALID_SUBSCRIPTION_ID;
-        }
-
-        NetworkCapabilities defaultNetworkCapabilities = mConnectivityManager
-                .getNetworkCapabilities(mConnectivityManager.getActiveNetwork());
-        if (defaultNetworkCapabilities != null && !defaultNetworkCapabilities
-                .hasTransport(NetworkCapabilities.TRANSPORT_CELLULAR)) {
-            // Exists other active default transport
-            log("getAutoSwitchTargetSubId: Default network is active on non-cellular transport");
-            return INVALID_SUBSCRIPTION_ID;
-        }
-
-        // check whether primary and secondary signal status worth switching
-        if (isInService(mPhoneStates[primaryPhoneId])) {
-            log("getAutoSwitchTargetSubId: primary is in service");
-            return INVALID_SUBSCRIPTION_ID;
-        }
-        for (int phoneId = 0; phoneId < mPhoneStates.length; phoneId++) {
-            if (phoneId != primaryPhoneId) {
-                // the alternative phone must have HOME availability
-                if (mPhoneStates[phoneId].dataRegState
-                        == NetworkRegistrationInfo.REGISTRATION_STATE_HOME) {
-                    log("getAutoSwitchTargetSubId: found phone " + phoneId + " in HOME service");
-                    Phone secondaryDataPhone = findPhoneById(phoneId);
-                    if (secondaryDataPhone != null && // check auto switch feature enabled
-                            isAutoDataSwitchEnabledOnPhone(secondaryDataPhone)) {
-                        return secondaryDataPhone.getSubId();
-                    }
-                }
-            }
-        }
-        return INVALID_SUBSCRIPTION_ID;
-    }
-
     /**
      * Check if auto data switch feature is enabled for the non-DDS.
      * This is called while finding a suitable candidate for auto data switch
@@ -1237,8 +1125,6 @@
         return false;
     }
 
-=======
->>>>>>> 9dc4b919
     private TelephonyManager getTm() {
         return (TelephonyManager) mContext.getSystemService(Context.TELEPHONY_SERVICE);
     }
@@ -1923,14 +1809,11 @@
         // switch in alerting phase.
         // TODO: check ringing call for vDADA
         return (!phone.getBackgroundCall().isIdle()
-<<<<<<< HEAD
-                || !phone.getForegroundCall().isIdle()
-                || phone.getRingingCall().isRinging());
-=======
                 && phone.getBackgroundCall().getState() != Call.State.DIALING)
                 || (!phone.getForegroundCall().isIdle()
+                && phone.getForegroundCall().getState() != Call.State.DIALING)
+                || (phone.getRingingCall().isRinging()
                 && phone.getForegroundCall().getState() != Call.State.DIALING);
->>>>>>> 9dc4b919
     }
 
     private void updateHalCommandToUse() {
@@ -2136,70 +2019,6 @@
         // Notify all registrants
         mActivePhoneRegistrants.notifyRegistrants();
         notifyPreferredDataSubIdChanged();
-<<<<<<< HEAD
-        displayAutoDataSwitchNotification();
-    }
-
-    /**
-     * Display a notification the first time auto data switch occurs.
-     */
-    protected void displayAutoDataSwitchNotification() {
-        NotificationManager notificationManager = (NotificationManager)
-                mContext.getSystemService(Context.NOTIFICATION_SERVICE);
-
-        if (mDisplayedAutoSwitchNotification) {
-            // cancel posted notification if any exist
-            log("displayAutoDataSwitchNotification: canceling any notifications for subId "
-                    + mAutoSelectedDataSubId);
-            notificationManager.cancel(AUTO_DATA_SWITCH_NOTIFICATION_TAG,
-                    AUTO_DATA_SWITCH_NOTIFICATION_ID);
-            return;
-        }
-        // proceed only the first time auto data switch occurs, which includes data during call
-        if (mLastSwitchPreferredDataReason != DataSwitch.Reason.DATA_SWITCH_REASON_AUTO) {
-            log("displayAutoDataSwitchNotification: Ignore DDS switch due to "
-                    + switchReasonToString(mLastSwitchPreferredDataReason));
-            return;
-        }
-        SubscriptionInfo subInfo = mSubscriptionManagerService
-                .getSubscriptionInfo(mAutoSelectedDataSubId);
-        if (subInfo == null || subInfo.isOpportunistic()) {
-            loge("displayAutoDataSwitchNotification: mAutoSelectedDataSubId="
-                    + mAutoSelectedDataSubId + " unexpected subInfo " + subInfo);
-            return;
-        }
-        logl("displayAutoDataSwitchNotification: display for subId=" + mAutoSelectedDataSubId);
-        // "Mobile network settings" screen / dialog
-        Intent intent = new Intent(Settings.ACTION_NETWORK_OPERATOR_SETTINGS);
-        final Bundle fragmentArgs = new Bundle();
-        // Special contract for Settings to highlight permission row
-        fragmentArgs.putString(SETTINGS_EXTRA_FRAGMENT_ARG_KEY, AUTO_DATA_SWITCH_SETTING_R_ID);
-        intent.putExtra(Settings.EXTRA_SUB_ID, mAutoSelectedDataSubId);
-        intent.putExtra(SETTINGS_EXTRA_SHOW_FRAGMENT_ARGUMENTS, fragmentArgs);
-        PendingIntent contentIntent = PendingIntent.getActivity(
-                mContext, mAutoSelectedDataSubId, intent, PendingIntent.FLAG_IMMUTABLE);
-
-        CharSequence activeCarrierName = subInfo.getDisplayName();
-        CharSequence contentTitle = mContext.getString(
-                com.android.internal.R.string.auto_data_switch_title, activeCarrierName);
-        CharSequence contentText = mContext.getText(
-                com.android.internal.R.string.auto_data_switch_content);
-
-        final Notification notif = new Notification.Builder(mContext)
-                .setContentTitle(contentTitle)
-                .setContentText(contentText)
-                .setSmallIcon(android.R.drawable.stat_sys_warning)
-                .setColor(mContext.getResources().getColor(
-                        com.android.internal.R.color.system_notification_accent_color))
-                .setChannelId(NotificationChannelController.CHANNEL_ID_MOBILE_DATA_STATUS)
-                .setContentIntent(contentIntent)
-                .setStyle(new Notification.BigTextStyle().bigText(contentText))
-                .build();
-        notificationManager.notify(AUTO_DATA_SWITCH_NOTIFICATION_TAG,
-                AUTO_DATA_SWITCH_NOTIFICATION_ID, notif);
-        mDisplayedAutoSwitchNotification = true;
-=======
->>>>>>> 9dc4b919
     }
 
     private boolean isPhoneIdValidForRetry(int phoneId) {
