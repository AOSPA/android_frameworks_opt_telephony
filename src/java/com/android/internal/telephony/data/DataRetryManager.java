--- conflicted
+++ resolved
@@ -929,22 +929,15 @@
         mDataRetryManagerCallbacks.add(dataRetryManagerCallback);
 
         mDataServiceManagers = dataServiceManagers;
-<<<<<<< HEAD
         mDataNetworkController = dataNetworkController;
         mDataConfigManager = mDataNetworkController.getDataConfigManager();
         mDataProfileManager = mDataNetworkController.getDataProfileManager();
-        mDataConfigManager.registerForConfigUpdate(this, EVENT_DATA_CONFIG_UPDATED);
-
-=======
-        mDataConfigManager = dataNetworkController.getDataConfigManager();
-        mDataProfileManager = dataNetworkController.getDataProfileManager();
         mDataConfigManager.registerCallback(new DataConfigManagerCallback(this::post) {
             @Override
             public void onCarrierConfigChanged() {
                 DataRetryManager.this.onCarrierConfigUpdated();
             }
         });
->>>>>>> c88ce104
         mDataServiceManagers.get(AccessNetworkConstants.TRANSPORT_TYPE_WWAN)
                 .registerForApnUnthrottled(this, EVENT_DATA_PROFILE_UNTHROTTLED);
         if (!mPhone.getAccessNetworksManager().isInLegacyMode()) {
