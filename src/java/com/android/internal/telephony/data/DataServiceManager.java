/*
 * Copyright 2021 The Android Open Source Project
 *
 * Licensed under the Apache License, Version 2.0 (the "License");
 * you may not use this file except in compliance with the License.
 * You may obtain a copy of the License at
 *
 *      http://www.apache.org/licenses/LICENSE-2.0
 *
 * Unless required by applicable law or agreed to in writing, software
 * distributed under the License is distributed on an "AS IS" BASIS,
 * WITHOUT WARRANTIES OR CONDITIONS OF ANY KIND, either express or implied.
 * See the License for the specific language governing permissions and
 * limitations under the License.
 */

package com.android.internal.telephony.data;

import static android.text.format.DateUtils.MINUTE_IN_MILLIS;
import static android.text.format.DateUtils.SECOND_IN_MILLIS;

import android.annotation.NonNull;
import android.annotation.Nullable;
import android.app.AppOpsManager;
import android.content.ComponentName;
import android.content.Context;
import android.content.Intent;
import android.content.ServiceConnection;
import android.content.pm.PackageManager;
import android.content.pm.ResolveInfo;
import android.net.LinkProperties;
import android.os.AsyncResult;
import android.os.Handler;
import android.os.IBinder;
import android.os.Looper;
import android.os.Message;
import android.os.PersistableBundle;
import android.os.Registrant;
import android.os.RegistrantList;
import android.os.RemoteException;
import android.os.UserHandle;
import android.permission.LegacyPermissionManager;
import android.telephony.AccessNetworkConstants;
import android.telephony.AccessNetworkConstants.TransportType;
import android.telephony.AnomalyReporter;
import android.telephony.CarrierConfigManager;
import android.telephony.SubscriptionManager;
import android.telephony.data.DataCallResponse;
import android.telephony.data.DataProfile;
import android.telephony.data.DataService;
import android.telephony.data.DataServiceCallback;
import android.telephony.data.IDataService;
import android.telephony.data.IDataServiceCallback;
import android.telephony.data.NetworkSliceInfo;
import android.telephony.data.TrafficDescriptor;
import android.text.TextUtils;

import com.android.internal.telephony.Phone;
import com.android.internal.telephony.PhoneConfigurationManager;
import com.android.internal.telephony.util.TelephonyUtils;
import com.android.telephony.Rlog;

import java.util.Collections;
import java.util.HashSet;
import java.util.List;
import java.util.Map;
import java.util.Set;
import java.util.UUID;
import java.util.concurrent.ConcurrentHashMap;
import java.util.concurrent.CountDownLatch;
import java.util.stream.Collectors;

/**
 * Data service manager manages handling data requests and responses on data services (e.g.
 * Cellular data service, IWLAN data service).
 */
public class DataServiceManager extends Handler {
    protected static final boolean DBG = true;

    static final String DATA_CALL_RESPONSE = "data_call_response";

    private static final int EVENT_BIND_DATA_SERVICE = 1;

    protected static final int EVENT_WATCHDOG_TIMEOUT = 2;

    protected static final long REQUEST_UNRESPONDED_TIMEOUT = 10 * MINUTE_IN_MILLIS; // 10 mins

    private static final long CHANGE_PERMISSION_TIMEOUT_MS = 15 * SECOND_IN_MILLIS; // 15 secs

    protected final Phone mPhone;

    protected String mTag;

    private final CarrierConfigManager mCarrierConfigManager;
    private final AppOpsManager mAppOps;
    private final LegacyPermissionManager mPermissionManager;

    private final int mTransportType;

    protected boolean mBound;

    protected IDataService mIDataService;

    private DataServiceManagerDeathRecipient mDeathRecipient;

    private final RegistrantList mServiceBindingChangedRegistrants = new RegistrantList();

    protected final Map<IBinder, Message> mMessageMap = new ConcurrentHashMap<>();

    private final RegistrantList mDataCallListChangedRegistrants = new RegistrantList();

    private final RegistrantList mApnUnthrottledRegistrants = new RegistrantList();

    private String mTargetBindingPackageName;

    private CellularDataServiceConnection mServiceConnection;

    private String mLastBoundPackageName;

    private List<DataCallResponse> mLastDataCallResponseList = Collections.EMPTY_LIST;

    private class DataServiceManagerDeathRecipient implements IBinder.DeathRecipient {
        @Override
        public void binderDied() {
            // TODO: try to rebind the service.
            String message = "Data service " + mLastBoundPackageName +  " for transport type "
                    + AccessNetworkConstants.transportTypeToString(mTransportType) + " died.";
            loge(message);
            AnomalyReporter.reportAnomaly(UUID.fromString("fc1956de-c080-45de-8431-a1faab687110"),
                    message, mPhone.getCarrierId());

            // Cancel all pending requests
            for (Message m : mMessageMap.values()) {
                sendCompleteMessage(m, DataServiceCallback.RESULT_ERROR_ILLEGAL_STATE);
            }
            mMessageMap.clear();

            // Tear down all connections
            mLastDataCallResponseList = Collections.EMPTY_LIST;
            mDataCallListChangedRegistrants.notifyRegistrants(
                    new AsyncResult(null, Collections.EMPTY_LIST, null));
        }
    }

    private void grantPermissionsToService(String packageName) {
        final String[] pkgToGrant = {packageName};
        CountDownLatch latch = new CountDownLatch(1);
        try {
            mPermissionManager.grantDefaultPermissionsToEnabledTelephonyDataServices(
                    pkgToGrant, UserHandle.of(UserHandle.myUserId()), Runnable::run,
                    isSuccess -> {
                        if (isSuccess) {
                            latch.countDown();
                        } else {
                            loge("Failed to grant permissions to service.");
                        }
                    });
            TelephonyUtils.waitUntilReady(latch, CHANGE_PERMISSION_TIMEOUT_MS);
            mAppOps.setMode(AppOpsManager.OPSTR_MANAGE_IPSEC_TUNNELS,
                    UserHandle.myUserId(), pkgToGrant[0], AppOpsManager.MODE_ALLOWED);
            mAppOps.setMode(AppOpsManager.OPSTR_FINE_LOCATION,
                    UserHandle.myUserId(), pkgToGrant[0], AppOpsManager.MODE_ALLOWED);
        } catch (RuntimeException e) {
            loge("Binder to package manager died, permission grant for DataService failed.");
            throw e;
        }
    }

    /**
     * Loop through all DataServices installed on the system and revoke permissions from any that
     * are not currently the WWAN or WLAN data service.
     */
    private void revokePermissionsFromUnusedDataServices() {
        // Except the current data services from having their permissions removed.
        Set<String> dataServices = getAllDataServicePackageNames();
        for (int transportType : mPhone.getAccessNetworksManager().getAvailableTransports()) {
            dataServices.remove(getDataServicePackageName(transportType));
        }

        CountDownLatch latch = new CountDownLatch(1);
        try {
            String[] dataServicesArray = new String[dataServices.size()];
            dataServices.toArray(dataServicesArray);
            mPermissionManager.revokeDefaultPermissionsFromDisabledTelephonyDataServices(
                    dataServicesArray, UserHandle.of(UserHandle.myUserId()), Runnable::run,
                    isSuccess -> {
                        if (isSuccess) {
                            latch.countDown();
                        } else {
                            loge("Failed to revoke permissions from data services.");
                        }
                    });
            TelephonyUtils.waitUntilReady(latch, CHANGE_PERMISSION_TIMEOUT_MS);
            for (String pkg : dataServices) {
                mAppOps.setMode(AppOpsManager.OPSTR_MANAGE_IPSEC_TUNNELS, UserHandle.myUserId(),
                        pkg, AppOpsManager.MODE_ERRORED);
                mAppOps.setMode(AppOpsManager.OPSTR_FINE_LOCATION, UserHandle.myUserId(),
                        pkg, AppOpsManager.MODE_ERRORED);
            }
        } catch (RuntimeException e) {
            loge("Binder to package manager died; failed to revoke DataService permissions.");
            throw e;
        }
    }

    private final class CellularDataServiceConnection implements ServiceConnection {
        @Override
        public void onServiceConnected(ComponentName name, IBinder service) {
            if (DBG) log("onServiceConnected: " + name);
            mIDataService = IDataService.Stub.asInterface(service);
            mDeathRecipient = new DataServiceManagerDeathRecipient();
            mBound = true;
            mLastBoundPackageName = getDataServicePackageName();
            removeMessages(EVENT_WATCHDOG_TIMEOUT);

            try {
                service.linkToDeath(mDeathRecipient, 0);
                mIDataService.createDataServiceProvider(mPhone.getPhoneId());
                mIDataService.registerForDataCallListChanged(mPhone.getPhoneId(),
                        new DataServiceCallbackWrapper("dataCallListChanged"));
                mIDataService.registerForUnthrottleApn(mPhone.getPhoneId(),
                        new DataServiceCallbackWrapper("unthrottleApn"));
            } catch (RemoteException e) {
                loge("Remote exception. " + e);
                return;
            }
            mServiceBindingChangedRegistrants.notifyResult(true);
        }
        @Override
        public void onServiceDisconnected(ComponentName name) {
            if (DBG) log("onServiceDisconnected");
            removeMessages(EVENT_WATCHDOG_TIMEOUT);
            mIDataService = null;
            mBound = false;
            mServiceBindingChangedRegistrants.notifyResult(false);
            mTargetBindingPackageName = null;
        }
    }

    protected class DataServiceCallbackWrapper extends IDataServiceCallback.Stub {

        private final String mTag;

        protected DataServiceCallbackWrapper(String tag) {
            mTag = tag;
        }

        public String getTag() {
            return mTag;
        }

        @Override
        public void onSetupDataCallComplete(@DataServiceCallback.ResultCode int resultCode,
                DataCallResponse response) {
            if (DBG) {
                log("onSetupDataCallComplete. resultCode = " + resultCode + ", response = "
                        + response);
            }
            removeMessages(EVENT_WATCHDOG_TIMEOUT, DataServiceCallbackWrapper.this);
            Message msg = mMessageMap.remove(asBinder());
            if (msg != null) {
                msg.getData().putParcelable(DATA_CALL_RESPONSE, response);
                sendCompleteMessage(msg, resultCode);
            } else {
                loge("Unable to find the message for setup call response.");
            }
        }

        @Override
        public void onDeactivateDataCallComplete(@DataServiceCallback.ResultCode int resultCode) {
            if (DBG) log("onDeactivateDataCallComplete. resultCode = " + resultCode);
            removeMessages(EVENT_WATCHDOG_TIMEOUT, DataServiceCallbackWrapper.this);
            Message msg = mMessageMap.remove(asBinder());
            sendCompleteMessage(msg, resultCode);
        }

        @Override
        public void onSetInitialAttachApnComplete(@DataServiceCallback.ResultCode int resultCode) {
            if (DBG) log("onSetInitialAttachApnComplete. resultCode = " + resultCode);
            Message msg = mMessageMap.remove(asBinder());
            sendCompleteMessage(msg, resultCode);
        }

        @Override
        public void onSetDataProfileComplete(@DataServiceCallback.ResultCode int resultCode) {
            if (DBG) log("onSetDataProfileComplete. resultCode = " + resultCode);
            Message msg = mMessageMap.remove(asBinder());
            sendCompleteMessage(msg, resultCode);
        }

        @Override
        public void onRequestDataCallListComplete(@DataServiceCallback.ResultCode int resultCode,
                List<DataCallResponse> dataCallList) {
            if (DBG) {
                log("onRequestDataCallListComplete. resultCode = "
                        + DataServiceCallback.resultCodeToString(resultCode));
            }
            Message msg = mMessageMap.remove(asBinder());
            if (msg != null) {
                msg.getData().putParcelableList(DATA_CALL_RESPONSE, dataCallList);
            }
            sendCompleteMessage(msg, resultCode);

            // Handle data stall case on WWAN transport
            if (mTransportType == AccessNetworkConstants.TRANSPORT_TYPE_WWAN) {
                if (mLastDataCallResponseList.size() != dataCallList.size()
                        || !mLastDataCallResponseList.containsAll(dataCallList)) {
                    String message = "RIL reported mismatched data call response list for WWAN: "
                            + "mLastDataCallResponseList=" + mLastDataCallResponseList
                            + ", dataCallList=" + dataCallList;
                    loge(message);
                    if (!dataCallList.stream().map(DataCallResponse::getId)
                            .collect(Collectors.toSet()).equals(mLastDataCallResponseList.stream()
                                    .map(DataCallResponse::getId).collect(Collectors.toSet()))) {
                        AnomalyReporter.reportAnomaly(
                                UUID.fromString("150323b2-360a-446b-a158-3ce6425821f6"),
                                message,
                                mPhone.getCarrierId());
                    }
                }
                onDataCallListChanged(dataCallList);
            }
        }

        @Override
        public void onDataCallListChanged(List<DataCallResponse> dataCallList) {
            mLastDataCallResponseList =
                    dataCallList != null ? dataCallList : Collections.EMPTY_LIST;
            mDataCallListChangedRegistrants.notifyRegistrants(
                    new AsyncResult(null, dataCallList, null));
        }

        @Override
        public void onHandoverStarted(@DataServiceCallback.ResultCode int resultCode) {
            if (DBG) log("onHandoverStarted. resultCode = " + resultCode);
            removeMessages(EVENT_WATCHDOG_TIMEOUT, DataServiceCallbackWrapper.this);
            Message msg = mMessageMap.remove(asBinder());
            sendCompleteMessage(msg, resultCode);
        }

        @Override
        public void onHandoverCancelled(@DataServiceCallback.ResultCode int resultCode) {
            if (DBG) log("onHandoverCancelled. resultCode = " + resultCode);
            removeMessages(EVENT_WATCHDOG_TIMEOUT, DataServiceCallbackWrapper.this);
            Message msg = mMessageMap.remove(asBinder());
            sendCompleteMessage(msg, resultCode);
        }

        @Override
        public void onApnUnthrottled(String apn) {
            if (apn != null) {
                mApnUnthrottledRegistrants.notifyRegistrants(
                        new AsyncResult(null, apn, null));
            } else {
                loge("onApnUnthrottled: apn is null");
            }
        }

        @Override
        public void onDataProfileUnthrottled(DataProfile dataProfile) {
            if (dataProfile != null) {
                mApnUnthrottledRegistrants.notifyRegistrants(
                        new AsyncResult(null, dataProfile, null));
            } else {
                loge("onDataProfileUnthrottled: dataProfile is null");
            }
        }
    }

    /**
     * Constructor
     *
     * @param phone The phone instance
     * @param looper Looper for the handler
     * @param transportType The transport type
     */
    public DataServiceManager(@NonNull Phone phone, @NonNull Looper looper,
            @TransportType int transportType) {
        super(looper);
        mPhone = phone;
        mTransportType = transportType;
        mTag = "DSM-" + (mTransportType == AccessNetworkConstants.TRANSPORT_TYPE_WWAN ? "C-"
                : "I-") + mPhone.getPhoneId();
        mBound = false;
        mCarrierConfigManager = (CarrierConfigManager) phone.getContext().getSystemService(
                Context.CARRIER_CONFIG_SERVICE);
        // NOTE: Do NOT use AppGlobals to retrieve the permission manager; AppGlobals
        // caches the service instance, but we need to explicitly request a new service
        // so it can be mocked out for tests
        mPermissionManager = (LegacyPermissionManager) phone.getContext().getSystemService(
                Context.LEGACY_PERMISSION_SERVICE);
        mAppOps = (AppOpsManager) phone.getContext().getSystemService(Context.APP_OPS_SERVICE);

        // Callback is executed in handler thread to directly handle config change.
        mCarrierConfigManager.registerCarrierConfigChangeListener(this::post,
                (slotIndex, subId, carrierId, specificCarrierId) -> {
                    if (slotIndex == mPhone.getPhoneId()) {
                        // We should wait for carrier config changed event because the
                        // target binding package name can come from the carrier config.
                        // Note that we still get this event even when SIM is absent.
                        if (DBG) log("Carrier config changed. Try to bind data service.");
                        rebindDataService();
                    }
                });

        PhoneConfigurationManager.registerForMultiSimConfigChange(
                this, EVENT_BIND_DATA_SERVICE, null);

        rebindDataService();
    }

    /**
     * Handle message events
     *
     * @param msg The message to handle
     */
    @Override
    public void handleMessage(Message msg) {
        switch (msg.what) {
            case EVENT_BIND_DATA_SERVICE:
                rebindDataService();
                break;
            case EVENT_WATCHDOG_TIMEOUT:
                handleRequestUnresponded((DataServiceCallbackWrapper) msg.obj);
                break;
            default:
                loge("Unhandled event " + msg.what);
        }
    }

    private void handleRequestUnresponded(DataServiceCallbackWrapper callback) {
        String message = "Request " + callback.getTag() + " unresponded on transport "
                + AccessNetworkConstants.transportTypeToString(mTransportType) + " in "
                + REQUEST_UNRESPONDED_TIMEOUT / 1000 + " seconds.";
        log(message);
        // Using fixed UUID to avoid duplicate bugreport notification
        AnomalyReporter.reportAnomaly(
                UUID.fromString("f5d5cbe6-9bd6-4009-b764-42b1b649b1de"),
                message, mPhone.getCarrierId());
    }

    private void unbindDataService() {
        // Start by cleaning up all packages that *shouldn't* have permissions.
        revokePermissionsFromUnusedDataServices();
        if (mIDataService != null && mIDataService.asBinder().isBinderAlive()) {
            log("unbinding service");
            // Remove the network availability updater and then unbind the service.
            try {
                mIDataService.removeDataServiceProvider(mPhone.getPhoneId());
            } catch (RemoteException e) {
                loge("Cannot remove data service provider. " + e);
            }
        }

        if (mServiceConnection != null) {
            mPhone.getContext().unbindService(mServiceConnection);
        }
        mIDataService = null;
        mServiceConnection = null;
        mTargetBindingPackageName = null;
        mBound = false;
    }

    private void bindDataService(String packageName) {
        if (mPhone == null || !SubscriptionManager.isValidPhoneId(mPhone.getPhoneId())) {
            loge("can't bindDataService with invalid phone or phoneId.");
            return;
        }

        if (TextUtils.isEmpty(packageName)) {
            loge("Can't find the binding package");
            return;
        }

        Intent intent = null;
        String className = getDataServiceClassName();
        if (TextUtils.isEmpty(className)) {
            intent = new Intent(DataService.SERVICE_INTERFACE);
            intent.setPackage(packageName);
        } else {
            ComponentName cm = new ComponentName(packageName, className);
            intent = new Intent(DataService.SERVICE_INTERFACE).setComponent(cm);
        }

        // Then pre-emptively grant the permissions to the package we will bind.
        grantPermissionsToService(packageName);

        try {
            mServiceConnection = new CellularDataServiceConnection();
            if (!mPhone.getContext().bindService(
                    intent, mServiceConnection, Context.BIND_AUTO_CREATE)) {
                loge("Cannot bind to the data service.");
                return;
            }
            mTargetBindingPackageName = packageName;
        } catch (Exception e) {
            loge("Cannot bind to the data service. Exception: " + e);
        }
    }

    private void rebindDataService() {
        String packageName = getDataServicePackageName();
        // Do nothing if no need to rebind.
        if (SubscriptionManager.isValidPhoneId(mPhone.getPhoneId())
                && TextUtils.equals(packageName, mTargetBindingPackageName)) {
            if (DBG) log("Service " + packageName + " already bound or being bound.");
            return;
        }

        unbindDataService();
        bindDataService(packageName);
    }

    private @NonNull Set<String> getAllDataServicePackageNames() {
        // Cowardly using the public PackageManager interface here.
        // Note: This matches only packages that were installed on the system image. If we ever
        // expand the permissions model to allow CarrierPrivileged packages, then this will need
        // to be updated.
        List<ResolveInfo> dataPackages =
                mPhone.getContext().getPackageManager().queryIntentServices(
                        new Intent(DataService.SERVICE_INTERFACE),
                                PackageManager.MATCH_SYSTEM_ONLY);
        HashSet<String> packageNames = new HashSet<>();
        for (ResolveInfo info : dataPackages) {
            if (info.serviceInfo == null) continue;
            packageNames.add(info.serviceInfo.packageName);
        }
        return packageNames;
    }

    /**
     * Get the data service package name for our current transport type.
     *
     * @return package name of the data service package for the current transportType.
     */
    public String getDataServicePackageName() {
        return getDataServicePackageName(mTransportType);
    }

    /**
     * Get the data service package by transport type.
     *
     * When we bind to a DataService package, we need to revoke permissions from stale
     * packages; we need to exclude data packages for all transport types, so we need to
     * to be able to query by transport type.
     *
     * @param transportType The transport type
     * @return package name of the data service package for the specified transportType.
     */
    private String getDataServicePackageName(@TransportType int transportType) {
        String packageName;
        int resourceId;
        String carrierConfig;

        switch (transportType) {
            case AccessNetworkConstants.TRANSPORT_TYPE_WWAN:
                resourceId = com.android.internal.R.string.config_wwan_data_service_package;
                carrierConfig = CarrierConfigManager
                        .KEY_CARRIER_DATA_SERVICE_WWAN_PACKAGE_OVERRIDE_STRING;
                break;
            case AccessNetworkConstants.TRANSPORT_TYPE_WLAN:
                resourceId = com.android.internal.R.string.config_wlan_data_service_package;
                carrierConfig = CarrierConfigManager
                        .KEY_CARRIER_DATA_SERVICE_WLAN_PACKAGE_OVERRIDE_STRING;
                break;
            default:
                throw new IllegalStateException("Transport type not WWAN or WLAN. type="
                        + AccessNetworkConstants.transportTypeToString(mTransportType));
        }

        // Read package name from resource overlay
        packageName = mPhone.getContext().getResources().getString(resourceId);

        PersistableBundle b = getCarrierConfigSubset(carrierConfig);
        if (!b.isEmpty() && !TextUtils.isEmpty(b.getString(carrierConfig))) {
            // If carrier config overrides it, use the one from carrier config
            packageName = b.getString(carrierConfig, packageName);
        }

        return packageName;
    }

    /**
     * Get the data service class name for our current transport type.
     *
     * @return class name of the data service package for the current transportType.
     */
    private String getDataServiceClassName() {
        return getDataServiceClassName(mTransportType);
    }


    /**
     * Get the data service class by transport type.
     *
     * @param transportType either WWAN or WLAN
     * @return class name of the data service package for the specified transportType.
     */
    private String getDataServiceClassName(int transportType) {
        String className;
        int resourceId;
        String carrierConfig;
        switch (transportType) {
            case AccessNetworkConstants.TRANSPORT_TYPE_WWAN:
                resourceId = com.android.internal.R.string.config_wwan_data_service_class;
                carrierConfig = CarrierConfigManager
                        .KEY_CARRIER_DATA_SERVICE_WWAN_CLASS_OVERRIDE_STRING;
                break;
            case AccessNetworkConstants.TRANSPORT_TYPE_WLAN:
                resourceId = com.android.internal.R.string.config_wlan_data_service_class;
                carrierConfig = CarrierConfigManager
                        .KEY_CARRIER_DATA_SERVICE_WLAN_CLASS_OVERRIDE_STRING;
                break;
            default:
                throw new IllegalStateException("Transport type not WWAN or WLAN. type="
                        + transportType);
        }

        // Read package name from resource overlay
        className = mPhone.getContext().getResources().getString(resourceId);

        PersistableBundle b = getCarrierConfigSubset(carrierConfig);
        if (!b.isEmpty() && !TextUtils.isEmpty(b.getString(carrierConfig))) {
            // If carrier config overrides it, use the one from carrier config
            className = b.getString(carrierConfig, className);
        }

        return className;
    }

<<<<<<< HEAD
    protected void sendCompleteMessage(Message msg, @DataServiceCallback.ResultCode int code) {
=======
    @NonNull
    private PersistableBundle getCarrierConfigSubset(String key) {
        PersistableBundle configs = new PersistableBundle();
        try {
            configs = mCarrierConfigManager.getConfigForSubId(mPhone.getSubId(), key);
        } catch (RuntimeException e) {
            loge("CarrierConfigLoader is not available.");
        }
        return configs;
    }

    private void sendCompleteMessage(Message msg, @DataServiceCallback.ResultCode int code) {
>>>>>>> 69fadba7
        if (msg != null) {
            msg.arg1 = code;
            msg.sendToTarget();
        }
    }

    /**
     * Setup a data connection. The data service provider must implement this method to support
     * establishing a packet data connection. When completed or error, the service must invoke
     * the provided callback to notify the platform.
     *
     * @param accessNetworkType Access network type that the data network will be established on.
     * Must be one of {@link AccessNetworkConstants.AccessNetworkType}.
     * @param dataProfile Data profile used for data network setup. See {@link DataProfile}
     * @param isRoaming True if the device is data roaming.
     * @param allowRoaming True if data roaming is allowed by the user.
     * @param reason The reason for data setup. Must be {@link DataService#REQUEST_REASON_NORMAL} or
     * {@link DataService#REQUEST_REASON_HANDOVER}.
     * @param linkProperties If {@code reason} is {@link DataService#REQUEST_REASON_HANDOVER}, this
     * is the link properties of the existing data connection, otherwise null.
     * @param pduSessionId The pdu session id to be used for this data network.  A value of -1 means
     * no pdu session id was attached to this call. Reference: 3GPP TS 24.007 Section 11.2.3.1b.
     * @param sliceInfo The slice that represents S-NSSAI. Reference: 3GPP TS 24.501.
     * @param trafficDescriptor The traffic descriptor for this data network, used for URSP
     * matching. Reference: 3GPP TS TS 24.526 Section 5.2.
     * @param matchAllRuleAllowed True if using the default match-all URSP rule for this request is
     * allowed.
     * @param onCompleteMessage The result message for this request. Null if the client does not
     * care about the result.
     */
    public void setupDataCall(int accessNetworkType, DataProfile dataProfile, boolean isRoaming,
            boolean allowRoaming, int reason, LinkProperties linkProperties, int pduSessionId,
            @Nullable NetworkSliceInfo sliceInfo, @Nullable TrafficDescriptor trafficDescriptor,
            boolean matchAllRuleAllowed, Message onCompleteMessage) {
        if (DBG) log("setupDataCall");
        if (!mBound) {
            loge("setupDataCall: Data service not bound.");
            sendCompleteMessage(onCompleteMessage, DataServiceCallback.RESULT_ERROR_ILLEGAL_STATE);
            return;
        }

        DataServiceCallbackWrapper callback = new DataServiceCallbackWrapper("setupDataCall");
        if (onCompleteMessage != null) {
            mMessageMap.put(callback.asBinder(), onCompleteMessage);
        }
        try {
            sendMessageDelayed(obtainMessage(EVENT_WATCHDOG_TIMEOUT, callback),
                    REQUEST_UNRESPONDED_TIMEOUT);
            mIDataService.setupDataCall(mPhone.getPhoneId(), accessNetworkType, dataProfile,
                    isRoaming, allowRoaming, reason, linkProperties, pduSessionId, sliceInfo,
                    trafficDescriptor, matchAllRuleAllowed, callback);
        } catch (RemoteException e) {
            loge("setupDataCall: Cannot invoke setupDataCall on data service.");
            mMessageMap.remove(callback.asBinder());
            sendCompleteMessage(onCompleteMessage, DataServiceCallback.RESULT_ERROR_ILLEGAL_STATE);
        }
    }

    /**
     * Deactivate a data connection. The data service provider must implement this method to
     * support data connection tear down. When completed or error, the service must invoke the
     * provided callback to notify the platform.
     *
     * @param cid Call id returned in the callback of {@link #setupDataCall(int, DataProfile,
     * boolean, boolean, int, LinkProperties, int, NetworkSliceInfo, TrafficDescriptor, boolean,
     * Message)}
     * @param reason The reason for data deactivation. Must be
     * {@link DataService#REQUEST_REASON_NORMAL}, {@link DataService#REQUEST_REASON_SHUTDOWN}
     * or {@link DataService#REQUEST_REASON_HANDOVER}.
     * @param onCompleteMessage The result message for this request. Null if the client does not
     * care about the result.
     */
    public void deactivateDataCall(int cid, int reason, Message onCompleteMessage) {
        if (DBG) log("deactivateDataCall");
        if (!mBound) {
            loge("Data service not bound.");
            sendCompleteMessage(onCompleteMessage, DataServiceCallback.RESULT_ERROR_ILLEGAL_STATE);
            return;
        }

        DataServiceCallbackWrapper callback =
                new DataServiceCallbackWrapper("deactivateDataCall");
        if (onCompleteMessage != null) {
            mMessageMap.put(callback.asBinder(), onCompleteMessage);
        }
        try {
            sendMessageDelayed(obtainMessage(EVENT_WATCHDOG_TIMEOUT, callback),
                    REQUEST_UNRESPONDED_TIMEOUT);
            mIDataService.deactivateDataCall(mPhone.getPhoneId(), cid, reason, callback);
        } catch (RemoteException e) {
            loge("Cannot invoke deactivateDataCall on data service.");
            mMessageMap.remove(callback.asBinder());
            sendCompleteMessage(onCompleteMessage, DataServiceCallback.RESULT_ERROR_ILLEGAL_STATE);
        }
    }

    /**
     * Indicates that a handover has begun.  This is called on the source transport.
     *
     * Any resources being transferred cannot be released while a
     * handover is underway.
     *
     * If a handover was unsuccessful, then the framework calls DataServiceManager#cancelHandover.
     * The target transport retains ownership over any of the resources being transferred.
     *
     * If a handover was successful, the framework calls DataServiceManager#deactivateDataCall with
     * reason HANDOVER. The target transport now owns the transferred resources and is
     * responsible for releasing them.
     *
     * @param cid The identifier of the data network which is provided in DataCallResponse
     * @param onCompleteMessage The result callback for this request.
     */
    public void startHandover(int cid, @NonNull Message onCompleteMessage) {
        if (DBG) log("startHandover");
        if (!mBound) {
            loge("Data service not bound.");
            sendCompleteMessage(onCompleteMessage, DataServiceCallback.RESULT_ERROR_ILLEGAL_STATE);
            return;
        }

        DataServiceCallbackWrapper callback =
                new DataServiceCallbackWrapper("startHandover");
        if (onCompleteMessage != null) {
            mMessageMap.put(callback.asBinder(), onCompleteMessage);
        }

        try {
            sendMessageDelayed(obtainMessage(EVENT_WATCHDOG_TIMEOUT, callback),
                    REQUEST_UNRESPONDED_TIMEOUT);
            mIDataService.startHandover(mPhone.getPhoneId(), cid, callback);
        } catch (RemoteException e) {
            loge("Cannot invoke startHandover on data service.");
            mMessageMap.remove(callback.asBinder());
            sendCompleteMessage(onCompleteMessage, DataServiceCallback.RESULT_ERROR_ILLEGAL_STATE);
        }
    }

    /**
     * Indicates that a handover was cancelled after a call to DataServiceManager#startHandover.
     * This is called on the source transport.
     *
     * Since the handover was unsuccessful, the source transport retains ownership over any of
     * the resources being transferred and is still responsible for releasing them.
     *
     * @param cid The identifier of the data network which is provided in DataCallResponse
     * @param onCompleteMessage The result callback for this request.
     */
    public void cancelHandover(int cid, @NonNull Message onCompleteMessage) {
        if (DBG) log("cancelHandover");
        if (!mBound) {
            loge("Data service not bound.");
            sendCompleteMessage(onCompleteMessage, DataServiceCallback.RESULT_ERROR_ILLEGAL_STATE);
            return;
        }

        DataServiceCallbackWrapper callback =
                new DataServiceCallbackWrapper("cancelHandover");
        if (onCompleteMessage != null) {
            mMessageMap.put(callback.asBinder(), onCompleteMessage);
        }

        try {
            sendMessageDelayed(obtainMessage(EVENT_WATCHDOG_TIMEOUT, callback),
                    REQUEST_UNRESPONDED_TIMEOUT);
            mIDataService.cancelHandover(mPhone.getPhoneId(), cid, callback);
        } catch (RemoteException e) {
            loge("Cannot invoke cancelHandover on data service.");
            mMessageMap.remove(callback.asBinder());
            sendCompleteMessage(onCompleteMessage, DataServiceCallback.RESULT_ERROR_ILLEGAL_STATE);
        }
    }

    /**
     * Set an APN to initial attach network.
     *
     * @param dataProfile Data profile used for data network setup. See {@link DataProfile}.
     * @param isRoaming True if the device is data roaming.
     * @param onCompleteMessage The result message for this request. Null if the client does not
     * care about the result.
     */
    public void setInitialAttachApn(DataProfile dataProfile, boolean isRoaming,
                                    Message onCompleteMessage) {
        if (DBG) log("setInitialAttachApn");
        if (!mBound) {
            loge("Data service not bound.");
            sendCompleteMessage(onCompleteMessage, DataServiceCallback.RESULT_ERROR_ILLEGAL_STATE);
            return;
        }

        DataServiceCallbackWrapper callback =
                new DataServiceCallbackWrapper("setInitialAttachApn");
        if (onCompleteMessage != null) {
            mMessageMap.put(callback.asBinder(), onCompleteMessage);
        }
        try {
            mIDataService.setInitialAttachApn(mPhone.getPhoneId(), dataProfile, isRoaming,
                    callback);
        } catch (RemoteException e) {
            loge("Cannot invoke setInitialAttachApn on data service.");
            mMessageMap.remove(callback.asBinder());
            sendCompleteMessage(onCompleteMessage, DataServiceCallback.RESULT_ERROR_ILLEGAL_STATE);
        }
    }

    /**
     * Send current carrier's data profiles to the data service for data network setup. This is
     * only for CDMA carrier that can change the profile through OTA. The data service should
     * always uses the latest data profile sent by the framework.
     *
     * @param dps A list of data profiles.
     * @param isRoaming True if the device is data roaming.
     * @param onCompleteMessage The result message for this request. Null if the client does not
     * care about the result.
     */
    public void setDataProfile(List<DataProfile> dps, boolean isRoaming,
            Message onCompleteMessage) {
        if (DBG) log("setDataProfile");
        if (!mBound) {
            loge("Data service not bound.");
            sendCompleteMessage(onCompleteMessage, DataServiceCallback.RESULT_ERROR_ILLEGAL_STATE);
            return;
        }

        DataServiceCallbackWrapper callback = new DataServiceCallbackWrapper("setDataProfile");
        if (onCompleteMessage != null) {
            mMessageMap.put(callback.asBinder(), onCompleteMessage);
        }
        try {
            mIDataService.setDataProfile(mPhone.getPhoneId(), dps, isRoaming, callback);
        } catch (RemoteException e) {
            loge("Cannot invoke setDataProfile on data service.");
            mMessageMap.remove(callback.asBinder());
            sendCompleteMessage(onCompleteMessage, DataServiceCallback.RESULT_ERROR_ILLEGAL_STATE);
        }
    }

    /**
     * Get the active data network list.
     *
     * @param onCompleteMessage The result message for this request. Null if the client does not
     * care about the result.
     */
    public void requestDataCallList(Message onCompleteMessage) {
        if (DBG) log("requestDataCallList");
        if (!mBound) {
            loge("Data service not bound.");
            sendCompleteMessage(onCompleteMessage, DataServiceCallback.RESULT_ERROR_ILLEGAL_STATE);
            return;
        }

        DataServiceCallbackWrapper callback =
                new DataServiceCallbackWrapper("requestDataCallList");
        if (onCompleteMessage != null) {
            mMessageMap.put(callback.asBinder(), onCompleteMessage);
        }
        try {
            mIDataService.requestDataCallList(mPhone.getPhoneId(), callback);
        } catch (RemoteException e) {
            loge("Cannot invoke requestDataCallList on data service.");
            if (callback != null) {
                mMessageMap.remove(callback.asBinder());
            }
            sendCompleteMessage(onCompleteMessage, DataServiceCallback.RESULT_ERROR_ILLEGAL_STATE);
        }
    }

    /**
     * Register for data network list changed event.
     *
     * @param h The target to post the event message to.
     * @param what The event.
     */
    public void registerForDataCallListChanged(Handler h, int what) {
        if (h != null) {
            mDataCallListChangedRegistrants.addUnique(h, what, mTransportType);
        }
    }

    /**
     * Unregister for data network list changed event.
     *
     * @param h The handler
     */
    public void unregisterForDataCallListChanged(Handler h) {
        if (h != null) {
            mDataCallListChangedRegistrants.remove(h);
        }
    }

    /**
     * Register apn unthrottled event
     *
     * @param h The target to post the event message to.
     * @param what The event.
     */
    public void registerForApnUnthrottled(Handler h, int what) {
        if (h != null) {
            mApnUnthrottledRegistrants.addUnique(h, what, mTransportType);
        }
    }

    /**
     * Unregister for apn unthrottled event
     *
     * @param h The handler
     */
    public void unregisterForApnUnthrottled(Handler h) {
        if (h != null) {
            mApnUnthrottledRegistrants.remove(h);
        }
    }

    /**
     * Register for data service binding status changed event.
     *
     * @param h The target to post the event message to.
     * @param what The event.
     */
    public void registerForServiceBindingChanged(Handler h, int what) {
        if (h != null) {
            mServiceBindingChangedRegistrants.remove(h);
            Registrant r = new Registrant(h, what, mTransportType);
            mServiceBindingChangedRegistrants.add(r);
            if (mBound) {
                r.notifyResult(true);
            }
        }
    }

    /**
     * Unregister for data service binding status changed event.
     *
     * @param h The handler
     */
    public void unregisterForServiceBindingChanged(Handler h) {
        if (h != null) {
            mServiceBindingChangedRegistrants.remove(h);
        }
    }

    /**
     * Append QoS parameters to DataCallResponse if needed. Overridden in subclasses.
     *
     * @param cid The connection id
     * @param dataProfile The {@link DataProfile} for the network
     * @param sourceDataCallResponse the {@link DataCallResponse} that needs to be modified
     */
    public DataCallResponse appendQosParamsToDataCallResponseIfNeeded(int cid,
            DataProfile dataProfile, DataCallResponse sourceDataCallResponse) {
        // Superclass stub. Return the original DataCallResponse without any modification.
        return sourceDataCallResponse;
    }

    /**
     * Get the transport type. Must be a {@link TransportType}.
     *
     * @return
     */
    @TransportType
    public int getTransportType() {
        return mTransportType;
    }

    protected void log(String s) {
        Rlog.d(mTag, s);
    }

    protected void loge(String s) {
        Rlog.e(mTag, s);
    }
}<|MERGE_RESOLUTION|>--- conflicted
+++ resolved
@@ -628,9 +628,6 @@
         return className;
     }
 
-<<<<<<< HEAD
-    protected void sendCompleteMessage(Message msg, @DataServiceCallback.ResultCode int code) {
-=======
     @NonNull
     private PersistableBundle getCarrierConfigSubset(String key) {
         PersistableBundle configs = new PersistableBundle();
@@ -642,8 +639,7 @@
         return configs;
     }
 
-    private void sendCompleteMessage(Message msg, @DataServiceCallback.ResultCode int code) {
->>>>>>> 69fadba7
+    protected void sendCompleteMessage(Message msg, @DataServiceCallback.ResultCode int code) {
         if (msg != null) {
             msg.arg1 = code;
             msg.sendToTarget();
