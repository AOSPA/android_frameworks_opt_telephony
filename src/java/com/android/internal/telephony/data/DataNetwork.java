--- conflicted
+++ resolved
@@ -1560,11 +1560,7 @@
     private void registerForWwanEvents() {
         registerForBandwidthUpdate();
         mKeepaliveTracker.registerForKeepaliveStatus();
-<<<<<<< HEAD
-        mRil.registerForPcoData(this.getHandler(), EVENT_PCO_DATA_RECEIVED, null);
         mRil.registerForNotAvailable(this.getHandler(), EVENT_RADIO_NOT_AVAILABLE, null);
-=======
->>>>>>> bd4ce333
     }
 
     /**
@@ -1573,11 +1569,7 @@
     private void unregisterForWwanEvents() {
         unregisterForBandwidthUpdate();
         mKeepaliveTracker.unregisterForKeepaliveStatus();
-<<<<<<< HEAD
-        mRil.unregisterForPcoData(this.getHandler());
         mRil.unregisterForNotAvailable(this.getHandler());
-=======
->>>>>>> bd4ce333
     }
 
     @Override
