/*
 * Copyright 2021 The Android Open Source Project
 *
 * Licensed under the Apache License, Version 2.0 (the "License");
 * you may not use this file except in compliance with the License.
 * You may obtain a copy of the License at
 *
 *      http://www.apache.org/licenses/LICENSE-2.0
 *
 * Unless required by applicable law or agreed to in writing, software
 * distributed under the License is distributed on an "AS IS" BASIS,
 * WITHOUT WARRANTIES OR CONDITIONS OF ANY KIND, either express or implied.
 * See the License for the specific language governing permissions and
 * limitations under the License.
 */

package com.android.internal.telephony.data;

import android.annotation.CallbackExecutor;
import android.annotation.NonNull;
import android.annotation.Nullable;
import android.content.ContentResolver;
import android.content.ContentValues;
import android.database.ContentObserver;
import android.database.Cursor;
import android.net.NetworkCapabilities;
import android.net.NetworkRequest;
import android.net.Uri;
import android.os.Handler;
import android.os.Looper;
import android.os.Message;
import android.provider.Telephony;
import android.telephony.Annotation;
import android.telephony.Annotation.NetworkType;
import android.telephony.AnomalyReporter;
import android.telephony.CarrierConfigManager;
import android.telephony.SubscriptionManager;
import android.telephony.TelephonyManager;
import android.telephony.data.ApnSetting;
import android.telephony.data.DataProfile;
import android.telephony.data.TrafficDescriptor;
import android.text.TextUtils;
import android.util.ArraySet;
import android.util.IndentingPrintWriter;
import android.util.LocalLog;

import com.android.internal.telephony.Phone;
import com.android.internal.telephony.data.DataConfigManager.DataConfigManagerCallback;
import com.android.internal.telephony.data.DataNetworkController.DataNetworkControllerCallback;
import com.android.telephony.Rlog;

import java.io.FileDescriptor;
import java.io.PrintWriter;
import java.util.ArrayList;
import java.util.Comparator;
import java.util.List;
import java.util.Objects;
import java.util.Set;
import java.util.UUID;
import java.util.concurrent.Executor;
import java.util.stream.Collectors;

/**
 * DataProfileManager manages the all {@link DataProfile}s for the current
 * subscription.
 */
public class DataProfileManager extends Handler {
    private static final boolean VDBG = true;

    /** Event for APN database changed. */
    private static final int EVENT_APN_DATABASE_CHANGED = 2;

    /** Event for SIM refresh. */
    private static final int EVENT_SIM_REFRESH = 3;

    private final Phone mPhone;
    private final String mLogTag;
    private final LocalLog mLocalLog = new LocalLog(128);

    /**
     * Should only be used by update updateDataProfiles() to indicate whether resend IA to modem
     * regardless whether IA changed.
     **/
    private final boolean FORCED_UPDATE_IA = true;
    private final boolean ONLY_UPDATE_IA_IF_CHANGED = false;

    /** Data network controller. */
    protected final @NonNull DataNetworkController mDataNetworkController;

    /** Data config manager. */
    protected final @NonNull DataConfigManager mDataConfigManager;

    /** Cellular data service. */
    private final @NonNull DataServiceManager mWwanDataServiceManager;

    /**
     * All data profiles for the current carrier. Note only data profiles loaded from the APN
     * database will be stored here. The on-demand data profiles (generated dynamically, for
     * example, enterprise data profiles with differentiator) are not stored here.
     */
    private final @NonNull List<DataProfile> mAllDataProfiles = new ArrayList<>();

    /** The data profile used for initial attach. */
    private @Nullable DataProfile mInitialAttachDataProfile = null;

    /** The preferred data profile used for internet. */
    private @Nullable DataProfile mPreferredDataProfile = null;

    /** Preferred data profile set id. */
    private int mPreferredDataProfileSetId = Telephony.Carriers.NO_APN_SET_ID;

    /** Data profile manager callbacks. */
    private final @NonNull Set<DataProfileManagerCallback> mDataProfileManagerCallbacks =
            new ArraySet<>();

    /**
     * Data profile manager callback. This should be only used by {@link DataNetworkController}.
     */
    public abstract static class DataProfileManagerCallback extends DataCallback {
        /**
         * Constructor
         *
         * @param executor The executor of the callback.
         */
        public DataProfileManagerCallback(@NonNull @CallbackExecutor Executor executor) {
            super(executor);
        }

        /**
         * Called when data profiles changed.
         */
        public abstract void onDataProfilesChanged();
    }

    /**
     * Constructor
     *
     * @param phone The phone instance.
     * @param dataNetworkController Data network controller.
     * @param dataServiceManager WWAN data service manager.
     * @param looper The looper to be used by the handler. Currently the handler thread is the
     * phone process's main thread.
     * @param callback Data profile manager callback.
     */
    public DataProfileManager(@NonNull Phone phone,
            @NonNull DataNetworkController dataNetworkController,
            @NonNull DataServiceManager dataServiceManager, @NonNull Looper looper,
            @NonNull DataProfileManagerCallback callback) {
        super(looper);
        mPhone = phone;
        mLogTag = "DPM-" + mPhone.getPhoneId();
        mDataNetworkController = dataNetworkController;
        mWwanDataServiceManager = dataServiceManager;
        mDataConfigManager = dataNetworkController.getDataConfigManager();
        mDataProfileManagerCallbacks.add(callback);
        registerAllEvents();
    }

    /**
     * Register for all events that data network controller is interested.
     */
    private void registerAllEvents() {
        mDataNetworkController.registerDataNetworkControllerCallback(
                new DataNetworkControllerCallback(this::post) {
                    @Override
                    public void onInternetDataNetworkConnected(
                            @NonNull List<DataProfile> dataProfiles) {
                        DataProfileManager.this.onInternetDataNetworkConnected(dataProfiles);
                    }});
        mDataConfigManager.registerCallback(new DataConfigManagerCallback(this::post) {
            @Override
            public void onCarrierConfigChanged() {
                DataProfileManager.this.onCarrierConfigUpdated();
            }
        });
        mPhone.getContext().getContentResolver().registerContentObserver(
                Telephony.Carriers.CONTENT_URI, true, new ContentObserver(this) {
                    @Override
                    public void onChange(boolean selfChange) {
                        super.onChange(selfChange);
                        sendEmptyMessage(EVENT_APN_DATABASE_CHANGED);
                    }
                });
        mPhone.mCi.registerForIccRefresh(this, EVENT_SIM_REFRESH, null);
    }

    @Override
    public void handleMessage(Message msg) {
        switch (msg.what) {
            case EVENT_SIM_REFRESH:
                log("Update data profiles due to SIM refresh.");
                updateDataProfiles(FORCED_UPDATE_IA);
                break;
            case EVENT_APN_DATABASE_CHANGED:
                log("Update data profiles due to APN db updated.");
                updateDataProfiles(ONLY_UPDATE_IA_IF_CHANGED);
                break;
            default:
                loge("Unexpected event " + msg);
                break;
        }
    }

    /**
     * Called when carrier config was updated.
     */
    private void onCarrierConfigUpdated() {
        log("Update data profiles due to carrier config updated.");
        updateDataProfiles(FORCED_UPDATE_IA);

        //TODO: more works needed to be done here.
    }

    /**
     * Check if there are any Enterprise APN configured by DPC and return a data profile
     * with the same.
     * @return data profile with enterprise ApnSetting if available, else null
     */
    @Nullable private DataProfile getEnterpriseDataProfile() {
        Cursor cursor = mPhone.getContext().getContentResolver().query(
                Telephony.Carriers.DPC_URI, null, null, null, null);
        if (cursor == null) {
            loge("Cannot access APN database through telephony provider.");
            return null;
        }

        DataProfile dataProfile = null;
        while (cursor.moveToNext()) {
            ApnSetting apn = ApnSetting.makeApnSetting(cursor);
            if (apn != null) {
                dataProfile = new DataProfile.Builder()
                        .setApnSetting(apn)
                        .setTrafficDescriptor(new TrafficDescriptor(apn.getApnName(), null))
                        .setPreferred(false)
                        .build();
                if (dataProfile.canSatisfy(NetworkCapabilities.NET_CAPABILITY_ENTERPRISE)) {
                    break;
                }
            }
        }
        cursor.close();
        return dataProfile;
    }
    /**
     * Update all data profiles, including preferred data profile, and initial attach data profile.
     * Also send those profiles down to the modem if needed.
     *
     * @param forceUpdateIa If {@code true}, we should always send IA again to modem.
     */
    private void updateDataProfiles(boolean forceUpdateIa) {
        /** All APN settings applicable to the current carrier */
        ArrayList<ApnSetting> allApnSettings = new ArrayList<>();
        List<DataProfile> profiles = new ArrayList<>();
        if (mDataConfigManager.isConfigCarrierSpecific()) {
            Cursor cursor = mPhone.getContext().getContentResolver().query(
                    Uri.withAppendedPath(Telephony.Carriers.SIM_APN_URI, "filtered/subId/"
                            + mPhone.getSubId()), null, null, null, Telephony.Carriers._ID);
            if (cursor == null) {
                loge("Cannot access APN database through telephony provider.");
                return;
            }
            boolean isInternetSupported = false;
            while (cursor.moveToNext()) {
                ApnSetting apn = ApnSetting.makeApnSetting(cursor);
                if (apn != null) {
<<<<<<< HEAD
                    allApnSettings.add(apn);
=======
                    DataProfile dataProfile = new DataProfile.Builder()
                            .setApnSetting(apn)
                            .setTrafficDescriptor(new TrafficDescriptor(apn.getApnName(), null))
                            .setPreferred(false)
                            .build();
                    profiles.add(dataProfile);
                    log("Added " + dataProfile);

                    isInternetSupported |= apn.canHandleType(ApnSetting.TYPE_DEFAULT);
                    if (mDataConfigManager.isApnConfigAnomalyReportEnabled()) {
                        checkApnSetting(apn);
                    }
>>>>>>> 405e6d65
                }
            }
            cursor.close();

<<<<<<< HEAD
            if (!allApnSettings.isEmpty()) {
                filterApnSettingsWithRadioCapability(allApnSettings);
            }

            for (ApnSetting apn : allApnSettings) {
                DataProfile dataProfile = new DataProfile.Builder()
                        .setApnSetting(apn)
                        // TODO: Support TD correctly once ENTERPRISE becomes an APN type.
                        .setTrafficDescriptor(new TrafficDescriptor(apn.getApnName(), null))
                        .setPreferred(false)
                        .build();
                profiles.add(dataProfile);
                log("Added " + dataProfile);
=======
            if (!isInternetSupported
                    && !profiles.isEmpty() // APN database has been read successfully
                    && mDataConfigManager.isApnConfigAnomalyReportEnabled()) {
                reportAnomaly("Carrier doesn't support internet.",
                        "9af73e18-b523-4dc5-adab-363eb6613305");
>>>>>>> 405e6d65
            }
        }

        // Check if any of the profile already supports ENTERPRISE, if not, check if DPC has
        // configured one and retrieve the same.
        DataProfile dataProfile = profiles.stream()
                .filter(dp -> dp.canSatisfy(NetworkCapabilities.NET_CAPABILITY_ENTERPRISE))
                .findFirst()
                .orElse(null);
        if (dataProfile == null) {
            dataProfile = getEnterpriseDataProfile();
            if (dataProfile != null) {
                profiles.add(dataProfile);
                log("Added enterprise profile " + dataProfile);
            }
        }

        // Check if any of the profile already supports IMS, if not, add the default one.
        dataProfile = profiles.stream()
                .filter(dp -> dp.canSatisfy(NetworkCapabilities.NET_CAPABILITY_IMS))
                .findFirst()
                .orElse(null);
        if (dataProfile == null) {
            profiles.add(new DataProfile.Builder()
                    .setApnSetting(buildDefaultApnSetting("DEFAULT IMS", "ims",
                            ApnSetting.TYPE_IMS))
                    .setTrafficDescriptor(new TrafficDescriptor("ims", null))
                    .build());
            log("Added default IMS data profile.");
        }

        // Check if any of the profile already supports EIMS, if not, add the default one.
        dataProfile = profiles.stream()
                .filter(dp -> dp.canSatisfy(NetworkCapabilities.NET_CAPABILITY_EIMS))
                .findFirst()
                .orElse(null);
        if (dataProfile == null) {
            profiles.add(new DataProfile.Builder()
                    .setApnSetting(buildDefaultApnSetting("DEFAULT EIMS", "sos",
                            ApnSetting.TYPE_EMERGENCY))
                    .setTrafficDescriptor(new TrafficDescriptor("sos", null))
                    .build());
            log("Added default EIMS data profile.");
        }

        dedupeDataProfiles(profiles);

        if (mDataConfigManager.isApnConfigAnomalyReportEnabled()) {
            checkDataProfiles(profiles);
        }

        log("Found " + profiles.size() + " data profiles. profiles = " + profiles);

        boolean profilesChanged = false;
        if (mAllDataProfiles.size() != profiles.size() || !mAllDataProfiles.containsAll(profiles)) {
            log("Data profiles changed.");
            mAllDataProfiles.clear();
            mAllDataProfiles.addAll(profiles);
            profilesChanged = true;
        }

        // Reload the latest preferred data profile from either database or config.
        profilesChanged |= updatePreferredDataProfile();

        int setId = getPreferredDataProfileSetId();
        if (setId != mPreferredDataProfileSetId) {
            logl("Changed preferred data profile set id to " + setId);
            mPreferredDataProfileSetId = setId;
            profilesChanged = true;
        }

        updateDataProfilesAtModem();
        updateInitialAttachDataProfileAtModem(forceUpdateIa);

        if (profilesChanged) {
            mDataProfileManagerCallbacks.forEach(callback -> callback.invokeFromExecutor(
                    callback::onDataProfilesChanged));
        }
    }

    /**
     * Filters out multiple APNs based on radio capability if the APN's GID value is listed in
     * CarrierConfigManager#KEY_MULTI_APN_ARRAY_FOR_SAME_GID as per the operator requirement.
     */
    protected void filterApnSettingsWithRadioCapability(ArrayList<ApnSetting> allApnSettings) {
    }

    /**
     * @return The preferred data profile set id.
     */
    private int getPreferredDataProfileSetId() {
        // Query the preferred APN set id. The set id is automatically set when we set by
        // TelephonyProvider when setting preferred APN in setPreferredDataProfile().
        Cursor cursor = mPhone.getContext().getContentResolver()
                .query(Uri.withAppendedPath(Telephony.Carriers.PREFERRED_APN_SET_URI,
                        String.valueOf(mPhone.getSubId())),
                        new String[] {Telephony.Carriers.APN_SET_ID}, null, null, null);
        // Returns all APNs for the current carrier which have an apn_set_id
        // equal to the preferred APN (if no preferred APN, or if the preferred APN has no set id,
        // the query will return null)
        if (cursor == null) {
            log("getPreferredDataProfileSetId: cursor is null");
            return Telephony.Carriers.NO_APN_SET_ID;
        }

        int setId;
        if (cursor.getCount() < 1) {
            loge("getPreferredDataProfileSetId: no APNs found");
            setId = Telephony.Carriers.NO_APN_SET_ID;
        } else {
            cursor.moveToFirst();
            setId = cursor.getInt(cursor.getColumnIndexOrThrow(Telephony.Carriers.APN_SET_ID));
        }

        cursor.close();
        return setId;
    }

    /**
     * Called when internet data is connected.
     *
     * @param dataProfiles The connected internet data networks' profiles.
     */
    private void onInternetDataNetworkConnected(@NonNull List<DataProfile> dataProfiles) {
        // If there is no preferred data profile, then we should use one of the data profiles,
        // which is good for internet, as the preferred data profile.

        // Most of the cases there should be only one, but in case there are multiple, choose the
        // one which has longest life cycle.
        DataProfile dataProfile = dataProfiles.stream()
                .max(Comparator.comparingLong(DataProfile::getLastSetupTimestamp).reversed())
                .orElse(null);

        // If the preferred profile is one chosen for internet already, we don't need to do
        // anything.
        if (mPreferredDataProfile != null && mPreferredDataProfile.equals(dataProfile)) return;
        // Save the preferred data profile into database.
        setPreferredDataProfile(dataProfile);
        updateDataProfiles(ONLY_UPDATE_IA_IF_CHANGED);
    }

    /**
     * Get the preferred data profile for internet data.
     *
     * @return The preferred data profile.
     */
    private @Nullable DataProfile getPreferredDataProfileFromDb() {
        Cursor cursor = mPhone.getContext().getContentResolver().query(
                Uri.withAppendedPath(Telephony.Carriers.PREFERRED_APN_URI,
                        String.valueOf(mPhone.getSubId())), null, null, null,
                Telephony.Carriers.DEFAULT_SORT_ORDER);
        DataProfile dataProfile = null;
        if (cursor != null) {
            if (cursor.getCount() > 0) {
                cursor.moveToFirst();
                int apnId = cursor.getInt(cursor.getColumnIndexOrThrow(Telephony.Carriers._ID));
                dataProfile = mAllDataProfiles.stream()
                        .filter(dp -> dp.getApnSetting() != null
                                && dp.getApnSetting().getId() == apnId)
                        .findFirst()
                        .orElse(null);
            }
            cursor.close();
        }
        log("getPreferredDataProfileFromDb: " + dataProfile);
        return dataProfile;
    }

    /**
     * @return The preferred data profile from carrier config.
     */
    private @Nullable DataProfile getPreferredDataProfileFromConfig() {
        // Check if there is configured default preferred data profile.
        String defaultPreferredApn = mDataConfigManager.getDefaultPreferredApn();
        if (!TextUtils.isEmpty(defaultPreferredApn)) {
            return mAllDataProfiles.stream()
                    .filter(dp -> dp.getApnSetting() != null && defaultPreferredApn.equals(
                                    dp.getApnSetting().getApnName()))
                    .findFirst()
                    .orElse(null);
        }
        return null;
    }

    /**
     * Save the preferred data profile into the database.
     *
     * @param dataProfile The preferred data profile used for internet data. {@code null} to clear
     * the preferred data profile from database.
     */
    private void setPreferredDataProfile(@Nullable DataProfile dataProfile) {
        log("setPreferredDataProfile: " + dataProfile);

        String subId = Long.toString(mPhone.getSubId());
        Uri uri = Uri.withAppendedPath(Telephony.Carriers.PREFERRED_APN_URI, subId);
        ContentResolver resolver = mPhone.getContext().getContentResolver();
        resolver.delete(uri, null, null);

        if (dataProfile != null && dataProfile.getApnSetting() != null) {
            ContentValues values = new ContentValues();
            // Fill only the id here. TelephonyProvider will pull the rest of key fields and write
            // into the database.
            values.put(Telephony.Carriers.APN_ID, dataProfile.getApnSetting().getId());
            resolver.insert(uri, values);
        }
    }

    /**
     * Reload the latest preferred data profile from either database or the config. This is to
     * make sure the cached {@link #mPreferredDataProfile} is in-sync.
     *
     * @return {@code true} if preferred data profile changed.
     */
    private boolean updatePreferredDataProfile() {
        DataProfile preferredDataProfile;
        if (SubscriptionManager.isValidSubscriptionId(mPhone.getSubId())) {
            preferredDataProfile = getPreferredDataProfileFromDb();
            if (preferredDataProfile == null) {
                preferredDataProfile = getPreferredDataProfileFromConfig();
                if (preferredDataProfile != null) {
                    // Save the carrier specified preferred data profile into database
                    setPreferredDataProfile(preferredDataProfile);
                } else {
                    preferredDataProfile = mAllDataProfiles.stream()
                            .filter(dp -> areDataProfileSharingApn(dp, mPreferredDataProfile))
                            .findFirst()
                            .orElse(null);
                    if (preferredDataProfile != null) {
                        log("updatePreferredDataProfile: preferredDB is empty and no carrier "
                                + "default configured, setting preferred to be prev preferred DP.");
                        setPreferredDataProfile(preferredDataProfile);
                    }
                }
            }
        } else {
            preferredDataProfile = null;
        }

        for (DataProfile dataProfile : mAllDataProfiles) {
            dataProfile.setPreferred(dataProfile.equals(preferredDataProfile));
        }

        if (!Objects.equals(mPreferredDataProfile, preferredDataProfile)) {
            mPreferredDataProfile = preferredDataProfile;

            logl("Changed preferred data profile to " + mPreferredDataProfile);
            return true;
        }
        return false;
    }

    /**
     * Update the data profile used for initial attach.
     *
     * Note that starting from Android 13 only APNs that supports "IA" type will be used for
     * initial attach. Please update APN configuration file if needed.
     *
     * Some carriers might explicitly require that using "user-added" APN for initial
     * attach. In this case, exception can be configured through
     * {@link CarrierConfigManager#KEY_ALLOWED_INITIAL_ATTACH_APN_TYPES_STRING_ARRAY}.
     *
     * @param forceUpdateIa If {@code true}, we should always send IA again to modem.
     */
    private void updateInitialAttachDataProfileAtModem(boolean forceUpdateIa) {
        DataProfile initialAttachDataProfile = null;

        // Sort the data profiles so the preferred data profile is at the beginning.
        List<DataProfile> allDataProfiles = mAllDataProfiles.stream()
                .sorted(Comparator.comparing((DataProfile dp) -> !dp.equals(mPreferredDataProfile)))
                .collect(Collectors.toList());
        // Search in the order. "IA" type should be the first from getAllowedInitialAttachApnTypes.
        for (int apnType : mDataConfigManager.getAllowedInitialAttachApnTypes()) {
            initialAttachDataProfile = allDataProfiles.stream()
                    .filter(dp -> dp.canSatisfy(DataUtils.apnTypeToNetworkCapability(apnType)))
                    .findFirst()
                    .orElse(null);
            if (initialAttachDataProfile != null) break;
        }

        if (forceUpdateIa || !Objects.equals(mInitialAttachDataProfile, initialAttachDataProfile)) {
            mInitialAttachDataProfile = initialAttachDataProfile;
            logl("Initial attach data profile updated as " + mInitialAttachDataProfile
                    + " or forceUpdateIa= " + forceUpdateIa);
            // TODO: Push the null data profile to modem on new AIDL HAL. Modem should clear the IA
            //  APN, tracking for U b/227579876, now using forceUpdateIa which always push to modem
            if (mInitialAttachDataProfile != null) {
                mWwanDataServiceManager.setInitialAttachApn(mInitialAttachDataProfile,
                        mPhone.getServiceState().getDataRoamingFromRegistration(), null);
            }
        }
    }

    /**
     * Update the data profiles at modem.
     */
    private void updateDataProfilesAtModem() {
        log("updateDataProfilesAtModem: set " + mAllDataProfiles.size() + " data profiles.");
        mWwanDataServiceManager.setDataProfile(mAllDataProfiles,
                mPhone.getServiceState().getDataRoamingFromRegistration(), null);
    }

    /**
     * Create default apn settings for the apn type like emergency, and ims
     *
     * @param entry Entry name
     * @param apn APN name
     * @param apnTypeBitmask APN type
     * @return The APN setting
     */
    private @NonNull ApnSetting buildDefaultApnSetting(@NonNull String entry,
            @NonNull String apn, @Annotation.ApnType int apnTypeBitmask) {
        return new ApnSetting.Builder()
                .setEntryName(entry)
                .setProtocol(ApnSetting.PROTOCOL_IPV4V6)
                .setRoamingProtocol(ApnSetting.PROTOCOL_IPV4V6)
                .setApnName(apn)
                .setApnTypeBitmask(apnTypeBitmask)
                .setCarrierEnabled(true)
                .setApnSetId(Telephony.Carriers.MATCH_ALL_APN_SET_ID)
                .build();
    }

    /**
     * Get the data profile that can satisfy the network request.
     *
     * @param networkRequest The network request.
     * @param networkType The current data network type.
     * @return The data profile. {@code null} if can't find any satisfiable data profile.
     */
    public @Nullable DataProfile getDataProfileForNetworkRequest(
            @NonNull TelephonyNetworkRequest networkRequest, @NetworkType int networkType) {
        ApnSetting apnSetting = null;
        if (networkRequest.hasAttribute(TelephonyNetworkRequest
                .CAPABILITY_ATTRIBUTE_APN_SETTING)) {
            apnSetting = getApnSettingForNetworkRequest(networkRequest, networkType);
        }

        TrafficDescriptor.Builder trafficDescriptorBuilder = new TrafficDescriptor.Builder();
        if (networkRequest.hasAttribute(TelephonyNetworkRequest
                .CAPABILITY_ATTRIBUTE_TRAFFIC_DESCRIPTOR_DNN)) {
            if (apnSetting != null) {
                trafficDescriptorBuilder.setDataNetworkName(apnSetting.getApnName());
            }
        }

        if (networkRequest.hasAttribute(
                TelephonyNetworkRequest.CAPABILITY_ATTRIBUTE_TRAFFIC_DESCRIPTOR_OS_APP_ID)) {
            TrafficDescriptor.OsAppId osAppId = networkRequest.getOsAppId();
            if (osAppId != null) {
                trafficDescriptorBuilder.setOsAppId(osAppId.getBytes());
            }
        }

        TrafficDescriptor trafficDescriptor;
        try {
            trafficDescriptor = trafficDescriptorBuilder.build();
        } catch (IllegalArgumentException e) {
            // We reach here when both ApnSetting and trafficDescriptor are null.
            log("Unable to find a data profile for " + networkRequest);
            return null;
        }

        // Instead of building the data profile from APN setting and traffic descriptor on-the-fly,
        // find the existing one from mAllDataProfiles so the last-setup timestamp can be retained.
        // Only create a new one when it can't be found.
        for (DataProfile dataProfile : mAllDataProfiles) {
            if (Objects.equals(apnSetting, dataProfile.getApnSetting())
                    && trafficDescriptor.equals(dataProfile.getTrafficDescriptor())) {
                return dataProfile;
            }
        }

        // When reaching here, it means that we have a valid non-null traffic descriptor, but
        // could not find it in mAllDataProfiles. This could happen on the traffic descriptor
        // capable capabilities like ENTERPRISE.
        DataProfile.Builder profileBuilder = new DataProfile.Builder();
        if (apnSetting != null) {
            profileBuilder.setApnSetting(apnSetting);
        }

        // trafficDescriptor is always non-null when we reach here.
        profileBuilder.setTrafficDescriptor(trafficDescriptor);

        DataProfile dataProfile = profileBuilder.build();
        log("Created data profile " + dataProfile + " for " + networkRequest);
        return dataProfile;
    }

    /**
     * Get the APN setting for the network request.
     *
     * @param networkRequest The network request.
     * @param networkType The current data network type.
     * @return The APN setting. {@code null} if can't find any satisfiable data profile.
     */
    private @Nullable ApnSetting getApnSettingForNetworkRequest(
            @NonNull TelephonyNetworkRequest networkRequest, @NetworkType int networkType) {
        if (!networkRequest.hasAttribute(
                TelephonyNetworkRequest.CAPABILITY_ATTRIBUTE_APN_SETTING)) {
            loge("Network request does not have APN setting attribute.");
            return null;
        }

        // Filter out the data profile that can't satisfy the request.
        // Preferred data profile should be returned in the top of the list.
        List<DataProfile> dataProfiles = mAllDataProfiles.stream()
                .filter(networkRequest::canBeSatisfiedBy)
                // Put the preferred data profile at the top of the list, then the longest time
                // hasn't used data profile will be in the front so all the data profiles can be
                // tried.
                .sorted(Comparator.comparing((DataProfile dp) -> !dp.equals(mPreferredDataProfile))
                        .thenComparingLong(DataProfile::getLastSetupTimestamp))
                .collect(Collectors.toList());
        for (DataProfile dataProfile : dataProfiles) {
            logv("Satisfied profile: " + dataProfile + ", last setup="
                    + DataUtils.elapsedTimeToString(dataProfile.getLastSetupTimestamp()));
        }
        if (dataProfiles.size() == 0) {
            log("Can't find any data profile that can satisfy " + networkRequest);
            return null;
        }

        // Check if the remaining data profiles can used in current data network type.
        dataProfiles = dataProfiles.stream()
                .filter(dp -> dp.getApnSetting() != null
                        && dp.getApnSetting().canSupportNetworkType(networkType))
                .collect(Collectors.toList());
        if (dataProfiles.size() == 0) {
            log("Can't find any data profile for network type "
                    + TelephonyManager.getNetworkTypeName(networkType));
            return null;
        }

        // Check if preferred data profile set id matches.
        dataProfiles = dataProfiles.stream()
                .filter(dp -> dp.getApnSetting() != null
                        && (dp.getApnSetting().getApnSetId()
                        == Telephony.Carriers.MATCH_ALL_APN_SET_ID
                        || dp.getApnSetting().getApnSetId() == mPreferredDataProfileSetId))
                .collect(Collectors.toList());
        if (dataProfiles.size() == 0) {
            log("Can't find any data profile has APN set id matched. mPreferredDataProfileSetId="
                    + mPreferredDataProfileSetId);
            return null;
        }

        return dataProfiles.get(0).getApnSetting();
    }

    /**
     * Check if the data profile is essentially the preferred data profile. The non-essential
     * elements include e.g.APN Id.
     *
     * @param dataProfile The data profile to check.
     * @return {@code true} if the data profile is essentially the preferred data profile.
     */
    public boolean isDataProfilePreferred(@NonNull DataProfile dataProfile) {
        return areDataProfileSharingApn(dataProfile, mPreferredDataProfile);
    }

    /**
     * Check if there is tethering data profile for certain network type.
     *
     * @param networkType The network type
     * @return {@code true} if tethering data profile is found. {@code false} if no specific profile
     * should used for tethering. In this case, tethering service will use internet network for
     * tethering.
     */
    public boolean isTetheringDataProfileExisting(@NetworkType int networkType) {
        if (mDataConfigManager.isTetheringProfileDisabledForRoaming()
                && mPhone.getServiceState().getDataRoaming()) {
            // Use internet network for tethering.
            return false;
        }
        TelephonyNetworkRequest networkRequest = new TelephonyNetworkRequest(
                new NetworkRequest.Builder()
                        .addCapability(NetworkCapabilities.NET_CAPABILITY_DUN)
                        .build(), mPhone);
        return getDataProfileForNetworkRequest(networkRequest, networkType) != null;
    }

     /**
     * Check if any preferred data profile exists.
     *
     * @return {@code true} if any preferred data profile exists
     */
    public boolean isAnyPreferredDataProfileExisting() {
        for (DataProfile dataProfile : mAllDataProfiles) {
            if (dataProfile.isPreferred()) return true;
        }
        return false;
    }

    /**
     * Dedupe the similar data profiles.
     */
    private void dedupeDataProfiles(@NonNull List<DataProfile> dataProfiles) {
        int i = 0;
        while (i < dataProfiles.size() - 1) {
            DataProfile first = dataProfiles.get(i);
            int j = i + 1;
            while (j < dataProfiles.size()) {
                DataProfile second = dataProfiles.get(j);
                DataProfile merged = mergeDataProfiles(first, second);
                if (merged != null) {
                    log("Created a merged profile " + merged + " from " + first + " and "
                            + second);
                    loge("Merging data profiles will not be supported anymore. Please "
                            + "directly configure the merged profile " + merged + " in the APN "
                            + "config.");
                    dataProfiles.set(i, merged);
                    dataProfiles.remove(j);
                } else {
                    j++;
                }
            }
            i++;
        }
    }

    /**
     * Trigger anomaly report if APN Setting contains invalid info.
     *
     * @param setting The Apn setting to be checked.
     */
    private void checkApnSetting(@NonNull ApnSetting setting) {
        if (setting.canHandleType(ApnSetting.TYPE_MMS)) {
            if (setting.getMmsc() == null) {
                reportAnomaly("MMS is supported but no MMSC configured " + setting,
                        "9af73e18-b523-4dc5-adab-19d86c6a3685");
            } else if (!setting.getMmsc().toString().matches("^https?:\\/\\/.+")) {
                reportAnomaly("Apn config mmsc should start with http but is "
                                + setting.getMmsc(),
                        "9af73e18-b523-4dc5-adab-ec754d959d4d");
            }
            if (!TextUtils.isEmpty(setting.getMmsProxyAddressAsString())
                    && setting.getMmsProxyAddressAsString().matches("^https?:\\/\\/.+")) {
                reportAnomaly("Apn config mmsc_proxy should NOT start with http but is "
                                + setting.getMmsc(), "9af73e18-b523-4dc5-adab-ec754d959d4d");
            }
        }
    }

    /**
     * Trigger anomaly report if any two Apn Settings share the same APN name while having
     * overlapped network types.
     *
     * @param profiles The list of data profiles to be checked.
     */
    private void checkDataProfiles(List<DataProfile> profiles) {
        for (int i = 0; i < profiles.size(); i++) {
            ApnSetting a = profiles.get(i).getApnSetting();
            if (a == null) continue;
            if (// Lingering network is not the default and doesn't cover all the regular networks
                    (int) TelephonyManager.NETWORK_TYPE_BITMASK_UNKNOWN
                    != a.getLingeringNetworkTypeBitmask()
                            && (a.getNetworkTypeBitmask() | a.getLingeringNetworkTypeBitmask())
                    != a.getLingeringNetworkTypeBitmask()) {
                reportAnomaly("Apn[" + a.getApnName() + "] network "
                                + TelephonyManager.convertNetworkTypeBitmaskToString(
                                        a.getNetworkTypeBitmask()) + " should be a subset of "
                                + "the lingering network "
                                + TelephonyManager.convertNetworkTypeBitmaskToString(
                                a.getLingeringNetworkTypeBitmask()),
                        "9af73e18-b523-4dc5-adab-4bb24355d838");
            }
            for (int j = i + 1; j < profiles.size(); j++) {
                ApnSetting b = profiles.get(j).getApnSetting();
                if (b == null) continue;
                String apnNameA = a.getApnName();
                String apnNameB = b.getApnName();
                if (TextUtils.equals(apnNameA, apnNameB)
                        // TelephonyManager.NETWORK_TYPE_BITMASK_UNKNOWN means all network types
                        && (a.getNetworkTypeBitmask()
                        == (int) TelephonyManager.NETWORK_TYPE_BITMASK_UNKNOWN
                        || b.getNetworkTypeBitmask()
                        == (int) TelephonyManager.NETWORK_TYPE_BITMASK_UNKNOWN
                        || (a.getNetworkTypeBitmask() & b.getNetworkTypeBitmask()) != 0)) {
                    reportAnomaly("Found overlapped network type under the APN name "
                                    + a.getApnName(),
                            "9af73e18-b523-4dc5-adab-4bb24555d839");
                }
            }
        }
    }

    /**
     * Merge two data profiles if possible.
     *
     * @param dp1 Data profile 1 to be merged.
     * @param dp2 Data profile 2 to be merged.
     *
     * @return The merged data profile. {@code null} if merging is not possible.
     */
    private static @Nullable DataProfile mergeDataProfiles(
            @NonNull DataProfile dp1, @NonNull DataProfile dp2) {
        Objects.requireNonNull(dp1);
        Objects.requireNonNull(dp2);

        // We don't merge data profiles that have different traffic descriptor.
        if (!Objects.equals(dp1.getTrafficDescriptor(), dp2.getTrafficDescriptor())) return null;

        // If one of the APN setting is null, we don't merge.
        if (dp1.getApnSetting() == null || dp2.getApnSetting() == null) return null;

        // If two APN settings are not similar, we don't merge.
        if (!dp1.getApnSetting().similar(dp2.getApnSetting())) return null;

        // Start to merge APN setting 1 and 2.
        ApnSetting apn1 = dp1.getApnSetting();
        ApnSetting apn2 = dp2.getApnSetting();
        ApnSetting.Builder apnBuilder = new ApnSetting.Builder();

        // Special handling id and entry name. We want to keep the default APN as it could be the
        // preferred APN.
        apnBuilder.setId(apn1.getId());
        apnBuilder.setEntryName(apn1.getEntryName());
        if (apn2.canHandleType(ApnSetting.TYPE_DEFAULT)
                && !apn1.canHandleType(ApnSetting.TYPE_DEFAULT)) {
            apnBuilder.setId(apn2.getId());
            apnBuilder.setEntryName(apn2.getEntryName());
        }

        // Merge the following fields from apn1 and apn2.
        apnBuilder.setProxyAddress(TextUtils.isEmpty(apn2.getProxyAddressAsString())
                ? apn1.getProxyAddressAsString() : apn2.getProxyAddressAsString());
        apnBuilder.setProxyPort(apn2.getProxyPort() == -1
                ? apn1.getProxyPort() : apn2.getProxyPort());
        apnBuilder.setMmsc(apn2.getMmsc() == null ? apn1.getMmsc() : apn2.getMmsc());
        apnBuilder.setMmsProxyAddress(TextUtils.isEmpty(apn2.getMmsProxyAddressAsString())
                ? apn1.getMmsProxyAddressAsString() : apn2.getMmsProxyAddressAsString());
        apnBuilder.setMmsProxyPort(apn2.getMmsProxyPort() == -1
                ? apn1.getMmsProxyPort() : apn2.getMmsProxyPort());
        apnBuilder.setUser(TextUtils.isEmpty(apn2.getUser()) ? apn1.getUser() : apn2.getUser());
        apnBuilder.setPassword(TextUtils.isEmpty(apn2.getPassword())
                ? apn1.getPassword() : apn2.getPassword());
        apnBuilder.setAuthType(apn2.getAuthType() == -1
                ? apn1.getAuthType() : apn2.getAuthType());
        apnBuilder.setApnTypeBitmask(apn1.getApnTypeBitmask() | apn2.getApnTypeBitmask());
        apnBuilder.setMtuV4(apn2.getMtuV4() <= ApnSetting.UNSET_MTU
                ? apn1.getMtuV4() : apn2.getMtuV4());
        apnBuilder.setMtuV6(apn2.getMtuV6() <= ApnSetting.UNSET_MTU
                ? apn1.getMtuV6() : apn2.getMtuV6());

        // The following fields in apn1 and apn2 should be the same, otherwise ApnSetting.similar()
        // should fail earlier.
        apnBuilder.setApnName(apn1.getApnName());
        apnBuilder.setProtocol(apn1.getProtocol());
        apnBuilder.setRoamingProtocol(apn1.getRoamingProtocol());
        apnBuilder.setCarrierEnabled(apn1.isEnabled());
        apnBuilder.setNetworkTypeBitmask(apn1.getNetworkTypeBitmask());
        apnBuilder.setLingeringNetworkTypeBitmask(apn1.getLingeringNetworkTypeBitmask());
        apnBuilder.setProfileId(apn1.getProfileId());
        apnBuilder.setPersistent(apn1.isPersistent());
        apnBuilder.setMaxConns(apn1.getMaxConns());
        apnBuilder.setWaitTime(apn1.getWaitTime());
        apnBuilder.setMaxConnsTime(apn1.getMaxConnsTime());
        apnBuilder.setMvnoType(apn1.getMvnoType());
        apnBuilder.setMvnoMatchData(apn1.getMvnoMatchData());
        apnBuilder.setApnSetId(apn1.getApnSetId());
        apnBuilder.setCarrierId(apn1.getCarrierId());
        apnBuilder.setSkip464Xlat(apn1.getSkip464Xlat());
        apnBuilder.setAlwaysOn(apn1.isAlwaysOn());

        return new DataProfile.Builder()
                .setApnSetting(apnBuilder.build())
                .setTrafficDescriptor(dp1.getTrafficDescriptor())
                .build();
    }

    /**
     * Check if the provided data profile is still compatible with the current environment. Note
     * this method ignores APN id check and traffic descriptor check. A data profile with traffic
     * descriptor only can always be used in any condition.
     *
     * @param dataProfile The data profile to check.
     * @return {@code true} if the provided data profile can be still used in current environment.
     */
    public boolean isDataProfileCompatible(@NonNull DataProfile dataProfile) {
        if (dataProfile == null) {
            return false;
        }

        if (dataProfile.getApnSetting() == null && dataProfile.getTrafficDescriptor() != null) {
            // A traffic descriptor only data profile can be always used. Traffic descriptors are
            // always generated on the fly instead loaded from the database.
            return true;
        }

        // Only check the APN from the profile is compatible or not.
        return mAllDataProfiles.stream()
<<<<<<< HEAD
                .filter(dp -> dp.getApnSetting() != null)
                .anyMatch(dp -> dp.getApnSetting().equals(dataProfile.getApnSetting(),
                        mPhone.getServiceState().getDataRoamingFromRegistration()));
=======
                .anyMatch(dp -> areDataProfileSharingApn(dataProfile, dp));
    }

    /**
     * @return {@code true} if both data profiles' APN setting are non-null and essentially the same
     * (non-essential elements include e.g.APN Id).
     */
    private boolean areDataProfileSharingApn(@Nullable DataProfile a, @Nullable DataProfile b) {
        return a != null
                && b != null
                && a.getApnSetting() != null
                && a.getApnSetting().equals(b.getApnSetting(),
                mPhone.getServiceState().getDataRoamingFromRegistration());
>>>>>>> 405e6d65
    }

    /**
     * Register the callback for receiving information from {@link DataProfileManager}.
     *
     * @param callback The callback.
     */
    public void registerCallback(@NonNull DataProfileManagerCallback callback) {
        mDataProfileManagerCallbacks.add(callback);
    }

    /**
     * Unregister the previously registered {@link DataProfileManagerCallback}.
     *
     * @param callback The callback to unregister.
     */
    public void unregisterCallback(@NonNull DataProfileManagerCallback callback) {
        mDataProfileManagerCallbacks.remove(callback);
    }

    /**
     * Trigger the anomaly report with the specified UUID.
     *
     * @param anomalyMsg Description of the event
     * @param uuid UUID associated with that event
     */
    private void reportAnomaly(@NonNull String anomalyMsg, @NonNull String uuid) {
        logl(anomalyMsg);
        AnomalyReporter.reportAnomaly(UUID.fromString(uuid), anomalyMsg, mPhone.getCarrierId());
    }

    /**
     * Log debug messages.
     * @param s debug messages
     */
    protected void log(@NonNull String s) {
        Rlog.d(mLogTag, s);
    }

    /**
     * Log error messages.
     * @param s error messages
     */
    protected void loge(@NonNull String s) {
        Rlog.e(mLogTag, s);
    }

    /**
     * Log verbose messages.
     * @param s debug messages.
     */
    private void logv(@NonNull String s) {
        if (VDBG) Rlog.v(mLogTag, s);
    }

    /**
     * Log debug messages and also log into the local log.
     * @param s debug messages
     */
    protected void logl(@NonNull String s) {
        log(s);
        mLocalLog.log(s);
    }

    /**
     * Dump the state of DataProfileManager
     *
     * @param fd File descriptor
     * @param printWriter Print writer
     * @param args Arguments
     */
    public void dump(FileDescriptor fd, PrintWriter printWriter, String[] args) {
        IndentingPrintWriter pw = new IndentingPrintWriter(printWriter, "  ");
        pw.println(DataProfileManager.class.getSimpleName() + "-" + mPhone.getPhoneId() + ":");
        pw.increaseIndent();

        pw.println("Data profiles for the current carrier:");
        pw.increaseIndent();
        for (DataProfile dp : mAllDataProfiles) {
            pw.print(dp);
            pw.println(", last setup time: " + DataUtils.elapsedTimeToString(
                    dp.getLastSetupTimestamp()));
        }
        pw.decreaseIndent();

        pw.println("Preferred data profile=" + mPreferredDataProfile);
        pw.println("Preferred data profile from db=" + getPreferredDataProfileFromDb());
        pw.println("Preferred data profile from config=" + getPreferredDataProfileFromConfig());
        pw.println("Preferred data profile set id=" + mPreferredDataProfileSetId);
        pw.println("Initial attach data profile=" + mInitialAttachDataProfile);
        pw.println("isTetheringDataProfileExisting=" + isTetheringDataProfileExisting(
                TelephonyManager.NETWORK_TYPE_LTE));

        pw.println("Local logs:");
        pw.increaseIndent();
        mLocalLog.dump(fd, pw, args);
        pw.decreaseIndent();
        pw.decreaseIndent();
    }
}<|MERGE_RESOLUTION|>--- conflicted
+++ resolved
@@ -263,27 +263,15 @@
             while (cursor.moveToNext()) {
                 ApnSetting apn = ApnSetting.makeApnSetting(cursor);
                 if (apn != null) {
-<<<<<<< HEAD
                     allApnSettings.add(apn);
-=======
-                    DataProfile dataProfile = new DataProfile.Builder()
-                            .setApnSetting(apn)
-                            .setTrafficDescriptor(new TrafficDescriptor(apn.getApnName(), null))
-                            .setPreferred(false)
-                            .build();
-                    profiles.add(dataProfile);
-                    log("Added " + dataProfile);
-
                     isInternetSupported |= apn.canHandleType(ApnSetting.TYPE_DEFAULT);
                     if (mDataConfigManager.isApnConfigAnomalyReportEnabled()) {
                         checkApnSetting(apn);
                     }
->>>>>>> 405e6d65
                 }
             }
             cursor.close();
 
-<<<<<<< HEAD
             if (!allApnSettings.isEmpty()) {
                 filterApnSettingsWithRadioCapability(allApnSettings);
             }
@@ -297,13 +285,13 @@
                         .build();
                 profiles.add(dataProfile);
                 log("Added " + dataProfile);
-=======
+            }
+
             if (!isInternetSupported
                     && !profiles.isEmpty() // APN database has been read successfully
                     && mDataConfigManager.isApnConfigAnomalyReportEnabled()) {
                 reportAnomaly("Carrier doesn't support internet.",
                         "9af73e18-b523-4dc5-adab-363eb6613305");
->>>>>>> 405e6d65
             }
         }
 
@@ -995,11 +983,6 @@
 
         // Only check the APN from the profile is compatible or not.
         return mAllDataProfiles.stream()
-<<<<<<< HEAD
-                .filter(dp -> dp.getApnSetting() != null)
-                .anyMatch(dp -> dp.getApnSetting().equals(dataProfile.getApnSetting(),
-                        mPhone.getServiceState().getDataRoamingFromRegistration()));
-=======
                 .anyMatch(dp -> areDataProfileSharingApn(dataProfile, dp));
     }
 
@@ -1013,7 +996,6 @@
                 && a.getApnSetting() != null
                 && a.getApnSetting().equals(b.getApnSetting(),
                 mPhone.getServiceState().getDataRoamingFromRegistration());
->>>>>>> 405e6d65
     }
 
     /**
