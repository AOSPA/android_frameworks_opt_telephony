/*
 * Copyright 2021 The Android Open Source Project
 *
 * Licensed under the Apache License, Version 2.0 (the "License");
 * you may not use this file except in compliance with the License.
 * You may obtain a copy of the License at
 *
 *      http://www.apache.org/licenses/LICENSE-2.0
 *
 * Unless required by applicable law or agreed to in writing, software
 * distributed under the License is distributed on an "AS IS" BASIS,
 * WITHOUT WARRANTIES OR CONDITIONS OF ANY KIND, either express or implied.
 * See the License for the specific language governing permissions and
 * limitations under the License.
 */

package com.android.internal.telephony.data;

import android.annotation.CallbackExecutor;
import android.annotation.NonNull;
import android.annotation.Nullable;
import android.content.ContentResolver;
import android.content.ContentValues;
import android.database.ContentObserver;
import android.database.Cursor;
import android.net.NetworkCapabilities;
import android.net.NetworkRequest;
import android.net.Uri;
import android.os.Handler;
import android.os.Looper;
import android.os.Message;
import android.provider.Telephony;
import android.telephony.Annotation;
import android.telephony.Annotation.NetworkType;
import android.telephony.CarrierConfigManager;
import android.telephony.SubscriptionManager;
import android.telephony.TelephonyManager;
import android.telephony.data.ApnSetting;
import android.telephony.data.DataProfile;
import android.telephony.data.TrafficDescriptor;
import android.text.TextUtils;
import android.util.ArraySet;
import android.util.IndentingPrintWriter;
import android.util.LocalLog;

import com.android.internal.telephony.Phone;
import com.android.internal.telephony.data.DataConfigManager.DataConfigManagerCallback;
import com.android.internal.telephony.data.DataNetworkController.DataNetworkControllerCallback;
import com.android.telephony.Rlog;

import java.io.FileDescriptor;
import java.io.PrintWriter;
import java.util.ArrayList;
import java.util.Comparator;
import java.util.List;
import java.util.Objects;
import java.util.Set;
import java.util.concurrent.Executor;
import java.util.stream.Collectors;

/**
 * DataProfileManager manages the all {@link DataProfile}s for the current
 * subscription.
 */
public class DataProfileManager extends Handler {
    private static final boolean VDBG = true;

    /** Event for APN database changed. */
    private static final int EVENT_APN_DATABASE_CHANGED = 2;

    /** Event for SIM refresh. */
    private static final int EVENT_SIM_REFRESH = 3;

    private final Phone mPhone;
    private final String mLogTag;
    private final LocalLog mLocalLog = new LocalLog(128);

    /**
     * Should only be used by update updateDataProfiles() to indicate whether resend IA to modem
     * regardless whether IA changed.
     **/
    private final boolean FORCED_UPDATE_IA = true;
    private final boolean ONLY_UPDATE_IA_IF_CHANGED = false;

    /** Data network controller. */
    protected final @NonNull DataNetworkController mDataNetworkController;

    /** Data config manager. */
    protected final @NonNull DataConfigManager mDataConfigManager;

    /** Cellular data service. */
    private final @NonNull DataServiceManager mWwanDataServiceManager;

    /**
     * All data profiles for the current carrier. Note only data profiles loaded from the APN
     * database will be stored here. The on-demand data profiles (generated dynamically, for
     * example, enterprise data profiles with differentiator) are not stored here.
     */
    private final @NonNull List<DataProfile> mAllDataProfiles = new ArrayList<>();

    /** The data profile used for initial attach. */
    private @Nullable DataProfile mInitialAttachDataProfile = null;

    /** The preferred data profile used for internet. */
    private @Nullable DataProfile mPreferredDataProfile = null;

    /** Preferred data profile set id. */
    private int mPreferredDataProfileSetId = Telephony.Carriers.NO_APN_SET_ID;

    /** Data profile manager callbacks. */
    private final @NonNull Set<DataProfileManagerCallback> mDataProfileManagerCallbacks =
            new ArraySet<>();

    /**
     * Data profile manager callback. This should be only used by {@link DataNetworkController}.
     */
    public abstract static class DataProfileManagerCallback extends DataCallback {
        /**
         * Constructor
         *
         * @param executor The executor of the callback.
         */
        public DataProfileManagerCallback(@NonNull @CallbackExecutor Executor executor) {
            super(executor);
        }

        /**
         * Called when data profiles changed.
         */
        public abstract void onDataProfilesChanged();
    }

    /**
     * Constructor
     *
     * @param phone The phone instance.
     * @param dataNetworkController Data network controller.
     * @param dataServiceManager WWAN data service manager.
     * @param looper The looper to be used by the handler. Currently the handler thread is the
     * phone process's main thread.
     * @param callback Data profile manager callback.
     */
    public DataProfileManager(@NonNull Phone phone,
            @NonNull DataNetworkController dataNetworkController,
            @NonNull DataServiceManager dataServiceManager, @NonNull Looper looper,
            @NonNull DataProfileManagerCallback callback) {
        super(looper);
        mPhone = phone;
        mLogTag = "DPM-" + mPhone.getPhoneId();
        mDataNetworkController = dataNetworkController;
        mWwanDataServiceManager = dataServiceManager;
        mDataConfigManager = dataNetworkController.getDataConfigManager();
        mDataProfileManagerCallbacks.add(callback);
        registerAllEvents();
    }

    /**
     * Register for all events that data network controller is interested.
     */
    private void registerAllEvents() {
        mDataNetworkController.registerDataNetworkControllerCallback(
                new DataNetworkControllerCallback(this::post) {
                    @Override
                    public void onInternetDataNetworkConnected(
                            @NonNull List<DataProfile> dataProfiles) {
                        DataProfileManager.this.onInternetDataNetworkConnected(dataProfiles);
                    }});
        mDataConfigManager.registerCallback(new DataConfigManagerCallback(this::post) {
            @Override
            public void onCarrierConfigChanged() {
                DataProfileManager.this.onCarrierConfigUpdated();
            }
        });
        mPhone.getContext().getContentResolver().registerContentObserver(
                Telephony.Carriers.CONTENT_URI, true, new ContentObserver(this) {
                    @Override
                    public void onChange(boolean selfChange) {
                        super.onChange(selfChange);
                        sendEmptyMessage(EVENT_APN_DATABASE_CHANGED);
                    }
                });
        mPhone.mCi.registerForIccRefresh(this, EVENT_SIM_REFRESH, null);
    }

    @Override
    public void handleMessage(Message msg) {
        switch (msg.what) {
            case EVENT_SIM_REFRESH:
                log("Update data profiles due to SIM refresh.");
                updateDataProfiles(FORCED_UPDATE_IA);
                break;
            case EVENT_APN_DATABASE_CHANGED:
                log("Update data profiles due to APN db updated.");
                updateDataProfiles(ONLY_UPDATE_IA_IF_CHANGED);
                break;
            default:
                loge("Unexpected event " + msg);
                break;
        }
    }

    /**
     * Called when carrier config was updated.
     */
    private void onCarrierConfigUpdated() {
        log("Update data profiles due to carrier config updated.");
        updateDataProfiles(FORCED_UPDATE_IA);

        //TODO: more works needed to be done here.
    }

    /**
     * Check if there are any Enterprise APN configured by DPC and return a data profile
     * with the same.
     * @return data profile with enterprise ApnSetting if available, else null
     */
    @Nullable private DataProfile getEnterpriseDataProfile() {
        Cursor cursor = mPhone.getContext().getContentResolver().query(
                Telephony.Carriers.DPC_URI, null, null, null, null);
        if (cursor == null) {
            loge("Cannot access APN database through telephony provider.");
            return null;
        }

        DataProfile dataProfile = null;
        while (cursor.moveToNext()) {
            ApnSetting apn = ApnSetting.makeApnSetting(cursor);
            if (apn != null) {
                dataProfile = new DataProfile.Builder()
                        .setApnSetting(apn)
                        .setTrafficDescriptor(new TrafficDescriptor(apn.getApnName(), null))
                        .setPreferred(false)
                        .build();
                if (dataProfile.canSatisfy(NetworkCapabilities.NET_CAPABILITY_ENTERPRISE)) {
                    break;
                }
            }
        }
        cursor.close();
        return dataProfile;
    }
    /**
     * Update all data profiles, including preferred data profile, and initial attach data profile.
     * Also send those profiles down to the modem if needed.
     *
     * @param forceUpdateIa If {@code true}, we should always send IA again to modem.
     */
<<<<<<< HEAD
    private void updateDataProfiles() {
        /** All APN settings applicable to the current carrier */
        ArrayList<ApnSetting> allApnSettings = new ArrayList<>();
=======
    private void updateDataProfiles(boolean forceUpdateIa) {
>>>>>>> 2ad8d21c
        List<DataProfile> profiles = new ArrayList<>();
        if (mDataConfigManager.isConfigCarrierSpecific()) {
            Cursor cursor = mPhone.getContext().getContentResolver().query(
                    Uri.withAppendedPath(Telephony.Carriers.SIM_APN_URI, "filtered/subId/"
                            + mPhone.getSubId()), null, null, null, Telephony.Carriers._ID);
            if (cursor == null) {
                loge("Cannot access APN database through telephony provider.");
                return;
            }

            while (cursor.moveToNext()) {
                ApnSetting apn = ApnSetting.makeApnSetting(cursor);
                if (apn != null) {
                    allApnSettings.add(apn);
                }
            }
            cursor.close();

            if (!allApnSettings.isEmpty()) {
                filterApnSettingsWithRadioCapability(allApnSettings);
            }

            for (ApnSetting apn : allApnSettings) {
                DataProfile dataProfile = new DataProfile.Builder()
                        .setApnSetting(apn)
                        // TODO: Support TD correctly once ENTERPRISE becomes an APN type.
                        .setTrafficDescriptor(new TrafficDescriptor(apn.getApnName(), null))
                        .setPreferred(false)
                        .build();
                profiles.add(dataProfile);
                log("Added " + dataProfile);
            }
        }

        // Check if any of the profile already supports ENTERPRISE, if not, check if DPC has
        // configured one and retrieve the same.
        DataProfile dataProfile = profiles.stream()
                .filter(dp -> dp.canSatisfy(NetworkCapabilities.NET_CAPABILITY_ENTERPRISE))
                .findFirst()
                .orElse(null);
        if (dataProfile == null) {
            dataProfile = getEnterpriseDataProfile();
            if (dataProfile != null) {
                profiles.add(dataProfile);
                log("Added enterprise profile " + dataProfile);
            }
        }

        // Check if any of the profile already supports IMS, if not, add the default one.
        dataProfile = profiles.stream()
                .filter(dp -> dp.canSatisfy(NetworkCapabilities.NET_CAPABILITY_IMS))
                .findFirst()
                .orElse(null);
        if (dataProfile == null) {
            profiles.add(new DataProfile.Builder()
                    .setApnSetting(buildDefaultApnSetting("DEFAULT IMS", "ims",
                            ApnSetting.TYPE_IMS))
                    .setTrafficDescriptor(new TrafficDescriptor("ims", null))
                    .build());
            log("Added default IMS data profile.");
        }

        // Check if any of the profile already supports EIMS, if not, add the default one.
        dataProfile = profiles.stream()
                .filter(dp -> dp.canSatisfy(NetworkCapabilities.NET_CAPABILITY_EIMS))
                .findFirst()
                .orElse(null);
        if (dataProfile == null) {
            profiles.add(new DataProfile.Builder()
                    .setApnSetting(buildDefaultApnSetting("DEFAULT EIMS", "sos",
                            ApnSetting.TYPE_EMERGENCY))
                    .setTrafficDescriptor(new TrafficDescriptor("sos", null))
                    .build());
            log("Added default EIMS data profile.");
        }

        dedupeDataProfiles(profiles);

        log("Found " + profiles.size() + " data profiles. profiles = " + profiles);

        boolean profilesChanged = false;
        if (mAllDataProfiles.size() != profiles.size() || !mAllDataProfiles.containsAll(profiles)) {
            log("Data profiles changed.");
            mAllDataProfiles.clear();
            mAllDataProfiles.addAll(profiles);
            profilesChanged = true;
        }

        // Reload the latest preferred data profile from either database or config.
        profilesChanged |= updatePreferredDataProfile();

        int setId = getPreferredDataProfileSetId();
        if (setId != mPreferredDataProfileSetId) {
            logl("Changed preferred data profile set id to " + setId);
            mPreferredDataProfileSetId = setId;
            profilesChanged = true;
        }

        updateDataProfilesAtModem();
        updateInitialAttachDataProfileAtModem(forceUpdateIa);

        if (profilesChanged) {
            mDataProfileManagerCallbacks.forEach(callback -> callback.invokeFromExecutor(
                    callback::onDataProfilesChanged));
        }
    }

    /**
     * Filters out multiple APNs based on radio capability if the APN's GID value is listed in
     * CarrierConfigManager#KEY_MULTI_APN_ARRAY_FOR_SAME_GID as per the operator requirement.
     */
    protected void filterApnSettingsWithRadioCapability(ArrayList<ApnSetting> allApnSettings) {
    }

    /**
     * @return The preferred data profile set id.
     */
    private int getPreferredDataProfileSetId() {
        // Query the preferred APN set id. The set id is automatically set when we set by
        // TelephonyProvider when setting preferred APN in setPreferredDataProfile().
        Cursor cursor = mPhone.getContext().getContentResolver()
                .query(Uri.withAppendedPath(Telephony.Carriers.PREFERRED_APN_SET_URI,
                        String.valueOf(mPhone.getSubId())),
                        new String[] {Telephony.Carriers.APN_SET_ID}, null, null, null);
        // Returns all APNs for the current carrier which have an apn_set_id
        // equal to the preferred APN (if no preferred APN, or if the preferred APN has no set id,
        // the query will return null)
        if (cursor == null) {
            log("getPreferredDataProfileSetId: cursor is null");
            return Telephony.Carriers.NO_APN_SET_ID;
        }

        int setId;
        if (cursor.getCount() < 1) {
            loge("getPreferredDataProfileSetId: no APNs found");
            setId = Telephony.Carriers.NO_APN_SET_ID;
        } else {
            cursor.moveToFirst();
            setId = cursor.getInt(cursor.getColumnIndexOrThrow(Telephony.Carriers.APN_SET_ID));
        }

        cursor.close();
        return setId;
    }

    /**
     * Called when internet data is connected.
     *
     * @param dataProfiles The connected internet data networks' profiles.
     */
    private void onInternetDataNetworkConnected(@NonNull List<DataProfile> dataProfiles) {
        // If there is no preferred data profile, then we should use one of the data profiles,
        // which is good for internet, as the preferred data profile.

        // Most of the cases there should be only one, but in case there are multiple, choose the
        // one which has longest life cycle.
        DataProfile dataProfile = dataProfiles.stream()
                .max(Comparator.comparingLong(DataProfile::getLastSetupTimestamp).reversed())
                .orElse(null);

        // If the preferred profile is one chosen for internet already, we don't need to do
        // anything.
        if (mPreferredDataProfile != null && mPreferredDataProfile.equals(dataProfile)) return;
        // Save the preferred data profile into database.
        setPreferredDataProfile(dataProfile);
        updateDataProfiles(ONLY_UPDATE_IA_IF_CHANGED);
    }

    /**
     * Get the preferred data profile for internet data.
     *
     * @return The preferred data profile.
     */
    private @Nullable DataProfile getPreferredDataProfileFromDb() {
        Cursor cursor = mPhone.getContext().getContentResolver().query(
                Uri.withAppendedPath(Telephony.Carriers.PREFERRED_APN_URI,
                        String.valueOf(mPhone.getSubId())), null, null, null,
                Telephony.Carriers.DEFAULT_SORT_ORDER);
        DataProfile dataProfile = null;
        if (cursor != null) {
            if (cursor.getCount() > 0) {
                cursor.moveToFirst();
                int apnId = cursor.getInt(cursor.getColumnIndexOrThrow(Telephony.Carriers._ID));
                dataProfile = mAllDataProfiles.stream()
                        .filter(dp -> dp.getApnSetting() != null
                                && dp.getApnSetting().getId() == apnId)
                        .findFirst()
                        .orElse(null);
            }
            cursor.close();
        }
        log("getPreferredDataProfileFromDb: " + dataProfile);
        return dataProfile;
    }

    /**
     * @return The preferred data profile from carrier config.
     */
    private @Nullable DataProfile getPreferredDataProfileFromConfig() {
        // Check if there is configured default preferred data profile.
        String defaultPreferredApn = mDataConfigManager.getDefaultPreferredApn();
        if (!TextUtils.isEmpty(defaultPreferredApn)) {
            return mAllDataProfiles.stream()
                    .filter(dp -> dp.getApnSetting() != null && defaultPreferredApn.equals(
                                    dp.getApnSetting().getApnName()))
                    .findFirst()
                    .orElse(null);
        }
        return null;
    }

    /**
     * Save the preferred data profile into the database.
     *
     * @param dataProfile The preferred data profile used for internet data. {@code null} to clear
     * the preferred data profile from database.
     */
    private void setPreferredDataProfile(@Nullable DataProfile dataProfile) {
        log("setPreferredDataProfile: " + dataProfile);

        String subId = Long.toString(mPhone.getSubId());
        Uri uri = Uri.withAppendedPath(Telephony.Carriers.PREFERRED_APN_URI, subId);
        ContentResolver resolver = mPhone.getContext().getContentResolver();
        resolver.delete(uri, null, null);

        if (dataProfile != null && dataProfile.getApnSetting() != null) {
            ContentValues values = new ContentValues();
            // Fill only the id here. TelephonyProvider will pull the rest of key fields and write
            // into the database.
            values.put(Telephony.Carriers.APN_ID, dataProfile.getApnSetting().getId());
            resolver.insert(uri, values);
        }
    }

    /**
     * Reload the latest preferred data profile from either database or the config. This is to
     * make sure the cached {@link #mPreferredDataProfile} is in-sync.
     *
     * @return {@code true} if preferred data profile changed.
     */
    private boolean updatePreferredDataProfile() {
        DataProfile preferredDataProfile;
        if (SubscriptionManager.isValidSubscriptionId(mPhone.getSubId())) {
            preferredDataProfile = getPreferredDataProfileFromDb();
            if (preferredDataProfile == null) {
                preferredDataProfile = getPreferredDataProfileFromConfig();
                if (preferredDataProfile != null) {
                    // Save the carrier specified preferred data profile into database
                    setPreferredDataProfile(preferredDataProfile);
                }
            }
        } else {
            preferredDataProfile = null;
        }

        for (DataProfile dataProfile : mAllDataProfiles) {
            dataProfile.setPreferred(dataProfile.equals(preferredDataProfile));
        }

        if (!Objects.equals(mPreferredDataProfile, preferredDataProfile)) {
            mPreferredDataProfile = preferredDataProfile;

            logl("Changed preferred data profile to " + mPreferredDataProfile);
            return true;
        }
        return false;
    }

    /**
     * Update the data profile used for initial attach.
     *
     * Note that starting from Android 13 only APNs that supports "IA" type will be used for
     * initial attach. Please update APN configuration file if needed.
     *
     * Some carriers might explicitly require that using "user-added" APN for initial
     * attach. In this case, exception can be configured through
     * {@link CarrierConfigManager#KEY_ALLOWED_INITIAL_ATTACH_APN_TYPES_STRING_ARRAY}.
     *
     * @param forceUpdateIa If {@code true}, we should always send IA again to modem.
     */
    private void updateInitialAttachDataProfileAtModem(boolean forceUpdateIa) {
        DataProfile initialAttachDataProfile = null;

        // Sort the data profiles so the preferred data profile is at the beginning.
        List<DataProfile> allDataProfiles = mAllDataProfiles.stream()
                .sorted(Comparator.comparing((DataProfile dp) -> !dp.equals(mPreferredDataProfile)))
                .collect(Collectors.toList());
        // Search in the order. "IA" type should be the first from getAllowedInitialAttachApnTypes.
        for (int apnType : mDataConfigManager.getAllowedInitialAttachApnTypes()) {
            initialAttachDataProfile = allDataProfiles.stream()
                    .filter(dp -> dp.canSatisfy(DataUtils.apnTypeToNetworkCapability(apnType)))
                    .findFirst()
                    .orElse(null);
            if (initialAttachDataProfile != null) break;
        }

        if (forceUpdateIa || !Objects.equals(mInitialAttachDataProfile, initialAttachDataProfile)) {
            mInitialAttachDataProfile = initialAttachDataProfile;
            logl("Initial attach data profile updated as " + mInitialAttachDataProfile
                    + " or forceUpdateIa= " + forceUpdateIa);
            // TODO: Push the null data profile to modem on new AIDL HAL. Modem should clear the IA
            //  APN, tracking for U b/227579876, now using forceUpdateIa which always push to modem
            if (mInitialAttachDataProfile != null) {
                mWwanDataServiceManager.setInitialAttachApn(mInitialAttachDataProfile,
                        mPhone.getServiceState().getDataRoamingFromRegistration(), null);
            }
        }
    }

    /**
     * Update the data profiles at modem.
     */
    private void updateDataProfilesAtModem() {
        log("updateDataProfilesAtModem: set " + mAllDataProfiles.size() + " data profiles.");
        mWwanDataServiceManager.setDataProfile(mAllDataProfiles,
                mPhone.getServiceState().getDataRoamingFromRegistration(), null);
    }

    /**
     * Create default apn settings for the apn type like emergency, and ims
     *
     * @param entry Entry name
     * @param apn APN name
     * @param apnTypeBitmask APN type
     * @return The APN setting
     */
    private @NonNull ApnSetting buildDefaultApnSetting(@NonNull String entry,
            @NonNull String apn, @Annotation.ApnType int apnTypeBitmask) {
        return new ApnSetting.Builder()
                .setEntryName(entry)
                .setProtocol(ApnSetting.PROTOCOL_IPV4V6)
                .setRoamingProtocol(ApnSetting.PROTOCOL_IPV4V6)
                .setApnName(apn)
                .setApnTypeBitmask(apnTypeBitmask)
                .setCarrierEnabled(true)
                .setApnSetId(Telephony.Carriers.MATCH_ALL_APN_SET_ID)
                .build();
    }

    /**
     * Get the data profile that can satisfy the network request.
     *
     * @param networkRequest The network request.
     * @param networkType The current data network type.
     * @return The data profile. {@code null} if can't find any satisfiable data profile.
     */
    public @Nullable DataProfile getDataProfileForNetworkRequest(
            @NonNull TelephonyNetworkRequest networkRequest, @NetworkType int networkType) {
        ApnSetting apnSetting = null;
        if (networkRequest.hasAttribute(TelephonyNetworkRequest
                .CAPABILITY_ATTRIBUTE_APN_SETTING)) {
            apnSetting = getApnSettingForNetworkRequest(networkRequest, networkType);
        }

        TrafficDescriptor.Builder trafficDescriptorBuilder = new TrafficDescriptor.Builder();
        if (networkRequest.hasAttribute(TelephonyNetworkRequest
                .CAPABILITY_ATTRIBUTE_TRAFFIC_DESCRIPTOR_DNN)) {
            if (apnSetting != null) {
                trafficDescriptorBuilder.setDataNetworkName(apnSetting.getApnName());
            }
        }

        if (networkRequest.hasAttribute(
                TelephonyNetworkRequest.CAPABILITY_ATTRIBUTE_TRAFFIC_DESCRIPTOR_OS_APP_ID)) {
            TrafficDescriptor.OsAppId osAppId = networkRequest.getOsAppId();
            if (osAppId != null) {
                trafficDescriptorBuilder.setOsAppId(osAppId.getBytes());
            }
        }

        TrafficDescriptor trafficDescriptor;
        try {
            trafficDescriptor = trafficDescriptorBuilder.build();
        } catch (IllegalArgumentException e) {
            // We reach here when both ApnSetting and trafficDescriptor are null.
            log("Unable to find a data profile for " + networkRequest);
            return null;
        }

        // Instead of building the data profile from APN setting and traffic descriptor on-the-fly,
        // find the existing one from mAllDataProfiles so the last-setup timestamp can be retained.
        // Only create a new one when it can't be found.
        for (DataProfile dataProfile : mAllDataProfiles) {
            if (Objects.equals(apnSetting, dataProfile.getApnSetting())
                    && trafficDescriptor.equals(dataProfile.getTrafficDescriptor())) {
                return dataProfile;
            }
        }

        // When reaching here, it means that we have a valid non-null traffic descriptor, but
        // could not find it in mAllDataProfiles. This could happen on the traffic descriptor
        // capable capabilities like ENTERPRISE.
        DataProfile.Builder profileBuilder = new DataProfile.Builder();
        if (apnSetting != null) {
            profileBuilder.setApnSetting(apnSetting);
        }

        // trafficDescriptor is always non-null when we reach here.
        profileBuilder.setTrafficDescriptor(trafficDescriptor);

        DataProfile dataProfile = profileBuilder.build();
        log("Created data profile " + dataProfile + " for " + networkRequest);
        return dataProfile;
    }

    /**
     * Get the APN setting for the network request.
     *
     * @param networkRequest The network request.
     * @param networkType The current data network type.
     * @return The APN setting. {@code null} if can't find any satisfiable data profile.
     */
    private @Nullable ApnSetting getApnSettingForNetworkRequest(
            @NonNull TelephonyNetworkRequest networkRequest, @NetworkType int networkType) {
        if (!networkRequest.hasAttribute(
                TelephonyNetworkRequest.CAPABILITY_ATTRIBUTE_APN_SETTING)) {
            loge("Network request does not have APN setting attribute.");
            return null;
        }

        // Filter out the data profile that can't satisfy the request.
        // Preferred data profile should be returned in the top of the list.
        List<DataProfile> dataProfiles = mAllDataProfiles.stream()
                .filter(networkRequest::canBeSatisfiedBy)
                // Put the preferred data profile at the top of the list, then the longest time
                // hasn't used data profile will be in the front so all the data profiles can be
                // tried.
                .sorted(Comparator.comparing((DataProfile dp) -> !dp.equals(mPreferredDataProfile))
                        .thenComparingLong(DataProfile::getLastSetupTimestamp))
                .collect(Collectors.toList());
        for (DataProfile dataProfile : dataProfiles) {
            logv("Satisfied profile: " + dataProfile + ", last setup="
                    + DataUtils.elapsedTimeToString(dataProfile.getLastSetupTimestamp()));
        }
        if (dataProfiles.size() == 0) {
            log("Can't find any data profile that can satisfy " + networkRequest);
            return null;
        }

        // Check if the remaining data profiles can used in current data network type.
        dataProfiles = dataProfiles.stream()
                .filter(dp -> dp.getApnSetting() != null
                        && dp.getApnSetting().canSupportNetworkType(networkType))
                .collect(Collectors.toList());
        if (dataProfiles.size() == 0) {
            log("Can't find any data profile for network type "
                    + TelephonyManager.getNetworkTypeName(networkType));
            return null;
        }

        // Check if preferred data profile set id matches.
        dataProfiles = dataProfiles.stream()
                .filter(dp -> dp.getApnSetting() != null
                        && (dp.getApnSetting().getApnSetId()
                        == Telephony.Carriers.MATCH_ALL_APN_SET_ID
                        || dp.getApnSetting().getApnSetId() == mPreferredDataProfileSetId))
                .collect(Collectors.toList());
        if (dataProfiles.size() == 0) {
            log("Can't find any data profile has APN set id matched. mPreferredDataProfileSetId="
                    + mPreferredDataProfileSetId);
            return null;
        }

        return dataProfiles.get(0).getApnSetting();
    }

    /**
     * Check if the data profile is the preferred data profile.
     *
     * @param dataProfile The data profile to check.
     * @return {@code true} if the data profile is the preferred data profile.
     */
    public boolean isDataProfilePreferred(@NonNull DataProfile dataProfile) {
        return dataProfile.equals(mPreferredDataProfile);
    }

    /**
     * Check if there is tethering data profile for certain network type.
     *
     * @param networkType The network type
     * @return {@code true} if tethering data profile is found. {@code false} if no specific profile
     * should used for tethering. In this case, tethering service will use internet network for
     * tethering.
     */
    public boolean isTetheringDataProfileExisting(@NetworkType int networkType) {
        if (mDataConfigManager.isTetheringProfileDisabledForRoaming()
                && mPhone.getServiceState().getDataRoaming()) {
            // Use internet network for tethering.
            return false;
        }
        TelephonyNetworkRequest networkRequest = new TelephonyNetworkRequest(
                new NetworkRequest.Builder()
                        .addCapability(NetworkCapabilities.NET_CAPABILITY_DUN)
                        .build(), mPhone);
        return getDataProfileForNetworkRequest(networkRequest, networkType) != null;
    }

     /**
     * Check if any preferred data profile exists.
     *
     * @return {@code true} if any preferred data profile exists
     */
    public boolean isAnyPreferredDataProfileExisting() {
        for (DataProfile dataProfile : mAllDataProfiles) {
            if (dataProfile.isPreferred()) return true;
        }
        return false;
    }

    /**
     * Dedupe the similar data profiles.
     */
    private void dedupeDataProfiles(@NonNull List<DataProfile> dataProfiles) {
        int i = 0;
        while (i < dataProfiles.size() - 1) {
            DataProfile first = dataProfiles.get(i);
            int j = i + 1;
            while (j < dataProfiles.size()) {
                DataProfile second = dataProfiles.get(j);
                DataProfile merged = mergeDataProfiles(first, second);
                if (merged != null) {
                    log("Created a merged profile " + merged + " from " + first + " and "
                            + second);
                    loge("Merging data profiles will not be supported anymore. Please "
                            + "directly configure the merged profile " + merged + " in the APN "
                            + "config.");
                    dataProfiles.set(i, merged);
                    dataProfiles.remove(j);
                } else {
                    j++;
                }
            }
            i++;
        }
    }

    /**
     * Merge two data profiles if possible.
     *
     * @param dp1 Data profile 1 to be merged.
     * @param dp2 Data profile 2 to be merged.
     *
     * @return The merged data profile. {@code null} if merging is not possible.
     */
    private static @Nullable DataProfile mergeDataProfiles(
            @NonNull DataProfile dp1, @NonNull DataProfile dp2) {
        Objects.requireNonNull(dp1);
        Objects.requireNonNull(dp2);

        // We don't merge data profiles that have different traffic descriptor.
        if (!Objects.equals(dp1.getTrafficDescriptor(), dp2.getTrafficDescriptor())) return null;

        // If one of the APN setting is null, we don't merge.
        if (dp1.getApnSetting() == null || dp2.getApnSetting() == null) return null;

        // If two APN settings are not similar, we don't merge.
        if (!dp1.getApnSetting().similar(dp2.getApnSetting())) return null;

        // Start to merge APN setting 1 and 2.
        ApnSetting apn1 = dp1.getApnSetting();
        ApnSetting apn2 = dp2.getApnSetting();
        ApnSetting.Builder apnBuilder = new ApnSetting.Builder();

        // Special handling id and entry name. We want to keep the default APN as it could be the
        // preferred APN.
        apnBuilder.setId(apn1.getId());
        apnBuilder.setEntryName(apn1.getEntryName());
        if (apn2.canHandleType(ApnSetting.TYPE_DEFAULT)
                && !apn1.canHandleType(ApnSetting.TYPE_DEFAULT)) {
            apnBuilder.setId(apn2.getId());
            apnBuilder.setEntryName(apn2.getEntryName());
        }

        // Merge the following fields from apn1 and apn2.
        apnBuilder.setProxyAddress(TextUtils.isEmpty(apn2.getProxyAddressAsString())
                ? apn1.getProxyAddressAsString() : apn2.getProxyAddressAsString());
        apnBuilder.setProxyPort(apn2.getProxyPort() == -1
                ? apn1.getProxyPort() : apn2.getProxyPort());
        apnBuilder.setMmsc(apn2.getMmsc() == null ? apn1.getMmsc() : apn2.getMmsc());
        apnBuilder.setMmsProxyAddress(TextUtils.isEmpty(apn2.getMmsProxyAddressAsString())
                ? apn1.getMmsProxyAddressAsString() : apn2.getMmsProxyAddressAsString());
        apnBuilder.setMmsProxyPort(apn2.getMmsProxyPort() == -1
                ? apn1.getMmsProxyPort() : apn2.getMmsProxyPort());
        apnBuilder.setUser(TextUtils.isEmpty(apn2.getUser()) ? apn1.getUser() : apn2.getUser());
        apnBuilder.setPassword(TextUtils.isEmpty(apn2.getPassword())
                ? apn1.getPassword() : apn2.getPassword());
        apnBuilder.setAuthType(apn2.getAuthType() == -1
                ? apn1.getAuthType() : apn2.getAuthType());
        apnBuilder.setApnTypeBitmask(apn1.getApnTypeBitmask() | apn2.getApnTypeBitmask());
        apnBuilder.setMtuV4(apn2.getMtuV4() <= ApnSetting.UNSET_MTU
                ? apn1.getMtuV4() : apn2.getMtuV4());
        apnBuilder.setMtuV6(apn2.getMtuV6() <= ApnSetting.UNSET_MTU
                ? apn1.getMtuV6() : apn2.getMtuV6());

        // The following fields in apn1 and apn2 should be the same, otherwise ApnSetting.similar()
        // should fail earlier.
        apnBuilder.setApnName(apn1.getApnName());
        apnBuilder.setProtocol(apn1.getProtocol());
        apnBuilder.setRoamingProtocol(apn1.getRoamingProtocol());
        apnBuilder.setCarrierEnabled(apn1.isEnabled());
        apnBuilder.setNetworkTypeBitmask(apn1.getNetworkTypeBitmask());
        apnBuilder.setLingeringNetworkTypeBitmask(apn1.getLingeringNetworkTypeBitmask());
        apnBuilder.setProfileId(apn1.getProfileId());
        apnBuilder.setPersistent(apn1.isPersistent());
        apnBuilder.setMaxConns(apn1.getMaxConns());
        apnBuilder.setWaitTime(apn1.getWaitTime());
        apnBuilder.setMaxConnsTime(apn1.getMaxConnsTime());
        apnBuilder.setMvnoType(apn1.getMvnoType());
        apnBuilder.setMvnoMatchData(apn1.getMvnoMatchData());
        apnBuilder.setApnSetId(apn1.getApnSetId());
        apnBuilder.setCarrierId(apn1.getCarrierId());
        apnBuilder.setSkip464Xlat(apn1.getSkip464Xlat());
        apnBuilder.setAlwaysOn(apn1.isAlwaysOn());

        return new DataProfile.Builder()
                .setApnSetting(apnBuilder.build())
                .setTrafficDescriptor(dp1.getTrafficDescriptor())
                .build();
    }

    /**
     * Check if the provided data profile is still compatible with the current environment. Note
     * this method ignores APN id check and traffic descriptor check. A data profile with traffic
     * descriptor only can always be used in any condition.
     *
     * @param dataProfile The data profile to check.
     * @return {@code true} if the provided data profile can be still used in current environment.
     */
    public boolean isDataProfileCompatible(@NonNull DataProfile dataProfile) {
        if (dataProfile == null) {
            return false;
        }

        if (dataProfile.getApnSetting() == null && dataProfile.getTrafficDescriptor() != null) {
            // A traffic descriptor only data profile can be always used. Traffic descriptors are
            // always generated on the fly instead loaded from the database.
            return true;
        }

        // Only check the APN from the profile is compatible or not.
        return mAllDataProfiles.stream()
                .filter(dp -> dp.getApnSetting() != null)
                .anyMatch(dp -> dp.getApnSetting().equals(dataProfile.getApnSetting(),
                        mPhone.getServiceState().getDataRoamingFromRegistration()));
    }

    /**
     * Register the callback for receiving information from {@link DataProfileManager}.
     *
     * @param callback The callback.
     */
    public void registerCallback(@NonNull DataProfileManagerCallback callback) {
        mDataProfileManagerCallbacks.add(callback);
    }

    /**
     * Unregister the previously registered {@link DataProfileManagerCallback}.
     *
     * @param callback The callback to unregister.
     */
    public void unregisterCallback(@NonNull DataProfileManagerCallback callback) {
        mDataProfileManagerCallbacks.remove(callback);
    }

    /**
     * Log debug messages.
     * @param s debug messages
     */
    protected void log(@NonNull String s) {
        Rlog.d(mLogTag, s);
    }

    /**
     * Log error messages.
     * @param s error messages
     */
    protected void loge(@NonNull String s) {
        Rlog.e(mLogTag, s);
    }

    /**
     * Log verbose messages.
     * @param s debug messages.
     */
    private void logv(@NonNull String s) {
        if (VDBG) Rlog.v(mLogTag, s);
    }

    /**
     * Log debug messages and also log into the local log.
     * @param s debug messages
     */
    protected void logl(@NonNull String s) {
        log(s);
        mLocalLog.log(s);
    }

    /**
     * Dump the state of DataProfileManager
     *
     * @param fd File descriptor
     * @param printWriter Print writer
     * @param args Arguments
     */
    public void dump(FileDescriptor fd, PrintWriter printWriter, String[] args) {
        IndentingPrintWriter pw = new IndentingPrintWriter(printWriter, "  ");
        pw.println(DataProfileManager.class.getSimpleName() + "-" + mPhone.getPhoneId() + ":");
        pw.increaseIndent();

        pw.println("Data profiles for the current carrier:");
        pw.increaseIndent();
        for (DataProfile dp : mAllDataProfiles) {
            pw.print(dp);
            pw.println(", last setup time: " + DataUtils.elapsedTimeToString(
                    dp.getLastSetupTimestamp()));
        }
        pw.decreaseIndent();

        pw.println("Preferred data profile=" + mPreferredDataProfile);
        pw.println("Preferred data profile from db=" + getPreferredDataProfileFromDb());
        pw.println("Preferred data profile from config=" + getPreferredDataProfileFromConfig());
        pw.println("Preferred data profile set id=" + mPreferredDataProfileSetId);
        pw.println("Initial attach data profile=" + mInitialAttachDataProfile);
        pw.println("isTetheringDataProfileExisting=" + isTetheringDataProfileExisting(
                TelephonyManager.NETWORK_TYPE_LTE));

        pw.println("Local logs:");
        pw.increaseIndent();
        mLocalLog.dump(fd, pw, args);
        pw.decreaseIndent();
        pw.decreaseIndent();
    }
}<|MERGE_RESOLUTION|>--- conflicted
+++ resolved
@@ -245,13 +245,9 @@
      *
      * @param forceUpdateIa If {@code true}, we should always send IA again to modem.
      */
-<<<<<<< HEAD
-    private void updateDataProfiles() {
+    private void updateDataProfiles(boolean forceUpdateIa) {
         /** All APN settings applicable to the current carrier */
         ArrayList<ApnSetting> allApnSettings = new ArrayList<>();
-=======
-    private void updateDataProfiles(boolean forceUpdateIa) {
->>>>>>> 2ad8d21c
         List<DataProfile> profiles = new ArrayList<>();
         if (mDataConfigManager.isConfigCarrierSpecific()) {
             Cursor cursor = mPhone.getContext().getContentResolver().query(
