/*
 * Copyright (C) 2020 The Android Open Source Project
 *
 * Licensed under the Apache License, Version 2.0 (the "License");
 * you may not use this file except in compliance with the License.
 * You may obtain a copy of the License at
 *
 *      http://www.apache.org/licenses/LICENSE-2.0
 *
 * Unless required by applicable law or agreed to in writing, software
 * distributed under the License is distributed on an "AS IS" BASIS,
 * WITHOUT WARRANTIES OR CONDITIONS OF ANY KIND, either express or implied.
 * See the License for the specific language governing permissions and
 * limitations under the License.
 */

syntax = "proto2";

package telephonyStatsLog;

option java_package = "com.android.internal.telephony";
option java_outer_classname = "PersistAtomsProto";

// Holds atoms to store on persist storage in case of power cycle or process crash.
// NOTE: using int64 rather than google.protobuf.Timestamp for timestamps simplifies implementation.
// Next id: 21
message PersistAtoms {
    /* Aggregated RAT usage during the call. */
    repeated VoiceCallRatUsage voice_call_rat_usage = 1;

    /* Timestamp of last voice_call_rat_usages pull. */
    optional int64 voice_call_rat_usage_pull_timestamp_millis = 2;

    /* Per call statistics and information. */
    repeated VoiceCallSession voice_call_session = 3;

    /* Timestamp of last voice_call_sessions pull. */
    optional int64 voice_call_session_pull_timestamp_millis = 4;

    /* Incoming SMS statistics and information. */
    repeated IncomingSms incoming_sms = 5;

    /* Timestamp of last incoming_sms pull. */
    optional int64 incoming_sms_pull_timestamp_millis = 6;

    /* Outgoing SMS statistics and information. */
    repeated OutgoingSms outgoing_sms = 7;

    /* Timestamp of last incoming_sms pull. */
    optional int64 outgoing_sms_pull_timestamp_millis = 8;

    /* List of carrier ID mismatch events already sent. */
    repeated CarrierIdMismatch carrier_id_mismatch = 9;

    /* Last version of carrier ID table sent. */
    optional int32 carrier_id_table_version = 10;

    /* Data Call session statistics and information. */
    repeated DataCallSession data_call_session = 11;

    /* Timestamp of last data_call_session pull. */
    optional int64 data_call_session_pull_timestamp_millis = 12;

    /* Duration spent in each possible service state. */
    repeated CellularServiceState cellular_service_state = 13;

    /* Timestamp of last cellular_service_state pull. */
    optional int64 cellular_service_state_pull_timestamp_millis = 14;

    /* Switch count between data RATs. */
    repeated CellularDataServiceSwitch cellular_data_service_switch = 15;

    /* Timestamp of last cellular_data_service_switch pull. */
    optional int64 cellular_data_service_switch_pull_timestamp_millis = 16;

    /* List of IMS registration terminations. */
    repeated ImsRegistrationTermination ims_registration_termination = 17;

    /* Timestamp of last ims_registration_termination pull. */
    optional int64 ims_registration_termination_pull_timestamp_millis = 18;

    /* Durations of IMS registrations and capabilities. */
    repeated ImsRegistrationStats ims_registration_stats = 19;

    /* Timestamp of last ims_registration_stats pull. */
    optional int64 ims_registration_stats_pull_timestamp_millis = 20;
}

// The canonical versions of the following enums live in:
//   frameworks/proto_logging/stats/enums/telephony/enums.proto
// The canonical versions of the following atoms live in:
//   frameworks/proto_logging/stats/atoms.proto
// We cannot link against framework's and statsd's protolite libraries as it is "for test only".
// NOTE: StatsLog functions use int in place of enum

message VoiceCallSession {
    optional int32 bearer_at_start = 1;
    optional int32 bearer_at_end = 2;
    optional int32 direction = 3;
    optional int32 setup_duration = 4;
    optional bool setup_failed = 5;
    optional int32 disconnect_reason_code = 6;
    optional int32 disconnect_extra_code = 7;
    optional string disconnect_extra_message = 8;
    optional int32 rat_at_start = 9;
    optional int32 rat_at_end = 10;
    optional int64 rat_switch_count = 11;
    optional int64 codec_bitmask = 12;
    optional int32 concurrent_call_count_at_start = 13;
    optional int32 concurrent_call_count_at_end = 14;
    optional int32 sim_slot_index = 15;
    optional bool is_multi_sim = 16;
    optional bool is_esim = 17;
    optional int32 carrier_id = 18;
    optional bool srvcc_completed = 19;
    optional int64 srvcc_failure_count = 20;
    optional int64 srvcc_cancellation_count = 21;
    optional bool rtt_enabled = 22;
    optional bool is_emergency = 23;
    optional bool is_roaming = 24;
    optional int32 signal_strength_at_end = 25;
    optional int32 band_at_end = 26;
    optional int32 setup_duration_millis = 27;
    optional int32 main_codec_quality = 28;
    optional bool video_enabled = 29;
    optional int32 rat_at_connected = 30;
    optional bool is_multiparty = 31;

    // Internal use only
    optional int64 setup_begin_millis = 10001;
}

message VoiceCallRatUsage {
    optional int32 carrier_id = 1;
    optional int32 rat = 2;
    optional int64 total_duration_millis = 3; // Duration needs to be rounded when pulled
    optional int64 call_count = 4;
}

message IncomingSms {
    optional int32 sms_format = 1;
    optional int32 sms_tech = 2;
    optional int32 rat = 3;
    optional int32 sms_type = 4;
    optional int32 total_parts = 5;
    optional int32 received_parts = 6;
    optional bool blocked = 7;
    optional int32 error = 8;
    optional bool is_roaming = 9;
    optional int32 sim_slot_index = 10;
    optional bool is_multi_sim = 11;
    optional bool is_esim = 12;
    optional int32 carrier_id = 13;
    optional int64 message_id = 14;
}

message OutgoingSms {
    optional int32 sms_format = 1;
    optional int32 sms_tech = 2;
    optional int32 rat = 3;
    optional int32 send_result = 4;
    optional int32 error_code = 5;
    optional bool is_roaming = 6;
    optional bool is_from_default_app = 7;
    optional int32 sim_slot_index = 8;
    optional bool is_multi_sim = 9;
    optional bool is_esim = 10;
    optional int32 carrier_id = 11;
    optional int64 message_id = 12;
    optional int32 retry_id = 13;
}

message CarrierIdMismatch {
    optional string mcc_mnc = 1;
    optional string gid1 = 2;
    optional string spn = 3;
    optional string pnn = 4;
}

message DataCallSession {
<<<<<<< HEAD
    optional int32 dimension = 1;
    optional bool is_multi_sim = 2;
    optional bool is_esim = 3;
    optional int32 profile = 4;
=======
    reserved 4;
    optional int32 dimension = 1;
    optional bool is_multi_sim = 2;
    optional bool is_esim = 3;
>>>>>>> cef5f1a1
    optional int32 apn_type_bitmask = 5;
    optional int32 carrier_id = 6;
    optional bool is_roaming = 7;
    optional int32 rat_at_end = 8;
    optional bool oos_at_end = 9;
    optional int64 rat_switch_count = 10;
    optional bool is_opportunistic = 11;
    optional int32 ip_type = 12;
    optional bool setup_failed = 13;
    optional int32 failure_cause = 14;
    optional int32 suggested_retry_millis = 15;
    optional int32 deactivate_reason = 16;
    optional int64 duration_minutes = 17;
    optional bool ongoing = 18;
}

message CellularServiceState {
    optional int32 voice_rat = 1;
    optional int32 data_rat = 2;
    optional int32 voice_roaming_type = 3;
    optional int32 data_roaming_type = 4;
    optional bool is_endc = 5;
    optional int32 sim_slot_index = 6;
    optional bool is_multi_sim = 7;
    optional int32 carrier_id = 8;
    optional int64 total_time_millis = 9; // Duration needs to be rounded when pulled

    // Internal use only
    optional int64 last_used_millis = 10001;
}

message CellularDataServiceSwitch {
    optional int32 rat_from = 1;
    optional int32 rat_to = 2;
    optional int32 sim_slot_index = 3;
    optional bool is_multi_sim = 4;
    optional int32 carrier_id = 5;
    optional int32 switch_count = 6;

    // Internal use only
    optional int64 last_used_millis = 10001;
}

message ImsRegistrationTermination {
    optional int32 carrier_id = 1;
    optional bool is_multi_sim = 2;
    optional int32 rat_at_end = 3;
    optional bool setup_failed = 4;
    optional int32 reason_code = 5;
    optional int32 extra_code = 6;
    optional string extra_message = 7;
    optional int32 count = 8;

    // Internal use only
    optional int64 last_used_millis = 10001;
}

message ImsRegistrationStats {
    optional int32 carrier_id = 1;
    optional int32 sim_slot_index = 2;
    optional int32 rat = 3;
    // Durations need to be rounded when pulled
    optional int64 registered_millis = 4;
    optional int64 voice_capable_millis = 5;
    optional int64 voice_available_millis = 6;
    optional int64 sms_capable_millis = 7;
    optional int64 sms_available_millis = 8;
    optional int64 video_capable_millis = 9;
    optional int64 video_available_millis = 10;
    optional int64 ut_capable_millis = 11;
    optional int64 ut_available_millis = 12;

    // Internal use only
    optional int64 last_used_millis = 10001;
}<|MERGE_RESOLUTION|>--- conflicted
+++ resolved
@@ -178,17 +178,10 @@
 }
 
 message DataCallSession {
-<<<<<<< HEAD
-    optional int32 dimension = 1;
-    optional bool is_multi_sim = 2;
-    optional bool is_esim = 3;
-    optional int32 profile = 4;
-=======
     reserved 4;
     optional int32 dimension = 1;
     optional bool is_multi_sim = 2;
     optional bool is_esim = 3;
->>>>>>> cef5f1a1
     optional int32 apn_type_bitmask = 5;
     optional int32 carrier_id = 6;
     optional bool is_roaming = 7;
