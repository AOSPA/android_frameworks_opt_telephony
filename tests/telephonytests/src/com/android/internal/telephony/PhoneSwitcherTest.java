/*
 * Copyright (C) 2006 The Android Open Source Project
 *
 * Licensed under the Apache License, Version 2.0 (the "License");
 * you may not use this file except in compliance with the License.
 * You may obtain a copy of the License at
 *
 *      http://www.apache.org/licenses/LICENSE-2.0
 *
 * Unless required by applicable law or agreed to in writing, software
 * distributed under the License is distributed on an "AS IS" BASIS,
 * WITHOUT WARRANTIES OR CONDITIONS OF ANY KIND, either express or implied.
 * See the License for the specific language governing permissions and
 * limitations under the License.
 */

package com.android.internal.telephony;

import static android.telephony.CarrierConfigManager.KEY_DATA_SWITCH_VALIDATION_TIMEOUT_LONG;
import static android.telephony.TelephonyManager.ACTION_SIM_APPLICATION_STATE_CHANGED;
import static android.telephony.TelephonyManager.EXTRA_SIM_STATE;
import static android.telephony.TelephonyManager.SET_OPPORTUNISTIC_SUB_INACTIVE_SUBSCRIPTION;
import static android.telephony.TelephonyManager.SET_OPPORTUNISTIC_SUB_SUCCESS;
import static android.telephony.TelephonyManager.SET_OPPORTUNISTIC_SUB_VALIDATION_FAILED;
import static android.telephony.TelephonyManager.SIM_STATE_LOADED;

import static com.android.internal.telephony.PhoneSwitcher.ECBM_DEFAULT_DATA_SWITCH_BASE_TIME_MS;
import static com.android.internal.telephony.PhoneSwitcher.EVENT_DATA_ENABLED_CHANGED;
import static com.android.internal.telephony.PhoneSwitcher.EVENT_MULTI_SIM_CONFIG_CHANGED;
import static com.android.internal.telephony.PhoneSwitcher.EVENT_PRECISE_CALL_STATE_CHANGED;

import static org.junit.Assert.assertEquals;
import static org.junit.Assert.assertFalse;
import static org.junit.Assert.assertNotNull;
import static org.junit.Assert.assertTrue;
import static org.mockito.ArgumentMatchers.any;
import static org.mockito.ArgumentMatchers.anyBoolean;
import static org.mockito.ArgumentMatchers.anyInt;
import static org.mockito.ArgumentMatchers.anyLong;
import static org.mockito.Matchers.eq;
import static org.mockito.Mockito.clearInvocations;
import static org.mockito.Mockito.doAnswer;
import static org.mockito.Mockito.doReturn;
import static org.mockito.Mockito.never;
import static org.mockito.Mockito.times;
import static org.mockito.Mockito.verify;

import android.content.Context;
import android.content.Intent;
import android.net.ConnectivityManager;
import android.net.NetworkCapabilities;
import android.net.NetworkProvider;
import android.net.NetworkRequest;
import android.net.TelephonyNetworkSpecifier;
import android.os.AsyncResult;
import android.os.Handler;
import android.os.Looper;
import android.os.Message;
import android.os.Messenger;
import android.telephony.PhoneCapability;
import android.telephony.SubscriptionInfo;
import android.telephony.SubscriptionManager;
import android.test.suitebuilder.annotation.SmallTest;
import android.testing.AndroidTestingRunner;
import android.testing.TestableLooper;

import com.android.internal.telephony.dataconnection.DataEnabledSettings;

import org.junit.After;
import org.junit.Before;
import org.junit.Test;
import org.junit.runner.RunWith;
import org.mockito.ArgumentCaptor;
import org.mockito.Mock;

import java.util.concurrent.CompletableFuture;
import java.util.concurrent.LinkedBlockingQueue;

@RunWith(AndroidTestingRunner.class)
@TestableLooper.RunWithLooper
public class PhoneSwitcherTest extends TelephonyTest {
    private static final int ACTIVE_PHONE_SWITCH = 1;
    private static final int EVENT_MODEM_COMMAND_DONE = 112;

    @Mock
    private CommandsInterface mCommandsInterface0;
    @Mock
    private CommandsInterface mCommandsInterface1;
    @Mock
    private Phone mPhone2; // mPhone as phone 1 is already defined in TelephonyTest.
    @Mock
    private DataEnabledSettings mDataEnabledSettings2;
    @Mock
    private Handler mActivePhoneSwitchHandler;
    @Mock
    private GsmCdmaCall mActiveCall;
    @Mock
    private GsmCdmaCall mHoldingCall;
    @Mock
    private GsmCdmaCall mInactiveCall;
    @Mock
    private ISetOpportunisticDataCallback mSetOpptDataCallback1;
    @Mock
    private ISetOpportunisticDataCallback mSetOpptDataCallback2;
    @Mock
    CompletableFuture<Boolean> mFuturePhone;
    @Mock
    private SubscriptionInfo mSubscriptionInfo;

    private PhoneSwitcher mPhoneSwitcher;
    private SubscriptionManager.OnSubscriptionsChangedListener mSubChangedListener;
    private ConnectivityManager mConnectivityManager;
    // The messenger of PhoneSwitcher used to receive network requests.
    private Messenger mNetworkProviderMessenger = null;
    private int mDefaultDataSub = SubscriptionManager.INVALID_SUBSCRIPTION_ID;
    private int[][] mSlotIndexToSubId;
    private boolean[] mDataAllowed;
    private int mActiveModemCount = 2;
    private int mSupportedModemCount = 2;
    private int mMaxDataAttachModemCount = 1;

    @Before
    public void setUp() throws Exception {
        super.setUp(getClass().getSimpleName());

<<<<<<< HEAD
        PhoneCapability phoneCapability = new PhoneCapability(1, 1, null, false,
                PhoneCapability.DEVICE_NR_CAPABILITY_NONE);
=======
        PhoneCapability phoneCapability = new PhoneCapability(1, 1, null, false, new int[0]);
>>>>>>> 81f6c947
        doReturn(phoneCapability).when(mPhoneConfigurationManager).getCurrentPhoneCapability();

        doReturn(Call.State.ACTIVE).when(mActiveCall).getState();
        doReturn(Call.State.IDLE).when(mInactiveCall).getState();
        doReturn(Call.State.HOLDING).when(mHoldingCall).getState();

        replaceInstance(Phone.class, "mCi", mPhone, mCommandsInterface0);
        replaceInstance(Phone.class, "mCi", mPhone2, mCommandsInterface1);
    }

    @After
    public void tearDown() throws Exception {
        super.tearDown();
    }

    /**
     * Test that a single phone case results in our phone being active and the RIL called
     */
    @Test
    @SmallTest
    public void testRegister() throws Exception {
        initialize();

        // verify nothing has been done while there are no inputs
        assertFalse("data allowed initially", mDataAllowed[0]);
        assertFalse("data allowed initially", mDataAllowed[1]);

        NetworkRequest internetNetworkRequest = addInternetNetworkRequest(null, 50);

        assertFalse("phone active after request", mPhoneSwitcher
                .shouldApplyNetworkRequest(internetNetworkRequest, 0));

        // not registered yet - shouldn't inc
        verify(mActivePhoneSwitchHandler, never()).sendMessageAtTime(any(), anyLong());

        mPhoneSwitcher.registerForActivePhoneSwitch(mActivePhoneSwitchHandler,
                ACTIVE_PHONE_SWITCH, null);

        verify(mActivePhoneSwitchHandler, times(1)).sendMessageAtTime(any(), anyLong());
        clearInvocations(mActivePhoneSwitchHandler);

        setDefaultDataSubId(0);

        verify(mActivePhoneSwitchHandler, never()).sendMessageAtTime(any(), anyLong());

        setSlotIndexToSubId(0, 0);
        mSubChangedListener.onSubscriptionsChanged();
        processAllMessages();

        AsyncResult res = new AsyncResult(1, null,  null);
        Message.obtain(mPhoneSwitcher, EVENT_MODEM_COMMAND_DONE, res).sendToTarget();
        processAllMessages();
        verify(mActivePhoneSwitchHandler, times(1)).sendMessageAtTime(any(), anyLong());
        clearInvocations(mActivePhoneSwitchHandler);
        assertTrue("data not allowed", mDataAllowed[0]);

        // now try various things that should cause the active phone to switch:
        // 1 lose default via default sub change
        // 2 gain default via default sub change
        // 3 lose default via sub->phone change
        // 4 gain default via sub->phone change
        // 5 lose default network request
        // 6 gain subscription-specific request
        // 7 lose via sub->phone change
        // 8 gain via sub->phone change
        // 9 lose subscription-specific request
        // 10 don't switch phones when in emergency mode

        // 1 lose default via default sub change
        setDefaultDataSubId(1);

        Message.obtain(mPhoneSwitcher, EVENT_MODEM_COMMAND_DONE, res).sendToTarget();
        processAllMessages();
        verify(mActivePhoneSwitchHandler, times(1)).sendMessageAtTime(any(), anyLong());
        clearInvocations(mActivePhoneSwitchHandler);
        assertFalse("data allowed", mDataAllowed[0]);

        setSlotIndexToSubId(1, 1);
        mSubChangedListener.onSubscriptionsChanged();
        processAllMessages();

        Message.obtain(mPhoneSwitcher, EVENT_MODEM_COMMAND_DONE, res).sendToTarget();
        processAllMessages();
        verify(mActivePhoneSwitchHandler, times(1)).sendMessageAtTime(any(), anyLong());
        clearInvocations(mActivePhoneSwitchHandler);
        assertFalse("data allowed", mDataAllowed[0]);
        assertTrue("data not allowed", mDataAllowed[1]);

        // 2 gain default via default sub change
        setDefaultDataSubId(0);

        Message.obtain(mPhoneSwitcher, EVENT_MODEM_COMMAND_DONE, res).sendToTarget();
        processAllMessages();
        verify(mActivePhoneSwitchHandler, times(1)).sendMessageAtTime(any(), anyLong());
        clearInvocations(mActivePhoneSwitchHandler);
        assertFalse("data allowed", mDataAllowed[1]);
        assertTrue("data not allowed", mDataAllowed[0]);

        // 3 lose default via sub->phone change
        setSlotIndexToSubId(0, 2);
        mSubChangedListener.onSubscriptionsChanged();
        processAllMessages();
        Message.obtain(mPhoneSwitcher, EVENT_MODEM_COMMAND_DONE, res).sendToTarget();
        processAllMessages();

        verify(mActivePhoneSwitchHandler, times(1)).sendMessageAtTime(any(), anyLong());
        clearInvocations(mActivePhoneSwitchHandler);
        assertFalse("data allowed", mDataAllowed[0]);
        assertFalse("data allowed", mDataAllowed[1]);

        // 4 gain default via sub->phone change
        setSlotIndexToSubId(0, 0);
        mSubChangedListener.onSubscriptionsChanged();
        processAllMessages();

        Message.obtain(mPhoneSwitcher, EVENT_MODEM_COMMAND_DONE, res).sendToTarget();
        processAllMessages();
        verify(mActivePhoneSwitchHandler, times(1)).sendMessageAtTime(any(), anyLong());
        clearInvocations(mActivePhoneSwitchHandler);
        assertTrue("data not allowed", mDataAllowed[0]);
        assertFalse("data allowed", mDataAllowed[1]);

        // 5 lose default network request
        releaseNetworkRequest(internetNetworkRequest);

        Message.obtain(mPhoneSwitcher, EVENT_MODEM_COMMAND_DONE, res).sendToTarget();
        processAllMessages();
        verify(mActivePhoneSwitchHandler, times(1)).sendMessageAtTime(any(), anyLong());
        clearInvocations(mActivePhoneSwitchHandler);
        assertFalse("data allowed", mDataAllowed[0]);
        assertFalse("data allowed", mDataAllowed[1]);

        // 6 gain subscription-specific request
        NetworkRequest specificInternetRequest = addInternetNetworkRequest(0, 50);

        Message.obtain(mPhoneSwitcher, EVENT_MODEM_COMMAND_DONE, res).sendToTarget();
        processAllMessages();
        verify(mActivePhoneSwitchHandler, times(1)).sendMessageAtTime(any(), anyLong());
        clearInvocations(mActivePhoneSwitchHandler);
        assertTrue("data not allowed", mDataAllowed[0]);
        assertFalse("data allowed", mDataAllowed[1]);

        // 7 lose via sub->phone change
        setSlotIndexToSubId(0, 1);
        mSubChangedListener.onSubscriptionsChanged();
        processAllMessages();

        Message.obtain(mPhoneSwitcher, EVENT_MODEM_COMMAND_DONE, res).sendToTarget();
        processAllMessages();
        verify(mActivePhoneSwitchHandler, times(1)).sendMessageAtTime(any(), anyLong());
        clearInvocations(mActivePhoneSwitchHandler);
        assertFalse("data allowed", mDataAllowed[0]);
        assertFalse("data allowed", mDataAllowed[1]);

        // 8 gain via sub->phone change
        setSlotIndexToSubId(0, 0);
        mSubChangedListener.onSubscriptionsChanged();
        processAllMessages();

        Message.obtain(mPhoneSwitcher, EVENT_MODEM_COMMAND_DONE, res).sendToTarget();
        processAllMessages();
        verify(mActivePhoneSwitchHandler, times(1)).sendMessageAtTime(any(), anyLong());
        clearInvocations(mActivePhoneSwitchHandler);
        assertTrue("data not allowed", mDataAllowed[0]);
        assertFalse("data allowed", mDataAllowed[1]);

        // 9 lose subscription-specific request
        releaseNetworkRequest(specificInternetRequest);

        Message.obtain(mPhoneSwitcher, EVENT_MODEM_COMMAND_DONE, res).sendToTarget();
        processAllMessages();
        verify(mActivePhoneSwitchHandler, times(1)).sendMessageAtTime(any(), anyLong());
        clearInvocations(mActivePhoneSwitchHandler);
        assertFalse("data allowed", mDataAllowed[0]);
        assertFalse("data allowed", mDataAllowed[1]);

        // 10 don't switch phones when in emergency mode
        // not ready yet - Phone turns out to be hard to stub out
//        phones[0].setInEmergencyCall(true);
//        connectivityServiceMock.addDefaultRequest();
//        processAllMessages();
//        if (testHandler.getActivePhoneSwitchCount() != 11) {
//            fail("after release of request, ActivePhoneSwitchCount not 11!");
//        }
//        if (commandsInterfaces[0].isDataAllowed()) fail("data allowed");
//        if (commandsInterfaces[1].isDataAllowed()) fail("data allowed");
//
//        phones[0].setInEmergencyCall(false);
//        connectivityServiceMock.addDefaultRequest();
//        processAllMessages();
//        if (testHandler.getActivePhoneSwitchCount() != 12) {
//            fail("after release of request, ActivePhoneSwitchCount not 11!");
//        }
//        if (commandsInterfaces[0].isDataAllowed()) fail("data allowed");
//        if (commandsInterfaces[1].isDataAllowed()) fail("data allowed");
    }

    /**
     * Test a multi-sim case with limited active phones:
     * - lose default via default sub change
     * - lose default via sub->phone change
     * - gain default via sub->phone change
     * - gain default via default sub change
     * - lose default network request
     * - gain subscription-specific request
     * - lose via sub->phone change
     * - gain via sub->phone change
     * - lose subscription-specific request
     * - tear down low priority phone when new request comes in
     * - tear down low priority phone when sub change causes split
     * - bring up low priority phone when sub change causes join
     * - don't switch phones when in emergency mode
     */
    @Test
    @SmallTest
    public void testPrioritization() throws Exception {
        initialize();

        addInternetNetworkRequest(null, 50);
        setSlotIndexToSubId(0, 0);
        setSlotIndexToSubId(1, 1);
        setDefaultDataSubId(0);
        mPhoneSwitcher.registerForActivePhoneSwitch(mActivePhoneSwitchHandler,
                ACTIVE_PHONE_SWITCH, null);
        processAllMessages();
        // verify initial conditions
        verify(mActivePhoneSwitchHandler, times(1)).sendMessageAtTime(any(), anyLong());

        assertTrue("data not allowed", mDataAllowed[0]);
        assertFalse("data allowed", mDataAllowed[1]);

        // now start a higher priority connection on the other sub
        addMmsNetworkRequest(1);

        AsyncResult res = new AsyncResult(1, null,  null);
        Message.obtain(mPhoneSwitcher, EVENT_MODEM_COMMAND_DONE, res).sendToTarget();
        processAllMessages();

        // After gain of network request, mActivePhoneSwitchHandler should be notified 2 times.
        verify(mActivePhoneSwitchHandler, times(2)).sendMessageAtTime(any(), anyLong());
        assertFalse("data allowed", mDataAllowed[0]);
        assertTrue("data not allowed", mDataAllowed[1]);
    }

    /**
     * Verify we don't send spurious DATA_ALLOWED calls when another NetworkProvider
     * wins (ie, switch to wifi).
     */
    @Test
    @SmallTest
    public void testHigherPriorityDefault() throws Exception {
        initialize();

        addInternetNetworkRequest(null, 50);

        setSlotIndexToSubId(0, 0);
        setSlotIndexToSubId(1, 1);
        setDefaultDataSubId(0);

        // Phone 0 should be active
        assertTrue("data not allowed", mDataAllowed[0]);
        assertFalse("data allowed", mDataAllowed[1]);

        addInternetNetworkRequest(null, 100);

        // should be no change
        assertTrue("data not allowed", mDataAllowed[0]);
        assertFalse("data allowed", mDataAllowed[1]);

        addInternetNetworkRequest(null, 0);
        // should be no change
        assertTrue("data not allowed", mDataAllowed[0]);
        assertFalse("data allowed", mDataAllowed[1]);
    }

    /**
     * Verify testSetPreferredData.
     * When preferredData is set, it overwrites defaultData sub to be active sub in single
     * active phone mode. If it's unset (to DEFAULT_SUBSCRIPTION_ID), defaultData sub becomes
     * active one.
     */
    @Test
    @SmallTest
    public void testSetPreferredData() throws Exception {
        initialize();

        // Phone 0 has sub 1, phone 1 has sub 2.
        // Sub 1 is default data sub.
        // Both are active subscriptions are active sub, as they are in both active slots.
        setSlotIndexToSubId(0, 1);
        setSlotIndexToSubId(1, 2);
        setDefaultDataSubId(1);

        doReturn(true).when(mSubscriptionController).isOpportunistic(2);

        // Notify phoneSwitcher about default data sub and default network request.
        addInternetNetworkRequest(null, 50);
        // Phone 0 (sub 1) should be activated as it has default data sub.
        assertTrue(mDataAllowed[0]);

        // Set sub 2 as preferred sub should make phone 1 activated and phone 0 deactivated.
        mPhoneSwitcher.trySetOpportunisticDataSubscription(2, false, null);
        processAllMessages();
        mPhoneSwitcher.mValidationCallback.onNetworkAvailable(null, 2);
        processAllMessages();
        assertFalse(mDataAllowed[0]);
        assertTrue(mDataAllowed[1]);

        // Unset preferred sub should make default data sub (phone 0 / sub 1) activated again.
        mPhoneSwitcher.trySetOpportunisticDataSubscription(
                SubscriptionManager.DEFAULT_SUBSCRIPTION_ID, false, null);
        processAllMessages();
        mPhoneSwitcher.mValidationCallback.onNetworkAvailable(null, 1);
        processAllMessages();
        assertTrue(mDataAllowed[0]);
        assertFalse(mDataAllowed[1]);
    }

    @Test
    @SmallTest
    public void testSetPreferredDataModemCommand() throws Exception {
        doReturn(true).when(mMockRadioConfig).isSetPreferredDataCommandSupported();
        initialize();
        mPhoneSwitcher.registerForActivePhoneSwitch(mActivePhoneSwitchHandler,
                ACTIVE_PHONE_SWITCH, null);
        mPhoneSwitcher.registerForActivePhoneSwitch(mActivePhoneSwitchHandler,
                ACTIVE_PHONE_SWITCH, null);
        verify(mActivePhoneSwitchHandler, times(2)).sendMessageAtTime(any(), anyLong());
        clearInvocations(mMockRadioConfig);
        clearInvocations(mActivePhoneSwitchHandler);

        // Phone 0 has sub 1, phone 1 has sub 2.
        // Sub 1 is default data sub.
        // Both are active subscriptions are active sub, as they are in both active slots.
        setSlotIndexToSubId(0, 1);
        setSlotIndexToSubId(1, 2);
        setDefaultDataSubId(1);
        // Phone 0 (sub 1) should be preferred data phone as it has default data sub.
        verify(mMockRadioConfig).setPreferredDataModem(eq(0), any());
        AsyncResult res = new AsyncResult(1, null,  null);
        Message.obtain(mPhoneSwitcher, EVENT_MODEM_COMMAND_DONE, res).sendToTarget();
        processAllMessages();
        verify(mActivePhoneSwitchHandler, times(2)).sendMessageAtTime(any(), anyLong());
        clearInvocations(mMockRadioConfig);
        clearInvocations(mActivePhoneSwitchHandler);

        // Notify phoneSwitcher about default data sub and default network request.
        // It shouldn't change anything.
        NetworkRequest internetRequest = addInternetNetworkRequest(null, 50);
        NetworkRequest mmsRequest = addMmsNetworkRequest(2);
        verify(mMockRadioConfig, never()).setPreferredDataModem(anyInt(), any());
        verify(mActivePhoneSwitchHandler, never()).sendMessageAtTime(any(), anyLong());
        assertTrue(mPhoneSwitcher.shouldApplyNetworkRequest(internetRequest, 0));
        assertFalse(mPhoneSwitcher.shouldApplyNetworkRequest(mmsRequest, 0));
        assertFalse(mPhoneSwitcher.shouldApplyNetworkRequest(internetRequest, 1));
        assertTrue(mPhoneSwitcher.shouldApplyNetworkRequest(mmsRequest, 1));

        // Set sub 2 as preferred sub should make phone 1 preferredDataModem
        doReturn(true).when(mSubscriptionController).isOpportunistic(2);
        mPhoneSwitcher.trySetOpportunisticDataSubscription(2, false, null);
        processAllMessages();
        mPhoneSwitcher.mValidationCallback.onNetworkAvailable(null, 2);
        processAllMessages();
        verify(mMockRadioConfig).setPreferredDataModem(eq(1), any());
        Message.obtain(mPhoneSwitcher, EVENT_MODEM_COMMAND_DONE, res).sendToTarget();
        processAllMessages();
        verify(mActivePhoneSwitchHandler, times(2)).sendMessageAtTime(any(), anyLong());
        assertFalse(mPhoneSwitcher.shouldApplyNetworkRequest(internetRequest, 0));
        assertFalse(mPhoneSwitcher.shouldApplyNetworkRequest(mmsRequest, 0));
        assertTrue(mPhoneSwitcher.shouldApplyNetworkRequest(internetRequest, 1));
        assertTrue(mPhoneSwitcher.shouldApplyNetworkRequest(mmsRequest, 1));

        clearInvocations(mMockRadioConfig);
        clearInvocations(mActivePhoneSwitchHandler);

        // Unset preferred sub should make phone0 preferredDataModem again.
        mPhoneSwitcher.trySetOpportunisticDataSubscription(
                SubscriptionManager.DEFAULT_SUBSCRIPTION_ID, false, null);
        processAllMessages();
        mPhoneSwitcher.mValidationCallback.onNetworkAvailable(null, 1);
        processAllMessages();

        verify(mMockRadioConfig).setPreferredDataModem(eq(0), any());
        Message.obtain(mPhoneSwitcher, EVENT_MODEM_COMMAND_DONE, res).sendToTarget();
        processAllMessages();
        verify(mActivePhoneSwitchHandler, times(2)).sendMessageAtTime(any(), anyLong());
        assertTrue(mPhoneSwitcher.shouldApplyNetworkRequest(internetRequest, 0));
        assertFalse(mPhoneSwitcher.shouldApplyNetworkRequest(mmsRequest, 0));
        assertFalse(mPhoneSwitcher.shouldApplyNetworkRequest(internetRequest, 1));
        assertTrue(mPhoneSwitcher.shouldApplyNetworkRequest(mmsRequest, 1));

        // SetDataAllowed should never be triggered.
        verify(mCommandsInterface0, never()).setDataAllowed(anyBoolean(), any());
        verify(mCommandsInterface1, never()).setDataAllowed(anyBoolean(), any());
    }

    @Test
    @SmallTest
    public void testSetPreferredDataWithValidation() throws Exception {
        doReturn(true).when(mMockRadioConfig).isSetPreferredDataCommandSupported();
        initialize();

        // Mark sub 2 as opportunistic.
        doReturn(true).when(mSubscriptionController).isOpportunistic(2);
        // Phone 0 has sub 1, phone 1 has sub 2.
        // Sub 1 is default data sub.
        // Both are active subscriptions are active sub, as they are in both active slots.
        setSlotIndexToSubId(0, 1);
        setSlotIndexToSubId(1, 2);
        setDefaultDataSubId(1);

        // Phone 0 (sub 1) should be activated as it has default data sub.
        assertEquals(0, mPhoneSwitcher.getPreferredDataPhoneId());

        // Set sub 2 as preferred sub should make phone 1 activated and phone 0 deactivated.
        mPhoneSwitcher.trySetOpportunisticDataSubscription(2, true, null);
        processAllMessages();
        verify(mCellularNetworkValidator).validate(eq(2), anyLong(), eq(false),
                eq(mPhoneSwitcher.mValidationCallback));
        // Validation failed. Preferred data sub should remain 1, data phone should remain 0.
        mPhoneSwitcher.mValidationCallback.onValidationDone(false, 2);
        processAllMessages();
        assertEquals(0, mPhoneSwitcher.getPreferredDataPhoneId());

        // Validation succeeds. Preferred data sub changes to 2, data phone changes to 1.
        mPhoneSwitcher.trySetOpportunisticDataSubscription(2, true, null);
        processAllMessages();
        mPhoneSwitcher.mValidationCallback.onValidationDone(true, 2);
        processAllMessages();
        assertEquals(1, mPhoneSwitcher.getPreferredDataPhoneId());

        // Switching data back to primary (subId 1) with customized validation timeout.
        long timeout = 1234;
        mContextFixture.getCarrierConfigBundle().putLong(
                KEY_DATA_SWITCH_VALIDATION_TIMEOUT_LONG, timeout);
        mPhoneSwitcher.trySetOpportunisticDataSubscription(
                SubscriptionManager.DEFAULT_SUBSCRIPTION_ID, true, null);
        processAllMessages();
        verify(mCellularNetworkValidator).validate(eq(1), eq(timeout), eq(false),
                eq(mPhoneSwitcher.mValidationCallback));
        mPhoneSwitcher.mValidationCallback.onValidationDone(true, 1);
        processAllMessages();
        assertEquals(0, mPhoneSwitcher.getPreferredDataPhoneId());
    }

    @Test
    @SmallTest
    public void testNonDefaultDataPhoneInCall() throws Exception {
        doReturn(true).when(mMockRadioConfig).isSetPreferredDataCommandSupported();
        initialize();
        // Phone 0 has sub 1, phone 1 has sub 2.
        // Sub 1 is default data sub.
        // Both are active subscriptions are active sub, as they are in both active slots.
        setSlotIndexToSubId(0, 1);
        setSlotIndexToSubId(1, 2);
        setDefaultDataSubId(1);
        NetworkRequest internetRequest = addInternetNetworkRequest(null, 50);
        assertTrue(mPhoneSwitcher.shouldApplyNetworkRequest(internetRequest, 0));
        assertFalse(mPhoneSwitcher.shouldApplyNetworkRequest(internetRequest, 1));
        clearInvocations(mMockRadioConfig);
        setAllPhonesInactive();
        // Initialization done.

        // Phone2 has active call, but data is turned off. So no data switching should happen.
        notifyDataEnabled(false);
        notifyPhoneAsInCall(mPhone2);
        verify(mMockRadioConfig, never()).setPreferredDataModem(anyInt(), any());
        assertTrue(mPhoneSwitcher.shouldApplyNetworkRequest(internetRequest, 0));
        assertFalse(mPhoneSwitcher.shouldApplyNetworkRequest(internetRequest, 1));

        // Phone2 has active call. So data switch to it.
        notifyDataEnabled(true);
        verify(mMockRadioConfig).setPreferredDataModem(eq(1), any());
        assertTrue(mPhoneSwitcher.shouldApplyNetworkRequest(internetRequest, 1));
        assertFalse(mPhoneSwitcher.shouldApplyNetworkRequest(internetRequest, 0));
        clearInvocations(mMockRadioConfig);

        // Phone2 call ended. So data switch back to default data sub.
        notifyPhoneAsInactive(mPhone2);
        verify(mMockRadioConfig).setPreferredDataModem(eq(0), any());
        assertTrue(mPhoneSwitcher.shouldApplyNetworkRequest(internetRequest, 0));
        assertFalse(mPhoneSwitcher.shouldApplyNetworkRequest(internetRequest, 1));
        clearInvocations(mMockRadioConfig);

        // Phone2 has holding call, but data is turned off. So no data switching should happen.
        notifyPhoneAsInHoldingCall(mPhone2);
        verify(mMockRadioConfig).setPreferredDataModem(eq(1), any());
        assertTrue(mPhoneSwitcher.shouldApplyNetworkRequest(internetRequest, 1));
        assertFalse(mPhoneSwitcher.shouldApplyNetworkRequest(internetRequest, 0));
    }


    @Test
    @SmallTest
    public void testNetworkRequestOnNonDefaultData() throws Exception {
        doReturn(true).when(mMockRadioConfig).isSetPreferredDataCommandSupported();
        initialize();
        // Phone 0 has sub 1, phone 1 has sub 2.
        // Sub 1 is default data sub.
        // Both are active subscriptions are active sub, as they are in both active slots.
        setSlotIndexToSubId(0, 1);
        setSlotIndexToSubId(1, 2);
        setDefaultDataSubId(1);
        NetworkRequest internetRequest = addInternetNetworkRequest(2, 50);
        assertFalse(mPhoneSwitcher.shouldApplyNetworkRequest(internetRequest, 0));
        assertFalse(mPhoneSwitcher.shouldApplyNetworkRequest(internetRequest, 1));

        // Restricted network request will should be applied.
        internetRequest = addInternetNetworkRequest(2, 50, true);
        assertFalse(mPhoneSwitcher.shouldApplyNetworkRequest(internetRequest, 0));
        assertTrue(mPhoneSwitcher.shouldApplyNetworkRequest(internetRequest, 1));
    }

    @Test
    @SmallTest
    public void testEmergencyOverrideSuccessBeforeCallStarts() throws Exception {
        doReturn(true).when(mMockRadioConfig).isSetPreferredDataCommandSupported();
        initialize();
        // Phone 0 has sub 1, phone 1 has sub 2.
        // Sub 1 is default data sub.
        // Both are active subscriptions are active sub, as they are in both active slots.
        setMsimDefaultDataSubId(1);
        clearInvocations(mMockRadioConfig);

        // override the phone ID in prep for emergency call
        mPhoneSwitcher.overrideDefaultDataForEmergency(1, 1, mFuturePhone);
        sendPreferredDataSuccessResult(1);
        processAllMessages();
        verify(mFuturePhone).complete(true);

        // Make sure the correct broadcast is sent out for the overridden phone ID
        verify(mTelephonyRegistryManager).notifyActiveDataSubIdChanged(eq(2));
    }

    @Test
    @SmallTest
    public void testEmergencyOverrideNoDdsChange() throws Exception {
        doReturn(true).when(mMockRadioConfig).isSetPreferredDataCommandSupported();
        initialize();
        // Phone 0 has sub 1, phone 1 has sub 2.
        // Sub 1 is default data sub.
        // Both are active subscriptions are active sub, as they are in both active slots.
        setMsimDefaultDataSubId(1);
        clearInvocations(mMockRadioConfig);

        // override the phone ID in prep for emergency call
        mPhoneSwitcher.overrideDefaultDataForEmergency(0, 1, mFuturePhone);
        processAllMessages();
        // The radio command should never be called because the DDS hasn't changed.
        verify(mMockRadioConfig, never()).setPreferredDataModem(eq(0), any());
        processAllMessages();
        verify(mFuturePhone).complete(true);
    }

    @Test
    @SmallTest
    public void testEmergencyOverrideEndSuccess() throws Exception {
        PhoneSwitcher.ECBM_DEFAULT_DATA_SWITCH_BASE_TIME_MS = 500;
        doReturn(true).when(mMockRadioConfig).isSetPreferredDataCommandSupported();
        initialize();
        // Phone 0 has sub 1, phone 1 has sub 2.
        // Sub 1 is default data sub.
        // Both are active subscriptions are active sub, as they are in both active slots.
        setMsimDefaultDataSubId(1);
        setAllPhonesInactive();
        clearInvocations(mMockRadioConfig);
        clearInvocations(mTelephonyRegistryManager);

        // override the phone ID in prep for emergency call

        mPhoneSwitcher.overrideDefaultDataForEmergency(1, 1, mFuturePhone);
        sendPreferredDataSuccessResult(1);
        processAllMessages();
        verify(mFuturePhone).complete(true);

        // Start and end the emergency call, which will start override timer
        notifyPhoneAsInCall(mPhone2);
        notifyPhoneAsInactive(mPhone2);

        clearInvocations(mTelephonyRegistryManager);
        // Verify that the DDS is successfully switched back after 1 second + base ECBM timeout
        moveTimeForward(ECBM_DEFAULT_DATA_SWITCH_BASE_TIME_MS + 1000);
        processAllMessages();
        verify(mMockRadioConfig).setPreferredDataModem(eq(0), any());
        AsyncResult res = new AsyncResult(1, null,  null);
        Message.obtain(mPhoneSwitcher, EVENT_MODEM_COMMAND_DONE, res).sendToTarget();
        processAllMessages();

        // Make sure the correct broadcast is sent out for the phone ID
        verify(mTelephonyRegistryManager).notifyActiveDataSubIdChanged(eq(1));
    }

    @Test
    @SmallTest
    public void testEmergencyOverrideEcbmStartEnd() throws Exception {
        PhoneSwitcher.ECBM_DEFAULT_DATA_SWITCH_BASE_TIME_MS = 500;
        doReturn(true).when(mMockRadioConfig).isSetPreferredDataCommandSupported();
        initialize();
        // Phone 0 has sub 1, phone 1 has sub 2.
        // Sub 1 is default data sub.
        // Both are active subscriptions are active sub, as they are in both active slots.
        setMsimDefaultDataSubId(1);
        setAllPhonesInactive();
        clearInvocations(mMockRadioConfig);
        clearInvocations(mTelephonyRegistryManager);

        // override the phone ID in prep for emergency call
        mPhoneSwitcher.overrideDefaultDataForEmergency(1, 1, mFuturePhone);
        sendPreferredDataSuccessResult(1);
        processAllMessages();
        verify(mFuturePhone).complete(true);

        // Start and end the emergency call, which will start override timer
        notifyPhoneAsInCall(mPhone2);
        notifyPhoneAsInactive(mPhone2);
        // Start ECBM
        Message ecbmMessage = getEcbmRegistration(mPhone2);
        notifyEcbmStart(mPhone2, ecbmMessage);

        // DDS should not be switched back until ECBM ends, make sure there is no further
        // interaction.
        moveTimeForward(ECBM_DEFAULT_DATA_SWITCH_BASE_TIME_MS + 2000);
        processAllMessages();
        verify(mMockRadioConfig, never()).setPreferredDataModem(eq(0), any());
        // Make sure the correct broadcast is sent out for the phone ID
        verify(mTelephonyRegistryManager).notifyActiveDataSubIdChanged(eq(2));

        // End ECBM
        clearInvocations(mTelephonyRegistryManager);
        ecbmMessage = getEcbmRegistration(mPhone2);
        notifyEcbmEnd(mPhone2, ecbmMessage);
        // Verify that the DDS is successfully switched back after 1 second.
        moveTimeForward(1000);
        processAllMessages();
        verify(mMockRadioConfig).setPreferredDataModem(eq(0), any());
        AsyncResult res = new AsyncResult(1, null,  null);
        Message.obtain(mPhoneSwitcher, EVENT_MODEM_COMMAND_DONE, res).sendToTarget();
        processAllMessages();
        // Make sure the correct broadcast is sent out for the phone ID
        verify(mTelephonyRegistryManager).notifyActiveDataSubIdChanged(eq(1));
    }

    @Test
    @SmallTest
    public void testEmergencyOverrideNoCallStart() throws Exception {
        PhoneSwitcher.DEFAULT_DATA_OVERRIDE_TIMEOUT_MS = 500;
        doReturn(true).when(mMockRadioConfig).isSetPreferredDataCommandSupported();
        initialize();
        // Phone 0 has sub 1, phone 1 has sub 2.
        // Sub 1 is default data sub.
        // Both are active subscriptions are active sub, as they are in both active slots.
        setMsimDefaultDataSubId(1);
        setAllPhonesInactive();
        clearInvocations(mMockRadioConfig);
        clearInvocations(mTelephonyRegistryManager);

        // override the phone ID in prep for emergency call
        mPhoneSwitcher.overrideDefaultDataForEmergency(1, 1, mFuturePhone);
        sendPreferredDataSuccessResult(1);
        processAllMessages();
        verify(mFuturePhone).complete(true);

        // Do not start the call and make sure the override is removed once the timeout expires
        moveTimeForward(PhoneSwitcher.DEFAULT_DATA_OVERRIDE_TIMEOUT_MS);
        processAllMessages();
        verify(mMockRadioConfig).setPreferredDataModem(eq(0), any());
        AsyncResult res = new AsyncResult(1, null,  null);
        Message.obtain(mPhoneSwitcher, EVENT_MODEM_COMMAND_DONE, res).sendToTarget();
        processAllMessages();

        // Make sure the correct broadcast is sent out for the phone ID
        verify(mTelephonyRegistryManager).notifyActiveDataSubIdChanged(eq(1));
    }

    @Test
    @SmallTest
    public void testEmergencyOverrideMultipleOverrideRequests() throws Exception {
        PhoneSwitcher.ECBM_DEFAULT_DATA_SWITCH_BASE_TIME_MS = 500;
        doReturn(true).when(mMockRadioConfig).isSetPreferredDataCommandSupported();
        initialize();
        // Phone 0 has sub 1, phone 1 has sub 2.
        // Sub 1 is default data sub.
        // Both are active subscriptions are active sub, as they are in both active slots.
        setMsimDefaultDataSubId(1);
        setAllPhonesInactive();
        clearInvocations(mMockRadioConfig);
        clearInvocations(mTelephonyRegistryManager);

        // override the phone ID in prep for emergency call
        LinkedBlockingQueue<Boolean> queue = new LinkedBlockingQueue<>();
        CompletableFuture<Boolean> futurePhone = new CompletableFuture<>();
        futurePhone.whenComplete((r, error) -> queue.offer(r));
        mPhoneSwitcher.overrideDefaultDataForEmergency(1, 1, futurePhone);
        sendPreferredDataSuccessResult(1);
        processAllMessages();
        Boolean result = queue.poll();
        assertNotNull(result);
        assertTrue(result);

        // try override the phone ID again while there is an existing override for a different phone
        futurePhone = new CompletableFuture<>();
        futurePhone.whenComplete((r, error) -> queue.offer(r));
        mPhoneSwitcher.overrideDefaultDataForEmergency(0, 1, futurePhone);
        processAllMessages();
        result = queue.poll();
        assertNotNull(result);
        assertFalse(result);
        verify(mMockRadioConfig, never()).setPreferredDataModem(eq(0), any());

        // Start and end the emergency call, which will start override timer
        notifyPhoneAsInCall(mPhone2);
        notifyPhoneAsInactive(mPhone2);

        // Verify that the DDS is successfully switched back after 1 second + base ECBM timeout
        moveTimeForward(ECBM_DEFAULT_DATA_SWITCH_BASE_TIME_MS + 1000);
        processAllMessages();
        verify(mMockRadioConfig).setPreferredDataModem(eq(0), any());
        AsyncResult res = new AsyncResult(1, null,  null);
        Message.obtain(mPhoneSwitcher, EVENT_MODEM_COMMAND_DONE, res).sendToTarget();
        processAllMessages();

        // Make sure the correct broadcast is sent out for the phone ID
        verify(mTelephonyRegistryManager).notifyActiveDataSubIdChanged(eq(1));
    }

    @Test
    @SmallTest
    public void testSetPreferredDataCallback() throws Exception {
        doReturn(true).when(mMockRadioConfig).isSetPreferredDataCommandSupported();
        initialize();

        // Mark sub 2 as opportunistic.
        doReturn(true).when(mSubscriptionController).isOpportunistic(2);
        // Phone 0 has sub 1, phone 1 has sub 2.
        // Sub 1 is default data sub.
        // Both are active subscriptions are active sub, as they are in both active slots.
        setSlotIndexToSubId(0, 1);
        setSlotIndexToSubId(1, 2);
        setDefaultDataSubId(1);

        // Validating on sub 10 which is inactive.
        mPhoneSwitcher.trySetOpportunisticDataSubscription(10, true, mSetOpptDataCallback1);
        processAllMessages();
        verify(mSetOpptDataCallback1).onComplete(SET_OPPORTUNISTIC_SUB_INACTIVE_SUBSCRIPTION);

        // Switch to active subId without validating. Should always succeed.
        mPhoneSwitcher.trySetOpportunisticDataSubscription(2, false, mSetOpptDataCallback1);
        processAllMessages();
        mPhoneSwitcher.mValidationCallback.onNetworkAvailable(null, 2);
        processAllMessages();
        verify(mSetOpptDataCallback1).onComplete(SET_OPPORTUNISTIC_SUB_SUCCESS);

        // Validating on sub 1 and fails.
        clearInvocations(mSetOpptDataCallback1);
        mPhoneSwitcher.trySetOpportunisticDataSubscription(1, true, mSetOpptDataCallback1);
        processAllMessages();
        mPhoneSwitcher.mValidationCallback.onValidationDone(false, 1);
        processAllMessages();
        verify(mSetOpptDataCallback1).onComplete(SET_OPPORTUNISTIC_SUB_VALIDATION_FAILED);

        // Validating on sub 2 and succeeds.
        mPhoneSwitcher.trySetOpportunisticDataSubscription(2, true, mSetOpptDataCallback2);
        processAllMessages();
        mPhoneSwitcher.mValidationCallback.onValidationDone(true, 2);
        processAllMessages();
        verify(mSetOpptDataCallback2).onComplete(SET_OPPORTUNISTIC_SUB_SUCCESS);

        // Switching data back to primary and validation fails.
        clearInvocations(mSetOpptDataCallback2);
        mPhoneSwitcher.trySetOpportunisticDataSubscription(
                SubscriptionManager.DEFAULT_SUBSCRIPTION_ID, true, mSetOpptDataCallback2);
        processAllMessages();
        mPhoneSwitcher.mValidationCallback.onValidationDone(false, 1);
        processAllMessages();
        verify(mSetOpptDataCallback1).onComplete(SET_OPPORTUNISTIC_SUB_VALIDATION_FAILED);

        // Switching data back to primary and succeeds.
        clearInvocations(mSetOpptDataCallback2);
        mPhoneSwitcher.trySetOpportunisticDataSubscription(
                SubscriptionManager.DEFAULT_SUBSCRIPTION_ID, true, mSetOpptDataCallback2);
        processAllMessages();
        mPhoneSwitcher.mValidationCallback.onValidationDone(true, 1);
        processAllMessages();
        verify(mSetOpptDataCallback2).onComplete(SET_OPPORTUNISTIC_SUB_SUCCESS);

        // Back to back call on same subId.
        clearInvocations(mSetOpptDataCallback1);
        clearInvocations(mSetOpptDataCallback2);
        clearInvocations(mCellularNetworkValidator);
        mPhoneSwitcher.trySetOpportunisticDataSubscription(2, true, mSetOpptDataCallback1);
        processAllMessages();
        verify(mCellularNetworkValidator).validate(eq(2), anyLong(), eq(false),
                eq(mPhoneSwitcher.mValidationCallback));
        doReturn(true).when(mCellularNetworkValidator).isValidating();
        mPhoneSwitcher.trySetOpportunisticDataSubscription(2, true, mSetOpptDataCallback2);
        processAllMessages();
        verify(mSetOpptDataCallback1).onComplete(SET_OPPORTUNISTIC_SUB_VALIDATION_FAILED);
        verify(mSetOpptDataCallback2, never()).onComplete(anyInt());
        // Validation succeeds.
        doReturn(false).when(mCellularNetworkValidator).isValidating();
        mPhoneSwitcher.mValidationCallback.onValidationDone(true, 2);
        processAllMessages();
        verify(mSetOpptDataCallback2).onComplete(SET_OPPORTUNISTIC_SUB_SUCCESS);

        mPhoneSwitcher.trySetOpportunisticDataSubscription(
                SubscriptionManager.DEFAULT_SUBSCRIPTION_ID, false, null);
        processAllMessages();
        mPhoneSwitcher.mValidationCallback.onNetworkAvailable(null, 1);
        processAllMessages();
        clearInvocations(mSetOpptDataCallback1);
        clearInvocations(mSetOpptDataCallback2);
        clearInvocations(mCellularNetworkValidator);
        // Back to back call, call 1 to switch to subId 2, call 2 to switch back.
        mPhoneSwitcher.trySetOpportunisticDataSubscription(2, true, mSetOpptDataCallback1);
        processAllMessages();
        verify(mCellularNetworkValidator).validate(eq(2), anyLong(), eq(false),
                eq(mPhoneSwitcher.mValidationCallback));
        doReturn(true).when(mCellularNetworkValidator).isValidating();
        mPhoneSwitcher.trySetOpportunisticDataSubscription(
                SubscriptionManager.DEFAULT_SUBSCRIPTION_ID, true, mSetOpptDataCallback2);
        processAllMessages();
        // Call 1 should be cancelled and failed. Call 2 return success immediately as there's no
        // change.
        verify(mSetOpptDataCallback1).onComplete(SET_OPPORTUNISTIC_SUB_VALIDATION_FAILED);
        verify(mSetOpptDataCallback2).onComplete(SET_OPPORTUNISTIC_SUB_SUCCESS);
    }

    @Test
    @SmallTest
    public void testMultiSimConfigChange() throws Exception {
        doReturn(true).when(mMockRadioConfig).isSetPreferredDataCommandSupported();
        mActiveModemCount = 1;
        initialize();
        sendPreferredDataSuccessResult(0);

        // Phone 0 has sub 1, phone 1 has sub 2.
        // Sub 1 is default data sub.
        // Both are active subscriptions are active sub, as they are in both active slots.
        setSlotIndexToSubId(0, 1);
        setDefaultDataSubId(1);

        setNumPhones(2, 2);
        AsyncResult result = new AsyncResult(null, 2, null);
        Message.obtain(mPhoneSwitcher, EVENT_MULTI_SIM_CONFIG_CHANGED, result).sendToTarget();
        processAllMessages();

        verify(mPhone2).registerForEmergencyCallToggle(any(), anyInt(), any());
        verify(mPhone2).registerForPreciseCallStateChanged(any(), anyInt(), any());
        verify(mDataEnabledSettings2).registerForDataEnabledChanged(any(), anyInt(), any());

        clearInvocations(mMockRadioConfig);
        setSlotIndexToSubId(1, 2);
        setDefaultDataSubId(2);
        verify(mMockRadioConfig).setPreferredDataModem(eq(1), any());
    }

    @Test
    @SmallTest
    public void testValidationOffSwitch_shouldSwitchOnNetworkAvailable() throws Exception {
        doReturn(true).when(mMockRadioConfig).isSetPreferredDataCommandSupported();
        initialize();
        // Phone 0 has sub 1, phone 1 has sub 2.
        // Sub 1 is default data sub.
        // Both are active subscriptions are active sub, as they are in both active slots.
        setSlotIndexToSubId(0, 1);
        setSlotIndexToSubId(1, 2);
        setDefaultDataSubId(1);
        NetworkRequest internetRequest = addInternetNetworkRequest(null, 50);
        assertTrue(mPhoneSwitcher.shouldApplyNetworkRequest(internetRequest, 0));
        assertFalse(mPhoneSwitcher.shouldApplyNetworkRequest(internetRequest, 1));
        clearInvocations(mMockRadioConfig);
        setAllPhonesInactive();
        // Initialization done.

        doReturn(true).when(mSubscriptionController).isOpportunistic(2);
        mPhoneSwitcher.trySetOpportunisticDataSubscription(2, false, mSetOpptDataCallback1);
        processAllMessages();
        verify(mCellularNetworkValidator).validate(eq(2), anyLong(), eq(false),
                eq(mPhoneSwitcher.mValidationCallback));
        doReturn(true).when(mCellularNetworkValidator).isValidating();

        // Network available on different sub. Should do nothing.
        mPhoneSwitcher.mValidationCallback.onNetworkAvailable(null, 1);
        processAllMessages();
        verify(mMockRadioConfig, never()).setPreferredDataModem(anyInt(), any());

        // Network available on corresponding sub. Should confirm switch.
        mPhoneSwitcher.mValidationCallback.onNetworkAvailable(null, 2);
        processAllMessages();
        verify(mMockRadioConfig).setPreferredDataModem(eq(1), any());
    }

    @Test
    @SmallTest
    public void testValidationOffSwitch_shouldSwitchOnTimeOut() throws Exception {
        doReturn(true).when(mMockRadioConfig).isSetPreferredDataCommandSupported();
        initialize();
        // Phone 0 has sub 1, phone 1 has sub 2.
        // Sub 1 is default data sub.
        // Both are active subscriptions are active sub, as they are in both active slots.
        setSlotIndexToSubId(0, 1);
        setSlotIndexToSubId(1, 2);
        setDefaultDataSubId(1);
        NetworkRequest internetRequest = addInternetNetworkRequest(null, 50);
        assertTrue(mPhoneSwitcher.shouldApplyNetworkRequest(internetRequest, 0));
        assertFalse(mPhoneSwitcher.shouldApplyNetworkRequest(internetRequest, 1));
        clearInvocations(mMockRadioConfig);
        setAllPhonesInactive();
        // Initialization done.

        doReturn(true).when(mSubscriptionController).isOpportunistic(2);
        mPhoneSwitcher.trySetOpportunisticDataSubscription(2, false, mSetOpptDataCallback1);
        processAllMessages();
        verify(mCellularNetworkValidator).validate(eq(2), anyLong(), eq(false),
                eq(mPhoneSwitcher.mValidationCallback));
        doReturn(true).when(mCellularNetworkValidator).isValidating();

        // Validation failed on different sub. Should do nothing.
        mPhoneSwitcher.mValidationCallback.onValidationDone(false, 1);
        processAllMessages();
        verify(mMockRadioConfig, never()).setPreferredDataModem(anyInt(), any());

        // Network available on corresponding sub. Should confirm switch.
        mPhoneSwitcher.mValidationCallback.onValidationDone(false, 2);
        processAllMessages();
        verify(mMockRadioConfig).setPreferredDataModem(eq(1), any());
    }

    @Test
    public void testRetry_DDS_switch_Failure() throws Exception {
        doReturn(true).when(mMockRadioConfig).isSetPreferredDataCommandSupported();
        mActiveModemCount = 2;
        initialize();
        setSlotIndexToSubId(0, 1);
        setDefaultDataSubId(1);

        clearInvocations(mMockRadioConfig);
        // for exceptions OP_NOT_ALLOWED_DURING_VOICE_CALL and INVALID_SIM_STATE,
        // modem retry not invoked.
        AsyncResult res1 = new AsyncResult(0, null,
                new CommandException(CommandException.Error.INVALID_SIM_STATE));
        Message.obtain(mPhoneSwitcher, EVENT_MODEM_COMMAND_DONE, res1).sendToTarget();
        processAllMessages();
        moveTimeForward(5000);
        processAllMessages();
        verify(mMockRadioConfig, times(0)).setPreferredDataModem(eq(0), any());

        doReturn(0).when(mSubscriptionController).getPhoneId(anyInt());
        AsyncResult res2 = new AsyncResult(0, null,
                new CommandException(CommandException.Error.NETWORK_NOT_READY));
        Message.obtain(mPhoneSwitcher, EVENT_MODEM_COMMAND_DONE, res2).sendToTarget();
        processAllMessages();
        moveTimeForward(5000);
        processAllMessages();

        verify(mMockRadioConfig, times(1)).setPreferredDataModem(eq(0), any());

        clearInvocations(mMockRadioConfig);
        doReturn(mSubscriptionInfo).when(mSubscriptionController)
            .getActiveSubscriptionInfoForSimSlotIndex(eq(0), any(), any());
        doReturn(true).when(mSubscriptionInfo).areUiccApplicationsEnabled();
        doReturn(mIccCard).when(mPhone).getIccCard();
        doReturn(true).when(mIccCard).isEmptyProfile();
        final Intent intent1 = new Intent(ACTION_SIM_APPLICATION_STATE_CHANGED);
        intent1.putExtra(EXTRA_SIM_STATE, SIM_STATE_LOADED);
        intent1.putExtra(SubscriptionManager.EXTRA_SLOT_INDEX, 0);
        mContext.sendBroadcast(intent1);
        processAllMessages();

        verify(mMockRadioConfig, times(0)).setPreferredDataModem(eq(0), any());

        doReturn(false).when(mIccCard).isEmptyProfile();
        final Intent intent2 = new Intent(ACTION_SIM_APPLICATION_STATE_CHANGED);
        intent2.putExtra(EXTRA_SIM_STATE, SIM_STATE_LOADED);
        intent2.putExtra(SubscriptionManager.EXTRA_SLOT_INDEX, 0);
        mContext.sendBroadcast(intent2);
        processAllMessages();

        verify(mMockRadioConfig, times(1)).setPreferredDataModem(eq(0), any());
    }

    /* Private utility methods start here */

    private void setAllPhonesInactive() {
        doReturn(mInactiveCall).when(mPhone).getForegroundCall();
        doReturn(mInactiveCall).when(mPhone).getBackgroundCall();
        doReturn(mInactiveCall).when(mPhone).getRingingCall();
        doReturn(mInactiveCall).when(mPhone2).getForegroundCall();
        doReturn(mInactiveCall).when(mPhone2).getBackgroundCall();
        doReturn(mInactiveCall).when(mPhone2).getRingingCall();
    }

    private void notifyPhoneAsInCall(Phone phone) {
        doReturn(mActiveCall).when(phone).getForegroundCall();
        mPhoneSwitcher.sendEmptyMessage(EVENT_PRECISE_CALL_STATE_CHANGED);
        processAllMessages();
    }

    private void notifyPhoneAsInHoldingCall(Phone phone) {
        doReturn(mHoldingCall).when(phone).getBackgroundCall();
        mPhoneSwitcher.sendEmptyMessage(EVENT_PRECISE_CALL_STATE_CHANGED);
        processAllMessages();
    }

    private void notifyPhoneAsInactive(Phone phone) {
        doReturn(mInactiveCall).when(phone).getForegroundCall();
        mPhoneSwitcher.sendEmptyMessage(EVENT_PRECISE_CALL_STATE_CHANGED);
        processAllMessages();
    }

    private void notifyDataEnabled(boolean dataEnabled) {
        doReturn(dataEnabled).when(mDataEnabledSettings).isDataEnabled(anyInt());
        doReturn(dataEnabled).when(mDataEnabledSettings2).isDataEnabled(anyInt());
        mPhoneSwitcher.sendEmptyMessage(EVENT_DATA_ENABLED_CHANGED);
        processAllMessages();
    }

    private Message getEcbmRegistration(Phone phone) {
        ArgumentCaptor<Handler> handlerCaptor = ArgumentCaptor.forClass(Handler.class);
        ArgumentCaptor<Integer> intCaptor = ArgumentCaptor.forClass(Integer.class);

        verify(phone).registerForEmergencyCallToggle(handlerCaptor.capture(), intCaptor.capture(),
                any());
        assertNotNull(handlerCaptor.getValue());
        assertNotNull(intCaptor.getValue());
        Message message = Message.obtain(handlerCaptor.getValue(), intCaptor.getValue());
        return message;
    }

    private void notifyEcbmStart(Phone phone, Message ecmMessage) {
        doReturn(mInactiveCall).when(phone).getForegroundCall();
        doReturn(true).when(phone).isInEcm();
        ecmMessage.sendToTarget();
        processAllMessages();
    }

    private void notifyEcbmEnd(Phone phone, Message ecmMessage) {
        doReturn(false).when(phone).isInEcm();
        ecmMessage.sendToTarget();
        processAllMessages();
    }

    private void sendPreferredDataSuccessResult(int phoneId) {
        // make sure the radio command is called and then send a success result
        processAllMessages();
        ArgumentCaptor<Message> msgCaptor = ArgumentCaptor.forClass(Message.class);
        verify(mMockRadioConfig).setPreferredDataModem(eq(phoneId), msgCaptor.capture());
        assertNotNull(msgCaptor.getValue());
        // Send back successful result
        AsyncResult.forMessage(msgCaptor.getValue(), null, null);
        msgCaptor.getValue().sendToTarget();
        processAllMessages();
    }

    private void setMsimDefaultDataSubId(int defaultDataSub) throws Exception {
        for (int i = 0; i < mActiveModemCount; i++) {
            setSlotIndexToSubId(i, i + 1);
        }
        setDefaultDataSubId(defaultDataSub);
        NetworkRequest internetRequest = addInternetNetworkRequest(null, 50);
        for (int i = 0; i < mActiveModemCount; i++) {
            if (defaultDataSub == (i + 1)) {
                // sub id is always phoneId+1 for testing
                assertTrue(mPhoneSwitcher.shouldApplyNetworkRequest(internetRequest, i));
            } else {
                assertFalse(mPhoneSwitcher.shouldApplyNetworkRequest(internetRequest, i));
            }
        }
    }

    private void sendDefaultDataSubChanged() {
        final Intent intent = new Intent(TelephonyIntents.ACTION_DEFAULT_DATA_SUBSCRIPTION_CHANGED);
        mContext.sendBroadcast(intent);
        processAllMessages();
    }

    private void initialize() throws Exception {
        setNumPhones(mActiveModemCount, mSupportedModemCount);

        initializeSubControllerMock();
        initializeCommandInterfacesMock();
        initializeTelRegistryMock();
        initializeConnManagerMock();

        mPhoneSwitcher = new PhoneSwitcher(mMaxDataAttachModemCount, mContext, Looper.myLooper());
        processAllMessages();

        verify(mTelephonyRegistryManager).addOnSubscriptionsChangedListener(any(), any());
    }

    /**
     * Certain variables needs initialized depending on number of phones.
     */
    private void setNumPhones(int activeModemCount, int supportedModemCount) throws Exception {
        mDataAllowed = new boolean[supportedModemCount];
        mSlotIndexToSubId = new int[supportedModemCount][];
        doReturn(0).when(mPhone).getPhoneId();
        doReturn(1).when(mPhone2).getPhoneId();
        doReturn(true).when(mPhone2).isUserDataEnabled();
        doReturn(mDataEnabledSettings2).when(mPhone2).getDataEnabledSettings();
        for (int i = 0; i < supportedModemCount; i++) {
            mSlotIndexToSubId[i] = new int[1];
            mSlotIndexToSubId[i][0] = SubscriptionManager.INVALID_SUBSCRIPTION_ID;
        }

        doReturn(activeModemCount).when(mTelephonyManager).getPhoneCount();
        doReturn(activeModemCount).when(mTelephonyManager).getActiveModemCount();
        doReturn(supportedModemCount).when(mTelephonyManager).getSupportedModemCount();

        if (activeModemCount == 1) {
            mPhones = new Phone[]{mPhone};
        } else if (activeModemCount == 2) {
            mPhones = new Phone[]{mPhone, mPhone2};
        }

        replaceInstance(PhoneFactory.class, "sPhones", null, mPhones);
    }

    private void initializeCommandInterfacesMock() {
        // Tell PhoneSwitcher that radio is on.
        doAnswer(invocation -> {
            Handler handler = (Handler) invocation.getArguments()[0];
            int message = (int) invocation.getArguments()[1];
            Object obj = invocation.getArguments()[2];
            handler.obtainMessage(message, obj).sendToTarget();
            return null;
        }).when(mCommandsInterface0).registerForAvailable(any(), anyInt(), any());

        // Store values of dataAllowed in mDataAllowed[] for easier checking.
        doAnswer(invocation -> {
            mDataAllowed[0] = (boolean) invocation.getArguments()[0];
            return null;
        }).when(mCommandsInterface0).setDataAllowed(anyBoolean(), any());

        if (mSupportedModemCount > 1) {
            doAnswer(invocation -> {
                mDataAllowed[1] = (boolean) invocation.getArguments()[0];
                return null;
            }).when(mCommandsInterface1).setDataAllowed(anyBoolean(), any());
        }
    }

    /**
     * Store subChangedListener of PhoneSwitcher so that testing can notify
     * PhoneSwitcher of sub change.
     */
    private void initializeTelRegistryMock() throws Exception {
        doAnswer(invocation -> {
            SubscriptionManager.OnSubscriptionsChangedListener subChangedListener =
                    (SubscriptionManager.OnSubscriptionsChangedListener) invocation.getArguments()[0];
            mSubChangedListener = subChangedListener;
            mSubChangedListener.onSubscriptionsChanged();
            return null;
        }).when(mTelephonyRegistryManager).addOnSubscriptionsChangedListener(any(), any());
    }

    /**
     * Capture mNetworkProviderMessenger so that testing can request or release
     * network requests on PhoneSwitcher.
     */
    private void initializeConnManagerMock() {
        mConnectivityManager = (ConnectivityManager)
                mContext.getSystemService(Context.CONNECTIVITY_SERVICE);

        doAnswer(invocation -> {
            mNetworkProviderMessenger =
                    ((NetworkProvider) invocation.getArgument(0)).getMessenger();
            return null;
        }).when(mConnectivityManager).registerNetworkProvider(any());
    }

    /**
     * Capture mNetworkProviderMessenger so that testing can request or release
     * network requests on PhoneSwitcher.
     */
    private void initializeSubControllerMock() {
        doReturn(mDefaultDataSub).when(mSubscriptionController).getDefaultDataSubId();
        doAnswer(invocation -> {
            int phoneId = (int) invocation.getArguments()[0];
            if (phoneId == SubscriptionManager.INVALID_PHONE_INDEX) {
                return SubscriptionManager.INVALID_SUBSCRIPTION_ID;
            } else if (phoneId == SubscriptionManager.DEFAULT_PHONE_INDEX) {
                return mSlotIndexToSubId[0][0];
            } else {
                return mSlotIndexToSubId[phoneId][0];
            }
        }).when(mSubscriptionController).getSubIdUsingPhoneId(anyInt());

        doAnswer(invocation -> {
            int subId = (int) invocation.getArguments()[0];

            if (!SubscriptionManager.isUsableSubIdValue(subId)) return false;

            for (int i = 0; i < mSlotIndexToSubId.length; i++) {
                if (mSlotIndexToSubId[i][0] == subId) return true;
            }
            return false;
        }).when(mSubscriptionController).isActiveSubId(anyInt());
    }

    private void setDefaultDataSubId(int defaultDataSub) {
        mDefaultDataSub = defaultDataSub;
        doReturn(mDefaultDataSub).when(mSubscriptionController).getDefaultDataSubId();
        sendDefaultDataSubChanged();
    }

    private void setSlotIndexToSubId(int slotId, int subId) {
        mSlotIndexToSubId[slotId][0] = subId;
    }

    /**
     * Create an internet PDN network request and send it to PhoneSwitcher.
     */
    private NetworkRequest addInternetNetworkRequest(Integer subId, int score) throws Exception {
        return addInternetNetworkRequest(subId, score, false);
    }

    private NetworkRequest addInternetNetworkRequest(Integer subId, int score, boolean restricted)
            throws Exception {
        NetworkCapabilities netCap = (new NetworkCapabilities())
                .addCapability(NetworkCapabilities.NET_CAPABILITY_INTERNET)
                .addTransportType(NetworkCapabilities.TRANSPORT_CELLULAR);
        if (restricted) {
            netCap.removeCapability(NetworkCapabilities.NET_CAPABILITY_NOT_RESTRICTED);
        }

        if (subId != null) {
            netCap.setNetworkSpecifier(new TelephonyNetworkSpecifier.Builder()
                    .setSubscriptionId(subId).build());
        }
        NetworkRequest networkRequest = new NetworkRequest(netCap, ConnectivityManager.TYPE_NONE,
                0, NetworkRequest.Type.REQUEST);

        Message message = Message.obtain();
        message.what = android.net.NetworkProvider.CMD_REQUEST_NETWORK;
        message.arg1 = score;
        message.obj = networkRequest;
        mNetworkProviderMessenger.send(message);
        processAllMessages();

        return networkRequest;
    }

    /**
     * Create a mms PDN network request and send it to PhoneSwitcher.
     */
    private NetworkRequest addMmsNetworkRequest(Integer subId) throws Exception {
        NetworkCapabilities netCap = (new NetworkCapabilities())
                .addCapability(NetworkCapabilities.NET_CAPABILITY_MMS)
                .addCapability(NetworkCapabilities.NET_CAPABILITY_NOT_RESTRICTED)
                .addTransportType(NetworkCapabilities.TRANSPORT_CELLULAR);
        if (subId != null) {
            netCap.setNetworkSpecifier(new TelephonyNetworkSpecifier.Builder()
                    .setSubscriptionId(subId).build());
        }
        NetworkRequest networkRequest = new NetworkRequest(netCap, ConnectivityManager.TYPE_NONE,
                1, NetworkRequest.Type.REQUEST);

        Message message = Message.obtain();
        message.what = android.net.NetworkProvider.CMD_REQUEST_NETWORK;
        message.arg1 = 50; // Score
        message.obj = networkRequest;
        mNetworkProviderMessenger.send(message);
        processAllMessages();

        return networkRequest;
    }

    /**
     * Tell PhoneSwitcher to release a network request.
     */
    private void releaseNetworkRequest(NetworkRequest networkRequest) throws Exception {
        Message message = Message.obtain();
        message.what = android.net.NetworkProvider.CMD_CANCEL_REQUEST;
        message.obj = networkRequest;
        mNetworkProviderMessenger.send(message);
        processAllMessages();
    }
}<|MERGE_RESOLUTION|>--- conflicted
+++ resolved
@@ -123,12 +123,7 @@
     public void setUp() throws Exception {
         super.setUp(getClass().getSimpleName());
 
-<<<<<<< HEAD
-        PhoneCapability phoneCapability = new PhoneCapability(1, 1, null, false,
-                PhoneCapability.DEVICE_NR_CAPABILITY_NONE);
-=======
         PhoneCapability phoneCapability = new PhoneCapability(1, 1, null, false, new int[0]);
->>>>>>> 81f6c947
         doReturn(phoneCapability).when(mPhoneConfigurationManager).getCurrentPhoneCapability();
 
         doReturn(Call.State.ACTIVE).when(mActiveCall).getState();
