/*
 * Copyright 2021 The Android Open Source Project
 *
 * Licensed under the Apache License, Version 2.0 (the "License");
 * you may not use this file except in compliance with the License.
 * You may obtain a copy of the License at
 *
 *      http://www.apache.org/licenses/LICENSE-2.0
 *
 * Unless required by applicable law or agreed to in writing, software
 * distributed under the License is distributed on an "AS IS" BASIS,
 * WITHOUT WARRANTIES OR CONDITIONS OF ANY KIND, either express or implied.
 * See the License for the specific language governing permissions and
 * limitations under the License.
 */

package com.android.internal.telephony.data;

import static com.google.common.truth.Truth.assertThat;

import static org.mockito.ArgumentMatchers.any;
import static org.mockito.ArgumentMatchers.anyBoolean;
import static org.mockito.ArgumentMatchers.anyInt;
import static org.mockito.ArgumentMatchers.eq;
import static org.mockito.ArgumentMatchers.nullable;
import static org.mockito.Matchers.argThat;
import static org.mockito.Mockito.atLeastOnce;
import static org.mockito.Mockito.doAnswer;
import static org.mockito.Mockito.doReturn;
import static org.mockito.Mockito.never;
import static org.mockito.Mockito.times;
import static org.mockito.Mockito.verify;

import android.annotation.NonNull;
import android.net.ConnectivityManager;
import android.net.InetAddresses;
import android.net.LinkAddress;
import android.net.LinkProperties;
import android.net.NetworkAgentConfig;
import android.net.NetworkCapabilities;
import android.net.NetworkRequest;
import android.net.vcn.VcnManager.VcnNetworkPolicyChangeListener;
import android.net.vcn.VcnNetworkPolicyResult;
import android.os.AsyncResult;
import android.os.Handler;
import android.os.Looper;
import android.os.Message;
import android.telephony.AccessNetworkConstants;
import android.telephony.AccessNetworkConstants.AccessNetworkType;
import android.telephony.AccessNetworkConstants.TransportType;
import android.telephony.Annotation.DataFailureCause;
import android.telephony.DataFailCause;
import android.telephony.NetworkRegistrationInfo;
import android.telephony.PreciseDataConnectionState;
import android.telephony.ServiceState;
import android.telephony.TelephonyManager;
import android.telephony.data.ApnSetting;
import android.telephony.data.DataCallResponse;
import android.telephony.data.DataProfile;
import android.telephony.data.DataService;
import android.telephony.data.DataServiceCallback;
import android.telephony.data.NetworkSliceInfo;
import android.telephony.data.TrafficDescriptor;
import android.testing.AndroidTestingRunner;
import android.testing.TestableLooper;
import android.util.Pair;
import android.util.SparseArray;

import com.android.internal.telephony.TelephonyTest;
import com.android.internal.telephony.data.DataEvaluation.DataAllowedReason;
import com.android.internal.telephony.data.DataNetwork.DataNetworkCallback;
import com.android.internal.telephony.data.LinkBandwidthEstimator.LinkBandwidthEstimatorCallback;
import com.android.internal.telephony.metrics.DataCallSessionStats;

import org.junit.After;
import org.junit.Before;
import org.junit.Test;
import org.junit.runner.RunWith;
import org.mockito.ArgumentCaptor;
import org.mockito.Mockito;

import java.lang.reflect.Field;
import java.util.ArrayList;
import java.util.Arrays;
import java.util.Collections;
import java.util.List;
import java.util.concurrent.Executor;

@RunWith(AndroidTestingRunner.class)
@TestableLooper.RunWithLooper
public class DataNetworkTest extends TelephonyTest {
    private static final String IPV4_ADDRESS = "10.0.2.15";
    private static final String IPV6_ADDRESS = "2607:fb90:a620:651d:eabe:f8da:c107:44be";

    private static final int ADMIN_UID1 = 1234;
    private static final int ADMIN_UID2 = 5678;

    private static final String FAKE_IMSI = "123456789";

    private DataNetwork mDataNetworkUT;

    private final SparseArray<DataServiceManager> mDataServiceManagers = new SparseArray<>();

    private final ApnSetting mInternetApnSetting = new ApnSetting.Builder()
            .setId(2163)
            .setOperatorNumeric("12345")
            .setEntryName("fake_apn")
            .setApnName("fake_apn")
            .setUser("user")
            .setPassword("passwd")
            .setApnTypeBitmask(ApnSetting.TYPE_DEFAULT | ApnSetting.TYPE_SUPL)
            .setProtocol(ApnSetting.PROTOCOL_IPV6)
            .setRoamingProtocol(ApnSetting.PROTOCOL_IP)
            .setCarrierEnabled(true)
            .setNetworkTypeBitmask(0)
            .setProfileId(1234)
            .setMaxConns(321)
            .setWaitTime(456)
            .setMaxConnsTime(789)
            .build();

    private final ApnSetting mImsApnSetting = new ApnSetting.Builder()
            .setId(2163)
            .setOperatorNumeric("12345")
            .setEntryName("fake_ims")
            .setApnName("fake_ims")
            .setUser("user")
            .setPassword("passwd")
            .setApnTypeBitmask(ApnSetting.TYPE_IMS)
            .setProtocol(ApnSetting.PROTOCOL_IPV6)
            .setRoamingProtocol(ApnSetting.PROTOCOL_IP)
            .setCarrierEnabled(true)
            .setNetworkTypeBitmask(0)
            .setProfileId(1234)
            .setMaxConns(321)
            .setWaitTime(456)
            .setMaxConnsTime(789)
            .build();

    private final DataProfile mInternetDataProfile = new DataProfile.Builder()
            .setApnSetting(mInternetApnSetting)
            .setTrafficDescriptor(new TrafficDescriptor("fake_apn", null))
            .build();

    private final DataProfile mImsDataProfile = new DataProfile.Builder()
            .setApnSetting(mImsApnSetting)
            .setTrafficDescriptor(new TrafficDescriptor("fake_apn", null))
            .build();

    private final DataProfile mEnterpriseDataProfile = new DataProfile.Builder()
            .setTrafficDescriptor(new TrafficDescriptor(null,
                    new TrafficDescriptor.OsAppId(TrafficDescriptor.OsAppId.ANDROID_OS_ID,
                            "ENTERPRISE", 1).getBytes()))
            .build();

    private final DataProfile mUrlccDataProfile = new DataProfile.Builder()
            .setTrafficDescriptor(new TrafficDescriptor(null,
                    new TrafficDescriptor.OsAppId(TrafficDescriptor.OsAppId.ANDROID_OS_ID,
                            "PRIORITIZE_LATENCY", 1).getBytes()))
            .build();

    private final DataProfile mEmbbDataProfile = new DataProfile.Builder()
            .setTrafficDescriptor(new TrafficDescriptor(null,
                    new TrafficDescriptor.OsAppId(TrafficDescriptor.OsAppId.ANDROID_OS_ID,
                            "PRIORITIZE_BANDWIDTH", 1).getBytes()))
            .build();

    private final DataProfile mCbsDataProfile = new DataProfile.Builder()
            .setTrafficDescriptor(new TrafficDescriptor(null,
                    new TrafficDescriptor.OsAppId(TrafficDescriptor.OsAppId.ANDROID_OS_ID,
                            "CBS", 1).getBytes()))
            .build();

    // Mocked classes
    private DataNetworkCallback mDataNetworkCallback;
    private DataCallSessionStats mDataCallSessionStats;

    private final NetworkRegistrationInfo mIwlanNetworkRegistrationInfo =
            new NetworkRegistrationInfo.Builder()
                    .setAccessNetworkTechnology(TelephonyManager.NETWORK_TYPE_IWLAN)
                    .setRegistrationState(NetworkRegistrationInfo.REGISTRATION_STATE_HOME)
                    .build();

    private void setSuccessfulSetupDataResponse(DataServiceManager dsm, int cid) {
        setSuccessfulSetupDataResponse(dsm, cid, Collections.emptyList());
    }

    private void setSuccessfulSetupDataResponse(DataServiceManager dsm, int cid,
            List<TrafficDescriptor> tds) {
        doAnswer(invocation -> {
            final Message msg = (Message) invocation.getArguments()[10];

            DataCallResponse response = new DataCallResponse.Builder()
                    .setCause(0)
                    .setRetryDurationMillis(-1L)
                    .setId(cid)
                    .setLinkStatus(2)
                    .setProtocolType(ApnSetting.PROTOCOL_IPV4V6)
                    .setInterfaceName("ifname")
                    .setAddresses(Arrays.asList(
                            new LinkAddress(InetAddresses.parseNumericAddress(IPV4_ADDRESS), 32),
                            new LinkAddress(IPV6_ADDRESS + "/64")))
                    .setDnsAddresses(Arrays.asList(InetAddresses.parseNumericAddress("10.0.2.3"),
                            InetAddresses.parseNumericAddress("fd00:976a::9")))
                    .setGatewayAddresses(Arrays.asList(
                            InetAddresses.parseNumericAddress("10.0.2.15"),
                            InetAddresses.parseNumericAddress("fe80::2")))
                    .setPcscfAddresses(Arrays.asList(
                            InetAddresses.parseNumericAddress("fd00:976a:c305:1d::8"),
                            InetAddresses.parseNumericAddress("fd00:976a:c202:1d::7"),
                            InetAddresses.parseNumericAddress("fd00:976a:c305:1d::5")))
                    .setMtuV4(1234)
                    .setMtuV6(5678)
                    .setPduSessionId(1)
                    .setQosBearerSessions(new ArrayList<>())
                    .setTrafficDescriptors(tds)
                    .build();
            msg.getData().putParcelable("data_call_response", response);
            msg.arg1 = DataServiceCallback.RESULT_SUCCESS;
            msg.sendToTarget();
            return null;
        }).when(dsm).setupDataCall(anyInt(), any(DataProfile.class), anyBoolean(),
                anyBoolean(), anyInt(), any(), anyInt(), any(), any(), anyBoolean(),
                any(Message.class));
    }

    private void setFailedSetupDataResponse(DataServiceManager dsm,
            @DataServiceCallback.ResultCode int resultCode) {
        doAnswer(invocation -> {
            final Message msg = (Message) invocation.getArguments()[10];
            msg.arg1 = resultCode;
            msg.sendToTarget();
            return null;
        }).when(dsm).setupDataCall(anyInt(), any(DataProfile.class), anyBoolean(),
                anyBoolean(), anyInt(), any(), anyInt(), any(), any(), anyBoolean(),
                any(Message.class));
    }

    private void sendServiceStateChangedEvent(@ServiceState.RegState int dataRegState,
            @ServiceState.RilRadioTechnology int rat) {
        mDataNetworkUT.obtainMessage(9/*EVENT_SERVICE_STATE_CHANGED*/,
                new AsyncResult(null, new Pair<>(dataRegState, rat), null)).sendToTarget();
    }

    private @NonNull NetworkAgentConfig getNetworkAgentConfig() throws Exception {
        Field field = DataNetwork.class.getDeclaredField("mNetworkAgent");
        field.setAccessible(true);
        TelephonyNetworkAgent networkAgent = (TelephonyNetworkAgent) field.get(mDataNetworkUT);

        field = TelephonyNetworkAgent.class.getDeclaredField("mNetworkAgentConfig");
        field.setAccessible(true);
        return (NetworkAgentConfig) field.get(networkAgent);
    }

    @Before
    public void setUp() throws Exception {
        super.setUp(getClass().getSimpleName());
        mDataNetworkCallback = Mockito.mock(DataNetworkCallback.class);
        mDataCallSessionStats = Mockito.mock(DataCallSessionStats.class);
        doAnswer(invocation -> {
            ((Runnable) invocation.getArguments()[0]).run();
            return null;
        }).when(mDataNetworkCallback).invokeFromExecutor(any(Runnable.class));
        mDataServiceManagers.put(AccessNetworkConstants.TRANSPORT_TYPE_WWAN,
                mMockedWwanDataServiceManager);
        mDataServiceManagers.put(AccessNetworkConstants.TRANSPORT_TYPE_WLAN,
                mMockedWlanDataServiceManager);
        doReturn(true).when(mSST).isConcurrentVoiceAndDataAllowed();
        doReturn(AccessNetworkConstants.TRANSPORT_TYPE_WWAN).when(mAccessNetworksManager)
                .getPreferredTransportByNetworkCapability(anyInt());
        doReturn(DataNetwork.BANDWIDTH_SOURCE_BANDWIDTH_ESTIMATOR)
                .when(mDataConfigManager).getBandwidthEstimateSource();
        doReturn(FAKE_IMSI).when(mPhone).getSubscriberId();
    }

    @After
    public void tearDown() throws Exception {
        mDataNetworkUT = null;
        mDataServiceManagers.clear();
        super.tearDown();
    }

    private void sendTearDownEvent(@TransportType int transport, int cid,
            @DataFailureCause int cause) {
        DataCallResponse response = new DataCallResponse.Builder()
                .setCause(cause)
                .setRetryDurationMillis(DataCallResponse.RETRY_DURATION_UNDEFINED)
                .setId(cid)
                .setLinkStatus(DataCallResponse.LINK_STATUS_INACTIVE)
                .setProtocolType(ApnSetting.PROTOCOL_IPV4V6)
                .setQosBearerSessions(new ArrayList<>())
                .setTrafficDescriptors(new ArrayList<>())
                .build();
        mDataNetworkUT.sendMessage(7/*EVENT_TEAR_DOWN_NETWORK*/,
                1/*TEAR_DOWN_REASON_CONNECTIVITY_SERVICE_UNWANTED*/);
        mDataNetworkUT.sendMessage(8/*EVENT_DATA_STATE_CHANGED*/,
                new AsyncResult(transport, new ArrayList<>(Arrays.asList(response)), null));
        processAllMessages();
    }

    // The purpose of this test is to make sure the network request insertion/removal works as
    // expected, and make sure it is always sorted.
    @Test
    public void testCreateDataNetwork() throws Exception {
        DataNetworkController.NetworkRequestList
                networkRequestList = new DataNetworkController.NetworkRequestList();
        networkRequestList.add(new TelephonyNetworkRequest(new NetworkRequest.Builder()
                .addCapability(NetworkCapabilities.NET_CAPABILITY_INTERNET)
                .build(), mPhone));

        setSuccessfulSetupDataResponse(mMockedWwanDataServiceManager, 123);

        mDataNetworkUT = new DataNetwork(mPhone, Looper.myLooper(), mDataServiceManagers,
                mInternetDataProfile, networkRequestList,
                AccessNetworkConstants.TRANSPORT_TYPE_WWAN,
                DataAllowedReason.NORMAL, mDataNetworkCallback);
        replaceInstance(DataNetwork.class, "mDataCallSessionStats",
                mDataNetworkUT, mDataCallSessionStats);
        sendServiceStateChangedEvent(ServiceState.STATE_IN_SERVICE,
                ServiceState.RIL_RADIO_TECHNOLOGY_UNKNOWN);

        processAllMessages();
        verify(mSimulatedCommandsVerifier, never()).allocatePduSessionId(any(Message.class));
        verify(mMockedWwanDataServiceManager).setupDataCall(eq(AccessNetworkType.EUTRAN),
                eq(mInternetDataProfile), eq(false), eq(false),
                eq(DataService.REQUEST_REASON_NORMAL), nullable(LinkProperties.class),
                eq(DataCallResponse.PDU_SESSION_ID_NOT_SET), nullable(NetworkSliceInfo.class),
                any(TrafficDescriptor.class), eq(true), any(Message.class));
        assertThat(mDataNetworkUT.getId()).isEqualTo(123);
        assertThat(networkRequestList.get(0).getState())
                .isEqualTo(TelephonyNetworkRequest.REQUEST_STATE_SATISFIED);
        LinkProperties lp = mDataNetworkUT.getLinkProperties();
        assertThat(lp.getAddresses()).containsExactly(
                InetAddresses.parseNumericAddress(IPV4_ADDRESS),
                InetAddresses.parseNumericAddress(IPV6_ADDRESS));

        assertThat(lp.getRoutes()).hasSize(2);
        assertThat(lp.getRoutes().get(0).getGateway()).isEqualTo(
                InetAddresses.parseNumericAddress("10.0.2.15"));
        assertThat(lp.getRoutes().get(0).getMtu()).isEqualTo(1234);
        assertThat(lp.getRoutes().get(1).getGateway()).isEqualTo(
                InetAddresses.parseNumericAddress("fe80::2"));
        assertThat(lp.getRoutes().get(1).getMtu()).isEqualTo(5678);
        // The higher value of v4 and v6 should be used.
        assertThat(lp.getMtu()).isEqualTo(5678);

        ArgumentCaptor<PreciseDataConnectionState> pdcsCaptor =
                ArgumentCaptor.forClass(PreciseDataConnectionState.class);
        verify(mPhone, times(2)).notifyDataConnection(pdcsCaptor.capture());
        List<PreciseDataConnectionState> pdcsList = pdcsCaptor.getAllValues();

        assertThat(pdcsList.get(0).getApnSetting()).isEqualTo(mInternetApnSetting);
        assertThat(pdcsList.get(0).getState()).isEqualTo(TelephonyManager.DATA_CONNECTING);
        assertThat(pdcsList.get(0).getId()).isEqualTo(-1);
        assertThat(pdcsList.get(0).getNetworkType()).isEqualTo(TelephonyManager.NETWORK_TYPE_LTE);
        assertThat(pdcsList.get(0).getTransportType())
                .isEqualTo(AccessNetworkConstants.TRANSPORT_TYPE_WWAN);
        assertThat(pdcsList.get(0).getLinkProperties()).isEqualTo(new LinkProperties());

        assertThat(pdcsList.get(1).getApnSetting()).isEqualTo(mInternetApnSetting);
        assertThat(pdcsList.get(1).getState()).isEqualTo(TelephonyManager.DATA_CONNECTED);
        assertThat(pdcsList.get(1).getId()).isEqualTo(123);
        assertThat(pdcsList.get(1).getNetworkType()).isEqualTo(TelephonyManager.NETWORK_TYPE_LTE);
        assertThat(pdcsList.get(1).getTransportType())
                .isEqualTo(AccessNetworkConstants.TRANSPORT_TYPE_WWAN);
        assertThat(pdcsList.get(1).getLinkProperties().getAddresses().get(0))
                .isEqualTo(InetAddresses.parseNumericAddress(IPV4_ADDRESS));
        assertThat(pdcsList.get(1).getLinkProperties().getAddresses().get(1))
                .isEqualTo(InetAddresses.parseNumericAddress(IPV6_ADDRESS));
        assertThat(mDataNetworkUT.getNetworkCapabilities().hasCapability(
                NetworkCapabilities.NET_CAPABILITY_INTERNET)).isTrue();
        assertThat(mDataNetworkUT.getNetworkCapabilities().hasCapability(
                NetworkCapabilities.NET_CAPABILITY_SUPL)).isTrue();
        assertThat(mDataNetworkUT.getNetworkCapabilities().hasCapability(
                NetworkCapabilities.NET_CAPABILITY_NOT_RESTRICTED)).isTrue();
        assertThat(mDataNetworkUT.getNetworkCapabilities().hasCapability(
                NetworkCapabilities.NET_CAPABILITY_NOT_VCN_MANAGED)).isTrue();
        verify(mVcnManager, atLeastOnce()).applyVcnNetworkPolicy(
                argThat(caps -> caps.hasCapability(
                        NetworkCapabilities.NET_CAPABILITY_NOT_VCN_MANAGED)),
                any());

        verify(mDataNetworkCallback).onConnected(eq(mDataNetworkUT));
    }

    @Test
    public void testCreateImsDataNetwork() throws Exception {
        DataNetworkController.NetworkRequestList
                networkRequestList = new DataNetworkController.NetworkRequestList();
        networkRequestList.add(new TelephonyNetworkRequest(new NetworkRequest.Builder()
                .addCapability(NetworkCapabilities.NET_CAPABILITY_IMS)
                .build(), mPhone));

        setSuccessfulSetupDataResponse(mMockedWwanDataServiceManager, 123);

        mDataNetworkUT = new DataNetwork(mPhone, Looper.myLooper(), mDataServiceManagers,
                mImsDataProfile, networkRequestList,
                AccessNetworkConstants.TRANSPORT_TYPE_WWAN,
                DataAllowedReason.NORMAL, mDataNetworkCallback);
        replaceInstance(DataNetwork.class, "mDataCallSessionStats",
                mDataNetworkUT, mDataCallSessionStats);
        sendServiceStateChangedEvent(ServiceState.STATE_IN_SERVICE,
                ServiceState.RIL_RADIO_TECHNOLOGY_UNKNOWN);

        processAllMessages();
        verify(mSimulatedCommandsVerifier, never()).allocatePduSessionId(any(Message.class));
        verify(mMockedWwanDataServiceManager).setupDataCall(eq(AccessNetworkType.EUTRAN),
                eq(mImsDataProfile), eq(false), eq(false),
                eq(DataService.REQUEST_REASON_NORMAL), nullable(LinkProperties.class),
                eq(DataCallResponse.PDU_SESSION_ID_NOT_SET), nullable(NetworkSliceInfo.class),
                any(TrafficDescriptor.class), eq(true), any(Message.class));
        assertThat(mDataNetworkUT.getId()).isEqualTo(123);
        assertThat(networkRequestList.get(0).getState())
                .isEqualTo(TelephonyNetworkRequest.REQUEST_STATE_SATISFIED);
        LinkProperties lp = mDataNetworkUT.getLinkProperties();
        assertThat(lp.getAddresses()).containsExactly(
                InetAddresses.parseNumericAddress(IPV4_ADDRESS),
                InetAddresses.parseNumericAddress(IPV6_ADDRESS));

        ArgumentCaptor<PreciseDataConnectionState> pdcsCaptor =
                ArgumentCaptor.forClass(PreciseDataConnectionState.class);
        verify(mPhone, times(2)).notifyDataConnection(pdcsCaptor.capture());
        List<PreciseDataConnectionState> pdcsList = pdcsCaptor.getAllValues();

        assertThat(pdcsList.get(0).getApnSetting()).isEqualTo(mImsApnSetting);
        assertThat(pdcsList.get(0).getState()).isEqualTo(TelephonyManager.DATA_CONNECTING);
        assertThat(pdcsList.get(0).getId()).isEqualTo(-1);
        assertThat(pdcsList.get(0).getNetworkType()).isEqualTo(TelephonyManager.NETWORK_TYPE_LTE);
        assertThat(pdcsList.get(0).getTransportType())
                .isEqualTo(AccessNetworkConstants.TRANSPORT_TYPE_WWAN);
        assertThat(pdcsList.get(0).getLinkProperties()).isEqualTo(new LinkProperties());

        assertThat(pdcsList.get(1).getApnSetting()).isEqualTo(mImsApnSetting);
        assertThat(pdcsList.get(1).getState()).isEqualTo(TelephonyManager.DATA_CONNECTED);
        assertThat(pdcsList.get(1).getId()).isEqualTo(123);
        assertThat(pdcsList.get(1).getNetworkType()).isEqualTo(TelephonyManager.NETWORK_TYPE_LTE);
        assertThat(pdcsList.get(1).getTransportType())
                .isEqualTo(AccessNetworkConstants.TRANSPORT_TYPE_WWAN);
        assertThat(pdcsList.get(1).getLinkProperties().getAddresses().get(0))
                .isEqualTo(InetAddresses.parseNumericAddress(IPV4_ADDRESS));
        assertThat(pdcsList.get(1).getLinkProperties().getAddresses().get(1))
                .isEqualTo(InetAddresses.parseNumericAddress(IPV6_ADDRESS));
        assertThat(mDataNetworkUT.getNetworkCapabilities().hasCapability(
                NetworkCapabilities.NET_CAPABILITY_IMS)).isTrue();
        assertThat(mDataNetworkUT.getNetworkCapabilities().hasCapability(
                NetworkCapabilities.NET_CAPABILITY_NOT_RESTRICTED)).isFalse();

        verify(mDataNetworkCallback).onConnected(eq(mDataNetworkUT));
    }

    @Test
    public void testCreateDataNetworkOnEnterpriseSlice() throws Exception {
        DataNetworkController.NetworkRequestList
                networkRequestList = new DataNetworkController.NetworkRequestList();
        networkRequestList.add(new TelephonyNetworkRequest(new NetworkRequest.Builder()
                .addCapability(NetworkCapabilities.NET_CAPABILITY_ENTERPRISE)
                .build(), mPhone));

        List<TrafficDescriptor> tds = List.of(
                new TrafficDescriptor(null, new TrafficDescriptor.OsAppId(
                        TrafficDescriptor.OsAppId.ANDROID_OS_ID, "ENTERPRISE", 1).getBytes()),
                new TrafficDescriptor(null, new TrafficDescriptor.OsAppId(
                        TrafficDescriptor.OsAppId.ANDROID_OS_ID, "ENTERPRISE", 5).getBytes())
        );
        setSuccessfulSetupDataResponse(mMockedWwanDataServiceManager, 123, tds);

        mDataNetworkUT = new DataNetwork(mPhone, Looper.myLooper(), mDataServiceManagers,
                mEnterpriseDataProfile, networkRequestList,
                AccessNetworkConstants.TRANSPORT_TYPE_WWAN, DataAllowedReason.NORMAL,
                mDataNetworkCallback);
        replaceInstance(DataNetwork.class, "mDataCallSessionStats",
                mDataNetworkUT, mDataCallSessionStats);
        sendServiceStateChangedEvent(ServiceState.STATE_IN_SERVICE,
                ServiceState.RIL_RADIO_TECHNOLOGY_UNKNOWN);

        processAllMessages();

        verify(mMockedWwanDataServiceManager).setupDataCall(eq(AccessNetworkType.EUTRAN),
                eq(mEnterpriseDataProfile), eq(false), eq(false),
                eq(DataService.REQUEST_REASON_NORMAL), nullable(LinkProperties.class),
                eq(DataCallResponse.PDU_SESSION_ID_NOT_SET), nullable(NetworkSliceInfo.class),
                any(TrafficDescriptor.class), eq(false), any(Message.class));

        NetworkCapabilities nc = mDataNetworkUT.getNetworkCapabilities();
        assertThat(nc.hasCapability(NetworkCapabilities.NET_CAPABILITY_ENTERPRISE)).isTrue();
        assertThat(nc.getEnterpriseIds()).asList().containsExactly(1, 5);
        assertThat(nc.hasCapability(NetworkCapabilities.NET_CAPABILITY_INTERNET)).isTrue();
    }

    @Test
    public void testCreateDataNetworkOnUrllcSlice() throws Exception {
        DataNetworkController.NetworkRequestList
                networkRequestList = new DataNetworkController.NetworkRequestList();
        networkRequestList.add(new TelephonyNetworkRequest(new NetworkRequest.Builder()
                .addCapability(NetworkCapabilities.NET_CAPABILITY_PRIORITIZE_LATENCY)
                .build(), mPhone));

        List<TrafficDescriptor> tds = List.of(
                new TrafficDescriptor(null, new TrafficDescriptor.OsAppId(
                        TrafficDescriptor.OsAppId.ANDROID_OS_ID, "PRIORITIZE_LATENCY", 1)
                        .getBytes())
        );
        setSuccessfulSetupDataResponse(mMockedWwanDataServiceManager, 123, tds);

        mDataNetworkUT = new DataNetwork(mPhone, Looper.myLooper(), mDataServiceManagers,
                mUrlccDataProfile, networkRequestList,
                AccessNetworkConstants.TRANSPORT_TYPE_WWAN, DataAllowedReason.NORMAL,
                mDataNetworkCallback);
        replaceInstance(DataNetwork.class, "mDataCallSessionStats",
                mDataNetworkUT, mDataCallSessionStats);
        sendServiceStateChangedEvent(ServiceState.STATE_IN_SERVICE,
                ServiceState.RIL_RADIO_TECHNOLOGY_UNKNOWN);

        processAllMessages();

        verify(mMockedWwanDataServiceManager).setupDataCall(eq(AccessNetworkType.EUTRAN),
                eq(mUrlccDataProfile), eq(false), eq(false),
                eq(DataService.REQUEST_REASON_NORMAL), nullable(LinkProperties.class),
                eq(DataCallResponse.PDU_SESSION_ID_NOT_SET), nullable(NetworkSliceInfo.class),
                any(TrafficDescriptor.class), eq(false), any(Message.class));

        NetworkCapabilities nc = mDataNetworkUT.getNetworkCapabilities();
        assertThat(nc.hasCapability(NetworkCapabilities.NET_CAPABILITY_PRIORITIZE_LATENCY))
                .isTrue();
    }

    @Test
    public void testCreateDataNetworkOnEmbbSlice() throws Exception {
        DataNetworkController.NetworkRequestList
                networkRequestList = new DataNetworkController.NetworkRequestList();
        networkRequestList.add(new TelephonyNetworkRequest(new NetworkRequest.Builder()
                .addCapability(NetworkCapabilities.NET_CAPABILITY_PRIORITIZE_BANDWIDTH)
                .build(), mPhone));

        List<TrafficDescriptor> tds = List.of(
                new TrafficDescriptor(null, new TrafficDescriptor.OsAppId(
                        TrafficDescriptor.OsAppId.ANDROID_OS_ID, "PRIORITIZE_BANDWIDTH", 1)
                        .getBytes())
        );
        setSuccessfulSetupDataResponse(mMockedWwanDataServiceManager, 123, tds);

        mDataNetworkUT = new DataNetwork(mPhone, Looper.myLooper(), mDataServiceManagers,
                mEmbbDataProfile, networkRequestList,
                AccessNetworkConstants.TRANSPORT_TYPE_WWAN, DataAllowedReason.NORMAL,
                mDataNetworkCallback);
        replaceInstance(DataNetwork.class, "mDataCallSessionStats",
                mDataNetworkUT, mDataCallSessionStats);
        sendServiceStateChangedEvent(ServiceState.STATE_IN_SERVICE,
                ServiceState.RIL_RADIO_TECHNOLOGY_UNKNOWN);

        processAllMessages();

        verify(mMockedWwanDataServiceManager).setupDataCall(eq(AccessNetworkType.EUTRAN),
                eq(mEmbbDataProfile), eq(false), eq(false),
                eq(DataService.REQUEST_REASON_NORMAL), nullable(LinkProperties.class),
                eq(DataCallResponse.PDU_SESSION_ID_NOT_SET), nullable(NetworkSliceInfo.class),
                any(TrafficDescriptor.class), eq(false), any(Message.class));

        NetworkCapabilities nc = mDataNetworkUT.getNetworkCapabilities();
        assertThat(nc.hasCapability(NetworkCapabilities.NET_CAPABILITY_PRIORITIZE_BANDWIDTH))
                .isTrue();
    }

    @Test
    public void testCreateDataNetworkOnCbsSlice() throws Exception {
        DataNetworkController.NetworkRequestList
                networkRequestList = new DataNetworkController.NetworkRequestList();
        networkRequestList.add(new TelephonyNetworkRequest(new NetworkRequest.Builder()
                .addCapability(NetworkCapabilities.NET_CAPABILITY_CBS)
                .build(), mPhone));

        List<TrafficDescriptor> tds = List.of(
                new TrafficDescriptor(null, new TrafficDescriptor.OsAppId(
                        TrafficDescriptor.OsAppId.ANDROID_OS_ID, "CBS", 1)
                        .getBytes())
        );

        setSuccessfulSetupDataResponse(mMockedWwanDataServiceManager, 123, tds);

        mDataNetworkUT = new DataNetwork(mPhone, Looper.myLooper(), mDataServiceManagers,
                mCbsDataProfile, networkRequestList,
                AccessNetworkConstants.TRANSPORT_TYPE_WWAN, DataAllowedReason.NORMAL,
                mDataNetworkCallback);
        replaceInstance(DataNetwork.class, "mDataCallSessionStats",
                mDataNetworkUT, mDataCallSessionStats);
        sendServiceStateChangedEvent(ServiceState.STATE_IN_SERVICE,
                ServiceState.RIL_RADIO_TECHNOLOGY_UNKNOWN);

        processAllMessages();

        verify(mMockedWwanDataServiceManager).setupDataCall(eq(AccessNetworkType.EUTRAN),
                eq(mCbsDataProfile), eq(false), eq(false),
                eq(DataService.REQUEST_REASON_NORMAL), nullable(LinkProperties.class),
                eq(DataCallResponse.PDU_SESSION_ID_NOT_SET), nullable(NetworkSliceInfo.class),
                any(TrafficDescriptor.class), eq(false), any(Message.class));

        NetworkCapabilities nc = mDataNetworkUT.getNetworkCapabilities();
        assertThat(nc.hasCapability(NetworkCapabilities.NET_CAPABILITY_CBS))
                .isTrue();
    }

    @Test
    public void testSlicingDataNetworkHasSlicingCapabilitiesBeforeConnected() throws Exception {
        DataNetworkController.NetworkRequestList
                networkRequestList = new DataNetworkController.NetworkRequestList();
        networkRequestList.add(new TelephonyNetworkRequest(new NetworkRequest.Builder()
                .addCapability(NetworkCapabilities.NET_CAPABILITY_CBS)
                .build(), mPhone));

        List<TrafficDescriptor> tds = List.of(
                new TrafficDescriptor(null, new TrafficDescriptor.OsAppId(
                        TrafficDescriptor.OsAppId.ANDROID_OS_ID, "CBS", 1)
                        .getBytes())
        );

        mDataNetworkUT = new DataNetwork(mPhone, Looper.myLooper(), mDataServiceManagers,
                mCbsDataProfile, networkRequestList,
                AccessNetworkConstants.TRANSPORT_TYPE_WWAN, DataAllowedReason.NORMAL,
                mDataNetworkCallback);
        replaceInstance(DataNetwork.class, "mDataCallSessionStats",
                mDataNetworkUT, mDataCallSessionStats);
        sendServiceStateChangedEvent(ServiceState.STATE_IN_SERVICE,
                ServiceState.RIL_RADIO_TECHNOLOGY_UNKNOWN);

        processAllMessages();

        // Didn't call setSuccessfulSetupDataResponse, so data network should stuck in connecting.

        // Verify the network has the right capability at beginning.
        NetworkCapabilities nc = mDataNetworkUT.getNetworkCapabilities();
        assertThat(nc.hasCapability(NetworkCapabilities.NET_CAPABILITY_CBS))
                .isTrue();

        // Verify the network was not detached due to not satisfied.
        assertThat(networkRequestList).isEqualTo(mDataNetworkUT.getAttachedNetworkRequestList());
    }

    // The purpose of this test is to make sure data could be torn down properly.
    @Test
    public void testTearDown() throws Exception {
        testCreateDataNetwork();
        sendTearDownEvent(AccessNetworkConstants.TRANSPORT_TYPE_WWAN, 123,
                DataFailCause.EMM_DETACHED);

        verify(mSimulatedCommandsVerifier, never()).releasePduSessionId(nullable(Message.class),
                anyInt());
        verify(mMockedWwanDataServiceManager).deactivateDataCall(eq(123),
                eq(DataService.REQUEST_REASON_NORMAL), any(Message.class));
        verify(mDataNetworkCallback).onDisconnected(eq(mDataNetworkUT), eq(
                DataFailCause.EMM_DETACHED));

        ArgumentCaptor<PreciseDataConnectionState> pdcsCaptor =
                ArgumentCaptor.forClass(PreciseDataConnectionState.class);
        verify(mPhone, times(4)).notifyDataConnection(pdcsCaptor.capture());
        List<PreciseDataConnectionState> pdcsList = pdcsCaptor.getAllValues();

        assertThat(pdcsList.get(2).getApnSetting()).isEqualTo(mInternetApnSetting);
        assertThat(pdcsList.get(2).getState()).isEqualTo(TelephonyManager.DATA_DISCONNECTING);
        assertThat(pdcsList.get(2).getId()).isEqualTo(123);
        assertThat(pdcsList.get(2).getNetworkType()).isEqualTo(TelephonyManager.NETWORK_TYPE_LTE);
        assertThat(pdcsList.get(2).getTransportType())
                .isEqualTo(AccessNetworkConstants.TRANSPORT_TYPE_WWAN);

        assertThat(pdcsList.get(3).getApnSetting()).isEqualTo(mInternetApnSetting);
        assertThat(pdcsList.get(3).getState()).isEqualTo(TelephonyManager.DATA_DISCONNECTED);
        assertThat(pdcsList.get(3).getId()).isEqualTo(123);
        assertThat(pdcsList.get(3).getNetworkType()).isEqualTo(TelephonyManager.NETWORK_TYPE_LTE);
        assertThat(pdcsList.get(3).getTransportType())
                .isEqualTo(AccessNetworkConstants.TRANSPORT_TYPE_WWAN);
    }

    @Test
    public void testAirplaneModeShutdownDeactivateData() throws Exception {
        testCreateDataNetwork();

        mDataNetworkUT.tearDown(DataNetwork.TEAR_DOWN_REASON_AIRPLANE_MODE_ON);
        processAllMessages();

        // Make sure REQUEST_REASON_SHUTDOWN is sent when tear down reason is APM.
        verify(mMockedWwanDataServiceManager).deactivateDataCall(eq(123),
                eq(DataService.REQUEST_REASON_SHUTDOWN), any(Message.class));
    }


    @Test
    public void testCreateDataNetworkOnIwlan() throws Exception {
        doReturn(mIwlanNetworkRegistrationInfo).when(mServiceState).getNetworkRegistrationInfo(
                eq(NetworkRegistrationInfo.DOMAIN_PS),
                eq(AccessNetworkConstants.TRANSPORT_TYPE_WLAN));
        doReturn(AccessNetworkConstants.TRANSPORT_TYPE_WLAN).when(mAccessNetworksManager)
                .getPreferredTransportByNetworkCapability(NetworkCapabilities.NET_CAPABILITY_IMS);

        DataNetworkController.NetworkRequestList
                networkRequestList = new DataNetworkController.NetworkRequestList();
        networkRequestList.add(new TelephonyNetworkRequest(new NetworkRequest.Builder()
                .addCapability(NetworkCapabilities.NET_CAPABILITY_IMS)
                .build(), mPhone));

        setSuccessfulSetupDataResponse(mMockedWlanDataServiceManager, 123);

        mDataNetworkUT = new DataNetwork(mPhone, Looper.myLooper(), mDataServiceManagers,
                mImsDataProfile, networkRequestList, AccessNetworkConstants.TRANSPORT_TYPE_WLAN,
                DataAllowedReason.NORMAL, mDataNetworkCallback);
        replaceInstance(DataNetwork.class, "mDataCallSessionStats",
                mDataNetworkUT, mDataCallSessionStats);
        sendServiceStateChangedEvent(ServiceState.STATE_IN_SERVICE,
                ServiceState.RIL_RADIO_TECHNOLOGY_IWLAN);

        processAllMessages();
        verify(mSimulatedCommandsVerifier).allocatePduSessionId(any(Message.class));
        verify(mMockedWlanDataServiceManager).setupDataCall(eq(AccessNetworkType.IWLAN),
                eq(mImsDataProfile), eq(false), eq(false),
                eq(DataService.REQUEST_REASON_NORMAL), nullable(LinkProperties.class),
                eq(1), nullable(NetworkSliceInfo.class),
                any(TrafficDescriptor.class), eq(true), any(Message.class));
        assertThat(mDataNetworkUT.getId()).isEqualTo(123);
        assertThat(networkRequestList.get(0).getState())
                .isEqualTo(TelephonyNetworkRequest.REQUEST_STATE_SATISFIED);
        LinkProperties lp = mDataNetworkUT.getLinkProperties();
        assertThat(lp.getAddresses()).containsExactly(
                InetAddresses.parseNumericAddress(IPV4_ADDRESS),
                InetAddresses.parseNumericAddress(IPV6_ADDRESS));

        ArgumentCaptor<PreciseDataConnectionState> pdcsCaptor =
                ArgumentCaptor.forClass(PreciseDataConnectionState.class);
        verify(mPhone, times(2)).notifyDataConnection(pdcsCaptor.capture());
        List<PreciseDataConnectionState> pdcsList = pdcsCaptor.getAllValues();

        assertThat(pdcsList.get(0).getApnSetting()).isEqualTo(mImsApnSetting);
        assertThat(pdcsList.get(0).getState()).isEqualTo(TelephonyManager.DATA_CONNECTING);
        assertThat(pdcsList.get(0).getId()).isEqualTo(-1);
        assertThat(pdcsList.get(0).getNetworkType()).isEqualTo(TelephonyManager.NETWORK_TYPE_IWLAN);
        assertThat(pdcsList.get(0).getTransportType())
                .isEqualTo(AccessNetworkConstants.TRANSPORT_TYPE_WLAN);
        assertThat(pdcsList.get(0).getLinkProperties()).isEqualTo(new LinkProperties());

        assertThat(pdcsList.get(1).getApnSetting()).isEqualTo(mImsApnSetting);
        assertThat(pdcsList.get(1).getState()).isEqualTo(TelephonyManager.DATA_CONNECTED);
        assertThat(pdcsList.get(1).getId()).isEqualTo(123);
        assertThat(pdcsList.get(1).getNetworkType()).isEqualTo(TelephonyManager.NETWORK_TYPE_IWLAN);
        assertThat(pdcsList.get(1).getTransportType())
                .isEqualTo(AccessNetworkConstants.TRANSPORT_TYPE_WLAN);
        assertThat(pdcsList.get(1).getLinkProperties().getAddresses()).containsExactly(
                InetAddresses.parseNumericAddress(IPV4_ADDRESS),
                InetAddresses.parseNumericAddress(IPV6_ADDRESS));

        assertThat(mDataNetworkUT.getNetworkCapabilities().hasCapability(
                NetworkCapabilities.NET_CAPABILITY_IMS)).isTrue();
        assertThat(mDataNetworkUT.getNetworkCapabilities().hasCapability(
                NetworkCapabilities.NET_CAPABILITY_NOT_RESTRICTED)).isFalse();

        verify(mDataNetworkCallback).onConnected(eq(mDataNetworkUT));
    }

    @Test
    public void testTearDownIwlan() throws Exception {
        testCreateDataNetworkOnIwlan();
        sendTearDownEvent(AccessNetworkConstants.TRANSPORT_TYPE_WLAN, 123,
                DataFailCause.EMM_DETACHED);

        verify(mSimulatedCommandsVerifier).releasePduSessionId(nullable(Message.class), eq(1));
        verify(mMockedWlanDataServiceManager).deactivateDataCall(eq(123),
                eq(DataService.REQUEST_REASON_NORMAL), any(Message.class));
        verify(mDataNetworkCallback).onDisconnected(eq(mDataNetworkUT), eq(
                DataFailCause.EMM_DETACHED));

        ArgumentCaptor<PreciseDataConnectionState> pdcsCaptor =
                ArgumentCaptor.forClass(PreciseDataConnectionState.class);
        verify(mPhone, times(4)).notifyDataConnection(pdcsCaptor.capture());
        List<PreciseDataConnectionState> pdcsList = pdcsCaptor.getAllValues();

        assertThat(pdcsList.get(2).getApnSetting()).isEqualTo(mImsApnSetting);
        assertThat(pdcsList.get(2).getState()).isEqualTo(TelephonyManager.DATA_DISCONNECTING);
        assertThat(pdcsList.get(2).getId()).isEqualTo(123);
        assertThat(pdcsList.get(2).getNetworkType()).isEqualTo(TelephonyManager.NETWORK_TYPE_IWLAN);
        assertThat(pdcsList.get(2).getTransportType())
                .isEqualTo(AccessNetworkConstants.TRANSPORT_TYPE_WLAN);

        assertThat(pdcsList.get(3).getApnSetting()).isEqualTo(mImsApnSetting);
        assertThat(pdcsList.get(3).getState()).isEqualTo(TelephonyManager.DATA_DISCONNECTED);
        assertThat(pdcsList.get(3).getId()).isEqualTo(123);
        assertThat(pdcsList.get(3).getNetworkType()).isEqualTo(TelephonyManager.NETWORK_TYPE_IWLAN);
        assertThat(pdcsList.get(3).getTransportType())
                .isEqualTo(AccessNetworkConstants.TRANSPORT_TYPE_WLAN);
    }

    @Test
    public void testHandover() throws Exception {
        testCreateDataNetwork();

        setSuccessfulSetupDataResponse(mMockedWlanDataServiceManager, 456);
        // Now handover to IWLAN
        mDataNetworkUT.startHandover(AccessNetworkConstants.TRANSPORT_TYPE_WLAN, null);
        processAllMessages();

        verify(mLinkBandwidthEstimator).unregisterCallback(any(
                LinkBandwidthEstimatorCallback.class));
        assertThat(mDataNetworkUT.getTransport())
                .isEqualTo(AccessNetworkConstants.TRANSPORT_TYPE_WLAN);
        assertThat(mDataNetworkUT.getId()).isEqualTo(456);
        verify(mDataNetworkCallback).onHandoverSucceeded(eq(mDataNetworkUT));

        ArgumentCaptor<PreciseDataConnectionState> pdcsCaptor =
                ArgumentCaptor.forClass(PreciseDataConnectionState.class);
        verify(mPhone, times(4)).notifyDataConnection(pdcsCaptor.capture());
        List<PreciseDataConnectionState> pdcsList = pdcsCaptor.getAllValues();

        assertThat(pdcsList).hasSize(4);
        assertThat(pdcsList.get(0).getState()).isEqualTo(TelephonyManager.DATA_CONNECTING);
        assertThat(pdcsList.get(1).getState()).isEqualTo(TelephonyManager.DATA_CONNECTED);
        assertThat(pdcsList.get(2).getState())
                .isEqualTo(TelephonyManager.DATA_HANDOVER_IN_PROGRESS);
        assertThat(pdcsList.get(3).getState()).isEqualTo(TelephonyManager.DATA_CONNECTED);

        // Now handover back to cellular
        Mockito.clearInvocations(mDataNetworkCallback);
        Mockito.clearInvocations(mLinkBandwidthEstimator);
        mDataNetworkUT.startHandover(AccessNetworkConstants.TRANSPORT_TYPE_WWAN, null);
        processAllMessages();

        verify(mLinkBandwidthEstimator).registerCallback(
                any(LinkBandwidthEstimatorCallback.class));
        assertThat(mDataNetworkUT.getTransport())
                .isEqualTo(AccessNetworkConstants.TRANSPORT_TYPE_WWAN);
        assertThat(mDataNetworkUT.getId()).isEqualTo(123);
        verify(mDataNetworkCallback).onHandoverSucceeded(eq(mDataNetworkUT));
    }

    @Test
    public void testHandoverFailed() throws Exception {
        testCreateDataNetwork();

        setFailedSetupDataResponse(mMockedWlanDataServiceManager,
                DataServiceCallback.RESULT_ERROR_TEMPORARILY_UNAVAILABLE);
        // Now attempt to handover to IWLAN but fail it.
        mDataNetworkUT.startHandover(AccessNetworkConstants.TRANSPORT_TYPE_WLAN, null);
        processAllMessages();

        verify(mDataNetworkCallback).onHandoverFailed(eq(mDataNetworkUT),
                eq(DataFailCause.SERVICE_TEMPORARILY_UNAVAILABLE), eq(-1L),
                eq(DataCallResponse.HANDOVER_FAILURE_MODE_LEGACY));
        verify(mLinkBandwidthEstimator, never()).unregisterForBandwidthChanged(
                eq(mDataNetworkUT.getHandler()));
        assertThat(mDataNetworkUT.getTransport())
                .isEqualTo(AccessNetworkConstants.TRANSPORT_TYPE_WWAN);
        assertThat(mDataNetworkUT.getId()).isEqualTo(123);

        ArgumentCaptor<PreciseDataConnectionState> pdcsCaptor =
                ArgumentCaptor.forClass(PreciseDataConnectionState.class);
        verify(mPhone, times(4)).notifyDataConnection(pdcsCaptor.capture());
        List<PreciseDataConnectionState> pdcsList = pdcsCaptor.getAllValues();

        assertThat(pdcsList).hasSize(4);
        assertThat(pdcsList.get(0).getState()).isEqualTo(TelephonyManager.DATA_CONNECTING);
        assertThat(pdcsList.get(1).getState()).isEqualTo(TelephonyManager.DATA_CONNECTED);
        assertThat(pdcsList.get(2).getState())
                .isEqualTo(TelephonyManager.DATA_HANDOVER_IN_PROGRESS);
        assertThat(pdcsList.get(3).getState()).isEqualTo(TelephonyManager.DATA_CONNECTED);
        assertThat(pdcsList.get(3).getLastCauseCode())
                .isEqualTo(DataFailCause.SERVICE_TEMPORARILY_UNAVAILABLE);
    }

    @Test
    public void testAdminAndOwnerUids() throws Exception {
        doReturn(ADMIN_UID2).when(mCarrierPrivilegesTracker).getCarrierServicePackageUid();
        setupDataNetwork();

        assertThat(mDataNetworkUT.getNetworkCapabilities().getAdministratorUids()).asList()
                .containsExactly(ADMIN_UID1, ADMIN_UID2);
        assertThat(mDataNetworkUT.getNetworkCapabilities().getOwnerUid()).isEqualTo(ADMIN_UID2);
    }

    private void setupDataNetwork() throws Exception {
        DataNetworkController.NetworkRequestList
                networkRequestList = new DataNetworkController.NetworkRequestList();
        networkRequestList.add(new TelephonyNetworkRequest(new NetworkRequest.Builder()
                .addCapability(NetworkCapabilities.NET_CAPABILITY_INTERNET)
                .build(), mPhone));

        setSuccessfulSetupDataResponse(mMockedWwanDataServiceManager, 123);

        mDataNetworkUT = new DataNetwork(mPhone, Looper.myLooper(), mDataServiceManagers,
                mInternetDataProfile, networkRequestList,
                AccessNetworkConstants.TRANSPORT_TYPE_WWAN,
                DataAllowedReason.NORMAL, mDataNetworkCallback);
        replaceInstance(DataNetwork.class, "mDataCallSessionStats",
                mDataNetworkUT, mDataCallSessionStats);
        mDataNetworkUT.sendMessage(18/*EVENT_CARRIER_PRIVILEGED_UIDS_CHANGED*/,
                new AsyncResult(null, new int[]{ADMIN_UID1, ADMIN_UID2}, null));

        sendServiceStateChangedEvent(ServiceState.STATE_IN_SERVICE,
                ServiceState.RIL_RADIO_TECHNOLOGY_UNKNOWN);
        processAllMessages();
    }

    // Make sure data network register all the required events and unregister all of them at the
    // end.
    @Test
    public void testRegisterUnregisterEvents() throws Exception {
        // Setup a new data network and tear down.
        testTearDown();

        // Verify register all events.
        verify(mDataConfigManager).registerForConfigUpdate(any(Handler.class), anyInt());
        verify(mDisplayInfoController).registerForTelephonyDisplayInfoChanged(
                any(Handler.class), anyInt(), eq(null));
        verify(mMockedWwanDataServiceManager).registerForDataCallListChanged(
                any(Handler.class), anyInt());
        verify(mMockedWlanDataServiceManager).registerForDataCallListChanged(
                any(Handler.class), anyInt());
        verify(mSST).registerForDataRegStateOrRatChanged(
                eq(AccessNetworkConstants.TRANSPORT_TYPE_WWAN), any(Handler.class), anyInt(),
                eq(AccessNetworkConstants.TRANSPORT_TYPE_WWAN));
        verify(mSST).registerForDataRegStateOrRatChanged(
                eq(AccessNetworkConstants.TRANSPORT_TYPE_WLAN), any(Handler.class), anyInt(),
                eq(AccessNetworkConstants.TRANSPORT_TYPE_WLAN));
        verify(mCarrierPrivilegesTracker).registerCarrierPrivilegesListener(any(Handler.class),
                anyInt(), eq(null));
        verify(mLinkBandwidthEstimator).registerCallback(
                any(LinkBandwidthEstimatorCallback.class));
        verify(mSimulatedCommandsVerifier).registerForNattKeepaliveStatus(any(Handler.class),
                anyInt(), eq(null));
        verify(mSimulatedCommandsVerifier).registerForPcoData(any(Handler.class), anyInt(),
                eq(null));
        verify(mVcnManager).addVcnNetworkPolicyChangeListener(any(Executor.class),
                any(VcnNetworkPolicyChangeListener.class));

        // Verify unregister all events.
        verify(mDataConfigManager).unregisterForConfigUpdate(any(Handler.class));
        verify(mDisplayInfoController).unregisterForTelephonyDisplayInfoChanged(any(Handler.class));
        verify(mMockedWwanDataServiceManager).unregisterForDataCallListChanged(any(Handler.class));
        verify(mMockedWlanDataServiceManager).unregisterForDataCallListChanged(any(Handler.class));
        verify(mSST).unregisterForDataRegStateOrRatChanged(
                eq(AccessNetworkConstants.TRANSPORT_TYPE_WWAN), any(Handler.class));
        verify(mSST).unregisterForDataRegStateOrRatChanged(
                eq(AccessNetworkConstants.TRANSPORT_TYPE_WLAN), any(Handler.class));
        verify(mCarrierPrivilegesTracker).unregisterCarrierPrivilegesListener(any(Handler.class));
        verify(mLinkBandwidthEstimator).unregisterCallback(
                any(LinkBandwidthEstimatorCallback.class));
        verify(mSimulatedCommandsVerifier).unregisterForNattKeepaliveStatus(any(Handler.class));
        verify(mSimulatedCommandsVerifier).unregisterForPcoData(any(Handler.class));
        verify(mVcnManager).removeVcnNetworkPolicyChangeListener(
                any(VcnNetworkPolicyChangeListener.class));
    }

    @Test
    public void testVcnPolicy() throws Exception {
        doAnswer(invocation -> {
            NetworkCapabilities nc = invocation.getArgument(0);
            NetworkCapabilities policyNc = new NetworkCapabilities.Builder(nc)
                    .removeCapability(NetworkCapabilities.NET_CAPABILITY_NOT_VCN_MANAGED)
                    .removeCapability(NetworkCapabilities.NET_CAPABILITY_NOT_RESTRICTED)
                    .build();

            return new VcnNetworkPolicyResult(
                    false /* isTearDownRequested */, policyNc);
        }).when(mVcnManager).applyVcnNetworkPolicy(any(), any());

        setupDataNetwork();

        assertThat(mDataNetworkUT.getNetworkCapabilities().hasCapability(
                NetworkCapabilities.NET_CAPABILITY_NOT_RESTRICTED)).isFalse();
        assertThat(mDataNetworkUT.getNetworkCapabilities().hasCapability(
                NetworkCapabilities.NET_CAPABILITY_NOT_VCN_MANAGED)).isFalse();
    }

    @Test
    public void testVcnPolicyUpdated() throws Exception {
        setupDataNetwork();

        assertThat(mDataNetworkUT.getNetworkCapabilities().hasCapability(
                NetworkCapabilities.NET_CAPABILITY_NOT_RESTRICTED)).isTrue();
        assertThat(mDataNetworkUT.getNetworkCapabilities().hasCapability(
                NetworkCapabilities.NET_CAPABILITY_NOT_VCN_MANAGED)).isTrue();

        doAnswer(invocation -> {
            NetworkCapabilities nc = invocation.getArgument(0);
            NetworkCapabilities policyNc = new NetworkCapabilities.Builder(nc)
                    .removeCapability(NetworkCapabilities.NET_CAPABILITY_NOT_VCN_MANAGED)
                    .build();

            return new VcnNetworkPolicyResult(
                    false /* isTearDownRequested */, policyNc);
        }).when(mVcnManager).applyVcnNetworkPolicy(any(), any());
        triggerVcnNetworkPolicyChanged();

        assertThat(mDataNetworkUT.getNetworkCapabilities().hasCapability(
                NetworkCapabilities.NET_CAPABILITY_NOT_VCN_MANAGED)).isFalse();
    }

    @Test
    public void testVcnPolicyTeardownRequested() throws Exception {
        setupDataNetwork();

        doAnswer(invocation -> {
            NetworkCapabilities nc = invocation.getArgument(0);

            return new VcnNetworkPolicyResult(
                    true /* isTearDownRequested */, nc);
        }).when(mVcnManager).applyVcnNetworkPolicy(any(), any());
        triggerVcnNetworkPolicyChanged();

        assertThat(mDataNetworkUT.isConnected()).isFalse();
    }

    private void triggerVcnNetworkPolicyChanged() {
        ArgumentCaptor<VcnNetworkPolicyChangeListener> captor =
                ArgumentCaptor.forClass(VcnNetworkPolicyChangeListener.class);

        verify(mVcnManager).addVcnNetworkPolicyChangeListener(any(), captor.capture());
        captor.getValue().onPolicyChanged();
        processAllMessages();
    }

    @Test
    public void testDeactivateDataCallRadioNotAvailable() throws Exception {
        testCreateDataNetwork();
        assertThat(mDataNetworkUT.isConnected()).isTrue();
        mDataNetworkUT.sendMessage(19/*EVENT_DEACTIVATE_DATA_NETWORK_RESPONSE*/,
                4/*RESULT_ERROR_ILLEGAL_STATE*/);
        processAllMessages();

        verify(mDataNetworkCallback).onDisconnected(eq(mDataNetworkUT), eq(
                DataFailCause.RADIO_NOT_AVAILABLE));
        assertThat(mDataNetworkUT.isConnected()).isFalse();
    }

    @Test
    public void testNetworkAgentConfig() throws Exception {
        testCreateImsDataNetwork();
        NetworkAgentConfig networkAgentConfig = getNetworkAgentConfig();

        assertThat(networkAgentConfig.getSubscriberId()).isEqualTo(FAKE_IMSI);
        assertThat(networkAgentConfig.getLegacyExtraInfo()).isEqualTo(
                mImsApnSetting.getApnName());
        assertThat(networkAgentConfig.getLegacyType()).isEqualTo(ConnectivityManager.TYPE_MOBILE);
        assertThat(networkAgentConfig.getLegacyTypeName()).isEqualTo("MOBILE");
        assertThat(networkAgentConfig.legacySubType).isEqualTo(TelephonyManager.NETWORK_TYPE_LTE);
        assertThat(networkAgentConfig.skip464xlat).isTrue();
    }

    @Test
    public void testDataNetworkHasCapabilitiesAtBeginning() {
        DataNetworkController.NetworkRequestList
                networkRequestList = new DataNetworkController.NetworkRequestList();
        networkRequestList.add(new TelephonyNetworkRequest(new NetworkRequest.Builder()
                .addCapability(NetworkCapabilities.NET_CAPABILITY_INTERNET)
                .build(), mPhone));
        mDataNetworkUT = new DataNetwork(mPhone, Looper.myLooper(), mDataServiceManagers,
                mInternetDataProfile, networkRequestList,
                AccessNetworkConstants.TRANSPORT_TYPE_WWAN,
                DataAllowedReason.NORMAL, mDataNetworkCallback);
        NetworkCapabilities caps = mDataNetworkUT.getNetworkCapabilities();
        assertThat(caps).isNotNull();
        assertThat(caps.hasCapability(NetworkCapabilities.NET_CAPABILITY_INTERNET)).isTrue();
        assertThat(caps.hasCapability(NetworkCapabilities.NET_CAPABILITY_SUPL)).isTrue();
    }
<<<<<<< HEAD
=======

    @Test
    public void testBandwidthUpdate() throws Exception {
        testCreateDataNetwork();

        ArgumentCaptor<LinkBandwidthEstimatorCallback> linkBandwidthCallbackCaptor =
                ArgumentCaptor.forClass(LinkBandwidthEstimatorCallback.class);
        verify(mLinkBandwidthEstimator).registerCallback(linkBandwidthCallbackCaptor.capture());
        LinkBandwidthEstimatorCallback linkBandwidthEstimatorCallback =
                linkBandwidthCallbackCaptor.getValue();

        linkBandwidthEstimatorCallback.onBandwidthChanged(12345, 67890);
        processAllMessages();

        assertThat(mDataNetworkUT.getNetworkCapabilities().getLinkUpstreamBandwidthKbps())
                .isEqualTo(12345);
        assertThat(mDataNetworkUT.getNetworkCapabilities().getLinkDownstreamBandwidthKbps())
                .isEqualTo(67890);

        linkBandwidthEstimatorCallback.onBandwidthChanged(123, 456);
        processAllMessages();

        assertThat(mDataNetworkUT.getNetworkCapabilities().getLinkUpstreamBandwidthKbps())
                .isEqualTo(123);
        assertThat(mDataNetworkUT.getNetworkCapabilities().getLinkDownstreamBandwidthKbps())
                .isEqualTo(456);
    }
>>>>>>> 4fd2f2a9
}<|MERGE_RESOLUTION|>--- conflicted
+++ resolved
@@ -1055,8 +1055,6 @@
         assertThat(caps.hasCapability(NetworkCapabilities.NET_CAPABILITY_INTERNET)).isTrue();
         assertThat(caps.hasCapability(NetworkCapabilities.NET_CAPABILITY_SUPL)).isTrue();
     }
-<<<<<<< HEAD
-=======
 
     @Test
     public void testBandwidthUpdate() throws Exception {
@@ -1084,5 +1082,4 @@
         assertThat(mDataNetworkUT.getNetworkCapabilities().getLinkDownstreamBandwidthKbps())
                 .isEqualTo(456);
     }
->>>>>>> 4fd2f2a9
 }