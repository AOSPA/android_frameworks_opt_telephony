--- conflicted
+++ resolved
@@ -470,8 +470,6 @@
     }
 
     @Test
-<<<<<<< HEAD
-=======
     public void testCreateDataNetworkWhenOos() throws Exception {
         DataSpecificRegistrationInfo dsri = new DataSpecificRegistrationInfo(8, false, true, true,
                 new LteVopsSupportInfo(LteVopsSupportInfo.LTE_STATUS_SUPPORTED,
@@ -572,7 +570,6 @@
     }
 
     @Test
->>>>>>> 405e6d65
     public void testRilCrash() throws Exception {
         NetworkRequestList networkRequestList = new NetworkRequestList();
         networkRequestList.add(new TelephonyNetworkRequest(new NetworkRequest.Builder()
