--- conflicted
+++ resolved
@@ -956,8 +956,6 @@
                 .filter(dp -> dp.canSatisfy(NetworkCapabilities.NET_CAPABILITY_IMS))
                 .collect(Collectors.toList())).hasSize(1);
     }
-<<<<<<< HEAD
-=======
 
     @Test
     public void testDataProfileCompatibility() throws Exception {
@@ -997,5 +995,4 @@
 
         assertThat(mDataProfileManagerUT.isDataProfileCompatible(dataProfile1)).isTrue();
     }
->>>>>>> b5b1ea3a
 }