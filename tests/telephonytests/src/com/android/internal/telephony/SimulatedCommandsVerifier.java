--- conflicted
+++ resolved
@@ -1494,10 +1494,10 @@
     }
 
     @Override
-<<<<<<< HEAD
+    public void getSlicingConfig(Message result) {
+    }
+
+    @Override
     public void getEnhancedRadioCapability(Message result) {
-=======
-    public void getSlicingConfig(Message result) {
->>>>>>> 505eb9a8
     }
 }