--- conflicted
+++ resolved
@@ -1550,14 +1550,14 @@
     }
 
     @Override
-<<<<<<< HEAD
     public void getEnhancedRadioCapability(Message result) {
-=======
+    }
+
+    @Override
     public void startHandover(Message result, int callId) {
     }
 
     @Override
     public void cancelHandover(Message result, int callId) {
->>>>>>> f50addaa
     }
 }