/*
 * Copyright (C) 2016 The Android Open Source Project
 *
 * Licensed under the Apache License, Version 2.0 (the "License");
 * you may not use this file except in compliance with the License.
 * You may obtain a copy of the License at
 *
 *      http://www.apache.org/licenses/LICENSE-2.0
 *
 * Unless required by applicable law or agreed to in writing, software
 * distributed under the License is distributed on an "AS IS" BASIS,
 * WITHOUT WARRANTIES OR CONDITIONS OF ANY KIND, either express or implied.
 * See the License for the specific language governing permissions and
 * limitations under the License.
 */

package com.android.internal.telephony.dataconnection;

import static com.android.internal.telephony.TelephonyTestUtils.waitForMs;
import static com.android.internal.telephony.dataconnection.ApnSettingTest.createApnSetting;

import static org.junit.Assert.assertArrayEquals;
import static org.junit.Assert.assertEquals;
import static org.junit.Assert.assertFalse;
import static org.junit.Assert.assertTrue;
import static org.junit.Assert.fail;
import static org.mockito.Matchers.any;
import static org.mockito.Matchers.anyInt;
import static org.mockito.Matchers.anyLong;
import static org.mockito.Matchers.anyString;
import static org.mockito.Matchers.eq;
import static org.mockito.Mockito.atLeastOnce;
import static org.mockito.Mockito.clearInvocations;
import static org.mockito.Mockito.doAnswer;
import static org.mockito.Mockito.doReturn;
import static org.mockito.Mockito.timeout;
import static org.mockito.Mockito.times;
import static org.mockito.Mockito.verify;

import android.app.AlarmManager;
import android.app.PendingIntent;
import android.content.ContentResolver;
import android.content.ContentValues;
import android.content.Context;
import android.content.Intent;
import android.content.IntentFilter;
import android.content.pm.ServiceInfo;
import android.database.Cursor;
import android.database.MatrixCursor;
import android.hardware.radio.V1_0.SetupDataCallResult;
import android.net.LinkProperties;
import android.net.NetworkAgent;
import android.net.NetworkCapabilities;
import android.net.NetworkRequest;
import android.net.Uri;
import android.os.AsyncResult;
import android.os.Handler;
import android.os.HandlerThread;
import android.os.IBinder;
import android.os.Message;
import android.os.PersistableBundle;
import android.provider.Settings;
import android.provider.Telephony;
import android.telephony.AccessNetworkConstants;
import android.telephony.AccessNetworkConstants.AccessNetworkType;
import android.telephony.CarrierConfigManager;
import android.telephony.NetworkRegistrationInfo;
import android.telephony.ServiceState;
import android.telephony.SubscriptionInfo;
import android.telephony.SubscriptionManager;
import android.telephony.TelephonyManager;
import android.telephony.data.ApnSetting;
import android.telephony.data.DataProfile;
import android.telephony.data.DataService;
import android.test.mock.MockContentProvider;
import android.test.mock.MockContentResolver;
import android.test.suitebuilder.annotation.MediumTest;
import android.test.suitebuilder.annotation.SmallTest;
import android.text.TextUtils;
import android.util.Pair;

import androidx.test.filters.FlakyTest;

import com.android.internal.R;
import com.android.internal.telephony.DctConstants;
import com.android.internal.telephony.ISub;
import com.android.internal.telephony.PhoneConstants;
import com.android.internal.telephony.TelephonyTest;
import com.android.server.pm.PackageManagerService;
import com.android.server.pm.permission.PermissionManagerService;

import org.junit.After;
import org.junit.Before;
import org.junit.Ignore;
import org.junit.Test;
import org.mockito.ArgumentCaptor;
import org.mockito.Mock;
import org.mockito.invocation.InvocationOnMock;
import org.mockito.stubbing.Answer;

import java.lang.reflect.Method;
import java.util.ArrayList;
import java.util.Arrays;

public class DcTrackerTest extends TelephonyTest {

    private final static String[] sNetworkAttributes = new String[]{
            "mobile,0,0,0,-1,true", "mobile_mms,2,0,2,60000,true",
            "mobile_supl,3,0,2,60000,true", "mobile_dun,4,0,2,60000,true",
            "mobile_hipri,5,0,3,60000,true", "mobile_fota,10,0,2,60000,true",
            "mobile_ims,11,0,2,60000,true", "mobile_cbs,12,0,2,60000,true",
            "mobile_ia,14,0,2,-1,true", "mobile_emergency,15,0,2,-1,true"};

    public static final String FAKE_APN1 = "FAKE APN 1";
    public static final String FAKE_APN2 = "FAKE APN 2";
    public static final String FAKE_APN3 = "FAKE APN 3";
    public static final String FAKE_APN4 = "FAKE APN 4";
    public static final String FAKE_APN5 = "FAKE APN 5";
    public static final String FAKE_APN6 = "FAKE APN 6";
    public static final String FAKE_IFNAME = "FAKE IFNAME";
    public static final String FAKE_PCSCF_ADDRESS = "22.33.44.55";
    public static final String FAKE_GATEWAY = "11.22.33.44";
    public static final String FAKE_DNS = "55.66.77.88";
    public static final String FAKE_ADDRESS = "99.88.77.66";
    private static final int NETWORK_TYPE_LTE_BITMASK =
            1 << (TelephonyManager.NETWORK_TYPE_LTE - 1);
    private static final int NETWORK_TYPE_EHRPD_BITMASK =
            1 << (TelephonyManager.NETWORK_TYPE_EHRPD - 1);
    private static final Uri PREFERAPN_URI = Uri.parse(
            Telephony.Carriers.CONTENT_URI + "/preferapn");
    private static final int DATA_ENABLED_CHANGED = 0;
    private static final String FAKE_PLMN = "44010";
    private static final long TEST_TIMEOUT = 1000;

    @Mock
    ISub mIsub;
    @Mock
    IBinder mBinder;
    @Mock
    SubscriptionInfo mSubscriptionInfo;
    @Mock
    ApnContext mApnContext;
    @Mock
    DataConnection mDataConnection;
<<<<<<< HEAD
    @Mock
    PackageManagerService mMockPackageManagerInternal;
=======
    @Mock
    PackageManagerService mMockPackageManager;
    @Mock
    PermissionManagerService mMockPermissionManager;
>>>>>>> 38680c42
    @Mock
    Handler mHandler;

    private DcTracker mDct;
    private DcTrackerTestHandler mDcTrackerTestHandler;

    private AlarmManager mAlarmManager;

    private PersistableBundle mBundle;

    private SubscriptionManager.OnSubscriptionsChangedListener mOnSubscriptionsChangedListener;

    private final ApnSettingContentProvider mApnSettingContentProvider =
            new ApnSettingContentProvider();

    private Message mMessage;

    private void addDataService() {
        CellularDataService cellularDataService = new CellularDataService();
        ServiceInfo serviceInfo = new ServiceInfo();
        serviceInfo.packageName = "com.android.phone";
        serviceInfo.permission = "android.permission.BIND_TELEPHONY_DATA_SERVICE";
        IntentFilter filter = new IntentFilter();
        mContextFixture.addService(
                DataService.SERVICE_INTERFACE,
                null,
                "com.android.phone",
                cellularDataService.mBinder,
                serviceInfo,
                filter);
    }

    private class DcTrackerTestHandler extends HandlerThread {

        private DcTrackerTestHandler(String name) {
            super(name);
        }

        @Override
        public void onLooperPrepared() {
            mDct = new DcTracker(mPhone, AccessNetworkConstants.TRANSPORT_TYPE_WWAN);
            setReady(true);
        }
    }

    private class ApnSettingContentProvider extends MockContentProvider {
        private int mPreferredApnSet = 0;

        @Override
        public Cursor query(Uri uri, String[] projection, String selection, String[] selectionArgs,
                            String sortOrder) {
            logd("ApnSettingContentProvider: query");
            logd("   uri = " + uri);
            logd("   projection = " + Arrays.toString(projection));
            logd("   selection = " + selection);
            logd("   selectionArgs = " + Arrays.toString(selectionArgs));
            logd("   sortOrder = " + sortOrder);

            if (uri.compareTo(Telephony.Carriers.CONTENT_URI) == 0
                    || uri.toString().startsWith(Uri.withAppendedPath(
                            Telephony.Carriers.CONTENT_URI, "filtered").toString())
                    || uri.toString().startsWith(Uri.withAppendedPath(
                            Telephony.Carriers.SIM_APN_URI, "filtered").toString())) {
                if (projection == null) {

                    logd("Query '" + FAKE_PLMN + "' APN settings");
                    MatrixCursor mc = new MatrixCursor(
                            new String[]{Telephony.Carriers._ID, Telephony.Carriers.NUMERIC,
                                    Telephony.Carriers.NAME, Telephony.Carriers.APN,
                                    Telephony.Carriers.PROXY, Telephony.Carriers.PORT,
                                    Telephony.Carriers.MMSC, Telephony.Carriers.MMSPROXY,
                                    Telephony.Carriers.MMSPORT, Telephony.Carriers.USER,
                                    Telephony.Carriers.PASSWORD, Telephony.Carriers.AUTH_TYPE,
                                    Telephony.Carriers.TYPE,
                                    Telephony.Carriers.PROTOCOL,
                                    Telephony.Carriers.ROAMING_PROTOCOL,
                                    Telephony.Carriers.CARRIER_ENABLED, Telephony.Carriers.BEARER,
                                    Telephony.Carriers.BEARER_BITMASK,
                                    Telephony.Carriers.PROFILE_ID,
                                    Telephony.Carriers.MODEM_PERSIST,
                                    Telephony.Carriers.MAX_CONNECTIONS,
                                    Telephony.Carriers.WAIT_TIME_RETRY,
                                    Telephony.Carriers.TIME_LIMIT_FOR_MAX_CONNECTIONS,
                                    Telephony.Carriers.MTU,
                                    Telephony.Carriers.MVNO_TYPE,
                                    Telephony.Carriers.MVNO_MATCH_DATA,
                                    Telephony.Carriers.NETWORK_TYPE_BITMASK,
                                    Telephony.Carriers.APN_SET_ID,
                                    Telephony.Carriers.CARRIER_ID,
                                    Telephony.Carriers.SKIP_464XLAT});

                    mc.addRow(new Object[]{
                            2163,                   // id
                            FAKE_PLMN,              // numeric
                            "sp-mode",              // name
                            FAKE_APN1,              // apn
                            "",                     // proxy
                            "",                     // port
                            "",                     // mmsc
                            "",                     // mmsproxy
                            "",                     // mmsport
                            "",                     // user
                            "",                     // password
                            -1,                     // authtype
                            "default,supl",         // types
                            "IP",                   // protocol
                            "IP",                   // roaming_protocol
                            1,                      // carrier_enabled
                            ServiceState.RIL_RADIO_TECHNOLOGY_LTE, // bearer
                            0,                      // bearer_bitmask
                            0,                      // profile_id
                            1,                      // modem_cognitive
                            0,                      // max_conns
                            0,                      // wait_time
                            0,                      // max_conns_time
                            0,                      // mtu
                            "",                     // mvno_type
                            "",                     // mnvo_match_data
                            NETWORK_TYPE_LTE_BITMASK, // network_type_bitmask
                            0,                      // apn_set_id
                            -1,                     // carrier_id
                            -1                      // skip_464xlat
                    });

                    mc.addRow(new Object[]{
                            2164,                   // id
                            FAKE_PLMN,              // numeric
                            "mopera U",             // name
                            FAKE_APN2,              // apn
                            "",                     // proxy
                            "",                     // port
                            "",                     // mmsc
                            "",                     // mmsproxy
                            "",                     // mmsport
                            "",                     // user
                            "",                     // password
                            -1,                     // authtype
                            "default,supl",         // types
                            "IP",                   // protocol
                            "IP",                   // roaming_protocol
                            1,                      // carrier_enabled
                            ServiceState.RIL_RADIO_TECHNOLOGY_LTE, // bearer,
                            0,                      // bearer_bitmask
                            0,                      // profile_id
                            1,                      // modem_cognitive
                            0,                      // max_conns
                            0,                      // wait_time
                            0,                      // max_conns_time
                            0,                      // mtu
                            "",                     // mvno_type
                            "",                     // mnvo_match_data
                            NETWORK_TYPE_LTE_BITMASK, // network_type_bitmask
                            0,                      // apn_set_id
                            -1,                     // carrier_id
                            -1                      // skip_464xlat
                    });

                    mc.addRow(new Object[]{
                            2165,                   // id
                            FAKE_PLMN,              // numeric
                            "b-mobile for Nexus",   // name
                            FAKE_APN3,              // apn
                            "",                     // proxy
                            "",                     // port
                            "",                     // mmsc
                            "",                     // mmsproxy
                            "",                     // mmsport
                            "",                     // user
                            "",                     // password
                            -1,                     // authtype
                            "ims",                  // types
                            "IP",                   // protocol
                            "IP",                   // roaming_protocol
                            1,                      // carrier_enabled
                            0,                      // bearer
                            0,                      // bearer_bitmask
                            0,                      // profile_id
                            1,                      // modem_cognitive
                            0,                      // max_conns
                            0,                      // wait_time
                            0,                      // max_conns_time
                            0,                      // mtu
                            "",                     // mvno_type
                            "",                     // mnvo_match_data
                            0,                      // network_type_bitmask
                            0,                      // apn_set_id
                            -1,                     // carrier_id
                            -1                      // skip_464xlat
                    });

                    mc.addRow(new Object[]{
                            2166,                   // id
                            FAKE_PLMN,              // numeric
                            "sp-mode ehrpd",        // name
                            FAKE_APN4,              // apn
                            "",                     // proxy
                            "",                     // port
                            "",                     // mmsc
                            "",                     // mmsproxy
                            "",                     // mmsport
                            "",                     // user
                            "",                     // password
                            -1,                     // authtype
                            "default,supl",         // types
                            "IP",                   // protocol
                            "IP",                   // roaming_protocol
                            1,                      // carrier_enabled
                            ServiceState.RIL_RADIO_TECHNOLOGY_EHRPD, // bearer
                            0,                      // bearer_bitmask
                            0,                      // profile_id
                            1,                      // modem_cognitive
                            0,                      // max_conns
                            0,                      // wait_time
                            0,                      // max_conns_time
                            0,                      // mtu
                            "",                     // mvno_type
                            "",                     // mnvo_match_data
                            NETWORK_TYPE_EHRPD_BITMASK, // network_type_bitmask
                            0,                      // apn_set_id
                            -1,                     // carrier_id
                            -1                      // skip_464xlat
                    });

                    mc.addRow(new Object[]{
                            2167,                   // id
                            FAKE_PLMN,              // numeric
                            "b-mobile for Nexus",   // name
                            FAKE_APN5,              // apn
                            "",                     // proxy
                            "",                     // port
                            "",                     // mmsc
                            "",                     // mmsproxy
                            "",                     // mmsport
                            "",                     // user
                            "",                     // password
                            -1,                     // authtype
                            "dun",                  // types
                            "IP",                   // protocol
                            "IP",                   // roaming_protocol
                            1,                      // carrier_enabled
                            0,                      // bearer
                            0,                      // bearer_bitmask
                            0,                      // profile_id
                            1,                      // modem_cognitive
                            0,                      // max_conns
                            0,                      // wait_time
                            0,                      // max_conns_time
                            0,                      // mtu
                            "",                     // mvno_type
                            "",                     // mnvo_match_data
                            0,                      // network_type_bitmask
                            0,                      // apn_set_id
                            -1,                     // carrier_id
                            -1                      // skip_464xlat
                    });

                    mc.addRow(new Object[]{
                            2168,                   // id
                            FAKE_PLMN,              // numeric
                            "sp-mode",              // name
                            FAKE_APN6,              // apn
                            "",                     // proxy
                            "",                     // port
                            "",                     // mmsc
                            "",                     // mmsproxy
                            "",                     // mmsport
                            "",                     // user
                            "",                     // password
                            -1,                     // authtype
                            "mms",                  // types
                            "IP",                   // protocol
                            "IP",                   // roaming_protocol
                            1,                      // carrier_enabled
                            ServiceState.RIL_RADIO_TECHNOLOGY_LTE, // bearer
                            0,                      // bearer_bitmask
                            0,                      // profile_id
                            1,                      // modem_cognitive
                            0,                      // max_conns
                            0,                      // wait_time
                            0,                      // max_conns_time
                            0,                      // mtu
                            "",                     // mvno_type
                            "",                     // mnvo_match_data
                            NETWORK_TYPE_LTE_BITMASK, // network_type_bitmask
                            0,                      // apn_set_id
                            -1,                     // carrier_id
                            -1                      // skip_464xlat
                    });

                    return mc;
                }
            } else if (uri.isPathPrefixMatch(
                    Uri.withAppendedPath(Telephony.Carriers.CONTENT_URI, "preferapnset"))) {
                MatrixCursor mc = new MatrixCursor(
                        new String[]{Telephony.Carriers.APN_SET_ID});
                // apn_set_id is the only field used with this URL
                mc.addRow(new Object[]{ mPreferredApnSet });
                mc.addRow(new Object[]{ 0 });
                return mc;
            }

            return null;
        }

        @Override
        public int update(Uri url, ContentValues values, String where, String[] whereArgs) {
            mPreferredApnSet = values.getAsInteger(Telephony.Carriers.APN_SET_ID);
            return 1;
        }
    }

    @Before
    public void setUp() throws Exception {
        logd("DcTrackerTest +Setup!");
        super.setUp(getClass().getSimpleName());

        doReturn(mSimRecords).when(mPhone).getIccRecords();
        doReturn("fake.action_detached").when(mPhone).getActionDetached();
        doReturn("fake.action_attached").when(mPhone).getActionAttached();
        doReturn(ServiceState.RIL_RADIO_TECHNOLOGY_LTE).when(mServiceState)
                .getRilDataRadioTechnology();

        mContextFixture.putStringArrayResource(com.android.internal.R.array.networkAttributes,
                sNetworkAttributes);
        mContextFixture.putStringArrayResource(com.android.internal.R.array.
                config_mobile_tcp_buffers, new String[]{
                "umts:131072,262144,1452032,4096,16384,399360",
                "hspa:131072,262144,2441216,4096,16384,399360",
                "hsupa:131072,262144,2441216,4096,16384,399360",
                "hsdpa:131072,262144,2441216,4096,16384,399360",
                "hspap:131072,262144,2441216,4096,16384,399360",
                "edge:16384,32768,131072,4096,16384,65536",
                "gprs:4096,8192,24576,4096,8192,24576",
                "1xrtt:16384,32768,131070,4096,16384,102400",
                "evdo:131072,262144,1048576,4096,16384,524288",
                "lte:524288,1048576,8388608,262144,524288,4194304"});

        mContextFixture.putResource(R.string.config_wwan_data_service_package,
                "com.android.phone");

        ((MockContentResolver) mContext.getContentResolver()).addProvider(
                Telephony.Carriers.CONTENT_URI.getAuthority(), mApnSettingContentProvider);
        Settings.Global.putInt(mContext.getContentResolver(),
                Settings.Global.DATA_STALL_RECOVERY_ON_BAD_NETWORK, 0);

        doReturn(true).when(mSubscriptionManager).isActiveSubId(anyInt());
        doReturn(true).when(mSimRecords).getRecordsLoaded();
        doReturn(PhoneConstants.State.IDLE).when(mCT).getState();
        doReturn(true).when(mSST).getDesiredPowerState();
        doReturn(true).when(mSST).getPowerStateFromCarrier();
        doAnswer(
                new Answer<Void>() {
                    @Override
                    public Void answer(InvocationOnMock invocation) throws Throwable {
                        mOnSubscriptionsChangedListener =
                                (SubscriptionManager.OnSubscriptionsChangedListener)
                                        invocation.getArguments()[0];
                        return null;
                    }
                }
        ).when(mSubscriptionManager).addOnSubscriptionsChangedListener(any());
        doReturn(mSubscriptionInfo).when(mSubscriptionManager).getActiveSubscriptionInfo(anyInt());

        doReturn(1).when(mIsub).getDefaultDataSubId();
        doReturn(mIsub).when(mBinder).queryLocalInterface(anyString());
        mServiceManagerMockedServices.put("isub", mBinder);
        mServiceManagerMockedServices.put("package", mMockPackageManager);
        mServiceManagerMockedServices.put("permissionmgr", mMockPermissionManager);

        mContextFixture.putStringArrayResource(
                com.android.internal.R.array.config_cell_retries_per_error_code,
                new String[]{"36,2"});

        mAlarmManager = (AlarmManager) mContext.getSystemService(Context.ALARM_SERVICE);
        mBundle = mContextFixture.getCarrierConfigBundle();

        mSimulatedCommands.setDataCallResult(true, createSetupDataCallResult());
        addDataService();

        mDcTrackerTestHandler = new DcTrackerTestHandler(getClass().getSimpleName());
        mDcTrackerTestHandler.start();
        waitUntilReady();

        Intent intent = new Intent(CarrierConfigManager.ACTION_CARRIER_CONFIG_CHANGED);
        intent.putExtra(CarrierConfigManager.EXTRA_SLOT_INDEX, 0);
        mContext.sendBroadcast(intent);

        waitForMs(600);
        logd("DcTrackerTest -Setup!");
    }

    @After
    public void tearDown() throws Exception {
        logd("DcTrackerTest -tearDown");
        mDct.removeCallbacksAndMessages(null);
        mDct = null;
        mDcTrackerTestHandler.quit();
        super.tearDown();
    }

    // Create a successful data response
    private static SetupDataCallResult createSetupDataCallResult() throws Exception {
        SetupDataCallResult result = new SetupDataCallResult();
        result.status = 0;
        result.suggestedRetryTime = -1;
        result.cid = 1;
        result.active = 2;
        result.type = "IP";
        result.ifname = FAKE_IFNAME;
        result.addresses = FAKE_ADDRESS;
        result.dnses = FAKE_DNS;
        result.gateways = FAKE_GATEWAY;
        result.pcscf = FAKE_PCSCF_ADDRESS;
        result.mtu = 1440;
        return result;
    }

    private void verifyDataProfile(DataProfile dp, String apn, int profileId,
                                   int supportedApnTypesBitmap, int type, int bearerBitmask) {
        assertEquals(profileId, dp.getProfileId());
        assertEquals(apn, dp.getApn());
        assertEquals(ApnSetting.PROTOCOL_IP, dp.getProtocolType());
        assertEquals(0, dp.getAuthType());
        assertEquals("", dp.getUserName());
        assertEquals("", dp.getPassword());
        assertEquals(type, dp.getType());
        assertEquals(0, dp.getWaitTime());
        assertTrue(dp.isEnabled());
        assertEquals(supportedApnTypesBitmap, dp.getSupportedApnTypesBitmask());
        assertEquals(ApnSetting.PROTOCOL_IP, dp.getRoamingProtocolType());
        assertEquals(bearerBitmask, dp.getBearerBitmask());
        assertEquals(0, dp.getMtu());
        assertTrue(dp.isPersistent());
        assertFalse(dp.isPreferred());
    }

    private void verifyDataConnected(final String apnSetting) {
        verify(mPhone, atLeastOnce()).notifyDataConnection(
                eq(PhoneConstants.APN_TYPE_DEFAULT));

        verify(mAlarmManager, times(1)).set(eq(AlarmManager.ELAPSED_REALTIME), anyLong(),
                any(PendingIntent.class));

        assertEquals(apnSetting, mDct.getActiveApnString(PhoneConstants.APN_TYPE_DEFAULT));
        assertArrayEquals(new String[]{PhoneConstants.APN_TYPE_DEFAULT}, mDct.getActiveApnTypes());

        assertEquals(DctConstants.State.CONNECTED, mDct.getOverallState());
        assertEquals(DctConstants.State.CONNECTED, mDct.getState(PhoneConstants.APN_TYPE_DEFAULT));

        LinkProperties linkProperties = mDct.getLinkProperties(PhoneConstants.APN_TYPE_DEFAULT);
        assertEquals(FAKE_IFNAME, linkProperties.getInterfaceName());
        assertEquals(1, linkProperties.getAddresses().size());
        assertEquals(FAKE_ADDRESS, linkProperties.getAddresses().get(0).getHostAddress());
        assertEquals(1, linkProperties.getDnsServers().size());
        assertEquals(FAKE_DNS, linkProperties.getDnsServers().get(0).getHostAddress());
        assertEquals(FAKE_GATEWAY, linkProperties.getRoutes().get(0).getGateway().getHostAddress());
    }

    private boolean isDataAllowed(DataConnectionReasons dataConnectionReasons) {
        try {
            Method method = DcTracker.class.getDeclaredMethod("isDataAllowed",
                    DataConnectionReasons.class);
            method.setAccessible(true);
            return (boolean) method.invoke(mDct, dataConnectionReasons);
        } catch (Exception e) {
            fail(e.toString());
            return false;
        }
    }

    // Test the normal data call setup scenario.
    @Test
    @MediumTest
    public void testDataSetup() throws Exception {
<<<<<<< HEAD
        doReturn(true).when(mSubscriptionManager).isActiveSubId(anyInt());

=======
>>>>>>> 38680c42
        mSimulatedCommands.setDataCallResult(true, createSetupDataCallResult());

        DataConnectionReasons dataConnectionReasons = new DataConnectionReasons();
        boolean allowed = isDataAllowed(dataConnectionReasons);
        assertFalse(dataConnectionReasons.toString(), allowed);

        logd("Sending EVENT_RECORDS_LOADED");
        mDct.sendMessage(mDct.obtainMessage(DctConstants.EVENT_RECORDS_LOADED, null));
        waitForMs(200);

        logd("Sending EVENT_DATA_CONNECTION_ATTACHED");
        mDct.sendMessage(mDct.obtainMessage(DctConstants.EVENT_DATA_CONNECTION_ATTACHED, null));
        waitForMs(200);

        logd("Sending EVENT_ENABLE_APN");
        // APN id 0 is APN_TYPE_DEFAULT
        mDct.enableApn(ApnSetting.TYPE_DEFAULT, DcTracker.REQUEST_TYPE_NORMAL, null);
        waitForMs(200);

        dataConnectionReasons = new DataConnectionReasons();
        allowed = isDataAllowed(dataConnectionReasons);
        assertTrue(dataConnectionReasons.toString(), allowed);

        ArgumentCaptor<DataProfile> dpCaptor = ArgumentCaptor.forClass(DataProfile.class);
        // Verify if RIL command was sent properly.
        verify(mSimulatedCommandsVerifier, times(1)).setupDataCall(
                eq(AccessNetworkType.EUTRAN), dpCaptor.capture(),
                eq(false), eq(false), eq(DataService.REQUEST_REASON_NORMAL), any(),
                any(Message.class));
        verifyDataProfile(dpCaptor.getValue(), FAKE_APN1, 0, 21, 1, NETWORK_TYPE_LTE_BITMASK);

        verifyDataConnected(FAKE_APN1);
    }

    // Test the scenario where the first data call setup is failed, and then retry the setup later.
    @Test
    @MediumTest
    public void testDataRetry() throws Exception {
        AsyncResult ar = new AsyncResult(null,
                new Pair<>(true, DataEnabledSettings.REASON_USER_DATA_ENABLED), null);
        mDct.sendMessage(mDct.obtainMessage(DctConstants.EVENT_DATA_ENABLED_CHANGED, ar));
        waitForMs(200);

        // LOST_CONNECTION(0x10004) is a non-permanent failure, so we'll retry data setup later.
        SetupDataCallResult result = createSetupDataCallResult();
        result.status = 0x10004;

        // Simulate RIL fails the data call setup
        mSimulatedCommands.setDataCallResult(true, result);

        DataConnectionReasons dataConnectionReasons = new DataConnectionReasons();
        boolean allowed = isDataAllowed(dataConnectionReasons);
        assertFalse(dataConnectionReasons.toString(), allowed);

        logd("Sending EVENT_RECORDS_LOADED");
        mDct.sendMessage(mDct.obtainMessage(DctConstants.EVENT_RECORDS_LOADED, null));
        waitForMs(200);

        logd("Sending EVENT_DATA_CONNECTION_ATTACHED");
        mDct.sendMessage(mDct.obtainMessage(DctConstants.EVENT_DATA_CONNECTION_ATTACHED, null));
        waitForMs(200);

        logd("Sending EVENT_ENABLE_APN");
        // APN id 0 is APN_TYPE_DEFAULT
        mDct.enableApn(ApnSetting.TYPE_DEFAULT, DcTracker.REQUEST_TYPE_NORMAL, null);
        waitForMs(200);

        dataConnectionReasons = new DataConnectionReasons();
        allowed = isDataAllowed(dataConnectionReasons);
        assertTrue(dataConnectionReasons.toString(), allowed);

        ArgumentCaptor<DataProfile> dpCaptor = ArgumentCaptor.forClass(DataProfile.class);
        // Verify if RIL command was sent properly.
        verify(mSimulatedCommandsVerifier, times(1)).setupDataCall(
                eq(AccessNetworkType.EUTRAN), dpCaptor.capture(),
                eq(false), eq(false), eq(DataService.REQUEST_REASON_NORMAL), any(),
                any(Message.class));
        verifyDataProfile(dpCaptor.getValue(), FAKE_APN1, 0, 21, 1, NETWORK_TYPE_LTE_BITMASK);

        // Verify the retry manger schedule another data call setup.
        verify(mAlarmManager, times(1)).setExact(eq(AlarmManager.ELAPSED_REALTIME_WAKEUP),
                anyLong(), any(PendingIntent.class));

        // This time we'll let RIL command succeed.
        mSimulatedCommands.setDataCallResult(true, createSetupDataCallResult());

        // Simulate the timer expires.
        Intent intent = new Intent("com.android.internal.telephony.data-reconnect.default");
        intent.putExtra("reconnect_alarm_extra_type", PhoneConstants.APN_TYPE_DEFAULT);
        intent.putExtra("reconnect_alarm_extra_transport_type",
                AccessNetworkConstants.TRANSPORT_TYPE_WWAN);
        intent.putExtra(PhoneConstants.SUBSCRIPTION_KEY, 0);
        intent.addFlags(Intent.FLAG_RECEIVER_FOREGROUND);
        mContext.sendBroadcast(intent);
        waitForMs(200);

        dpCaptor = ArgumentCaptor.forClass(DataProfile.class);
        // Verify if RIL command was sent properly.
        verify(mSimulatedCommandsVerifier, times(2)).setupDataCall(
                eq(AccessNetworkType.EUTRAN), dpCaptor.capture(),
                eq(false), eq(false), eq(DataService.REQUEST_REASON_NORMAL), any(),
                any(Message.class));
        verifyDataProfile(dpCaptor.getValue(), FAKE_APN2, 0, 21, 1, NETWORK_TYPE_LTE_BITMASK);

        // Verify connected with APN2 setting.
        verifyDataConnected(FAKE_APN2);
    }

    @Test
    @MediumTest
    @Ignore
    @FlakyTest
    public void testUserDisableData() throws Exception {
        //step 1: setup two DataCalls one for Metered: default, another one for Non-metered: IMS
        //set Default and MMS to be metered in the CarrierConfigManager
        mBundle.putStringArray(CarrierConfigManager.KEY_CARRIER_METERED_APN_TYPES_STRINGS,
                new String[]{PhoneConstants.APN_TYPE_DEFAULT, PhoneConstants.APN_TYPE_MMS});
        mDct.enableApn(ApnSetting.TYPE_IMS, DcTracker.REQUEST_TYPE_NORMAL, null);
        mDct.enableApn(ApnSetting.TYPE_DEFAULT, DcTracker.REQUEST_TYPE_NORMAL, null);

        logd("Sending EVENT_RECORDS_LOADED");
        mDct.sendMessage(mDct.obtainMessage(DctConstants.EVENT_RECORDS_LOADED, null));
        waitForMs(200);

        logd("Sending EVENT_DATA_CONNECTION_ATTACHED");
        mDct.sendMessage(mDct.obtainMessage(DctConstants.EVENT_DATA_CONNECTION_ATTACHED, null));
        waitForMs(200);

        ArgumentCaptor<DataProfile> dpCaptor = ArgumentCaptor.forClass(DataProfile.class);
        verify(mSimulatedCommandsVerifier, times(2)).setupDataCall(
                eq(AccessNetworkType.EUTRAN), dpCaptor.capture(),
                eq(false), eq(false), eq(DataService.REQUEST_REASON_NORMAL), any(),
                any(Message.class));
        verifyDataProfile(dpCaptor.getValue(), FAKE_APN1, 0, 5, 1, NETWORK_TYPE_LTE_BITMASK);

        logd("Sending DATA_DISABLED_CMD");
        doReturn(false).when(mDataEnabledSettings).isDataEnabled();
        doReturn(false).when(mDataEnabledSettings).isDataEnabled(anyInt());
        AsyncResult ar = new AsyncResult(null,
                new Pair<>(false, DataEnabledSettings.REASON_USER_DATA_ENABLED), null);
        mDct.sendMessage(mDct.obtainMessage(DctConstants.EVENT_DATA_ENABLED_CHANGED, ar));
        waitForMs(200);

        // expected tear down all metered DataConnections
        verify(mSimulatedCommandsVerifier, times(1)).deactivateDataCall(
                eq(DataService.REQUEST_REASON_NORMAL), anyInt(),
                any(Message.class));
        assertEquals(DctConstants.State.CONNECTED, mDct.getOverallState());
        assertEquals(DctConstants.State.IDLE, mDct.getState(PhoneConstants.APN_TYPE_DEFAULT));
        assertEquals(DctConstants.State.CONNECTED, mDct.getState(PhoneConstants.APN_TYPE_IMS));
    }


    @Test
    @MediumTest
    public void testTrySetupDataMmsAllowedDataDisabled() throws Exception {
        mBundle.putStringArray(CarrierConfigManager.KEY_CARRIER_METERED_APN_TYPES_STRINGS,
                new String[]{PhoneConstants.APN_TYPE_DEFAULT, PhoneConstants.APN_TYPE_MMS});
        mDct.enableApn(ApnSetting.TYPE_MMS, DcTracker.REQUEST_TYPE_NORMAL, null);
        mDct.enableApn(ApnSetting.TYPE_DEFAULT, DcTracker.REQUEST_TYPE_NORMAL, null);

        logd("Sending EVENT_RECORDS_LOADED");
        mDct.sendMessage(mDct.obtainMessage(DctConstants.EVENT_RECORDS_LOADED, null));
        waitForMs(200);

        logd("Sending EVENT_DATA_CONNECTION_ATTACHED");
        mDct.sendMessage(mDct.obtainMessage(DctConstants.EVENT_DATA_CONNECTION_ATTACHED, null));
        waitForMs(500);

        ArgumentCaptor<DataProfile> dpCaptor = ArgumentCaptor.forClass(DataProfile.class);
        verify(mSimulatedCommandsVerifier, times(2)).setupDataCall(
                eq(AccessNetworkType.EUTRAN), dpCaptor.capture(),
                eq(false), eq(false), eq(DataService.REQUEST_REASON_NORMAL), any(),
                any(Message.class));
        verifyDataProfile(dpCaptor.getValue(), FAKE_APN1, 0, 21, 1, NETWORK_TYPE_LTE_BITMASK);

        logd("Sending DATA_DISABLED_CMD for default data");
        doReturn(false).when(mDataEnabledSettings).isDataEnabled();
        doReturn(false).when(mDataEnabledSettings).isDataEnabled(anyInt());
        mDct.obtainMessage(DctConstants.EVENT_DATA_ENABLED_OVERRIDE_RULES_CHANGED).sendToTarget();
        waitForMs(200);

        // expected tear down all metered DataConnections
        verify(mSimulatedCommandsVerifier, times(2)).deactivateDataCall(
                eq(DataService.REQUEST_REASON_NORMAL), anyInt(),
                any(Message.class));
        assertEquals(DctConstants.State.IDLE, mDct.getState(PhoneConstants.APN_TYPE_DEFAULT));
        assertEquals(DctConstants.State.IDLE, mDct.getState(PhoneConstants.APN_TYPE_MMS));

        clearInvocations(mSimulatedCommandsVerifier);
        doReturn(true).when(mDataEnabledSettings).isDataEnabled(ApnSetting.TYPE_MMS);
        mDct.obtainMessage(DctConstants.EVENT_DATA_ENABLED_OVERRIDE_RULES_CHANGED).sendToTarget();
        waitForMs(200);

        verify(mSimulatedCommandsVerifier, times(1)).setupDataCall(
                eq(AccessNetworkType.EUTRAN), dpCaptor.capture(),
                eq(false), eq(false), eq(DataService.REQUEST_REASON_NORMAL), any(),
                any(Message.class));
        assertEquals(DctConstants.State.IDLE, mDct.getState(PhoneConstants.APN_TYPE_DEFAULT));
        assertEquals(DctConstants.State.CONNECTED, mDct.getState(PhoneConstants.APN_TYPE_MMS));
    }

    @Test
    @MediumTest
    public void testUserDisableRoaming() throws Exception {
        //step 1: setup two DataCalls one for Metered: default, another one for Non-metered: IMS
        //step 2: set roaming disabled, data is enabled
        //step 3: under roaming service
        //step 4: only tear down metered data connections.

        //set Default and MMS to be metered in the CarrierConfigManager
        boolean roamingEnabled = mDct.getDataRoamingEnabled();

        mBundle.putStringArray(CarrierConfigManager.KEY_CARRIER_METERED_ROAMING_APN_TYPES_STRINGS,
                new String[]{PhoneConstants.APN_TYPE_DEFAULT, PhoneConstants.APN_TYPE_MMS});

        mDct.enableApn(ApnSetting.TYPE_IMS, DcTracker.REQUEST_TYPE_NORMAL, null);
        waitForHandlerAction(mDct, 1000);
        mDct.enableApn(ApnSetting.TYPE_DEFAULT, DcTracker.REQUEST_TYPE_NORMAL, null);
        waitForHandlerAction(mDct, 1000);

        logd("Sending EVENT_RECORDS_LOADED");
        mDct.sendMessage(mDct.obtainMessage(DctConstants.EVENT_RECORDS_LOADED, null));
        waitForHandlerAction(mDct, 1000);

        logd("Sending EVENT_DATA_CONNECTION_ATTACHED");
        mDct.sendMessage(mDct.obtainMessage(DctConstants.EVENT_DATA_CONNECTION_ATTACHED, null));
        waitForHandlerAction(mDct, 1000);
        logd("Handling EVENT_DATA_CONNECTION_ATTACHED complete");
        // dataconnection is on a different handler
        waitForMs(200);

        ArgumentCaptor<DataProfile> dpCaptor = ArgumentCaptor.forClass(DataProfile.class);
        verify(mSimulatedCommandsVerifier, times(2)).setupDataCall(
                eq(AccessNetworkType.EUTRAN), dpCaptor.capture(),
                eq(false), eq(false), eq(DataService.REQUEST_REASON_NORMAL), any(),
                any(Message.class));
        verifyDataProfile(dpCaptor.getValue(), FAKE_APN1, 0, 21, 1, NETWORK_TYPE_LTE_BITMASK);

        //user is in roaming
        doReturn(true).when(mServiceState).getDataRoaming();
        logd("Sending DISABLE_ROAMING_CMD");
        mDct.setDataRoamingEnabledByUser(false);
        mDct.sendMessage(mDct.obtainMessage(DctConstants.EVENT_ROAMING_ON));
        waitForMs(200);

        // expected tear down all metered DataConnections
        verify(mSimulatedCommandsVerifier, times(1)).deactivateDataCall(
                eq(DataService.REQUEST_REASON_NORMAL), anyInt(),
                any(Message.class));
        assertEquals(DctConstants.State.CONNECTED, mDct.getOverallState());
        assertEquals(DctConstants.State.IDLE, mDct.getState(PhoneConstants.APN_TYPE_DEFAULT));
        assertEquals(DctConstants.State.CONNECTED, mDct.getState(PhoneConstants.APN_TYPE_IMS));

        // reset roaming settings / data enabled settings at end of this test
        mDct.setDataRoamingEnabledByUser(roamingEnabled);
        waitForMs(200);
    }

    @Test
    @MediumTest
    public void testDataCallOnUserDisableRoaming() throws Exception {
        //step 1: mock under roaming service and user disabled roaming from settings.
        //step 2: user toggled data settings on
        //step 3: only non-metered data call is established

        boolean roamingEnabled = mDct.getDataRoamingEnabled();
        doReturn(true).when(mServiceState).getDataRoaming();

        //set Default and MMS to be metered in the CarrierConfigManager
        mBundle.putStringArray(CarrierConfigManager.KEY_CARRIER_METERED_ROAMING_APN_TYPES_STRINGS,
                new String[]{PhoneConstants.APN_TYPE_DEFAULT, PhoneConstants.APN_TYPE_MMS});
        mDct.enableApn(ApnSetting.TYPE_IMS, DcTracker.REQUEST_TYPE_NORMAL, null);
        mDct.enableApn(ApnSetting.TYPE_DEFAULT, DcTracker.REQUEST_TYPE_NORMAL, null);

        logd("Sending DISABLE_ROAMING_CMD");
        mDct.setDataRoamingEnabledByUser(false);

        logd("Sending EVENT_RECORDS_LOADED");
        mDct.sendMessage(mDct.obtainMessage(DctConstants.EVENT_RECORDS_LOADED, null));
        waitForMs(200);

        logd("Sending EVENT_DATA_CONNECTION_ATTACHED");
        mDct.sendMessage(mDct.obtainMessage(DctConstants.EVENT_DATA_CONNECTION_ATTACHED, null));
        waitForMs(200);

        waitForMs(200);
        ArgumentCaptor<DataProfile> dpCaptor = ArgumentCaptor.forClass(DataProfile.class);
        verify(mSimulatedCommandsVerifier, times(1)).setupDataCall(
                eq(AccessNetworkType.EUTRAN), dpCaptor.capture(),
                eq(false), eq(false), eq(DataService.REQUEST_REASON_NORMAL), any(),
                any(Message.class));
        verifyDataProfile(dpCaptor.getValue(), FAKE_APN3, 2, 64, 0, 0);

        assertEquals(DctConstants.State.CONNECTED, mDct.getOverallState());
        assertEquals(DctConstants.State.IDLE, mDct.getState(PhoneConstants.APN_TYPE_DEFAULT));
        assertEquals(DctConstants.State.CONNECTED, mDct.getState(PhoneConstants.APN_TYPE_IMS));

        // reset roaming settings / data enabled settings at end of this test
        mDct.setDataRoamingEnabledByUser(roamingEnabled);
        waitForMs(200);
    }

    // Test the default data switch scenario.
    @FlakyTest /* flakes 1.57% of the time */
    @Test
    @MediumTest
    public void testDDSResetAutoAttach() throws Exception {

        ContentResolver resolver = mContext.getContentResolver();
        Settings.Global.putInt(resolver, Settings.Global.DEVICE_PROVISIONED, 1);

        mContextFixture.putBooleanResource(
                com.android.internal.R.bool.config_auto_attach_data_on_creation, true);

        mSimulatedCommands.setDataCallResult(true, createSetupDataCallResult());

        AsyncResult ar = new AsyncResult(null,
                new Pair<>(true, DataEnabledSettings.REASON_USER_DATA_ENABLED), null);
        mDct.sendMessage(mDct.obtainMessage(DctConstants.EVENT_DATA_ENABLED_CHANGED, ar));
        waitForMs(200);

        DataConnectionReasons dataConnectionReasons = new DataConnectionReasons();
        boolean allowed = isDataAllowed(dataConnectionReasons);
        assertFalse(dataConnectionReasons.toString(), allowed);

        ArgumentCaptor<Integer> intArgumentCaptor = ArgumentCaptor.forClass(Integer.class);
        verify(mUiccController, times(1)).registerForIccChanged(eq(mDct),
                intArgumentCaptor.capture(), eq(null));
        // Ideally this should send EVENT_ICC_CHANGED.
        mDct.sendMessage(mDct.obtainMessage(intArgumentCaptor.getValue(), null));
        waitForMs(100);

        verify(mSimRecords, times(1)).registerForRecordsLoaded(eq(mDct),
                intArgumentCaptor.capture(), eq(null));
        // Ideally this should send EVENT_RECORDS_LOADED.
        mDct.sendMessage(mDct.obtainMessage(intArgumentCaptor.getValue(), null));
        waitForMs(100);

        verify(mSST, times(1)).registerForDataConnectionAttached(
                eq(AccessNetworkConstants.TRANSPORT_TYPE_WWAN), eq(mDct),
                intArgumentCaptor.capture(), eq(null));
        // Ideally this should send EVENT_DATA_CONNECTION_ATTACHED");
        mDct.sendMessage(mDct.obtainMessage(intArgumentCaptor.getValue(), null));
        waitForMs(200);

        NetworkRequest nr = new NetworkRequest.Builder()
                .addCapability(NetworkCapabilities.NET_CAPABILITY_INTERNET).build();
        mDct.requestNetwork(nr, DcTracker.REQUEST_TYPE_NORMAL, null);
        waitForMs(200);

        verifyDataConnected(FAKE_APN1);

        assertTrue(mDct.shouldAutoAttach());
        mDct.update();
        // The auto attach flag should be reset after update
        assertFalse(mDct.shouldAutoAttach());

        verify(mSST, times(1)).registerForDataConnectionDetached(
                eq(AccessNetworkConstants.TRANSPORT_TYPE_WWAN), eq(mDct),
                intArgumentCaptor.capture(), eq(null));
        // Ideally this should send EVENT_DATA_CONNECTION_DETACHED
        mDct.sendMessage(mDct.obtainMessage(intArgumentCaptor.getValue(), null));
        waitForMs(200);

        // Data should not be allowed since auto attach flag has been reset.
        dataConnectionReasons = new DataConnectionReasons();
        allowed = isDataAllowed(dataConnectionReasons);
        assertFalse(dataConnectionReasons.toString(), allowed);
    }

    // Test for API carrierActionSetMeteredApnsEnabled.
    @FlakyTest
    @Ignore
    @Test
    @MediumTest
    public void testCarrierActionSetMeteredApnsEnabled() throws Exception {
        //step 1: setup two DataCalls one for Internet and IMS
        //step 2: set data is enabled
        //step 3: cold sim is detected
        //step 4: all data connection is torn down
        mBundle.putStringArray(CarrierConfigManager.KEY_CARRIER_METERED_APN_TYPES_STRINGS,
                new String[]{PhoneConstants.APN_TYPE_DEFAULT, PhoneConstants.APN_TYPE_MMS});

        mDct.enableApn(ApnSetting.TYPE_IMS, DcTracker.REQUEST_TYPE_NORMAL, null);
        mDct.enableApn(ApnSetting.TYPE_DEFAULT, DcTracker.REQUEST_TYPE_NORMAL, null);

        logd("Sending EVENT_RECORDS_LOADED");
        mDct.sendMessage(mDct.obtainMessage(DctConstants.EVENT_RECORDS_LOADED, null));
        waitForMs(200);

        logd("Sending EVENT_DATA_CONNECTION_ATTACHED");
        mDct.sendMessage(mDct.obtainMessage(DctConstants.EVENT_DATA_CONNECTION_ATTACHED, null));
        waitForMs(200);

        ArgumentCaptor<DataProfile> dpCaptor = ArgumentCaptor.forClass(DataProfile.class);
        verify(mSimulatedCommandsVerifier, times(2)).setupDataCall(
                eq(AccessNetworkType.EUTRAN), dpCaptor.capture(),
                eq(false), eq(false), eq(DataService.REQUEST_REASON_NORMAL), any(),
                any(Message.class));
        verifyDataProfile(dpCaptor.getValue(), FAKE_APN1, 0, 5, 1, NETWORK_TYPE_LTE_BITMASK);
        assertEquals(DctConstants.State.CONNECTED, mDct.getOverallState());

        AsyncResult ar = new AsyncResult(null,
                new Pair<>(false, DataEnabledSettings.REASON_DATA_ENABLED_BY_CARRIER), null);
        mDct.sendMessage(mDct.obtainMessage(DctConstants.EVENT_DATA_ENABLED_CHANGED, ar));
        waitForMs(200);

        // Validate all metered data connections have been torn down
        verify(mSimulatedCommandsVerifier, times(1)).deactivateDataCall(
                eq(DataService.REQUEST_REASON_NORMAL), anyInt(),
                any(Message.class));
        assertEquals(DctConstants.State.CONNECTED, mDct.getOverallState());
        assertEquals(DctConstants.State.IDLE, mDct.getState(PhoneConstants.APN_TYPE_DEFAULT));
    }

    private void initApns(String targetApn, String[] canHandleTypes) {
        doReturn(targetApn).when(mApnContext).getApnType();
        doReturn(true).when(mApnContext).isConnectable();
        ApnSetting apnSetting = createApnSetting(ApnSetting.getApnTypesBitmaskFromString(
                TextUtils.join(",", canHandleTypes)));
        doReturn(apnSetting).when(mApnContext).getNextApnSetting();
        doReturn(apnSetting).when(mApnContext).getApnSetting();
        doReturn(mDataConnection).when(mApnContext).getDataConnection();
        doReturn(true).when(mApnContext).isEnabled();
        doReturn(true).when(mApnContext).isDependencyMet();
        doReturn(true).when(mApnContext).isReady();
        doReturn(false).when(mApnContext).hasRestrictedRequests(eq(true));
    }

    // Test the emergency APN setup.
    @Test
    @SmallTest
    public void testTrySetupDataEmergencyApn() throws Exception {
        initApns(PhoneConstants.APN_TYPE_EMERGENCY, new String[]{PhoneConstants.APN_TYPE_ALL});
        mDct.sendMessage(mDct.obtainMessage(DctConstants.EVENT_TRY_SETUP_DATA, mApnContext));
        waitForMs(200);

        verify(mSimulatedCommandsVerifier, times(1)).setupDataCall(
                eq(AccessNetworkType.EUTRAN), any(DataProfile.class),
                eq(false), eq(false), eq(DataService.REQUEST_REASON_NORMAL), any(),
                any(Message.class));
    }

    @Test
    @SmallTest
    public void testGetDataConnectionState() throws Exception {
        initApns(PhoneConstants.APN_TYPE_SUPL,
                new String[]{PhoneConstants.APN_TYPE_SUPL, PhoneConstants.APN_TYPE_DEFAULT});
        mBundle.putStringArray(CarrierConfigManager.KEY_CARRIER_METERED_APN_TYPES_STRINGS,
                new String[]{PhoneConstants.APN_TYPE_DEFAULT});

        logd("Sending EVENT_RECORDS_LOADED");
        mDct.sendMessage(mDct.obtainMessage(DctConstants.EVENT_RECORDS_LOADED, null));
        waitForMs(200);

        logd("Sending EVENT_DATA_CONNECTION_ATTACHED");
        mDct.sendMessage(mDct.obtainMessage(DctConstants.EVENT_DATA_CONNECTION_ATTACHED, null));
        waitForMs(200);

        mDct.sendMessage(mDct.obtainMessage(DctConstants.EVENT_TRY_SETUP_DATA, mApnContext));
        waitForMs(200);

        // Assert that both APN_TYPE_SUPL & APN_TYPE_DEFAULT are connected even we only setup data
        // for APN_TYPE_SUPL
        assertEquals(DctConstants.State.CONNECTED, mDct.getState(PhoneConstants.APN_TYPE_SUPL));
        assertEquals(DctConstants.State.CONNECTED, mDct.getState(PhoneConstants.APN_TYPE_DEFAULT));
    }

    // Test the unmetered APN setup when data is disabled.
    @Test
    @SmallTest
    public void testTrySetupDataUnmeteredDataDisabled() throws Exception {
        initApns(PhoneConstants.APN_TYPE_FOTA, new String[]{PhoneConstants.APN_TYPE_ALL});
        //mDct.setUserDataEnabled(false);
        doReturn(false).when(mDataEnabledSettings).isDataEnabled();
        doReturn(false).when(mDataEnabledSettings).isDataEnabled(anyInt());

        mBundle.putStringArray(CarrierConfigManager.KEY_CARRIER_METERED_APN_TYPES_STRINGS,
                new String[]{PhoneConstants.APN_TYPE_DEFAULT});

        logd("Sending EVENT_RECORDS_LOADED");
        mDct.sendMessage(mDct.obtainMessage(DctConstants.EVENT_RECORDS_LOADED, null));
        waitForMs(200);

        logd("Sending EVENT_DATA_CONNECTION_ATTACHED");
        mDct.sendMessage(mDct.obtainMessage(DctConstants.EVENT_DATA_CONNECTION_ATTACHED, null));
        waitForMs(200);

        mDct.sendMessage(mDct.obtainMessage(DctConstants.EVENT_TRY_SETUP_DATA, mApnContext));
        waitForMs(200);

        verify(mSimulatedCommandsVerifier, times(1)).setupDataCall(
                eq(AccessNetworkType.EUTRAN), any(DataProfile.class),
                eq(false), eq(false), eq(DataService.REQUEST_REASON_NORMAL), any(),
                any(Message.class));
    }

    // Test the metered APN setup when data is disabled.
    @Test
    @SmallTest
    public void testTrySetupMeteredDataDisabled() throws Exception {
        initApns(PhoneConstants.APN_TYPE_DEFAULT, new String[]{PhoneConstants.APN_TYPE_ALL});
        //mDct.setUserDataEnabled(false);
        doReturn(false).when(mDataEnabledSettings).isDataEnabled();
        doReturn(false).when(mDataEnabledSettings).isDataEnabled(anyInt());

        mBundle.putStringArray(CarrierConfigManager.KEY_CARRIER_METERED_APN_TYPES_STRINGS,
                new String[]{PhoneConstants.APN_TYPE_DEFAULT});

        logd("Sending EVENT_RECORDS_LOADED");
        mDct.sendMessage(mDct.obtainMessage(DctConstants.EVENT_RECORDS_LOADED, null));
        waitForMs(200);

        logd("Sending EVENT_DATA_CONNECTION_ATTACHED");
        mDct.sendMessage(mDct.obtainMessage(DctConstants.EVENT_DATA_CONNECTION_ATTACHED, null));
        waitForMs(200);

        mDct.sendMessage(mDct.obtainMessage(DctConstants.EVENT_TRY_SETUP_DATA, mApnContext));
        waitForMs(200);

        verify(mSimulatedCommandsVerifier, times(0)).setupDataCall(anyInt(), any(DataProfile.class),
                eq(false), eq(false), eq(DataService.REQUEST_REASON_NORMAL), any(),
                any(Message.class));
    }

    // Test the restricted data request when data is disabled.
    @Test
    @SmallTest
    public void testTrySetupRestrictedDataDisabled() throws Exception {
        initApns(PhoneConstants.APN_TYPE_DEFAULT, new String[]{PhoneConstants.APN_TYPE_ALL});
        doReturn(true).when(mApnContext).hasRestrictedRequests(eq(true));

        //mDct.setUserDataEnabled(false);
        doReturn(false).when(mDataEnabledSettings).isDataEnabled();
        doReturn(false).when(mDataEnabledSettings).isDataEnabled(anyInt());

        mBundle.putStringArray(CarrierConfigManager.KEY_CARRIER_METERED_APN_TYPES_STRINGS,
                new String[]{PhoneConstants.APN_TYPE_DEFAULT});

        logd("Sending EVENT_RECORDS_LOADED");
        mDct.sendMessage(mDct.obtainMessage(DctConstants.EVENT_RECORDS_LOADED, null));
        waitForMs(200);

        logd("Sending EVENT_DATA_CONNECTION_ATTACHED");
        mDct.sendMessage(mDct.obtainMessage(DctConstants.EVENT_DATA_CONNECTION_ATTACHED, null));
        waitForMs(200);

        mDct.sendMessage(mDct.obtainMessage(DctConstants.EVENT_TRY_SETUP_DATA, mApnContext));
        waitForMs(200);

        verify(mSimulatedCommandsVerifier, times(1)).setupDataCall(anyInt(), any(DataProfile.class),
                eq(false), eq(false), eq(DataService.REQUEST_REASON_NORMAL), any(),
                any(Message.class));
    }

    // Test the restricted data request when roaming is disabled.
    @Test
    @SmallTest
    public void testTrySetupRestrictedRoamingDisabled() throws Exception {
        initApns(PhoneConstants.APN_TYPE_DEFAULT, new String[]{PhoneConstants.APN_TYPE_ALL});
        doReturn(true).when(mApnContext).hasRestrictedRequests(eq(true));

        mDct.setDataRoamingEnabledByUser(false);
        mBundle.putStringArray(CarrierConfigManager.KEY_CARRIER_METERED_APN_TYPES_STRINGS,
                new String[]{PhoneConstants.APN_TYPE_DEFAULT});
        //user is in roaming
        doReturn(true).when(mServiceState).getDataRoaming();

        logd("Sending EVENT_RECORDS_LOADED");
        mDct.sendMessage(mDct.obtainMessage(DctConstants.EVENT_RECORDS_LOADED, null));
        waitForMs(200);

        logd("Sending EVENT_DATA_CONNECTION_ATTACHED");
        mDct.sendMessage(mDct.obtainMessage(DctConstants.EVENT_DATA_CONNECTION_ATTACHED, null));
        waitForMs(200);

        mDct.sendMessage(mDct.obtainMessage(DctConstants.EVENT_TRY_SETUP_DATA, mApnContext));
        waitForMs(200);

        verify(mSimulatedCommandsVerifier, times(1)).setupDataCall(anyInt(), any(DataProfile.class),
                eq(false), eq(false), eq(DataService.REQUEST_REASON_NORMAL), any(),
                any(Message.class));
    }

    // Test the default data when data is not connectable.
    @Test
    @SmallTest
    public void testTrySetupNotConnectable() throws Exception {
        initApns(PhoneConstants.APN_TYPE_DEFAULT, new String[]{PhoneConstants.APN_TYPE_ALL});
        doReturn(false).when(mApnContext).isConnectable();

        mBundle.putStringArray(CarrierConfigManager.KEY_CARRIER_METERED_APN_TYPES_STRINGS,
                new String[]{PhoneConstants.APN_TYPE_DEFAULT});

        logd("Sending EVENT_RECORDS_LOADED");
        mDct.sendMessage(mDct.obtainMessage(DctConstants.EVENT_RECORDS_LOADED, null));
        waitForMs(200);

        logd("Sending EVENT_DATA_CONNECTION_ATTACHED");
        mDct.sendMessage(mDct.obtainMessage(DctConstants.EVENT_DATA_CONNECTION_ATTACHED, null));
        waitForMs(200);

        mDct.sendMessage(mDct.obtainMessage(DctConstants.EVENT_TRY_SETUP_DATA, mApnContext));
        waitForMs(200);

        verify(mSimulatedCommandsVerifier, times(0)).setupDataCall(anyInt(), any(DataProfile.class),
                eq(false), eq(false), eq(DataService.REQUEST_REASON_NORMAL), any(),
                any(Message.class));
    }

    // Test the default data on IWLAN.
    @Test
    @SmallTest
    public void testTrySetupDefaultOnIWLAN() throws Exception {
        doReturn(true).when(mTransportManager).isInLegacyMode();
        initApns(PhoneConstants.APN_TYPE_DEFAULT, new String[]{PhoneConstants.APN_TYPE_ALL});
        mNetworkRegistrationInfo = new NetworkRegistrationInfo.Builder()
                .setAccessNetworkTechnology(TelephonyManager.NETWORK_TYPE_IWLAN)
                .setRegistrationState(NetworkRegistrationInfo.REGISTRATION_STATE_HOME)
                .build();
        doReturn(mNetworkRegistrationInfo).when(mServiceState).getNetworkRegistrationInfo(
                anyInt(), anyInt());

        mBundle.putStringArray(CarrierConfigManager.KEY_CARRIER_METERED_APN_TYPES_STRINGS,
                new String[]{PhoneConstants.APN_TYPE_DEFAULT});

        logd("Sending EVENT_RECORDS_LOADED");
        mDct.sendMessage(mDct.obtainMessage(DctConstants.EVENT_RECORDS_LOADED, null));
        waitForMs(200);

        logd("Sending EVENT_DATA_CONNECTION_ATTACHED");
        mDct.sendMessage(mDct.obtainMessage(DctConstants.EVENT_DATA_CONNECTION_ATTACHED, null));
        waitForMs(200);

        mDct.sendMessage(mDct.obtainMessage(DctConstants.EVENT_TRY_SETUP_DATA, mApnContext));
        waitForMs(200);

        verify(mSimulatedCommandsVerifier, times(0)).setupDataCall(anyInt(), any(DataProfile.class),
                eq(false), eq(false), eq(DataService.REQUEST_REASON_NORMAL), any(),
                any(Message.class));
    }

    // Test the default data when the phone is in ECBM.
    @Test
    @SmallTest
    public void testTrySetupDefaultInECBM() throws Exception {
        initApns(PhoneConstants.APN_TYPE_DEFAULT, new String[]{PhoneConstants.APN_TYPE_ALL});
        doReturn(true).when(mPhone).isInEcm();

        mBundle.putStringArray(CarrierConfigManager.KEY_CARRIER_METERED_APN_TYPES_STRINGS,
                new String[]{PhoneConstants.APN_TYPE_DEFAULT});

        logd("Sending EVENT_RECORDS_LOADED");
        mDct.sendMessage(mDct.obtainMessage(DctConstants.EVENT_RECORDS_LOADED, null));
        waitForMs(200);

        logd("Sending EVENT_DATA_CONNECTION_ATTACHED");
        mDct.sendMessage(mDct.obtainMessage(DctConstants.EVENT_DATA_CONNECTION_ATTACHED, null));
        waitForMs(200);

        mDct.sendMessage(mDct.obtainMessage(DctConstants.EVENT_TRY_SETUP_DATA, mApnContext));
        waitForMs(200);

        verify(mSimulatedCommandsVerifier, times(0)).setupDataCall(anyInt(), any(DataProfile.class),
                eq(false), eq(false), eq(DataService.REQUEST_REASON_NORMAL), any(),
                any(Message.class));
    }

    // Test update waiting apn list when on data rat change
    @FlakyTest /* flakes 0.86% of the time */
    @Test
    @SmallTest
    public void testUpdateWaitingApnListOnDataRatChange() throws Exception {
        mNetworkRegistrationInfo = new NetworkRegistrationInfo.Builder()
                .setAccessNetworkTechnology(TelephonyManager.NETWORK_TYPE_EHRPD)
                .setRegistrationState(NetworkRegistrationInfo.REGISTRATION_STATE_HOME)
                .build();
        doReturn(mNetworkRegistrationInfo).when(mServiceState).getNetworkRegistrationInfo(
                anyInt(), anyInt());
        mBundle.putStringArray(CarrierConfigManager.KEY_CARRIER_METERED_APN_TYPES_STRINGS,
                new String[]{PhoneConstants.APN_TYPE_DEFAULT});
        mDct.enableApn(ApnSetting.TYPE_DEFAULT, DcTracker.REQUEST_TYPE_NORMAL, null);
        initApns(PhoneConstants.APN_TYPE_DEFAULT, new String[]{PhoneConstants.APN_TYPE_ALL});

        logd("Sending EVENT_RECORDS_LOADED");
        mDct.sendMessage(mDct.obtainMessage(DctConstants.EVENT_RECORDS_LOADED, null));
        waitForMs(200);

        logd("Sending EVENT_DATA_CONNECTION_ATTACHED");
        mDct.sendMessage(mDct.obtainMessage(DctConstants.EVENT_DATA_CONNECTION_ATTACHED, null));
        waitForMs(200);

        ArgumentCaptor<DataProfile> dpCaptor = ArgumentCaptor.forClass(DataProfile.class);
        // Verify if RIL command was sent properly.
        verify(mSimulatedCommandsVerifier).setupDataCall(
                eq(AccessNetworkType.CDMA2000), dpCaptor.capture(),
                eq(false), eq(false), eq(DataService.REQUEST_REASON_NORMAL), any(),
                any(Message.class));
        verifyDataProfile(dpCaptor.getValue(), FAKE_APN4, 0, 21, 2, NETWORK_TYPE_EHRPD_BITMASK);
        assertEquals(DctConstants.State.CONNECTED, mDct.getOverallState());

        //data rat change from ehrpd to lte
        logd("Sending EVENT_DATA_RAT_CHANGED");
        mNetworkRegistrationInfo = new NetworkRegistrationInfo.Builder()
                .setAccessNetworkTechnology(TelephonyManager.NETWORK_TYPE_LTE)
                .setRegistrationState(NetworkRegistrationInfo.REGISTRATION_STATE_HOME)
                .build();
        doReturn(mNetworkRegistrationInfo).when(mServiceState).getNetworkRegistrationInfo(
                anyInt(), anyInt());
        mDct.sendMessage(mDct.obtainMessage(DctConstants.EVENT_DATA_RAT_CHANGED, null));
        waitForMs(200);

        // Verify the disconnected data call due to rat change and retry manger schedule another
        // data call setup
        verify(mSimulatedCommandsVerifier, times(1)).deactivateDataCall(
                eq(DataService.REQUEST_REASON_NORMAL), anyInt(),
                any(Message.class));
        verify(mAlarmManager, times(1)).setExact(eq(AlarmManager.ELAPSED_REALTIME_WAKEUP),
                anyLong(), any(PendingIntent.class));

        // Simulate the timer expires.
        Intent intent = new Intent("com.android.internal.telephony.data-reconnect.default");
        intent.putExtra("reconnect_alarm_extra_type", PhoneConstants.APN_TYPE_DEFAULT);
        intent.putExtra(PhoneConstants.SUBSCRIPTION_KEY, 0);
        intent.putExtra("reconnect_alarm_extra_transport_type",
                AccessNetworkConstants.TRANSPORT_TYPE_WWAN);
        intent.addFlags(Intent.FLAG_RECEIVER_FOREGROUND);
        mContext.sendBroadcast(intent);
        waitForMs(200);

        // Verify if RIL command was sent properly.
        verify(mSimulatedCommandsVerifier).setupDataCall(
                eq(AccessNetworkType.EUTRAN), dpCaptor.capture(),
                eq(false), eq(false), eq(DataService.REQUEST_REASON_NORMAL), any(),
                any(Message.class));
        verifyDataProfile(dpCaptor.getValue(), FAKE_APN1, 0, 21, 1, NETWORK_TYPE_LTE_BITMASK);
        assertEquals(DctConstants.State.CONNECTED, mDct.getOverallState());
    }

    // Test for fetchDunApns()
    @Test
    @SmallTest
    public void testFetchDunApn() {
        logd("Sending EVENT_RECORDS_LOADED");
        mDct.sendMessage(mDct.obtainMessage(DctConstants.EVENT_RECORDS_LOADED, null));
        waitForMs(200);

        String dunApnString = "[ApnSettingV3]HOT mobile PC,pc.hotm,,,,,,,,,440,10,,DUN,,,true,"
                + "0,,,,,,,,";
        ApnSetting dunApnExpected = ApnSetting.fromString(dunApnString);

        Settings.Global.putString(mContext.getContentResolver(),
                Settings.Global.TETHER_DUN_APN, dunApnString);
        // should return APN from Setting
        ApnSetting dunApn = mDct.fetchDunApns().get(0);
        assertTrue(dunApnExpected.equals(dunApn));

        Settings.Global.putString(mContext.getContentResolver(),
                Settings.Global.TETHER_DUN_APN, null);
        // should return APN from db
        dunApn = mDct.fetchDunApns().get(0);
        assertEquals(FAKE_APN5, dunApn.getApnName());
    }

    // Test for fetchDunApns() with apn set id
    @Test
    @SmallTest
    public void testFetchDunApnWithPreferredApnSet() {
        logd("Sending EVENT_RECORDS_LOADED");
        mDct.sendMessage(mDct.obtainMessage(DctConstants.EVENT_RECORDS_LOADED, null));
        waitForMs(200);

        // apnSetId=1
        String dunApnString1 = "[ApnSettingV5]HOT mobile PC,pc.hotm,,,,,,,,,440,10,,DUN,,,true,"
                + "0,,,,,,,,,,1";
        // apnSetId=0
        String dunApnString2 = "[ApnSettingV5]HOT mobile PC,pc.coldm,,,,,,,,,440,10,,DUN,,,true,"
                + "0,,,,,,,,,,0";

        ApnSetting dunApnExpected = ApnSetting.fromString(dunApnString1);

        ContentResolver cr = mContext.getContentResolver();
        Settings.Global.putString(cr, Settings.Global.TETHER_DUN_APN,
                dunApnString1 + ";" + dunApnString2);

        // set that we prefer apn set 1
        ContentValues values = new ContentValues();
        values.put(Telephony.Carriers.APN_SET_ID, 1);
        cr.update(PREFERAPN_URI, values, null, null);

        // return APN from Setting with apnSetId=1
        ArrayList<ApnSetting> dunApns = mDct.sortApnListByPreferred(mDct.fetchDunApns());
        assertEquals(2, dunApns.size());
        assertTrue(dunApnExpected.equals(dunApns.get(0)));
    }

    // Test oos
    @Test
    @SmallTest
    public void testDataRatChangeOOS() throws Exception {
        mNetworkRegistrationInfo = new NetworkRegistrationInfo.Builder()
                .setAccessNetworkTechnology(TelephonyManager.NETWORK_TYPE_EHRPD)
                .setRegistrationState(NetworkRegistrationInfo.REGISTRATION_STATE_HOME)
                .build();
        doReturn(mNetworkRegistrationInfo).when(mServiceState).getNetworkRegistrationInfo(
                anyInt(), anyInt());

        mBundle.putStringArray(CarrierConfigManager.KEY_CARRIER_METERED_APN_TYPES_STRINGS,
                new String[]{PhoneConstants.APN_TYPE_DEFAULT});
        mDct.enableApn(ApnSetting.TYPE_DEFAULT, DcTracker.REQUEST_TYPE_NORMAL, null);
        initApns(PhoneConstants.APN_TYPE_DEFAULT, new String[]{PhoneConstants.APN_TYPE_ALL});

        logd("Sending EVENT_RECORDS_LOADED");
        mDct.sendMessage(mDct.obtainMessage(DctConstants.EVENT_RECORDS_LOADED, null));
        waitForMs(200);

        logd("Sending EVENT_DATA_CONNECTION_ATTACHED");
        mDct.sendMessage(mDct.obtainMessage(DctConstants.EVENT_DATA_CONNECTION_ATTACHED, null));
        waitForMs(200);

        ArgumentCaptor<DataProfile> dpCaptor = ArgumentCaptor.forClass(DataProfile.class);
        // Verify if RIL command was sent properly.
        verify(mSimulatedCommandsVerifier).setupDataCall(
                eq(AccessNetworkType.CDMA2000), dpCaptor.capture(),
                eq(false), eq(false), eq(DataService.REQUEST_REASON_NORMAL), any(),
                any(Message.class));
        verifyDataProfile(dpCaptor.getValue(), FAKE_APN4, 0, 21, 2, NETWORK_TYPE_EHRPD_BITMASK);
        assertEquals(DctConstants.State.CONNECTED, mDct.getOverallState());

        // Data rat change from ehrpd to unknown due to OOS
        logd("Sending EVENT_DATA_RAT_CHANGED");
        mNetworkRegistrationInfo = new NetworkRegistrationInfo.Builder()
                .setAccessNetworkTechnology(TelephonyManager.NETWORK_TYPE_UNKNOWN)
                .setRegistrationState(NetworkRegistrationInfo.REGISTRATION_STATE_HOME)
                .build();
        doReturn(mNetworkRegistrationInfo).when(mServiceState).getNetworkRegistrationInfo(
                anyInt(), anyInt());
        mDct.sendMessage(mDct.obtainMessage(DctConstants.EVENT_DATA_RAT_CHANGED, null));
        waitForMs(200);

        // Verify data connection is on
        verify(mSimulatedCommandsVerifier, times(0)).deactivateDataCall(
                eq(DataService.REQUEST_REASON_NORMAL), anyInt(),
                any(Message.class));

        // Data rat resume from unknown to ehrpd
        mNetworkRegistrationInfo = new NetworkRegistrationInfo.Builder()
                .setAccessNetworkTechnology(TelephonyManager.NETWORK_TYPE_EHRPD)
                .setRegistrationState(NetworkRegistrationInfo.REGISTRATION_STATE_HOME)
                .build();
        doReturn(mNetworkRegistrationInfo).when(mServiceState).getNetworkRegistrationInfo(
                anyInt(), anyInt());
        mDct.sendMessage(mDct.obtainMessage(DctConstants.EVENT_DATA_RAT_CHANGED, null));
        waitForMs(200);

        // Verify the same data connection
        assertEquals(FAKE_APN4, mDct.getActiveApnString(PhoneConstants.APN_TYPE_DEFAULT));
        assertEquals(DctConstants.State.CONNECTED, mDct.getOverallState());
    }

    // Test provisioning
    /*@Test
    @SmallTest
    public void testDataEnableInProvisioning() throws Exception {
        ContentResolver resolver = mContext.getContentResolver();

        assertEquals(1, Settings.Global.getInt(resolver, Settings.Global.MOBILE_DATA));
        assertTrue(mDct.isDataEnabled());
        assertTrue(mDct.isUserDataEnabled());

        mDct.setUserDataEnabled(false);
        waitForMs(200);

        assertEquals(0, Settings.Global.getInt(resolver, Settings.Global.MOBILE_DATA));
        assertFalse(mDct.isDataEnabled());
        assertFalse(mDct.isUserDataEnabled());

        // Changing provisioned to 0.
        Settings.Global.putInt(resolver, Settings.Global.DEVICE_PROVISIONED, 0);
        mDct.sendMessage(mDct.obtainMessage(DctConstants.EVENT_DEVICE_PROVISIONED_CHANGE, null));
        waitForMs(200);

        assertTrue(mDct.isDataEnabled());
        assertTrue(mDct.isUserDataEnabled());

        // Enable user data during provisioning. It should write to
        // Settings.Global.MOBILE_DATA and keep data enabled when provisioned.
        mDct.setUserDataEnabled(true);
        Settings.Global.putInt(resolver, Settings.Global.DEVICE_PROVISIONED, 1);
        mDct.sendMessage(mDct.obtainMessage(DctConstants.EVENT_DEVICE_PROVISIONED_CHANGE, null));
        waitForMs(200);

        assertTrue(mDct.isDataEnabled());
        assertTrue(mDct.isUserDataEnabled());
        assertEquals(1, Settings.Global.getInt(resolver, Settings.Global.MOBILE_DATA));
    }*/

    /*
    @Test
    @SmallTest
    public void testNotifyDataEnabledChanged() throws Exception {
        doAnswer(invocation -> {
            mMessage = (Message) invocation.getArguments()[0];
            return true;
        }).when(mHandler).sendMessageDelayed(any(), anyLong());

        // Test registration.
        mDct.registerForDataEnabledChanged(mHandler, DATA_ENABLED_CHANGED, null);
        verifyDataEnabledChangedMessage(true, DataEnabledSettings.REASON_REGISTERED);

        // Disable user data. Should receive data enabled change to false.
        mDct.setUserDataEnabled(false);
        waitForMs(200);
        verifyDataEnabledChangedMessage(false, DataEnabledSettings.REASON_USER_DATA_ENABLED);

        // Changing provisioned to 0. Shouldn't receive any message, as data enabled remains false.
        ContentResolver resolver = mContext.getContentResolver();
        Settings.Global.putInt(resolver, Settings.Global.DEVICE_PROVISIONED, 0);
        Settings.Global.putInt(resolver, Settings.Global.DEVICE_PROVISIONING_MOBILE_DATA_ENABLED,
                0);
        mDct.sendMessage(mDct.obtainMessage(DctConstants.EVENT_DEVICE_PROVISIONED_CHANGE, null));
        waitForMs(200);
        assertFalse(mDct.isDataEnabled());
        verify(mHandler, never()).sendMessageDelayed(any(), anyLong());

        // Changing provisioningDataEnabled to 1. It should trigger data enabled change to true.
        Settings.Global.putInt(resolver,
                Settings.Global.DEVICE_PROVISIONING_MOBILE_DATA_ENABLED, 1);
        mDct.sendMessage(mDct.obtainMessage(
                DctConstants.EVENT_DEVICE_PROVISIONING_DATA_SETTING_CHANGE, null));
        waitForMs(200);
        verifyDataEnabledChangedMessage(
                true, DataEnabledSettings.REASON_PROVISIONING_DATA_ENABLED_CHANGED);
    }*/

    @Test
    @SmallTest
    public void testNetworkStatusChangedRecoveryOFF() throws Exception {
        mBundle.putStringArray(CarrierConfigManager.KEY_CARRIER_METERED_APN_TYPES_STRINGS,
                new String[]{PhoneConstants.APN_TYPE_DEFAULT, PhoneConstants.APN_TYPE_MMS});
        mDct.enableApn(ApnSetting.TYPE_IMS, DcTracker.REQUEST_TYPE_NORMAL, null);
        mDct.enableApn(ApnSetting.TYPE_DEFAULT, DcTracker.REQUEST_TYPE_NORMAL, null);

        logd("Sending EVENT_RECORDS_LOADED");
        mDct.sendMessage(mDct.obtainMessage(DctConstants.EVENT_RECORDS_LOADED, null));
        waitForMs(200);

        logd("Sending EVENT_DATA_CONNECTION_ATTACHED");
        mDct.sendMessage(mDct.obtainMessage(DctConstants.EVENT_DATA_CONNECTION_ATTACHED, null));
        waitForMs(200);

        ArgumentCaptor<DataProfile> dpCaptor = ArgumentCaptor.forClass(DataProfile.class);
        verify(mSimulatedCommandsVerifier, times(2)).setupDataCall(
                eq(AccessNetworkType.EUTRAN), dpCaptor.capture(),
                eq(false), eq(false), eq(DataService.REQUEST_REASON_NORMAL), any(),
                any(Message.class));
        verifyDataProfile(dpCaptor.getValue(), FAKE_APN1, 0, 21, 1, NETWORK_TYPE_LTE_BITMASK);

        logd("Sending EVENT_NETWORK_STATUS_CHANGED");
        mDct.sendMessage(mDct.obtainMessage(DctConstants.EVENT_NETWORK_STATUS_CHANGED,
                NetworkAgent.VALID_NETWORK, 0, null));
        waitForMs(200);

        logd("Sending EVENT_NETWORK_STATUS_CHANGED");
        mDct.sendMessage(mDct.obtainMessage(DctConstants.EVENT_NETWORK_STATUS_CHANGED,
                NetworkAgent.INVALID_NETWORK, 0, null));
        waitForMs(200);

        // Verify that its no-op when the new data stall detection feature is disabled
        verify(mSimulatedCommandsVerifier, times(0)).getDataCallList(any(Message.class));
    }

    @FlakyTest
    @Test
    @SmallTest
    public void testNetworkStatusChangedRecoveryON() throws Exception {
        ContentResolver resolver = mContext.getContentResolver();
        Settings.Global.putInt(resolver, Settings.Global.DATA_STALL_RECOVERY_ON_BAD_NETWORK, 1);
        Settings.System.putInt(resolver, "radio.data.stall.recovery.action", 0);

        mBundle.putStringArray(CarrierConfigManager.KEY_CARRIER_METERED_APN_TYPES_STRINGS,
                new String[]{PhoneConstants.APN_TYPE_DEFAULT, PhoneConstants.APN_TYPE_MMS});
        mDct.enableApn(ApnSetting.TYPE_IMS, DcTracker.REQUEST_TYPE_NORMAL, null);
        mDct.enableApn(ApnSetting.TYPE_DEFAULT, DcTracker.REQUEST_TYPE_NORMAL, null);

        logd("Sending EVENT_RECORDS_LOADED");
        mDct.sendMessage(mDct.obtainMessage(DctConstants.EVENT_RECORDS_LOADED, null));
        waitForMs(200);

        logd("Sending EVENT_DATA_CONNECTION_ATTACHED");
        mDct.sendMessage(mDct.obtainMessage(DctConstants.EVENT_DATA_CONNECTION_ATTACHED, null));

        ArgumentCaptor<DataProfile> dpCaptor = ArgumentCaptor.forClass(DataProfile.class);
        verify(mSimulatedCommandsVerifier, timeout(TEST_TIMEOUT).times(2)).setupDataCall(
                eq(AccessNetworkType.EUTRAN), dpCaptor.capture(),
                eq(false), eq(false), eq(DataService.REQUEST_REASON_NORMAL), any(),
                any(Message.class));
        verifyDataProfile(dpCaptor.getValue(), FAKE_APN1, 0, 21, 1, NETWORK_TYPE_LTE_BITMASK);

        logd("Sending EVENT_NETWORK_STATUS_CHANGED");
        mDct.sendMessage(mDct.obtainMessage(DctConstants.EVENT_NETWORK_STATUS_CHANGED,
                NetworkAgent.VALID_NETWORK, 0, null));
        waitForMs(200);

        logd("Sending EVENT_NETWORK_STATUS_CHANGED");
        mDct.sendMessage(mDct.obtainMessage(DctConstants.EVENT_NETWORK_STATUS_CHANGED,
                NetworkAgent.INVALID_NETWORK, 0, null));
        waitForMs(200);

        verify(mSimulatedCommandsVerifier, times(1)).getDataCallList(any(Message.class));
    }

    @FlakyTest
    @Test
    @SmallTest
    public void testRecoveryStepPDPReset() throws Exception {
        ContentResolver resolver = mContext.getContentResolver();
        Settings.Global.putInt(resolver, Settings.Global.DATA_STALL_RECOVERY_ON_BAD_NETWORK, 1);
        Settings.Global.putLong(resolver,
                Settings.Global.MIN_DURATION_BETWEEN_RECOVERY_STEPS_IN_MS, 100);
        Settings.System.putInt(resolver, "radio.data.stall.recovery.action", 1);

        mBundle.putStringArray(CarrierConfigManager.KEY_CARRIER_METERED_APN_TYPES_STRINGS,
                new String[]{PhoneConstants.APN_TYPE_DEFAULT, PhoneConstants.APN_TYPE_MMS});
        mDct.enableApn(ApnSetting.TYPE_IMS, DcTracker.REQUEST_TYPE_NORMAL, null);
        mDct.enableApn(ApnSetting.TYPE_DEFAULT, DcTracker.REQUEST_TYPE_NORMAL, null);

        logd("Sending EVENT_RECORDS_LOADED");
        mDct.sendMessage(mDct.obtainMessage(DctConstants.EVENT_RECORDS_LOADED, null));
        waitForMs(200);

        logd("Sending EVENT_DATA_CONNECTION_ATTACHED");
        mDct.sendMessage(mDct.obtainMessage(DctConstants.EVENT_DATA_CONNECTION_ATTACHED, null));

        ArgumentCaptor<DataProfile> dpCaptor = ArgumentCaptor.forClass(DataProfile.class);
        verify(mSimulatedCommandsVerifier, timeout(TEST_TIMEOUT).times(2)).setupDataCall(
                eq(AccessNetworkType.EUTRAN), dpCaptor.capture(),
                eq(false), eq(false), eq(DataService.REQUEST_REASON_NORMAL), any(),
                any(Message.class));
        verifyDataProfile(dpCaptor.getValue(), FAKE_APN1, 0, 21, 1, NETWORK_TYPE_LTE_BITMASK);

        logd("Sending EVENT_NETWORK_STATUS_CHANGED false");
        mDct.sendMessage(mDct.obtainMessage(DctConstants.EVENT_NETWORK_STATUS_CHANGED,
                NetworkAgent.INVALID_NETWORK, 0, null));
        waitForMs(200);

        // expected tear down all DataConnections
        verify(mSimulatedCommandsVerifier, times(1)).deactivateDataCall(
                eq(DataService.REQUEST_REASON_NORMAL), anyInt(),
                any(Message.class));
    }


    @Test
    @SmallTest
    public void testRecoveryStepReRegister() throws Exception {
        ContentResolver resolver = mContext.getContentResolver();
        Settings.Global.putInt(resolver, Settings.Global.DATA_STALL_RECOVERY_ON_BAD_NETWORK, 1);
        Settings.Global.putLong(resolver,
                Settings.Global.MIN_DURATION_BETWEEN_RECOVERY_STEPS_IN_MS, 100);
        Settings.System.putInt(resolver, "radio.data.stall.recovery.action", 2);

        mBundle.putStringArray(CarrierConfigManager.KEY_CARRIER_METERED_APN_TYPES_STRINGS,
                new String[]{PhoneConstants.APN_TYPE_DEFAULT, PhoneConstants.APN_TYPE_MMS});
        mDct.enableApn(ApnSetting.TYPE_DEFAULT, DcTracker.REQUEST_TYPE_NORMAL, null);

        logd("Sending EVENT_RECORDS_LOADED");
        mDct.sendMessage(mDct.obtainMessage(DctConstants.EVENT_RECORDS_LOADED, null));
        waitForMs(200);

        logd("Sending EVENT_DATA_CONNECTION_ATTACHED");
        mDct.sendMessage(mDct.obtainMessage(DctConstants.EVENT_DATA_CONNECTION_ATTACHED, null));
        waitForMs(200);

        ArgumentCaptor<DataProfile> dpCaptor = ArgumentCaptor.forClass(DataProfile.class);
        verify(mSimulatedCommandsVerifier, times(1)).setupDataCall(
                eq(AccessNetworkType.EUTRAN), dpCaptor.capture(),
                eq(false), eq(false), eq(DataService.REQUEST_REASON_NORMAL), any(),
                any(Message.class));
        verifyDataProfile(dpCaptor.getValue(), FAKE_APN1, 0, 21, 1, NETWORK_TYPE_LTE_BITMASK);

        logd("Sending EVENT_NETWORK_STATUS_CHANGED false");
        mDct.sendMessage(mDct.obtainMessage(DctConstants.EVENT_NETWORK_STATUS_CHANGED,
                NetworkAgent.INVALID_NETWORK, 0, null));
        waitForMs(200);

        // expected to get preferred network type
        verify(mSST, times(1)).reRegisterNetwork(eq(null));
    }

    @Test
    @SmallTest
    public void testRecoveryStepRestartRadio() throws Exception {
        ContentResolver resolver = mContext.getContentResolver();
        Settings.Global.putInt(resolver, Settings.Global.DATA_STALL_RECOVERY_ON_BAD_NETWORK, 1);
        Settings.Global.putLong(resolver,
                Settings.Global.MIN_DURATION_BETWEEN_RECOVERY_STEPS_IN_MS, 100);
        Settings.System.putInt(resolver, "radio.data.stall.recovery.action", 3);

        mBundle.putStringArray(CarrierConfigManager.KEY_CARRIER_METERED_APN_TYPES_STRINGS,
                new String[]{PhoneConstants.APN_TYPE_DEFAULT, PhoneConstants.APN_TYPE_MMS});
        mDct.enableApn(ApnSetting.TYPE_DEFAULT, DcTracker.REQUEST_TYPE_NORMAL, null);

        logd("Sending EVENT_RECORDS_LOADED");
        mDct.sendMessage(mDct.obtainMessage(DctConstants.EVENT_RECORDS_LOADED, null));
        waitForMs(200);

        logd("Sending EVENT_DATA_CONNECTION_ATTACHED");
        mDct.sendMessage(mDct.obtainMessage(DctConstants.EVENT_DATA_CONNECTION_ATTACHED, null));
        waitForMs(200);

        ArgumentCaptor<DataProfile> dpCaptor = ArgumentCaptor.forClass(DataProfile.class);
        verify(mSimulatedCommandsVerifier, times(1)).setupDataCall(
                eq(AccessNetworkType.EUTRAN), dpCaptor.capture(),
                eq(false), eq(false), eq(DataService.REQUEST_REASON_NORMAL), any(),
                any(Message.class));
        verifyDataProfile(dpCaptor.getValue(), FAKE_APN1, 0, 21, 1, NETWORK_TYPE_LTE_BITMASK);

        logd("Sending EVENT_NETWORK_STATUS_CHANGED false");
        mDct.sendMessage(mDct.obtainMessage(DctConstants.EVENT_NETWORK_STATUS_CHANGED,
                NetworkAgent.INVALID_NETWORK, 0, null));
        waitForMs(200);

        // expected to get preferred network type
        verify(mSST, times(1)).powerOffRadioSafely();
    }

    private void verifyDataEnabledChangedMessage(boolean enabled, int reason) {
        verify(mHandler, times(1)).sendMessageDelayed(any(), anyLong());
        Pair<Boolean, Integer> result = (Pair) ((AsyncResult) mMessage.obj).result;
        assertEquals(DATA_ENABLED_CHANGED, mMessage.what);
        assertEquals(enabled, result.first);
        assertEquals(reason, (int) result.second);
        clearInvocations(mHandler);
    }
}<|MERGE_RESOLUTION|>--- conflicted
+++ resolved
@@ -142,15 +142,10 @@
     ApnContext mApnContext;
     @Mock
     DataConnection mDataConnection;
-<<<<<<< HEAD
-    @Mock
-    PackageManagerService mMockPackageManagerInternal;
-=======
     @Mock
     PackageManagerService mMockPackageManager;
     @Mock
     PermissionManagerService mMockPermissionManager;
->>>>>>> 38680c42
     @Mock
     Handler mHandler;
 
@@ -625,11 +620,8 @@
     @Test
     @MediumTest
     public void testDataSetup() throws Exception {
-<<<<<<< HEAD
         doReturn(true).when(mSubscriptionManager).isActiveSubId(anyInt());
 
-=======
->>>>>>> 38680c42
         mSimulatedCommands.setDataCallResult(true, createSetupDataCallResult());
 
         DataConnectionReasons dataConnectionReasons = new DataConnectionReasons();
