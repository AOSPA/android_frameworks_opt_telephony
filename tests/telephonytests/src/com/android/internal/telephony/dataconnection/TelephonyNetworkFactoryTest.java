--- conflicted
+++ resolved
@@ -168,16 +168,10 @@
     private void createMockedTelephonyComponents() throws Exception {
         replaceInstance(PhoneSwitcher.class, "sPhoneSwitcher", null, mPhoneSwitcher);
 
-<<<<<<< HEAD
         mTelephonyNetworkFactoryUT = new TelephonyNetworkFactory(Looper.myLooper(), mPhone,
-                mPhoneSwitcherMock);
-        monitorTestableLooper(new TestableLooper(
-                mConnectivityServiceMock.getHandlerThread().getLooper()));
-=======
-        mTelephonyNetworkFactoryUT = new TelephonyNetworkFactory(Looper.myLooper(), mPhone);
+                mPhoneSwitcher);
         verify(mConnectivityManager).registerNetworkFactory(any(), anyString());
         verify(mPhoneSwitcher).registerForActivePhoneSwitch(any(), anyInt(), any());
->>>>>>> 34602725
     }
 
     /**
