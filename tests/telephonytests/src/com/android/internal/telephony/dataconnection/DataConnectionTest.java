/*
 * Copyright (C) 2016 The Android Open Source Project
 *
 * Licensed under the Apache License, Version 2.0 (the "License");
 * you may not use this file except in compliance with the License.
 * You may obtain a copy of the License at
 *
 *      http://www.apache.org/licenses/LICENSE-2.0
 *
 * Unless required by applicable law or agreed to in writing, software
 * distributed under the License is distributed on an "AS IS" BASIS,
 * WITHOUT WARRANTIES OR CONDITIONS OF ANY KIND, either express or implied.
 * See the License for the specific language governing permissions and
 * limitations under the License.
 */

package com.android.internal.telephony.dataconnection;

import static com.android.internal.telephony.TelephonyTestUtils.waitForMs;
import static com.android.internal.telephony.dataconnection.DcTrackerTest.FAKE_ADDRESS;
import static com.android.internal.telephony.dataconnection.DcTrackerTest.FAKE_DNS;
import static com.android.internal.telephony.dataconnection.DcTrackerTest.FAKE_GATEWAY;
import static com.android.internal.telephony.dataconnection.DcTrackerTest.FAKE_IFNAME;
import static com.android.internal.telephony.dataconnection.DcTrackerTest.FAKE_PCSCF_ADDRESS;

import static org.junit.Assert.assertEquals;
import static org.junit.Assert.assertFalse;
import static org.junit.Assert.assertTrue;
import static org.mockito.Matchers.any;
import static org.mockito.Matchers.eq;
import static org.mockito.Mockito.doReturn;
import static org.mockito.Mockito.times;
import static org.mockito.Mockito.verify;

import android.net.NetworkCapabilities;
import android.net.NetworkInfo;
import android.os.AsyncResult;
import android.os.Handler;
import android.os.HandlerThread;
import android.os.Message;
import android.telephony.CarrierConfigManager;
import android.telephony.ServiceState;
import android.test.suitebuilder.annotation.SmallTest;

import com.android.internal.telephony.PhoneConstants;
import com.android.internal.telephony.RILConstants;
import com.android.internal.telephony.RetryManager;
import com.android.internal.telephony.TelephonyTest;
import com.android.internal.telephony.dataconnection.DataConnection.ConnectionParams;
import com.android.internal.telephony.dataconnection.DataConnection.DisconnectParams;
import com.android.internal.util.IState;
import com.android.internal.util.StateMachine;

import org.junit.After;
import org.junit.Before;
import org.junit.Test;
import org.mockito.ArgumentCaptor;
import org.mockito.Mock;

import java.lang.reflect.Field;
import java.lang.reflect.Method;

public class DataConnectionTest extends TelephonyTest {

    @Mock
    DcTesterFailBringUpAll mDcTesterFailBringUpAll;
    @Mock
    ConnectionParams mCp;
    @Mock
    DisconnectParams mDcp;
    @Mock
    ApnContext mApnContext;
    @Mock
    DcFailBringUp mDcFailBringUp;

    private DataConnection mDc;
    private DataConnectionTestHandler mDataConnectionTestHandler;
    private DcController mDcc;

    private ApnSetting mApn1 = new ApnSetting(
            2163,                   // id
            "44010",                // numeric
            "sp-mode",              // name
            "spmode.ne.jp",         // apn
            "",                     // proxy
            "",                     // port
            "",                     // mmsc
            "",                     // mmsproxy
            "",                     // mmsport
            "",                     // user
            "",                     // password
            -1,                     // authtype
            new String[]{"default", "supl"},     // types
            "IP",                   // protocol
            "IP",                   // roaming_protocol
            true,                   // carrier_enabled
            0,                      // bearer
            0,                      // bearer_bitmask
            0,                      // profile_id
            false,                  // modem_cognitive
            0,                      // max_conns
            0,                      // wait_time
            0,                      // max_conns_time
            0,                      // mtu
            "",                     // mvno_type
            "");                    // mnvo_match_data

    private class DataConnectionTestHandler extends HandlerThread {

        private DataConnectionTestHandler(String name) {
            super(name);
        }

        @Override
        public void onLooperPrepared() {
            Handler h = new Handler();

            mDcc = DcController.makeDcc(mPhone, mDcTracker, h);
            mDc = DataConnection.makeDataConnection(mPhone, 0, mDcTracker, mDcTesterFailBringUpAll,
                    mDcc);
        }
    }

    @Before
    public void setUp() throws Exception {
        logd("+Setup!");
        super.setUp(getClass().getSimpleName());

        doReturn("fake.action_detached").when(mPhone).getActionDetached();
        replaceInstance(ConnectionParams.class, "mApnContext", mCp, mApnContext);
        replaceInstance(ConnectionParams.class, "mRilRat", mCp,
                ServiceState.RIL_RADIO_TECHNOLOGY_UMTS);
        doReturn(mApn1).when(mApnContext).getApnSetting();
        doReturn(PhoneConstants.APN_TYPE_DEFAULT).when(mApnContext).getApnType();

        mDcFailBringUp.saveParameters(0, 0, -2);
        doReturn(mDcFailBringUp).when(mDcTesterFailBringUpAll).getDcFailBringUp();

        mContextFixture.putStringArrayResource(com.android.internal.R.array.
                config_mobile_tcp_buffers, new String[]{
                "umts:131072,262144,1452032,4096,16384,399360",
                "hspa:131072,262144,2441216,4096,16384,399360",
                "hsupa:131072,262144,2441216,4096,16384,399360",
                "hsdpa:131072,262144,2441216,4096,16384,399360",
                "hspap:131072,262144,2441216,4096,16384,399360",
                "edge:16384,32768,131072,4096,16384,65536",
                "gprs:4096,8192,24576,4096,8192,24576",
                "1xrtt:16384,32768,131070,4096,16384,102400",
                "evdo:131072,262144,1048576,4096,16384,524288",
                "lte:524288,1048576,8388608,262144,524288,4194304"});


        mDcp.mApnContext = mApnContext;

        mDataConnectionTestHandler = new DataConnectionTestHandler(getClass().getSimpleName());
        mDataConnectionTestHandler.start();

        waitForMs(200);
        logd("-Setup!");
    }

    @After
    public void tearDown() throws Exception {
        logd("tearDown");
        mDc = null;
        mDcc = null;
        mDataConnectionTestHandler.quit();
        super.tearDown();
    }

    private IState getCurrentState() throws Exception {
        Method method = StateMachine.class.getDeclaredMethod("getCurrentState");
        method.setAccessible(true);
        return (IState) method.invoke(mDc);
    }

    private long getSuggestedRetryDelay(AsyncResult ar) throws Exception {
        Class[] cArgs = new Class[1];
        cArgs[0] = AsyncResult.class;
        Method method = DataConnection.class.getDeclaredMethod("getSuggestedRetryDelay", cArgs);
        method.setAccessible(true);
        return (long) method.invoke(mDc, ar);
    }

    @Test
    @SmallTest
    public void testSanity() throws Exception {
        assertEquals("DcInactiveState", getCurrentState().getName());
    }

//    @Test
//    @SmallTest
//    public void testConnectEvent() throws Exception {
//        testSanity();
//
//        mDc.sendMessage(DataConnection.EVENT_CONNECT, mCp);
//        waitForMs(200);
//
//        verify(mCT, times(1)).registerForVoiceCallStarted(any(Handler.class),
//                eq(DataConnection.EVENT_DATA_CONNECTION_VOICE_CALL_STARTED), eq(null));
//        verify(mCT, times(1)).registerForVoiceCallEnded(any(Handler.class),
//                eq(DataConnection.EVENT_DATA_CONNECTION_VOICE_CALL_ENDED), eq(null));
//
//        ArgumentCaptor<DataProfile> dpCaptor = ArgumentCaptor.forClass(DataProfile.class);
//        verify(mSimulatedCommandsVerifier, times(1)).setupDataCall(
//                eq(ServiceState.RIL_RADIO_TECHNOLOGY_UMTS), dpCaptor.capture(),
//                eq(false), eq(false), any(Message.class));
//
//        assertEquals("spmode.ne.jp", dpCaptor.getValue().apn);
//
//        assertEquals("DcActiveState", getCurrentState().getName());
//    }
//
//    @Test
//    @SmallTest
//    public void testDisconnectEvent() throws Exception {
//        testConnectEvent();
//
//        mDc.sendMessage(DataConnection.EVENT_DISCONNECT, mDcp);
//        waitForMs(100);
//
//        verify(mSimulatedCommandsVerifier, times(1)).deactivateDataCall(eq(1),
//                eq(RILConstants.DEACTIVATE_REASON_NONE), any(Message.class));
//
//        assertEquals("DcInactiveState", getCurrentState().getName());
//    }
//
    @Test
    @SmallTest
    public void testModemSuggestRetry() throws Exception {
        DataCallResponse response = new DataCallResponse(0, 0, 1, 2, "IP",
                FAKE_IFNAME, FAKE_ADDRESS, FAKE_DNS, FAKE_GATEWAY, FAKE_PCSCF_ADDRESS, 1440);
        AsyncResult ar = new AsyncResult(null, response, null);
        assertEquals(response.suggestedRetryTime, getSuggestedRetryDelay(ar));

        response = new DataCallResponse(0, 1000, 1, 2, "IP",
                FAKE_IFNAME, FAKE_ADDRESS, FAKE_DNS, FAKE_GATEWAY, FAKE_PCSCF_ADDRESS, 1440);
        ar = new AsyncResult(null, response, null);
        assertEquals(response.suggestedRetryTime, getSuggestedRetryDelay(ar));

        response = new DataCallResponse(0, 9999, 1, 2, "IP",
                FAKE_IFNAME, FAKE_ADDRESS, FAKE_DNS, FAKE_GATEWAY, FAKE_PCSCF_ADDRESS, 1440);
        ar = new AsyncResult(null, response, null);
        assertEquals(response.suggestedRetryTime, getSuggestedRetryDelay(ar));
    }

    @Test
    @SmallTest
    public void testModemNotSuggestRetry() throws Exception {
        DataCallResponse response = new DataCallResponse(0, -1, 1, 2, "IP", FAKE_IFNAME,
                FAKE_ADDRESS, FAKE_DNS, FAKE_GATEWAY, FAKE_PCSCF_ADDRESS, 1440);
        AsyncResult ar = new AsyncResult(null, response, null);
        assertEquals(RetryManager.NO_SUGGESTED_RETRY_DELAY, getSuggestedRetryDelay(ar));

        response = new DataCallResponse(0, -5, 1, 2, "IP", FAKE_IFNAME,
                FAKE_ADDRESS, FAKE_DNS, FAKE_GATEWAY, FAKE_PCSCF_ADDRESS, 1440);
        ar = new AsyncResult(null, response, null);
        assertEquals(RetryManager.NO_SUGGESTED_RETRY_DELAY, getSuggestedRetryDelay(ar));

        response = new DataCallResponse(0, Integer.MIN_VALUE, 1, 2, "IP", FAKE_IFNAME,
                FAKE_ADDRESS, FAKE_DNS, FAKE_GATEWAY, FAKE_PCSCF_ADDRESS, 1440);
        ar = new AsyncResult(null, response, null);
        assertEquals(RetryManager.NO_SUGGESTED_RETRY_DELAY, getSuggestedRetryDelay(ar));
    }

    @Test
    @SmallTest
    public void testModemSuggestNoRetry() throws Exception {
        DataCallResponse response = new DataCallResponse(0, Integer.MAX_VALUE, 1, 2, "IP",
                FAKE_IFNAME, FAKE_ADDRESS, FAKE_DNS, FAKE_GATEWAY, FAKE_PCSCF_ADDRESS, 1440);
        AsyncResult ar = new AsyncResult(null, response, null);
        assertEquals(RetryManager.NO_RETRY, getSuggestedRetryDelay(ar));
    }

    private NetworkInfo getNetworkInfo() throws Exception {
        Field f = DataConnection.class.getDeclaredField("mNetworkInfo");
        f.setAccessible(true);
        return (NetworkInfo) f.get(mDc);
    }

    private NetworkCapabilities getNetworkCapabilities() throws Exception {
        Method method = DataConnection.class.getDeclaredMethod("getNetworkCapabilities");
        method.setAccessible(true);
        return (NetworkCapabilities) method.invoke(mDc);
    }

<<<<<<< HEAD
//    @Test
//    @SmallTest
//    public void testMeteredCapability() throws Exception {
//
//        mContextFixture.getCarrierConfigBundle().
//                putStringArray(CarrierConfigManager.KEY_CARRIER_METERED_APN_TYPES_STRINGS,
//                new String[] {"default"});
//
//        testConnectEvent();
//
//        assertFalse(getNetworkCapabilities()
//                .hasCapability(NetworkCapabilities.NET_CAPABILITY_NOT_METERED));
//        assertTrue(getNetworkInfo().isMetered());
//    }
//
//    @Test
//    @SmallTest
//    public void testNonMeteredCapability() throws Exception {
//
//        doReturn(2819).when(mPhone).getSubId();
//        mContextFixture.getCarrierConfigBundle().
//                putStringArray(CarrierConfigManager.KEY_CARRIER_METERED_APN_TYPES_STRINGS,
//                        new String[] {"mms"});
//
//        testConnectEvent();
//
//        assertTrue(getNetworkCapabilities()
//                .hasCapability(NetworkCapabilities.NET_CAPABILITY_NOT_METERED));
//        assertFalse(getNetworkInfo().isMetered());
//    }
=======
    @Test
    @SmallTest
    public void testMeteredCapability() throws Exception {

        mContextFixture.getCarrierConfigBundle().
                putStringArray(CarrierConfigManager.KEY_CARRIER_METERED_APN_TYPES_STRINGS,
                new String[] {"default"});

        testConnectEvent();

        assertFalse(getNetworkCapabilities()
                .hasCapability(NetworkCapabilities.NET_CAPABILITY_NOT_METERED));
    }

    @Test
    @SmallTest
    public void testNonMeteredCapability() throws Exception {

        doReturn(2819).when(mPhone).getSubId();
        mContextFixture.getCarrierConfigBundle().
                putStringArray(CarrierConfigManager.KEY_CARRIER_METERED_APN_TYPES_STRINGS,
                        new String[] {"mms"});

        testConnectEvent();

        assertTrue(getNetworkCapabilities()
                .hasCapability(NetworkCapabilities.NET_CAPABILITY_NOT_METERED));
    }
>>>>>>> 906a7945
}<|MERGE_RESOLUTION|>--- conflicted
+++ resolved
@@ -284,38 +284,6 @@
         return (NetworkCapabilities) method.invoke(mDc);
     }
 
-<<<<<<< HEAD
-//    @Test
-//    @SmallTest
-//    public void testMeteredCapability() throws Exception {
-//
-//        mContextFixture.getCarrierConfigBundle().
-//                putStringArray(CarrierConfigManager.KEY_CARRIER_METERED_APN_TYPES_STRINGS,
-//                new String[] {"default"});
-//
-//        testConnectEvent();
-//
-//        assertFalse(getNetworkCapabilities()
-//                .hasCapability(NetworkCapabilities.NET_CAPABILITY_NOT_METERED));
-//        assertTrue(getNetworkInfo().isMetered());
-//    }
-//
-//    @Test
-//    @SmallTest
-//    public void testNonMeteredCapability() throws Exception {
-//
-//        doReturn(2819).when(mPhone).getSubId();
-//        mContextFixture.getCarrierConfigBundle().
-//                putStringArray(CarrierConfigManager.KEY_CARRIER_METERED_APN_TYPES_STRINGS,
-//                        new String[] {"mms"});
-//
-//        testConnectEvent();
-//
-//        assertTrue(getNetworkCapabilities()
-//                .hasCapability(NetworkCapabilities.NET_CAPABILITY_NOT_METERED));
-//        assertFalse(getNetworkInfo().isMetered());
-//    }
-=======
     @Test
     @SmallTest
     public void testMeteredCapability() throws Exception {
@@ -344,5 +312,4 @@
         assertTrue(getNetworkCapabilities()
                 .hasCapability(NetworkCapabilities.NET_CAPABILITY_NOT_METERED));
     }
->>>>>>> 906a7945
 }