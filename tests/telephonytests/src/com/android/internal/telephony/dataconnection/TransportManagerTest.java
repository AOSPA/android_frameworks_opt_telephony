--- conflicted
+++ resolved
@@ -240,32 +240,13 @@
         verify(mTestHandler, times(1)).sendMessageAtTime(messageArgumentCaptor.capture(),
                 anyLong());
 
-<<<<<<< HEAD
-        ArrayDeque<List<QualifiedNetworks>> listQueue = getQueuedNetworksList();
-        // Verify the list has been not been queued
-        // TODO: Goodle didn't take this fix.
-        // Bug id: 143317856
-        assertEquals(0, listQueue.size());
-
-=======
->>>>>>> 23e47d30
         // Notify handover succeeded.
         params.callback.onCompleted(true, false);
         assertEquals(AccessNetworkConstants.TRANSPORT_TYPE_WLAN,
                 mTransportManager.getCurrentTransport(ApnSetting.TYPE_IMS));
         processAllMessages();
 
-<<<<<<< HEAD
-        listQueue = getQueuedNetworksList();
-        // Verify the queue is empty.
-        assertEquals(0, listQueue.size());
-
-        // Verify handover event was sent(for previous change)
-        // TODO: Goodle didn't take this fix.
-        // Bug id: 143317856
-=======
         // Verify handover 2nd needed event was NOT sent
->>>>>>> 23e47d30
         verify(mTestHandler, times(1)).sendMessageAtTime(messageArgumentCaptor.capture(),
                 anyLong());
     }
