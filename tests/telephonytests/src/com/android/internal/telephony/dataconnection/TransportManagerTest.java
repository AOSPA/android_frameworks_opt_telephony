--- conflicted
+++ resolved
@@ -235,17 +235,11 @@
         verify(mTestHandler, times(1)).sendMessageAtTime(messageArgumentCaptor.capture(),
                 anyLong());
 
-<<<<<<< HEAD
-        LinkedList<List<QualifiedNetworks>> listQueue = getAvailableNetworksList();
+        ArrayDeque<List<QualifiedNetworks>> listQueue = getQueuedNetworksList();
         // Verify the list has been not been queued
         // TODO: Goodle didn't take this fix.
         // Bug id: 143317856
         assertEquals(0, listQueue.size());
-=======
-        ArrayDeque<List<QualifiedNetworks>> listQueue = getQueuedNetworksList();
-        // Verify the list has been queued.
-        assertEquals(1, listQueue.size());
->>>>>>> 1ae504df
 
         // Notify handover succeeded.
         params.callback.onCompleted(true, false);
