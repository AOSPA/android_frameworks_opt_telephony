/*
 * Copyright (C) 2006 The Android Open Source Project
 *
 * Licensed under the Apache License, Version 2.0 (the "License");
 * you may not use this file except in compliance with the License.
 * You may obtain a copy of the License at
 *
 *      http://www.apache.org/licenses/LICENSE-2.0
 *
 * Unless required by applicable law or agreed to in writing, software
 * distributed under the License is distributed on an "AS IS" BASIS,
 * WITHOUT WARRANTIES OR CONDITIONS OF ANY KIND, either express or implied.
 * See the License for the specific language governing permissions and
 * limitations under the License.
 */

package com.android.internal.telephony.mocks;

import android.net.LinkProperties;
import android.net.NetworkCapabilities;
import android.os.Binder;
import android.os.Bundle;
import android.os.IBinder;
import android.os.RemoteException;
import android.os.UserHandle;
import android.telephony.CallQuality;
import android.telephony.CellInfo;
import android.telephony.DataFailCause;
import android.telephony.PhoneCapability;
import android.telephony.PhysicalChannelConfig;
import android.telephony.ServiceState;
import android.telephony.SignalStrength;
import android.telephony.SubscriptionManager;
import android.telephony.ims.ImsReasonInfo;

import com.android.internal.telephony.IOnSubscriptionsChangedListener;
import com.android.internal.telephony.IPhoneStateListener;
import com.android.internal.telephony.ITelephonyRegistry;

import java.util.ArrayList;
import java.util.List;

public class TelephonyRegistryMock extends ITelephonyRegistry.Stub {

    private static class Record {
        String callingPackage;

        IBinder binder;

        IPhoneStateListener callback;
        IOnSubscriptionsChangedListener onSubscriptionsChangedListenerCallback;
        IOnSubscriptionsChangedListener onOpportunisticSubscriptionsChangedListenerCallback;

        int callerUserId;

        int events;

        int subId = SubscriptionManager.INVALID_SUBSCRIPTION_ID;

        int phoneId = SubscriptionManager.INVALID_PHONE_INDEX;

        boolean canReadPhoneState;

        boolean matchPhoneStateListenerEvent(int events) {
            return (callback != null) && ((events & this.events) != 0);
        }

        boolean matchOnSubscriptionsChangedListener() {
            return (onSubscriptionsChangedListenerCallback != null);
        }

        boolean matchOnOpportunisticSubscriptionsChangedListener() {
            return (onOpportunisticSubscriptionsChangedListenerCallback != null);
        }


        @Override
        public String toString() {
            return "{callingPackage=" + callingPackage + " binder=" + binder
                    + " callback=" + callback
                    + " onSubscriptionsChangedListenerCallback="
                    + onSubscriptionsChangedListenerCallback
                    + " onOpportunisticSubscriptionsChangedListenerCallback="
                    + onOpportunisticSubscriptionsChangedListenerCallback
                    + " callerUserId=" + callerUserId + " subId=" + subId + " phoneId=" + phoneId
                    + " events=" + Integer.toHexString(events)
                    + " canReadPhoneState=" + canReadPhoneState + "}";
        }
    }

    private final ArrayList<IBinder> mRemoveList = new ArrayList<IBinder>();
    private final ArrayList<Record> mRecords = new ArrayList<Record>();
    private boolean mHasNotifySubscriptionInfoChangedOccurred = false;
    private boolean mHasNotifyOpportunisticSubscriptionInfoChangedOccurred = false;

    public TelephonyRegistryMock() {
    }

    private void remove(IBinder binder) {
        synchronized (mRecords) {
            final int recordCount = mRecords.size();
            for (int i = 0; i < recordCount; i++) {
                if (mRecords.get(i).binder == binder) {
                    mRecords.remove(i);
                    return;
                }
            }
        }
    }

    private void handleRemoveListLocked() {
        int size = mRemoveList.size();
        if (size > 0) {
            for (IBinder b: mRemoveList) {
                remove(b);
            }
            mRemoveList.clear();
        }
    }


    @Override
    public void addOnSubscriptionsChangedListener(String callingPackage,
            IOnSubscriptionsChangedListener callback) {
        Record r;

        synchronized (mRecords) {
            // register
            find_and_add: {
                IBinder b = callback.asBinder();
                final int N = mRecords.size();
                for (int i = 0; i < N; i++) {
                    r = mRecords.get(i);
                    if (b == r.binder) {
                        break find_and_add;
                    }
                }
                r = new Record();
                r.binder = b;
                mRecords.add(r);
            }

            r.onSubscriptionsChangedListenerCallback = callback;
            r.callingPackage = callingPackage;
            r.callerUserId = UserHandle.getCallingUserId();
            r.events = 0;
            r.canReadPhoneState = true; // permission has been enforced above
            // Always notify when registration occurs if there has been a notification.
            if (mHasNotifySubscriptionInfoChangedOccurred) {
                try {
                    r.onSubscriptionsChangedListenerCallback.onSubscriptionsChanged();
                } catch (RemoteException e) {
                    remove(r.binder);
                }
            } else {
                //log("listen oscl: mHasNotifySubscriptionInfoChangedOccurred==false no callback");
            }
        }

    }

    @Override
    public void addOnOpportunisticSubscriptionsChangedListener(String callingPackage,
            IOnSubscriptionsChangedListener callback) {
        Record r;

        synchronized (mRecords) {
            // register
            find_and_add: {
                IBinder b = callback.asBinder();
                final int n = mRecords.size();
                for (int i = 0; i < n; i++) {
                    r = mRecords.get(i);
                    if (b == r.binder) {
                        break find_and_add;
                    }
                }
                r = new Record();
                r.binder = b;
                mRecords.add(r);
            }

            r.onOpportunisticSubscriptionsChangedListenerCallback = callback;
            r.callingPackage = callingPackage;
<<<<<<< HEAD
            r.callerUserId = UserHandle.getCallingUserId();
=======
            r.callerUserId = UserHandle.getUserHandleForUid(Binder.getCallingUid()).getIdentifier();
>>>>>>> 38680c42
            r.events = 0;
            r.canReadPhoneState = true; // permission has been enforced above
            // Always notify when registration occurs if there has been a notification.
            if (mHasNotifyOpportunisticSubscriptionInfoChangedOccurred) {
                try {
                    r.onOpportunisticSubscriptionsChangedListenerCallback.onSubscriptionsChanged();
                } catch (RemoteException e) {
                    remove(r.binder);
                }
            } else {
                //log("listen oscl: mHasNotifySubscriptionInfoChangedOccurred==false no callback");
            }
        }

    }

    @Override
    public void removeOnSubscriptionsChangedListener(String pkgForDebug,
            IOnSubscriptionsChangedListener callback) {
        remove(callback.asBinder());
    }

    @Override
    public void notifySubscriptionInfoChanged() {
        synchronized (mRecords) {
            if (!mHasNotifySubscriptionInfoChangedOccurred) {
                //log("notifySubscriptionInfoChanged: first invocation mRecords.size="
                //        + mRecords.size());
            }
            mHasNotifySubscriptionInfoChangedOccurred = true;
            mRemoveList.clear();
            for (Record r : mRecords) {
                if (r.matchOnSubscriptionsChangedListener()) {
                    try {
                        r.onSubscriptionsChangedListenerCallback.onSubscriptionsChanged();
                    } catch (RemoteException ex) {
                        mRemoveList.add(r.binder);
                    }
                }
            }
            handleRemoveListLocked();
        }
    }

    @Override
    public void notifyOpportunisticSubscriptionInfoChanged() {
        synchronized (mRecords) {
            if (!mHasNotifyOpportunisticSubscriptionInfoChangedOccurred) {
                //log("notifySubscriptionInfoChanged: first invocation mRecords.size="
                //        + mRecords.size());
            }
            mHasNotifyOpportunisticSubscriptionInfoChangedOccurred = true;
            mRemoveList.clear();
            for (Record r : mRecords) {
                if (r.matchOnOpportunisticSubscriptionsChangedListener()) {
                    try {
                        r.onOpportunisticSubscriptionsChangedListenerCallback
                                .onSubscriptionsChanged();
                    } catch (RemoteException ex) {
                        mRemoveList.add(r.binder);
                    }
                }
            }
            handleRemoveListLocked();
        }
    }

    @Override
    public void listen(String pkg, IPhoneStateListener callback, int events, boolean notifyNow) {
        throw new RuntimeException("Not implemented");
    }

    @Override
    public void listenForSubscriber(int subId, String pkg, IPhoneStateListener callback, int events,
                                    boolean notifyNow) {
        throw new RuntimeException("Not implemented");
    }

    @Override
    public void notifyCallState(int state, String incomingNumber) {
        throw new RuntimeException("Not implemented");
    }

    @Override
    public void notifyCallStateForPhoneId(int phoneId, int subId, int state,
                String incomingNumber) {
        throw new RuntimeException("Not implemented");
    }

    @Override
    public void notifyServiceStateForPhoneId(int phoneId, int subId, ServiceState state) {
        throw new RuntimeException("Not implemented");
    }

    @Override
    public void notifySignalStrengthForPhoneId(int phoneId, int subId,
                SignalStrength signalStrength) {
        throw new RuntimeException("Not implemented");
    }

    @Override
    public void notifyMessageWaitingChangedForPhoneId(int phoneId, int subId, boolean mwi) {
        throw new RuntimeException("Not implemented");
    }

    @Override
    public void notifyCallForwardingChanged(boolean cfi) {
        throw new RuntimeException("Not implemented");
    }

    @Override
    public void notifyCallForwardingChangedForSubscriber(int subId, boolean cfi) {
        throw new RuntimeException("Not implemented");
    }

    @Override
    public void notifyDataActivity(int state) {
        throw new RuntimeException("Not implemented");
    }

    @Override
    public void notifyDataActivityForSubscriber(int subId, int state) {
        throw new RuntimeException("Not implemented");
    }

    @Override
    public void notifyDataConnection(int state, boolean isDataConnectivityPossible,
            String apn, String apnType, LinkProperties linkProperties,
            NetworkCapabilities networkCapabilities, int networkType, boolean roaming) {
        throw new RuntimeException("Not implemented");
    }

    @Override
    public void notifyDataConnectionForSubscriber(int phoneId, int subId, int state,
            boolean isDataConnectivityPossible, String apn, String apnType,
            LinkProperties linkProperties, NetworkCapabilities networkCapabilities,
            int networkType, boolean roaming) {
        throw new RuntimeException("Not implemented");
    }

    @Override
    public void notifyDataConnectionFailed(String apnType) {
        throw new RuntimeException("Not implemented");
    }

    @Override
    public void notifyDataConnectionFailedForSubscriber(int phoneId, int subId, String apnType) {
        throw new RuntimeException("Not implemented");
    }

    @Override
    public void notifyCellLocation(Bundle cellLocation) {
        throw new RuntimeException("Not implemented");
    }

    @Override
    public void notifyCellLocationForSubscriber(int subId, Bundle cellLocation) {
        throw new RuntimeException("Not implemented");
    }

    @Override
    public void notifyOtaspChanged(int subId, int otaspMode) {
        throw new RuntimeException("Not implemented");
    }

    @Override
    public void notifyCellInfo(List<CellInfo> cellInfo) {
        throw new RuntimeException("Not implemented");
    }

    @Override
    public void notifyPhysicalChannelConfigurationForSubscriber(int phoneId, int subId,
            List<PhysicalChannelConfig> configs) {
        throw new RuntimeException("Not implemented");
    }

    @Override
    public void notifyEmergencyNumberList(int phoneId, int subId) {
        throw new RuntimeException("Not implemented");
    }

    @Override
    public void notifyCallQualityChanged(CallQuality callQuality, int phoneId, int subId,
            int callNetworkType) {
        throw new RuntimeException("Not implemented");
    }

    @Override
<<<<<<< HEAD
    public void notifyEmergencyNumberList(int phoneId, int subId) {
        throw new RuntimeException("Not implemented");
    }

    @Override
    public void notifyCallQualityChanged(CallQuality callQuality, int phoneId, int subId,
            int callNetworkType) {
=======
    public void notifyPreciseCallState(int phoneId, int subId, int ringingCallState,
                                       int foregroundCallState, int backgroundCallState) {
>>>>>>> 38680c42
        throw new RuntimeException("Not implemented");
    }

    @Override
<<<<<<< HEAD
    public void notifyPreciseCallState(int phoneId, int subId, int ringingCallState,
                                       int foregroundCallState, int backgroundCallState) {
=======
    public void notifyDisconnectCause(int phoneId, int subId, int disconnectCause,
                                      int preciseDisconnectCause) {
>>>>>>> 38680c42
        throw new RuntimeException("Not implemented");
    }

    @Override
<<<<<<< HEAD
    public void notifyDisconnectCause(int phoneId, int subId, int disconnectCause,
                                      int preciseDisconnectCause) {
        throw new RuntimeException("Not implemented");
    }

    @Override
=======
>>>>>>> 38680c42
    public void notifyPreciseDataConnectionFailed(int phoneId, int subId,
                                                  String apnType, String apn,
                                                  @DataFailCause.FailCause int failCause) {
        throw new RuntimeException("Not implemented");
    }

    @Override
    public void notifyCellInfoForSubscriber(int subId, List<CellInfo> cellInfo) {
        throw new RuntimeException("Not implemented");
    }

    @Override
    public void notifySrvccStateChanged(int subId, int state) {
        throw new RuntimeException("Not implemented");
    }

    @Override
    public void notifyOemHookRawEventForSubscriber(int phoneId, int subId, byte[] rawData) {
        throw new RuntimeException("Not implemented");
    }

    @Override
    public void notifyCarrierNetworkChange(boolean active) {
        throw new RuntimeException("Not implemented");
    }

    @Override
    public void notifySimActivationStateChangedForPhoneId(int phoneId, int subId,
                                                          int activationType, int state) {
        throw new RuntimeException("Not implemented");
    }

    @Override
    public void notifyUserMobileDataStateChangedForPhoneId(int phoneId, int subId, boolean state) {
    }

    @Override
    public void notifyPhoneCapabilityChanged(PhoneCapability capability) {
        throw new RuntimeException("Not implemented");
    }

    @Override
    public void notifyActiveDataSubIdChanged(int subId) {
        throw new RuntimeException("Not implemented");
    }

    @Override
    public void notifyRadioPowerStateChanged(int phoneId, int subId, int state) {
        throw new RuntimeException("Not implemented");
    }

    @Override
    public void notifyImsDisconnectCause(int subId, ImsReasonInfo imsReasonInfo)  {
        throw new RuntimeException("Not implemented");
    }
}<|MERGE_RESOLUTION|>--- conflicted
+++ resolved
@@ -182,11 +182,7 @@
 
             r.onOpportunisticSubscriptionsChangedListenerCallback = callback;
             r.callingPackage = callingPackage;
-<<<<<<< HEAD
-            r.callerUserId = UserHandle.getCallingUserId();
-=======
             r.callerUserId = UserHandle.getUserHandleForUid(Binder.getCallingUid()).getIdentifier();
->>>>>>> 38680c42
             r.events = 0;
             r.canReadPhoneState = true; // permission has been enforced above
             // Always notify when registration occurs if there has been a notification.
@@ -375,42 +371,18 @@
     }
 
     @Override
-<<<<<<< HEAD
-    public void notifyEmergencyNumberList(int phoneId, int subId) {
-        throw new RuntimeException("Not implemented");
-    }
-
-    @Override
-    public void notifyCallQualityChanged(CallQuality callQuality, int phoneId, int subId,
-            int callNetworkType) {
-=======
     public void notifyPreciseCallState(int phoneId, int subId, int ringingCallState,
                                        int foregroundCallState, int backgroundCallState) {
->>>>>>> 38680c42
-        throw new RuntimeException("Not implemented");
-    }
-
-    @Override
-<<<<<<< HEAD
-    public void notifyPreciseCallState(int phoneId, int subId, int ringingCallState,
-                                       int foregroundCallState, int backgroundCallState) {
-=======
+        throw new RuntimeException("Not implemented");
+    }
+
+    @Override
     public void notifyDisconnectCause(int phoneId, int subId, int disconnectCause,
                                       int preciseDisconnectCause) {
->>>>>>> 38680c42
-        throw new RuntimeException("Not implemented");
-    }
-
-    @Override
-<<<<<<< HEAD
-    public void notifyDisconnectCause(int phoneId, int subId, int disconnectCause,
-                                      int preciseDisconnectCause) {
-        throw new RuntimeException("Not implemented");
-    }
-
-    @Override
-=======
->>>>>>> 38680c42
+        throw new RuntimeException("Not implemented");
+    }
+
+    @Override
     public void notifyPreciseDataConnectionFailed(int phoneId, int subId,
                                                   String apnType, String apn,
                                                   @DataFailCause.FailCause int failCause) {
