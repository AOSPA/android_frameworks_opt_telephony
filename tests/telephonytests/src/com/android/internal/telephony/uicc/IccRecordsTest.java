/* Copyright (c) 2016, The Linux Foundation. All rights reserved.
 *
 * Redistribution and use in source and binary forms, with or without
 * modification, are permitted provided that the following conditions are
 * met:
 *     * Redistributions of source code must retain the above copyright
 *       notice, this list of conditions and the following disclaimer.
 *     * Redistributions in binary form must reproduce the above
 *       copyright notice, this list of conditions and the following
 *       disclaimer in the documentation and/or other materials provided
 *       with the distribution.
 *     * Neither the name of The Linux Foundation nor the names of its
 *       contributors may be used to endorse or promote products derived
 *       from this software without specific prior written permission.
 *
 * THIS SOFTWARE IS PROVIDED "AS IS" AND ANY EXPRESS OR IMPLIED
 * WARRANTIES, INCLUDING, BUT NOT LIMITED TO, THE IMPLIED WARRANTIES OF
 * MERCHANTABILITY, FITNESS FOR A PARTICULAR PURPOSE AND NON-INFRINGEMENT
 * ARE DISCLAIMED.  IN NO EVENT SHALL THE COPYRIGHT OWNER OR CONTRIBUTORS
 * BE LIABLE FOR ANY DIRECT, INDIRECT, INCIDENTAL, SPECIAL, EXEMPLARY, OR
 * CONSEQUENTIAL DAMAGES (INCLUDING, BUT NOT LIMITED TO, PROCUREMENT OF
 * SUBSTITUTE GOODS OR SERVICES; LOSS OF USE, DATA, OR PROFITS; OR
 * BUSINESS INTERRUPTION) HOWEVER CAUSED AND ON ANY THEORY OF LIABILITY,
 * WHETHER IN CONTRACT, STRICT LIABILITY, OR TORT (INCLUDING NEGLIGENCE
 * OR OTHERWISE) ARISING IN ANY WAY OUT OF THE USE OF THIS SOFTWARE, EVEN
 * IF ADVISED OF THE POSSIBILITY OF SUCH DAMAGE.
 *
 */

package com.android.internal.telephony.uicc;

import static org.junit.Assert.*;
import static org.mockito.Mockito.*;

import android.os.HandlerThread;

import com.android.internal.telephony.TelephonyTest;

import org.junit.After;
import static org.junit.Assert.assertEquals;
import org.junit.Before;
import org.junit.Test;
<<<<<<< HEAD
import com.android.internal.telephony.TelephonyTest;

import static com.android.internal.telephony.TelephonyTestUtils.waitForMs;
import android.content.Context;
import android.os.AsyncResult;
import android.os.HandlerThread;
import android.os.Message;
=======
>>>>>>> 3be1062b

public class IccRecordsTest extends TelephonyTest {

    private IccRecords mIccRecords;

    private class IccRecordsTestHandler extends HandlerThread {
        private IccRecordsTestHandler(String name) {
            super(name);
        }

        @Override
        public void onLooperPrepared() {
            mIccRecords = new SIMRecords(mUiccCardApplication3gpp, mContext, mSimulatedCommands);
            setReady(true);
        }
    }

    @Before
    public void setUp() throws Exception {
        super.setUp(this.getClass().getSimpleName());
        new IccRecordsTestHandler(TAG).start();
        waitUntilReady();
    }

    @After
    public void tearDown() throws Exception {
        super.tearDown();
    }

    @Test
    public void testDisposeCallsUnregisterForIccRefresh() {
        // verify called below when IccRecords object is created
        verify(mSimulatedCommandsVerifier).registerForIccRefresh(eq(mIccRecords),
                    eq(IccRecords.EVENT_REFRESH), isNull());
        mIccRecords.dispose();
        // verify called within dispose
        verify(mSimulatedCommandsVerifier).unregisterForIccRefresh(eq(mIccRecords));

    }

<<<<<<< HEAD

    @Test
    public void testGetSmsCapacityOnIcc() {
        // set the number of records to 500
        int[] records = new int[3];
        records[2] = 500;
        Message fetchCapacityDone = mIccRecords.obtainMessage(
                IccRecords.EVENT_GET_SMS_RECORD_SIZE_DONE);
        AsyncResult.forMessage(fetchCapacityDone, records, null);
        fetchCapacityDone.sendToTarget();

        // verify whether the count is 500
        waitForMs(200);
        assertEquals(mIccRecords.getSmsCapacityOnIcc(), 500);
    }

=======
    @Test
    public void testSetImsiInvalid() {
        mIccRecords.setImsi("0123456789FFFFFF");
        assertEquals(mIccRecords.getIMSI(), "0123456789");
        mIccRecords.setImsi("0123456789ffffff");
        assertEquals(mIccRecords.getIMSI(), "0123456789");
        mIccRecords.setImsi("ffffff");
        assertEquals(mIccRecords.getIMSI(), null);
        mIccRecords.setImsi("12F34F567890");
        assertEquals(mIccRecords.getIMSI(), null);
        mIccRecords.setImsi("123456ABCDEF");
        assertEquals(mIccRecords.getIMSI(), null);
    }
>>>>>>> 3be1062b
}<|MERGE_RESOLUTION|>--- conflicted
+++ resolved
@@ -40,16 +40,10 @@
 import static org.junit.Assert.assertEquals;
 import org.junit.Before;
 import org.junit.Test;
-<<<<<<< HEAD
-import com.android.internal.telephony.TelephonyTest;
 
 import static com.android.internal.telephony.TelephonyTestUtils.waitForMs;
-import android.content.Context;
 import android.os.AsyncResult;
-import android.os.HandlerThread;
 import android.os.Message;
-=======
->>>>>>> 3be1062b
 
 public class IccRecordsTest extends TelephonyTest {
 
@@ -90,7 +84,19 @@
 
     }
 
-<<<<<<< HEAD
+    @Test
+    public void testSetImsiInvalid() {
+        mIccRecords.setImsi("0123456789FFFFFF");
+        assertEquals(mIccRecords.getIMSI(), "0123456789");
+        mIccRecords.setImsi("0123456789ffffff");
+        assertEquals(mIccRecords.getIMSI(), "0123456789");
+        mIccRecords.setImsi("ffffff");
+        assertEquals(mIccRecords.getIMSI(), null);
+        mIccRecords.setImsi("12F34F567890");
+        assertEquals(mIccRecords.getIMSI(), null);
+        mIccRecords.setImsi("123456ABCDEF");
+        assertEquals(mIccRecords.getIMSI(), null);
+    }
 
     @Test
     public void testGetSmsCapacityOnIcc() {
@@ -107,19 +113,4 @@
         assertEquals(mIccRecords.getSmsCapacityOnIcc(), 500);
     }
 
-=======
-    @Test
-    public void testSetImsiInvalid() {
-        mIccRecords.setImsi("0123456789FFFFFF");
-        assertEquals(mIccRecords.getIMSI(), "0123456789");
-        mIccRecords.setImsi("0123456789ffffff");
-        assertEquals(mIccRecords.getIMSI(), "0123456789");
-        mIccRecords.setImsi("ffffff");
-        assertEquals(mIccRecords.getIMSI(), null);
-        mIccRecords.setImsi("12F34F567890");
-        assertEquals(mIccRecords.getIMSI(), null);
-        mIccRecords.setImsi("123456ABCDEF");
-        assertEquals(mIccRecords.getIMSI(), null);
-    }
->>>>>>> 3be1062b
 }