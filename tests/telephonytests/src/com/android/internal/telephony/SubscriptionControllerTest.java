--- conflicted
+++ resolved
@@ -91,29 +91,18 @@
     private SubscriptionController mSubscriptionControllerUT;
     private MockContentResolver mMockContentResolver;
     private FakeTelephonyProvider mFakeTelephonyProvider;
-<<<<<<< HEAD
-    @Mock
-    GsmCdmaPhone mSecondPhone;
-    @Mock
-    private UiccCard mUiccCard;
-    @Mock
-    private UiccSlot mUiccSlot;
-    @Mock
-    private SubscriptionInfo mSubInfo;
-    @Mock
-    private ITelephonyRegistry.Stub mTelephonyRegisteryMock;
-    @Mock
-=======
     private PersistableBundle mCarrierConfigs;
 
     // Mocked classes
     private UiccSlot mUiccSlot;
     private ITelephonyRegistry.Stub mTelephonyRegistryMock;
->>>>>>> 74c30583
     private MultiSimSettingController mMultiSimSettingControllerMock;
     private ISetOpportunisticDataCallback mSetOpptDataCallback;
     private Handler mHandler;
     private SubscriptionInfo mMockSubscriptionInfo;
+    GsmCdmaPhone mSecondPhone;
+    private UiccCard mUiccCard;
+    private SubscriptionInfo mSubInfo;
 
     private static final String MAC_ADDRESS_PREFIX = "mac_";
     private static final String DISPLAY_NAME_PREFIX = "my_phone_";
@@ -132,6 +121,10 @@
         mSetOpptDataCallback = mock(ISetOpportunisticDataCallback.class);
         mHandler = mock(Handler.class);
         mMockSubscriptionInfo = mock(SubscriptionInfo.class);
+        mSecondPhone = mock(GsmCdmaPhone.class);
+        mUiccCard = mock(UiccCard.class);
+        mSubInfo = mock(SubscriptionInfo.class);
+
         if (Looper.myLooper() == null) {
             Looper.prepare();
         }
