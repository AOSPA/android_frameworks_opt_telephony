/*
 * Copyright 2017 The Android Open Source Project
 *
 * Licensed under the Apache License, Version 2.0 (the "License");
 * you may not use this file except in compliance with the License.
 * You may obtain a copy of the License at
 *
 *      http://www.apache.org/licenses/LICENSE-2.0
 *
 * Unless required by applicable law or agreed to in writing, software
 * distributed under the License is distributed on an "AS IS" BASIS,
 * WITHOUT WARRANTIES OR CONDITIONS OF ANY KIND, either express or implied.
 * See the License for the specific language governing permissions and
 * limitations under the License.
 */

package com.android.internal.telephony.ims;

import static org.junit.Assert.assertEquals;
import static org.junit.Assert.fail;
import static org.mockito.ArgumentMatchers.eq;
import static org.mockito.Mockito.anyInt;
import static org.mockito.Mockito.anyString;
import static org.mockito.Mockito.doReturn;
import static org.mockito.Mockito.times;
import static org.mockito.Mockito.verify;
import static org.mockito.Mockito.when;

import android.os.IBinder;
import android.os.PersistableBundle;
import android.telephony.CarrierConfigManager;
import android.telephony.SubscriptionManager;
import android.telephony.ims.stub.ImsConfigImplBase;
import android.test.suitebuilder.annotation.SmallTest;

import com.android.ims.ImsConfig;
import com.android.ims.ImsManager;
import com.android.internal.telephony.TelephonyTest;

import org.junit.After;
import org.junit.Before;
import org.junit.Test;
import org.mockito.Mock;

import java.util.Hashtable;

public class ImsManagerTest extends TelephonyTest {
    private static final String UNSET_PROVISIONED_STRING = "unset";
    private static final boolean ENHANCED_4G_MODE_DEFAULT_VAL = true;
    private static final boolean ENHANCED_4G_ENABLE_DEFAULT_VAL = true;
<<<<<<< HEAD
=======
    private static final boolean ENHANCED_4G_MODE_EDITABLE = true;
>>>>>>> 0693a340
    private static final boolean WFC_IMS_ENABLE_DEFAULT_VAL = false;
    private static final boolean WFC_IMS_ROAMING_ENABLE_DEFAULT_VAL = true;
    private static final boolean VT_IMS_ENABLE_DEFAULT_VAL = true;
    private static final int WFC_IMS_MODE_DEFAULT_VAL = 2;
    private static final int WFC_IMS_ROAMING_MODE_DEFAULT_VAL = 3;

    PersistableBundle mBundle;
<<<<<<< HEAD
    @Mock IBinder mBinder;
    @Mock ImsConfigImplBase mImsConfigImplBaseMock;
=======

    @Mock
    IBinder mBinder;
    @Mock
    ImsConfigImplBase mImsConfigImplBaseMock;
>>>>>>> 0693a340
    Hashtable<Integer, Integer> mProvisionedIntVals = new Hashtable<>();
    Hashtable<Integer, String> mProvisionedStringVals = new Hashtable<>();
    ImsConfigImplBase.ImsConfigStub mImsConfigStub;
    ImsConfig mImsConfig;

    private final int[] mSubId = {0};
    private int mPhoneId;

    @Before
    public void setUp() throws Exception {
        super.setUp("SubscriptionControllerTest");
        mPhoneId = mPhone.getPhoneId();
        mBundle = mContextFixture.getCarrierConfigBundle();

        doReturn(mSubId).when(mSubscriptionController).getSubId(mPhoneId);

        doReturn(mSubscriptionController).when(mBinder).queryLocalInterface(anyString());
        mServiceManagerMockedServices.put("isub", mBinder);

        mImsManagerInstances.remove(mPhoneId);

        setDefaultValues();
    }

    @After
    public void tearDown() throws Exception {
        super.tearDown();
    }

    private void setDefaultValues() {
        mBundle.putBoolean(CarrierConfigManager.KEY_EDITABLE_ENHANCED_4G_LTE_BOOL,
                ENHANCED_4G_ENABLE_DEFAULT_VAL);
        mBundle.putBoolean(CarrierConfigManager.KEY_CARRIER_DEFAULT_WFC_IMS_ENABLED_BOOL,
                WFC_IMS_ENABLE_DEFAULT_VAL);
        mBundle.putBoolean(CarrierConfigManager.KEY_CARRIER_DEFAULT_WFC_IMS_ROAMING_ENABLED_BOOL,
                WFC_IMS_ROAMING_ENABLE_DEFAULT_VAL);
        mBundle.putInt(CarrierConfigManager.KEY_CARRIER_DEFAULT_WFC_IMS_MODE_INT,
                WFC_IMS_MODE_DEFAULT_VAL);
        mBundle.putInt(CarrierConfigManager.KEY_CARRIER_DEFAULT_WFC_IMS_ROAMING_MODE_INT,
                WFC_IMS_ROAMING_MODE_DEFAULT_VAL);
        mBundle.putBoolean(CarrierConfigManager.KEY_ENHANCED_4G_LTE_ON_BY_DEFAULT_BOOL,
                ENHANCED_4G_MODE_DEFAULT_VAL);
        mBundle.putBoolean(CarrierConfigManager.KEY_CARRIER_VOLTE_PROVISIONING_REQUIRED_BOOL, true);
    }

    @Test @SmallTest
    public void testGetDefaultValues() {
        doReturn("-1").when(mSubscriptionController)
                .getSubscriptionProperty(anyInt(), anyString(), anyString());

        ImsManager imsManager = ImsManager.getInstance(mContext, mPhoneId);

        assertEquals(WFC_IMS_ENABLE_DEFAULT_VAL, imsManager.isWfcEnabledByUser());
        verify(mSubscriptionController, times(1)).getSubscriptionProperty(
                anyInt(),
                eq(SubscriptionManager.WFC_IMS_ENABLED),
                anyString());

        assertEquals(ENHANCED_4G_ENABLE_DEFAULT_VAL,
                imsManager.isEnhanced4gLteModeSettingEnabledByUser());
        verify(mSubscriptionController, times(1)).getSubscriptionProperty(
                anyInt(),
                eq(SubscriptionManager.ENHANCED_4G_MODE_ENABLED),
                anyString());

        assertEquals(WFC_IMS_MODE_DEFAULT_VAL, imsManager.getWfcMode(false));
        verify(mSubscriptionController, times(1)).getSubscriptionProperty(
                anyInt(),
                eq(SubscriptionManager.WFC_IMS_MODE),
                anyString());

        assertEquals(WFC_IMS_ROAMING_MODE_DEFAULT_VAL, imsManager.getWfcMode(true));
        verify(mSubscriptionController, times(1)).getSubscriptionProperty(
                anyInt(),
                eq(SubscriptionManager.WFC_IMS_ROAMING_MODE),
                anyString());

        assertEquals(VT_IMS_ENABLE_DEFAULT_VAL, imsManager.isVtEnabledByUser());
        verify(mSubscriptionController, times(1)).getSubscriptionProperty(
                anyInt(),
                eq(SubscriptionManager.VT_IMS_ENABLED),
                anyString());
    }

    @Test @SmallTest
    public void testSetValues() {
        ImsManager imsManager = ImsManager.getInstance(mContext, mPhoneId);

        imsManager.setWfcMode(ImsConfig.WfcModeFeatureValueConstants.CELLULAR_PREFERRED);
        verify(mSubscriptionController, times(1)).setSubscriptionProperty(
                eq(mSubId[0]),
                eq(SubscriptionManager.WFC_IMS_MODE),
                eq("1"));

        imsManager.setWfcMode(ImsConfig.WfcModeFeatureValueConstants.CELLULAR_PREFERRED, true);
        verify(mSubscriptionController, times(1)).setSubscriptionProperty(
                eq(mSubId[0]),
                eq(SubscriptionManager.WFC_IMS_ROAMING_MODE),
                eq("1"));

        imsManager.setVtSetting(false);
        verify(mSubscriptionController, times(1)).setSubscriptionProperty(
                eq(mSubId[0]),
                eq(SubscriptionManager.VT_IMS_ENABLED),
                eq("0"));

        // enhanced 4g mode must be editable to use setEnhanced4gLteModeSetting
        mBundle.putBoolean(CarrierConfigManager.KEY_EDITABLE_ENHANCED_4G_LTE_BOOL,
                ENHANCED_4G_MODE_EDITABLE);
        imsManager.setEnhanced4gLteModeSetting(true);
        verify(mSubscriptionController, times(1)).setSubscriptionProperty(
                eq(mSubId[0]),
                eq(SubscriptionManager.ENHANCED_4G_MODE_ENABLED),
                eq("1"));

        imsManager.setWfcSetting(true);
        verify(mSubscriptionController, times(1)).setSubscriptionProperty(
                eq(mSubId[0]),
                eq(SubscriptionManager.WFC_IMS_ENABLED),
                eq("1"));
    }

    @Test
    public void testGetProvisionedValues() throws Exception {
        ImsManager imsManager = initializeProvisionedValues();

        assertEquals(true, imsManager.isWfcProvisionedOnDevice());
        verify(mImsConfigImplBaseMock, times(1)).getConfigInt(
                eq(ImsConfig.ConfigConstants.VOICE_OVER_WIFI_SETTING_ENABLED));

        assertEquals(true, imsManager.isVtProvisionedOnDevice());
        verify(mImsConfigImplBaseMock, times(1)).getConfigInt(
                eq(ImsConfig.ConfigConstants.LVC_SETTING_ENABLED));

        assertEquals(true, imsManager.isVolteProvisionedOnDevice());
        verify(mImsConfigImplBaseMock, times(1)).getConfigInt(
                eq(ImsConfig.ConfigConstants.VLT_SETTING_ENABLED));

        // If we call get again, times should still be one because the value should be fetched
        // from cache.
        assertEquals(true, imsManager.isWfcProvisionedOnDevice());
        verify(mImsConfigImplBaseMock, times(1)).getConfigInt(
                eq(ImsConfig.ConfigConstants.VOICE_OVER_WIFI_SETTING_ENABLED));

        assertEquals(true, imsManager.isVtProvisionedOnDevice());
        verify(mImsConfigImplBaseMock, times(1)).getConfigInt(
                eq(ImsConfig.ConfigConstants.LVC_SETTING_ENABLED));

        assertEquals(true, imsManager.isVolteProvisionedOnDevice());
        verify(mImsConfigImplBaseMock, times(1)).getConfigInt(
                eq(ImsConfig.ConfigConstants.VLT_SETTING_ENABLED));
    }

    @Test
    public void testSetProvisionedValues() throws Exception {
        ImsManager imsManager = initializeProvisionedValues();

        assertEquals(true, imsManager.isWfcProvisionedOnDevice());
        verify(mImsConfigImplBaseMock, times(1)).getConfigInt(
                eq(ImsConfig.ConfigConstants.VOICE_OVER_WIFI_SETTING_ENABLED));

        imsManager.getConfigInterface().setProvisionedValue(
                ImsConfig.ConfigConstants.VOICE_OVER_WIFI_SETTING_ENABLED,
                ImsConfig.FeatureValueConstants.OFF);

        assertEquals(0, (int) mProvisionedIntVals.get(
                ImsConfig.ConfigConstants.VOICE_OVER_WIFI_SETTING_ENABLED));

        assertEquals(false, imsManager.isWfcProvisionedOnDevice());

        verify(mImsConfigImplBaseMock, times(1)).setConfig(
                eq(ImsConfig.ConfigConstants.VOICE_OVER_WIFI_SETTING_ENABLED),
                eq(0));
        verify(mImsConfigImplBaseMock, times(1)).getConfigInt(
                eq(ImsConfig.ConfigConstants.VOICE_OVER_WIFI_SETTING_ENABLED));

    }

    private ImsManager initializeProvisionedValues() {
        when(mImsConfigImplBaseMock.getConfigInt(anyInt()))
                .thenAnswer(invocation ->  {
                    return getProvisionedInt((Integer) (invocation.getArguments()[0]));
                });

        when(mImsConfigImplBaseMock.setConfig(anyInt(), anyInt()))
                .thenAnswer(invocation ->  {
                    mProvisionedIntVals.put((Integer) (invocation.getArguments()[0]),
                            (Integer) (invocation.getArguments()[1]));
                    return ImsConfig.OperationStatusConstants.SUCCESS;
                });


        // Configure ImsConfigStub
        mImsConfigStub = new ImsConfigImplBase.ImsConfigStub(mImsConfigImplBaseMock);
        doReturn(mImsConfigStub).when(mImsConfigImplBaseMock).getIImsConfig();

        // Configure ImsConfig
        mImsConfig = new ImsConfig(mImsConfigStub, mContext);

        // Configure ImsManager
        ImsManager imsManager = ImsManager.getInstance(mContext, mPhoneId);
        try {
            replaceInstance(ImsManager.class, "mConfig", imsManager, mImsConfig);
        } catch (Exception ex) {
            fail("failed with " + ex);
        }

        return imsManager;
    }

    // If the value is ever set, return the set value. If not, return a constant value 1000.
    private int getProvisionedInt(int item) {
        if (mProvisionedIntVals.containsKey(item)) {
            return mProvisionedIntVals.get(item);
        } else {
            return ImsConfig.FeatureValueConstants.ON;
        }
    }

    // If the value is ever set, return the set value. If not, return a constant value "unset".
    private String getProvisionedString(int item) {
        if (mProvisionedStringVals.containsKey(item)) {
            return mProvisionedStringVals.get(item);
        } else {
            return UNSET_PROVISIONED_STRING;
        }
    }
}<|MERGE_RESOLUTION|>--- conflicted
+++ resolved
@@ -48,10 +48,7 @@
     private static final String UNSET_PROVISIONED_STRING = "unset";
     private static final boolean ENHANCED_4G_MODE_DEFAULT_VAL = true;
     private static final boolean ENHANCED_4G_ENABLE_DEFAULT_VAL = true;
-<<<<<<< HEAD
-=======
     private static final boolean ENHANCED_4G_MODE_EDITABLE = true;
->>>>>>> 0693a340
     private static final boolean WFC_IMS_ENABLE_DEFAULT_VAL = false;
     private static final boolean WFC_IMS_ROAMING_ENABLE_DEFAULT_VAL = true;
     private static final boolean VT_IMS_ENABLE_DEFAULT_VAL = true;
@@ -59,16 +56,11 @@
     private static final int WFC_IMS_ROAMING_MODE_DEFAULT_VAL = 3;
 
     PersistableBundle mBundle;
-<<<<<<< HEAD
-    @Mock IBinder mBinder;
-    @Mock ImsConfigImplBase mImsConfigImplBaseMock;
-=======
 
     @Mock
     IBinder mBinder;
     @Mock
     ImsConfigImplBase mImsConfigImplBaseMock;
->>>>>>> 0693a340
     Hashtable<Integer, Integer> mProvisionedIntVals = new Hashtable<>();
     Hashtable<Integer, String> mProvisionedStringVals = new Hashtable<>();
     ImsConfigImplBase.ImsConfigStub mImsConfigStub;
