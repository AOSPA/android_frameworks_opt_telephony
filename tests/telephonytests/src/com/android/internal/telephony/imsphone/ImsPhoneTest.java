/*
 * Copyright (C) 2016 The Android Open Source Project
 *
 * Licensed under the Apache License, Version 2.0 (the "License");
 * you may not use this file except in compliance with the License.
 * You may obtain a copy of the License at
 *
 *      http://www.apache.org/licenses/LICENSE-2.0
 *
 * Unless required by applicable law or agreed to in writing, software
 * distributed under the License is distributed on an "AS IS" BASIS,
 * WITHOUT WARRANTIES OR CONDITIONS OF ANY KIND, either express or implied.
 * See the License for the specific language governing permissions and
 * limitations under the License.
 */

package com.android.internal.telephony.imsphone;

import static com.android.internal.telephony.CommandsInterface.CF_ACTION_ENABLE;
import static com.android.internal.telephony.CommandsInterface.CF_REASON_UNCONDITIONAL;

import static org.junit.Assert.assertEquals;
import static org.junit.Assert.assertFalse;
import static org.junit.Assert.assertNotNull;
import static org.junit.Assert.assertTrue;
import static org.mockito.ArgumentMatchers.anyBoolean;
import static org.mockito.Matchers.any;
import static org.mockito.Matchers.anyChar;
import static org.mockito.Matchers.anyInt;
import static org.mockito.Matchers.anyLong;
import static org.mockito.Matchers.nullable;
import static org.mockito.Mockito.atLeast;
import static org.mockito.Mockito.doAnswer;
import static org.mockito.Mockito.doNothing;
import static org.mockito.Mockito.doReturn;
import static org.mockito.Mockito.doThrow;
import static org.mockito.Mockito.eq;
import static org.mockito.Mockito.never;
import static org.mockito.Mockito.reset;
import static org.mockito.Mockito.times;
import static org.mockito.Mockito.verify;

import android.app.Activity;
import android.content.BroadcastReceiver;
import android.content.Intent;
import android.content.res.Resources;
import android.os.AsyncResult;
import android.os.Bundle;
import android.os.Handler;
import android.os.Message;
import android.os.PersistableBundle;
import android.sysprop.TelephonyProperties;
import android.telephony.CarrierConfigManager;
import android.telephony.ServiceState;
import android.telephony.TelephonyManager;
import android.telephony.ims.ImsCallProfile;
import android.telephony.ims.ImsReasonInfo;
import android.telephony.ims.RegistrationManager;
import android.telephony.ims.stub.ImsRegistrationImplBase;
import android.telephony.ims.stub.ImsUtImplBase;
import android.test.suitebuilder.annotation.SmallTest;
import android.testing.AndroidTestingRunner;
import android.testing.TestableLooper;

import androidx.test.filters.FlakyTest;

import com.android.ims.ImsEcbmStateListener;
import com.android.ims.ImsUtInterface;
import com.android.internal.telephony.Call;
import com.android.internal.telephony.CallStateException;
import com.android.internal.telephony.CommandsInterface;
import com.android.internal.telephony.Connection;
import com.android.internal.telephony.EcbmHandler;
import com.android.internal.telephony.Phone;
import com.android.internal.telephony.PhoneConstants;
import com.android.internal.telephony.TelephonyIntents;
import com.android.internal.telephony.TelephonyTest;
import com.android.internal.telephony.gsm.SuppServiceNotification;

import org.junit.After;
import org.junit.Before;
import org.junit.Ignore;
import org.junit.Test;
import org.junit.runner.RunWith;
import org.mockito.ArgumentCaptor;
import org.mockito.Mock;

import java.util.List;
import java.util.concurrent.Executor;
import java.util.concurrent.LinkedBlockingQueue;
import java.util.concurrent.TimeUnit;
import java.util.function.Consumer;

@RunWith(AndroidTestingRunner.class)
@TestableLooper.RunWithLooper
public class ImsPhoneTest extends TelephonyTest {
    @Mock
    private ImsPhoneCall mForegroundCall;
    @Mock
    private ImsPhoneCall mBackgroundCall;
    @Mock
    private ImsPhoneCall mRingingCall;
    @Mock
    private Handler mTestHandler;
    @Mock
    Connection mConnection;
    @Mock
    ImsUtInterface mImsUtInterface;

    private Executor mExecutor = new Executor() {
        @Override
        public void execute(Runnable r) {
            r.run();
        }
    };

    private ImsPhone mImsPhoneUT;
    private boolean mDoesRilSendMultipleCallRing;
    private static final int EVENT_SUPP_SERVICE_NOTIFICATION = 1;
    private static final int EVENT_SUPP_SERVICE_FAILED = 2;
    private static final int EVENT_INCOMING_RING = 3;
    private static final int EVENT_EMERGENCY_CALLBACK_MODE_EXIT = 4;

    private boolean mIsPhoneUtInEcm = false;

    @Before
    public void setUp() throws Exception {
        super.setUp(getClass().getSimpleName());

        mImsCT.mForegroundCall = mForegroundCall;
        mImsCT.mBackgroundCall = mBackgroundCall;
        mImsCT.mRingingCall = mRingingCall;
        doReturn(Call.State.IDLE).when(mForegroundCall).getState();
        doReturn(Call.State.IDLE).when(mBackgroundCall).getState();
        doReturn(Call.State.IDLE).when(mRingingCall).getState();
        doReturn(mExecutor).when(mContext).getMainExecutor();

        doReturn(true).when(mTelephonyManager).isVoiceCapable();

        mImsPhoneUT = new ImsPhone(mContext, mNotifier, mPhone, true);

        mDoesRilSendMultipleCallRing = TelephonyProperties.ril_sends_multiple_call_ring()
                .orElse(true);
        replaceInstance(Handler.class, "mLooper", mTestHandler, mImsPhoneUT.getLooper());
        replaceInstance(Phone.class, "mLooper", mPhone, mImsPhoneUT.getLooper());
        mImsPhoneUT.registerForSuppServiceNotification(mTestHandler,
                EVENT_SUPP_SERVICE_NOTIFICATION, null);
        mImsPhoneUT.registerForSuppServiceFailed(mTestHandler,
                EVENT_SUPP_SERVICE_FAILED, null);
        mImsPhoneUT.registerForIncomingRing(mTestHandler,
                EVENT_INCOMING_RING, null);
        doReturn(mImsUtInterface).when(mImsCT).getUtInterface();
        // When the mock GsmCdmaPhone gets setIsInEcbm called, ensure isInEcm matches.
        doAnswer(invocation -> {
            mIsPhoneUtInEcm = (Boolean) invocation.getArguments()[0];
            return null;
        }).when(mPhone).setIsInEcm(anyBoolean());
        doAnswer(invocation -> mIsPhoneUtInEcm).when(mPhone).isInEcm();
        processAllMessages();
    }


    @After
    public void tearDown() throws Exception {
        mImsPhoneUT = null;
        super.tearDown();
    }

    @Test
    @SmallTest
    public void testHandleInCallMmiCommandCallDeflection() throws Exception {
        doReturn(Call.State.INCOMING).when(mRingingCall).getState();

        // dial string length > 1
        assertEquals(false, mImsPhoneUT.handleInCallMmiCommands("00"));

        // ringing call is not idle
        assertEquals(true, mImsPhoneUT.handleInCallMmiCommands("0"));
        verify(mImsCT).rejectCall();

        // ringing is idle, background call is not idle
        doReturn(Call.State.IDLE).when(mRingingCall).getState();
        doReturn(Call.State.ACTIVE).when(mBackgroundCall).getState();
        assertEquals(true, mImsPhoneUT.handleInCallMmiCommands("0"));
        verify(mImsCT).hangup(mBackgroundCall);
    }

    @Test
    @SmallTest
    public void testHandleInCallMmiCommandCallWaiting() throws Exception {
        doReturn(Call.State.ACTIVE).when(mForegroundCall).getState();

        // dial string length > 2
        assertEquals(false, mImsPhoneUT.handleInCallMmiCommands("100"));

        // dial string length > 1
        assertEquals(true, mImsPhoneUT.handleInCallMmiCommands("10"));
        ArgumentCaptor<Message> messageArgumentCaptor = ArgumentCaptor.forClass(Message.class);
        verify(mTestHandler).sendMessageAtTime(messageArgumentCaptor.capture(), anyLong());
        assertEquals(EVENT_SUPP_SERVICE_FAILED, messageArgumentCaptor.getValue().what);
        assertEquals(Phone.SuppService.HANGUP,
                ((AsyncResult)messageArgumentCaptor.getValue().obj).result);

        // foreground call is not idle
        assertEquals(true, mImsPhoneUT.handleInCallMmiCommands("1"));
        verify(mImsCT).hangup(any(ImsPhoneCall.class));

        // foreground call is idle
        doReturn(Call.State.IDLE).when(mForegroundCall).getState();
        doReturn(Call.State.INCOMING).when(mRingingCall).getState();
        assertEquals(true, mImsPhoneUT.handleInCallMmiCommands("1"));
        verify(mImsCT).holdActiveCallForWaitingCall();
    }

    @Test
    @SmallTest
    public void testHandleInCallMmiCommandCallHold() throws Exception {
        doReturn(Call.State.ACTIVE).when(mForegroundCall).getState();

        // dial string length > 2
        assertEquals(false, mImsPhoneUT.handleInCallMmiCommands("200"));

        // dial string length > 1
        assertEquals(true, mImsPhoneUT.handleInCallMmiCommands("20"));
        ArgumentCaptor<Message> messageArgumentCaptor = ArgumentCaptor.forClass(Message.class);
        verify(mTestHandler).sendMessageAtTime(messageArgumentCaptor.capture(), anyLong());
        assertEquals(EVENT_SUPP_SERVICE_FAILED, messageArgumentCaptor.getValue().what);
        assertEquals(Phone.SuppService.SEPARATE,
                ((AsyncResult) messageArgumentCaptor.getValue().obj).result);

        // ringing call is idle, only an active call present
        doReturn(Call.State.ACTIVE).when(mForegroundCall).getState();
        assertEquals(true, mImsPhoneUT.handleInCallMmiCommands("2"));
        verify(mImsCT).holdActiveCall();

        // background call is holding
        doReturn(Call.State.HOLDING).when(mBackgroundCall).getState();
        doReturn(Call.State.IDLE).when(mForegroundCall).getState();
        assertEquals(true, mImsPhoneUT.handleInCallMmiCommands("2"));
        verify(mImsCT).unholdHeldCall();

        // background call is holding and there's an active foreground call
        doReturn(Call.State.ACTIVE).when(mForegroundCall).getState();
        assertEquals(true, mImsPhoneUT.handleInCallMmiCommands("2"));
        verify(mImsCT, times(2)).holdActiveCall();

        // ringing call is not idle
        doReturn(Call.State.IDLE).when(mForegroundCall).getState();
        doReturn(Call.State.IDLE).when(mBackgroundCall).getState();
        doReturn(Call.State.INCOMING).when(mRingingCall).getState();
        assertEquals(true, mImsPhoneUT.handleInCallMmiCommands("2"));
        verify(mImsCT).acceptCall(ImsCallProfile.CALL_TYPE_VOICE);
    }

    @Test
    @SmallTest
    public void testHandleInCallMmiCommandMultiparty() {
        doReturn(Call.State.ACTIVE).when(mForegroundCall).getState();

        // dial string length > 1
        assertEquals(false, mImsPhoneUT.handleInCallMmiCommands("30"));

        // dial string length == 1
        assertEquals(true, mImsPhoneUT.handleInCallMmiCommands("3"));
        verify(mImsCT).conference();
    }

    @Test
    @SmallTest
    public void testHandleInCallMmiCommandCallEct() throws Exception {
        doReturn(Call.State.ACTIVE).when(mForegroundCall).getState();

        // dial string length > 1
        assertEquals(false, mImsPhoneUT.handleInCallMmiCommands("40"));

        // dial string length == 1
        assertEquals(true, mImsPhoneUT.handleInCallMmiCommands("4"));
        verify(mImsCT).explicitCallTransfer();
    }

    @Test
    @SmallTest
    public void testHandleInCallMmiCommandCallCcbs() {
        doReturn(Call.State.ACTIVE).when(mForegroundCall).getState();

        // dial string length > 1
        assertEquals(false, mImsPhoneUT.handleInCallMmiCommands("50"));

        // dial string length == 1
        assertEquals(true, mImsPhoneUT.handleInCallMmiCommands("5"));
        ArgumentCaptor<Message> messageArgumentCaptor = ArgumentCaptor.forClass(Message.class);
        verify(mTestHandler).sendMessageAtTime(messageArgumentCaptor.capture(), anyLong());
        assertEquals(EVENT_SUPP_SERVICE_FAILED, messageArgumentCaptor.getValue().what);
        assertEquals(Phone.SuppService.UNKNOWN,
                ((AsyncResult)messageArgumentCaptor.getValue().obj).result);
    }

    @Test
    @SmallTest
    public void testDispose() {
        // add MMI to verify that dispose removes it
        mImsPhoneUT.sendUssdResponse("1234");
        verify(mImsCT).sendUSSD(eq("1234"), any(Message.class));
        List<?> list = mImsPhoneUT.getPendingMmiCodes();
        assertNotNull(list);
        assertEquals(1, list.size());

        mImsPhoneUT.dispose();
        assertEquals(0, list.size());
        verify(mImsCT).dispose();
        verify(mSST, times(2)).unregisterForDataRegStateOrRatChanged(anyInt(), eq(mImsPhoneUT));
    }

    @Test
    @SmallTest
    public void testGettersAndPassThroughs() throws Exception {
        Message msg = mTestHandler.obtainMessage();

        assertNotNull(mImsPhoneUT.getServiceState());
        assertEquals(mImsCT, mImsPhoneUT.getCallTracker());

        mImsPhoneUT.acceptCall(0);
        verify(mImsCT).acceptCall(0);

        mImsPhoneUT.rejectCall();
        verify(mImsCT).rejectCall();

        assertEquals(false, mImsPhoneUT.canConference());
        doReturn(true).when(mImsCT).canConference();
        assertEquals(true, mImsPhoneUT.canConference());
        verify(mImsCT, times(2)).canConference();

        doNothing().when(mImsCT).checkForDialIssues();
        assertEquals(true, mImsPhoneUT.canDial());
        doThrow(CallStateException.class).when(mImsCT).checkForDialIssues();
        assertEquals(false, mImsPhoneUT.canDial());
        verify(mImsCT, times(2)).checkForDialIssues();

        mImsPhoneUT.conference();
        verify(mImsCT).conference();

        mImsPhoneUT.clearDisconnected();
        verify(mImsCT).clearDisconnected();

        assertEquals(false, mImsPhoneUT.canTransfer());
        doReturn(true).when(mImsCT).canTransfer();
        assertEquals(true, mImsPhoneUT.canTransfer());
        verify(mImsCT, times(2)).canTransfer();

        mImsPhoneUT.explicitCallTransfer();
        verify(mImsCT).explicitCallTransfer();

        assertEquals(mForegroundCall, mImsPhoneUT.getForegroundCall());
        assertEquals(mBackgroundCall, mImsPhoneUT.getBackgroundCall());
        assertEquals(mRingingCall, mImsPhoneUT.getRingingCall());

        mImsPhoneUT.notifyNewRingingConnection(mConnection);
        verify(mPhone).notifyNewRingingConnectionP(mConnection);

        mImsPhoneUT.notifyForVideoCapabilityChanged(true);
        verify(mPhone).notifyForVideoCapabilityChanged(true);

        mImsPhoneUT.setMute(true);
        verify(mImsCT).setMute(true);

        mImsPhoneUT.setUiTTYMode(1234, null);
        verify(mImsCT).setUiTTYMode(1234, null);

        doReturn(false).when(mImsCT).getMute();
        assertEquals(false, mImsPhoneUT.getMute());
        doReturn(true).when(mImsCT).getMute();
        assertEquals(true, mImsPhoneUT.getMute());
        verify(mImsCT, times(2)).getMute();

        doReturn(PhoneConstants.State.IDLE).when(mImsCT).getState();
        assertEquals(PhoneConstants.State.IDLE, mImsPhoneUT.getState());
        doReturn(PhoneConstants.State.RINGING).when(mImsCT).getState();
        assertEquals(PhoneConstants.State.RINGING, mImsPhoneUT.getState());

        mImsPhoneUT.sendUSSD("1234", msg);
        verify(mImsCT).sendUSSD("1234", msg);

        mImsPhoneUT.cancelUSSD(msg);
        verify(mImsCT).cancelUSSD(msg);

    }

    @Test
    @SmallTest
    public void testSuppServiceNotification() {
        SuppServiceNotification ssn = new SuppServiceNotification();
        mImsPhoneUT.notifySuppSvcNotification(ssn);

        // verify registrants are notified
        ArgumentCaptor<Message> messageArgumentCaptor = ArgumentCaptor.forClass(Message.class);
        verify(mTestHandler, times(1)).sendMessageAtTime(messageArgumentCaptor.capture(),
                anyLong());
        Message message = messageArgumentCaptor.getValue();
        assertEquals(EVENT_SUPP_SERVICE_NOTIFICATION, message.what);
        assertEquals(ssn, ((AsyncResult) message.obj).result);
        assertEquals(null, ((AsyncResult) message.obj).userObj);
        assertEquals(null, ((AsyncResult) message.obj).exception);

        // verify no notification is received after unregister (verify() still sees only 1
        // notification)
        mImsPhoneUT.unregisterForSuppServiceNotification(mTestHandler);
        mImsPhoneUT.notifySuppSvcNotification(ssn);
        verify(mTestHandler, times(1)).sendMessageAtTime(any(Message.class), anyLong());
    }

    @Test
    @SmallTest
    public void testDial() throws Exception {
        String dialString = "1234567890";
        int videoState = 0;

        mImsPhoneUT.dial(dialString,
                new ImsPhone.ImsDialArgs.Builder().setVideoState(videoState).build());
        verify(mImsCT).dial(eq(dialString), any(ImsPhone.ImsDialArgs.class));
    }

    @Test
    @SmallTest
    public void testDtmf() {
        // case 1
        doReturn(PhoneConstants.State.IDLE).when(mImsCT).getState();
        mImsPhoneUT.sendDtmf('-');
        verify(mImsCT, times(0)).sendDtmf(anyChar(), nullable(Message.class));

        // case 2
        mImsPhoneUT.sendDtmf('0');
        verify(mImsCT, times(0)).sendDtmf(eq('0'), nullable(Message.class));

        // case 3
        doReturn(PhoneConstants.State.OFFHOOK).when(mImsCT).getState();
        mImsPhoneUT.sendDtmf('-');
        verify(mImsCT, times(0)).sendDtmf(eq('0'), nullable(Message.class));

        // case 4
        mImsPhoneUT.sendDtmf('0');
        verify(mImsCT, times(1)).sendDtmf(anyChar(), nullable(Message.class));

        mImsPhoneUT.startDtmf('-');
        verify(mImsCT, times(0)).startDtmf(anyChar());

        mImsPhoneUT.startDtmf('0');
        verify(mImsCT, times(1)).startDtmf('0');

        mImsPhoneUT.stopDtmf();
        verify(mImsCT).stopDtmf();
    }

    @Test
    @SmallTest
    public void testIncomingRing() {
        doReturn(PhoneConstants.State.IDLE).when(mImsCT).getState();
        mImsPhoneUT.notifyIncomingRing();
        processAllMessages();
        ArgumentCaptor<Message> messageArgumentCaptor = ArgumentCaptor.forClass(Message.class);
        verify(mTestHandler, times(1)).sendMessageAtTime(messageArgumentCaptor.capture(),
                anyLong());
        Message message = messageArgumentCaptor.getValue();
        assertEquals(EVENT_INCOMING_RING, message.what);
    }

    @Test
    @SmallTest
    public void testOutgoingCallerIdDisplay() throws Exception {
        Message msg = mTestHandler.obtainMessage();
        mImsPhoneUT.getOutgoingCallerIdDisplay(msg);

        ArgumentCaptor<Message> messageArgumentCaptor = ArgumentCaptor.forClass(Message.class);
        verify(mImsUtInterface).queryCLIR(messageArgumentCaptor.capture());
        assertEquals(msg, messageArgumentCaptor.getValue().obj);

        mImsPhoneUT.setOutgoingCallerIdDisplay(1234, msg);
        verify(mImsUtInterface).updateCLIR(eq(1234), messageArgumentCaptor.capture());
        assertEquals(msg, messageArgumentCaptor.getValue().obj);
    }

    @FlakyTest
    @Test
    @Ignore
    public void testCallForwardingOption() throws Exception {
        Message msg = mTestHandler.obtainMessage();
        mImsPhoneUT.getCallForwardingOption(CF_REASON_UNCONDITIONAL, msg);

        ArgumentCaptor<Message> messageArgumentCaptor = ArgumentCaptor.forClass(Message.class);
        verify(mImsUtInterface).queryCallForward(eq(ImsUtInterface.CDIV_CF_UNCONDITIONAL),
                (String) eq(null), messageArgumentCaptor.capture());
        assertEquals(msg, messageArgumentCaptor.getValue().obj);

        mImsPhoneUT.setCallForwardingOption(CF_ACTION_ENABLE, CF_REASON_UNCONDITIONAL, "1234", 0,
                msg);
        verify(mImsUtInterface).updateCallForward(eq(ImsUtInterface.ACTION_ACTIVATION),
                eq(ImsUtInterface.CDIV_CF_UNCONDITIONAL), eq("1234"),
                eq(CommandsInterface.SERVICE_CLASS_VOICE), eq(0), eq(msg));
    }

    @Test
    @SmallTest
    public void testCallWaiting() throws Exception {
        Message msg = mTestHandler.obtainMessage();
        mImsPhoneUT.getCallWaiting(msg);

        ArgumentCaptor<Message> messageArgumentCaptor = ArgumentCaptor.forClass(Message.class);
        verify(mImsUtInterface).queryCallWaiting(messageArgumentCaptor.capture());
        assertEquals(msg, messageArgumentCaptor.getValue().obj);

        mImsPhoneUT.setCallWaiting(true, msg);
        verify(mImsUtInterface).updateCallWaiting(eq(true),
                eq(CommandsInterface.SERVICE_CLASS_VOICE), messageArgumentCaptor.capture());
        assertEquals(msg, messageArgumentCaptor.getValue().obj);
    }

    @Test
    public void testShouldSendNotificationWhenServiceStateIsChanged() {
        mImsPhoneUT.setServiceState(ServiceState.STATE_IN_SERVICE);
        reset(mSST);

        mImsPhoneUT.setServiceState(ServiceState.STATE_OUT_OF_SERVICE);
        verify(mSST).onImsServiceStateChanged();
    }

    @Test
    public void testShouldNotSendNotificationWhenServiceStateIsNotChanged() {
        mImsPhoneUT.setServiceState(ServiceState.STATE_IN_SERVICE);
        reset(mSST);

        mImsPhoneUT.setServiceState(ServiceState.STATE_IN_SERVICE);
        verify(mSST, never()).onImsServiceStateChanged();
    }

    @Test
    @SmallTest
    public void testCellBarring() throws Exception {
        Message msg = mTestHandler.obtainMessage();
        mImsPhoneUT.getCallBarring(CommandsInterface.CB_FACILITY_BAOC, msg,
                CommandsInterface.SERVICE_CLASS_NONE);

        ArgumentCaptor<Message> messageArgumentCaptor = ArgumentCaptor.forClass(Message.class);
        verify(mImsUtInterface).queryCallBarring(eq(ImsUtImplBase.CALL_BARRING_ALL_OUTGOING),
                messageArgumentCaptor.capture(), eq(CommandsInterface.SERVICE_CLASS_NONE));
        assertEquals(msg, messageArgumentCaptor.getValue().obj);

        mImsPhoneUT.setCallBarring(CommandsInterface.CB_FACILITY_BAOIC, true, "abc", msg,
                CommandsInterface.SERVICE_CLASS_NONE);
        verify(mImsUtInterface).updateCallBarring(eq(ImsUtImplBase.CALL_BARRING_OUTGOING_INTL),
                eq(CommandsInterface.CF_ACTION_ENABLE), messageArgumentCaptor.capture(),
                (String[]) eq(null), eq(CommandsInterface.SERVICE_CLASS_NONE), eq("abc"));
        assertEquals(msg, messageArgumentCaptor.getValue().obj);

        mImsPhoneUT.setCallBarring(CommandsInterface.CB_FACILITY_BAOICxH, false, "abc", msg,
                CommandsInterface.SERVICE_CLASS_NONE);
        verify(mImsUtInterface).updateCallBarring(
                eq(ImsUtImplBase.CALL_BARRING_OUTGOING_INTL_EXCL_HOME),
                eq(CommandsInterface.CF_ACTION_DISABLE), messageArgumentCaptor.capture(),
                (String[]) eq(null), eq(CommandsInterface.SERVICE_CLASS_NONE), eq("abc"));
        assertEquals(msg, messageArgumentCaptor.getValue().obj);
    }

    @Test
    public void testEcbm() throws Exception {
<<<<<<< HEAD
        ImsEcbmStateListener imsEcbmStateListener =
                EcbmHandler.getInstance().getImsEcbmStateListener(mPhone.getPhoneId());
=======
        mImsPhoneUT.setOnEcbModeExitResponse(mTestHandler, EVENT_EMERGENCY_CALLBACK_MODE_EXIT,
                null);
>>>>>>> ea3d25ab

        ImsEcbmStateListener imsEcbmStateListener = mImsPhoneUT.getImsEcbmStateListener();
        imsEcbmStateListener.onECBMEntered();
        verify(mPhone).setIsInEcm(true);

        verifyEcbmIntentWasSent(1 /*times*/, true /*inEcm*/);
        // verify that wakeLock is acquired in ECM
<<<<<<< HEAD
        assertEquals(true, mImsPhoneUT.getWakeLock().isHeld());

        EcbmHandler.getInstance().setOnEcbModeExitResponse(mTestHandler,
                EVENT_EMERGENCY_CALLBACK_MODE_EXIT, null);
=======
        assertTrue(mImsPhoneUT.getWakeLock().isHeld());
>>>>>>> ea3d25ab

        imsEcbmStateListener.onECBMExited();
        verify(mPhone).setIsInEcm(false);

        verifyEcbmIntentWasSent(2/*times*/, false /*inEcm*/);

        ArgumentCaptor<Message> messageArgumentCaptor = ArgumentCaptor.forClass(Message.class);
        // verify EcmExitRespRegistrant is notified
        verify(mTestHandler).sendMessageAtTime(messageArgumentCaptor.capture(),
                anyLong());
        assertEquals(EVENT_EMERGENCY_CALLBACK_MODE_EXIT, messageArgumentCaptor.getValue().what);

        // verify wakeLock released
        assertFalse(mImsPhoneUT.getWakeLock().isHeld());
    }

    private void verifyEcbmIntentWasSent(int times, boolean isInEcm) throws Exception {
        // verify ACTION_EMERGENCY_CALLBACK_MODE_CHANGED
        ArgumentCaptor<Intent> intentArgumentCaptor = ArgumentCaptor.forClass(Intent.class);
        verify(mContext, atLeast(times)).sendStickyBroadcastAsUser(intentArgumentCaptor.capture(),
                any());

        Intent intent = intentArgumentCaptor.getValue();
        assertNotNull(intent);
        assertEquals(TelephonyIntents.ACTION_EMERGENCY_CALLBACK_MODE_CHANGED, intent.getAction());
        assertEquals(isInEcm, intent.getBooleanExtra(
                TelephonyManager.EXTRA_PHONE_IN_ECM_STATE, false));
    }

    @Test
    @SmallTest
    public void testProcessDisconnectReason() throws Exception {
        // set up CarrierConfig
        PersistableBundle bundle = mContextFixture.getCarrierConfigBundle();
        bundle.putStringArray(CarrierConfigManager.KEY_WFC_OPERATOR_ERROR_CODES_STRING_ARRAY,
                new String[]{"REG09|0"});
        doReturn(true).when(mImsManager).isWfcEnabledByUser();

        // set up overlays
        String title = "title";
        String messageAlert = "Alert!";
        String messageNotification = "Notification!";
        mContextFixture.putStringArrayResource(
                com.android.internal.R.array.wfcOperatorErrorAlertMessages,
                new String[]{messageAlert});
        mContextFixture.putStringArrayResource(
                com.android.internal.R.array.wfcOperatorErrorNotificationMessages,
                new String[]{messageNotification});
        mContextFixture.putResource(com.android.internal.R.string.wfcRegErrorTitle, title);

        mImsPhoneUT.processDisconnectReason(
                new ImsReasonInfo(ImsReasonInfo.CODE_REGISTRATION_ERROR, 0, "REG09"));

        ArgumentCaptor<Intent> intent = ArgumentCaptor.forClass(Intent.class);
        verify(mContext).sendOrderedBroadcast(
                intent.capture(), nullable(String.class), any(BroadcastReceiver.class),
                nullable(Handler.class), eq(Activity.RESULT_OK), nullable(String.class),
                nullable(Bundle.class));
        assertEquals(android.telephony.ims.ImsManager.ACTION_WFC_IMS_REGISTRATION_ERROR,
                intent.getValue().getAction());
        assertEquals(title, intent.getValue().getStringExtra(
                android.telephony.ims.ImsManager.EXTRA_WFC_REGISTRATION_FAILURE_TITLE));
        assertEquals(messageAlert, intent.getValue().getStringExtra(
                android.telephony.ims.ImsManager.EXTRA_WFC_REGISTRATION_FAILURE_MESSAGE));
        assertEquals(messageNotification,
                intent.getValue().getStringExtra(Phone.EXTRA_KEY_NOTIFICATION_MESSAGE));
    }

    @Test
    @SmallTest
    public void testImsRegistered() throws Exception {
        mImsPhoneUT.setServiceState(ServiceState.STATE_IN_SERVICE);
        mImsPhoneUT.setImsRegistrationState(RegistrationManager.REGISTRATION_STATE_REGISTERED);
        assertTrue(mImsPhoneUT.isImsRegistered());

        LinkedBlockingQueue<Integer> result = new LinkedBlockingQueue<>(1);
        mImsPhoneUT.getImsRegistrationState(result::offer);
        Integer regResult = result.poll(1000, TimeUnit.MILLISECONDS);
        assertNotNull(regResult);
        assertEquals(RegistrationManager.REGISTRATION_STATE_REGISTERED, regResult.intValue());
    }

    @Test
    @SmallTest
    public void testImsRegistering() throws Exception {
        mImsPhoneUT.setServiceState(ServiceState.STATE_OUT_OF_SERVICE);
        mImsPhoneUT.setImsRegistrationState(RegistrationManager.REGISTRATION_STATE_REGISTERING);
        assertFalse(mImsPhoneUT.isImsRegistered());

        LinkedBlockingQueue<Integer> result = new LinkedBlockingQueue<>(1);
        mImsPhoneUT.getImsRegistrationState(result::offer);
        Integer regResult = result.poll(1000, TimeUnit.MILLISECONDS);
        assertNotNull(regResult);
        assertEquals(RegistrationManager.REGISTRATION_STATE_REGISTERING, regResult.intValue());
    }

    @Test
    @SmallTest
    public void testImsDeregistered() throws Exception {
        mImsPhoneUT.setServiceState(ServiceState.STATE_OUT_OF_SERVICE);
        mImsPhoneUT.setImsRegistrationState(RegistrationManager.REGISTRATION_STATE_NOT_REGISTERED);
        assertFalse(mImsPhoneUT.isImsRegistered());

        LinkedBlockingQueue<Integer> result = new LinkedBlockingQueue<>(1);
        mImsPhoneUT.getImsRegistrationState(result::offer);
        Integer regResult = result.poll(1000, TimeUnit.MILLISECONDS);
        assertNotNull(regResult);
        assertEquals(RegistrationManager.REGISTRATION_STATE_NOT_REGISTERED, regResult.intValue());
    }

    @Test
    @SmallTest
    public void testGetImsRegistrationTech() throws Exception {
        LinkedBlockingQueue<Integer> queue = new LinkedBlockingQueue<>(1);
        Consumer<Integer> regTechCallback = queue::offer;
        doAnswer(invocation -> {
            Consumer<Integer> c = (Consumer<Integer>) invocation.getArguments()[0];
            c.accept(ImsRegistrationImplBase.REGISTRATION_TECH_IWLAN);
            return null;
        }).when(mImsCT).getImsRegistrationTech(eq(regTechCallback));
        mImsPhoneUT.getImsRegistrationTech(regTechCallback);
        Integer regTechResult = queue.poll(1000, TimeUnit.MILLISECONDS);
        assertNotNull(regTechResult);
        assertEquals(ImsRegistrationImplBase.REGISTRATION_TECH_IWLAN, regTechResult.intValue());
    }

    @Test
    @SmallTest
    public void testRoamingDuplicateMessages() throws Exception {
        doReturn(PhoneConstants.State.IDLE).when(mImsCT).getState();

        //roaming - data registration only on LTE
        Message m = getServiceStateChangedMessage(getServiceStateDataOnly(
                ServiceState.RIL_RADIO_TECHNOLOGY_LTE, ServiceState.STATE_IN_SERVICE, true));
        // Inject the message synchronously instead of waiting for the thread to do it.
        mImsPhoneUT.handleMessage(m);

        verify(mImsManager, times(1)).setWfcMode(anyInt(), eq(true));

        // Send a duplicate message
        mImsPhoneUT.handleMessage(m);
        m.recycle();

        // setWfcMode should not be called again.
        verify(mImsManager, times(1)).setWfcMode(anyInt(), anyBoolean());
    }


    @Test
    @SmallTest
    public void testRoamingToOutOfService() throws Exception {
        doReturn(true).when(mTransportManager).isInLegacyMode();
        doReturn(PhoneConstants.State.IDLE).when(mImsCT).getState();

        //roaming - data registration only on LTE
        Message m = getServiceStateChangedMessage(getServiceStateDataOnly(
                ServiceState.RIL_RADIO_TECHNOLOGY_LTE, ServiceState.STATE_IN_SERVICE, true));
        // Inject the message synchronously instead of waiting for the thread to do it.
        mImsPhoneUT.handleMessage(m);
        m.recycle();

        verify(mImsManager, times(1)).setWfcMode(anyInt(), eq(true));

        // move to out of service
        m = getServiceStateChangedMessage(getServiceStateOutOfService());
        mImsPhoneUT.handleMessage(m);
        m.recycle();

        // setWfcMode should not be called again, out_of_service should not trigger move out of
        // roaming.
        verify(mImsManager, times(1)).setWfcMode(anyInt(), anyBoolean());
    }

    @Test
    @SmallTest
    public void testRoamingChangeForLteInLegacyMode() throws Exception {
        doReturn(true).when(mTransportManager).isInLegacyMode();
        doReturn(PhoneConstants.State.IDLE).when(mImsCT).getState();

        //roaming - data registration only on LTE
        Message m = getServiceStateChangedMessage(getServiceStateDataOnly(
                ServiceState.RIL_RADIO_TECHNOLOGY_LTE, ServiceState.STATE_IN_SERVICE, true));
        // Inject the message synchronously instead of waiting for the thread to do it.
        mImsPhoneUT.handleMessage(m);
        m.recycle();

        verify(mImsManager, times(1)).setWfcMode(anyInt(), eq(true));

        // not roaming - data registration on LTE
        m = getServiceStateChangedMessage(getServiceStateDataOnly(
                ServiceState.RIL_RADIO_TECHNOLOGY_LTE, ServiceState.STATE_IN_SERVICE, false));
        mImsPhoneUT.handleMessage(m);
        m.recycle();

        verify(mImsManager, times(1)).setWfcMode(anyInt(), eq(false));
    }

    @Test
    @SmallTest
    public void testDataOnlyRoamingCellToIWlanInLegacyMode() throws Exception {
        doReturn(true).when(mTransportManager).isInLegacyMode();
        doReturn(PhoneConstants.State.IDLE).when(mImsCT).getState();

        //roaming - data registration only on LTE
        Message m = getServiceStateChangedMessage(getServiceStateDataOnly(
                ServiceState.RIL_RADIO_TECHNOLOGY_LTE, ServiceState.STATE_IN_SERVICE, true));
        // Inject the message synchronously instead of waiting for the thread to do it.
        mImsPhoneUT.handleMessage(m);
        m.recycle();

        verify(mImsManager, times(1)).setWfcMode(anyInt(), eq(true));

        // not roaming - data registration onto IWLAN
        m = getServiceStateChangedMessage(getServiceStateDataOnly(
                ServiceState.RIL_RADIO_TECHNOLOGY_IWLAN, ServiceState.STATE_IN_SERVICE, false));
        mImsPhoneUT.handleMessage(m);
        m.recycle();

        // Verify that it hasn't been called again.
        verify(mImsManager, times(1)).setWfcMode(anyInt(), anyBoolean());
    }

    @Test
    @SmallTest
    public void testCellVoiceDataChangeToWlanInLegacyMode() throws Exception {
        doReturn(true).when(mTransportManager).isInLegacyMode();
        doReturn(PhoneConstants.State.IDLE).when(mImsCT).getState();

        //roaming - voice/data registration on LTE
        ServiceState ss = getServiceStateDataAndVoice(
                ServiceState.RIL_RADIO_TECHNOLOGY_LTE, ServiceState.STATE_IN_SERVICE, true);
        Message m = getServiceStateChangedMessage(ss);
        // Inject the message synchronously instead of waiting for the thread to do it.
        mImsPhoneUT.handleMessage(m);

        verify(mImsManager, times(1)).setWfcMode(anyInt(), eq(true));

        // roaming - voice LTE, data registration onto IWLAN
        modifyServiceStateData(ss, ServiceState.RIL_RADIO_TECHNOLOGY_IWLAN,
                ServiceState.STATE_IN_SERVICE, false);
        mImsPhoneUT.handleMessage(m);
        m.recycle();

        // Verify that it hasn't been called again.
        verify(mImsManager, times(1)).setWfcMode(anyInt(), anyBoolean());
    }

    @Test
    public void testNonNullTrackersInImsPhone() throws Exception {
        assertNotNull(mImsPhoneUT.getEmergencyNumberTracker());
        assertNotNull(mImsPhoneUT.getServiceStateTracker());
    }

    @Test
    @SmallTest
    public void testSendUssdAllowUssdOverImsInOutOfService() throws Exception {
        Resources resources = mContext.getResources();

        doReturn(true).when(resources).getBoolean(
                com.android.internal.R.bool.config_allow_ussd_over_ims);
        doReturn(ServiceState.STATE_OUT_OF_SERVICE).when(mSST.mSS).getState();

        mImsPhoneUT.dial("*135#", new ImsPhone.ImsDialArgs.Builder().build());
        verify(mImsCT).sendUSSD(eq("*135#"), any());
    }

    @Test
    @SmallTest
    public void testSendUssdAllowUssdOverImsInService() throws Exception {
        String errorCode = "";
        Resources resources = mContext.getResources();

        doReturn(true).when(resources).getBoolean(
                com.android.internal.R.bool.config_allow_ussd_over_ims);
        doReturn(ServiceState.STATE_IN_SERVICE).when(mSST.mSS).getState();

        try {
            mImsPhoneUT.dial("*135#", new ImsPhone.ImsDialArgs.Builder().build());
        } catch (CallStateException e) {
            errorCode = e.getMessage();
        }
        assertEquals(Phone.CS_FALLBACK, errorCode);
    }

    @Test
    @SmallTest
    public void testSendUssdNotAllowUssdOverIms() throws Exception {
        String errorCode = "";
        Resources resources = mContext.getResources();

        doReturn(false).when(resources).getBoolean(
                com.android.internal.R.bool.config_allow_ussd_over_ims);

        try {
            mImsPhoneUT.dial("*135#", new ImsPhone.ImsDialArgs.Builder().build());
        } catch (CallStateException e) {
            errorCode = e.getMessage();
        }
        assertEquals(Phone.CS_FALLBACK, errorCode);
    }

    private ServiceState getServiceStateDataAndVoice(int rat, int regState, boolean isRoaming) {
        ServiceState ss = new ServiceState();
        ss.setStateOutOfService();
        ss.setDataRegState(regState);
        ss.setDataRoaming(isRoaming);
        ss.setRilDataRadioTechnology(rat);
        ss.setVoiceRegState(regState);
        ss.setVoiceRoaming(isRoaming);
        ss.setRilVoiceRadioTechnology(rat);
        return ss;
    }

    private ServiceState getServiceStateDataOnly(int rat, int regState, boolean isRoaming) {
        ServiceState ss = new ServiceState();
        ss.setStateOutOfService();
        ss.setDataRegState(regState);
        ss.setDataRoaming(isRoaming);
        ss.setRilDataRadioTechnology(rat);
        return ss;
    }

    private ServiceState modifyServiceStateData(ServiceState ss, int rat, int regState,
            boolean isRoaming) {
        ss.setStateOutOfService();
        ss.setDataRegState(regState);
        ss.setDataRoaming(isRoaming);
        ss.setRilDataRadioTechnology(rat);
        return ss;
    }

    private ServiceState getServiceStateOutOfService() {
        ServiceState ss = new ServiceState();
        ss.setStateOutOfService();
        return ss;
    }

    private Message getServiceStateChangedMessage(ServiceState ss) {
        Message m = Message.obtain(mImsPhoneUT.getHandler(), ImsPhone.EVENT_SERVICE_STATE_CHANGED);
        m.obj = AsyncResult.forMessage(m, ss, null);
        return m;
    }
}<|MERGE_RESOLUTION|>--- conflicted
+++ resolved
@@ -154,7 +154,7 @@
         doAnswer(invocation -> {
             mIsPhoneUtInEcm = (Boolean) invocation.getArguments()[0];
             return null;
-        }).when(mPhone).setIsInEcm(anyBoolean());
+        }).when(EcbmHandler.getInstance()).setIsInEcm(anyBoolean());
         doAnswer(invocation -> mIsPhoneUtInEcm).when(mPhone).isInEcm();
         processAllMessages();
     }
@@ -561,31 +561,20 @@
 
     @Test
     public void testEcbm() throws Exception {
-<<<<<<< HEAD
+        EcbmHandler.getInstance().setOnEcbModeExitResponse(mTestHandler,
+                EVENT_EMERGENCY_CALLBACK_MODE_EXIT, null);
+
         ImsEcbmStateListener imsEcbmStateListener =
                 EcbmHandler.getInstance().getImsEcbmStateListener(mPhone.getPhoneId());
-=======
-        mImsPhoneUT.setOnEcbModeExitResponse(mTestHandler, EVENT_EMERGENCY_CALLBACK_MODE_EXIT,
-                null);
->>>>>>> ea3d25ab
-
-        ImsEcbmStateListener imsEcbmStateListener = mImsPhoneUT.getImsEcbmStateListener();
         imsEcbmStateListener.onECBMEntered();
-        verify(mPhone).setIsInEcm(true);
+        verify(EcbmHandler.getInstance()).setIsInEcm(true);
 
         verifyEcbmIntentWasSent(1 /*times*/, true /*inEcm*/);
         // verify that wakeLock is acquired in ECM
-<<<<<<< HEAD
-        assertEquals(true, mImsPhoneUT.getWakeLock().isHeld());
-
-        EcbmHandler.getInstance().setOnEcbModeExitResponse(mTestHandler,
-                EVENT_EMERGENCY_CALLBACK_MODE_EXIT, null);
-=======
         assertTrue(mImsPhoneUT.getWakeLock().isHeld());
->>>>>>> ea3d25ab
 
         imsEcbmStateListener.onECBMExited();
-        verify(mPhone).setIsInEcm(false);
+        verify(EcbmHandler.getInstance()).setIsInEcm(false);
 
         verifyEcbmIntentWasSent(2/*times*/, false /*inEcm*/);
 
