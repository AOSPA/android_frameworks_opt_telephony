/*
 * Copyright (C) 2016 The Android Open Source Project
 *
 * Licensed under the Apache License, Version 2.0 (the "License");
 * you may not use this file except in compliance with the License.
 * You may obtain a copy of the License at
 *
 *      http://www.apache.org/licenses/LICENSE-2.0
 *
 * Unless required by applicable law or agreed to in writing, software
 * distributed under the License is distributed on an "AS IS" BASIS,
 * WITHOUT WARRANTIES OR CONDITIONS OF ANY KIND, either express or implied.
 * See the License for the specific language governing permissions and
 * limitations under the License.
 */
package com.android.internal.telephony.imsphone;

import static com.android.internal.telephony.TelephonyTestUtils.waitForMs;

import static org.junit.Assert.assertEquals;
import static org.junit.Assert.assertFalse;
import static org.junit.Assert.assertTrue;
import static org.mockito.ArgumentMatchers.nullable;
import static org.mockito.Mockito.any;
import static org.mockito.Mockito.anyBoolean;
import static org.mockito.Mockito.anyInt;
import static org.mockito.Mockito.doAnswer;
import static org.mockito.Mockito.doNothing;
import static org.mockito.Mockito.doReturn;
import static org.mockito.Mockito.doThrow;
import static org.mockito.Mockito.eq;
import static org.mockito.Mockito.isNull;
import static org.mockito.Mockito.mock;
import static org.mockito.Mockito.never;
import static org.mockito.Mockito.spy;
import static org.mockito.Mockito.times;
import static org.mockito.Mockito.verify;

import android.content.Context;
import android.content.SharedPreferences;
import android.os.Bundle;
import android.os.Handler;
import android.os.HandlerThread;
import android.os.Message;
import android.os.PersistableBundle;
import android.support.test.filters.FlakyTest;
import android.telecom.VideoProfile;
import android.telephony.CarrierConfigManager;
import android.telephony.DisconnectCause;
import android.telephony.PhoneNumberUtils;
import android.telephony.ServiceState;
import android.telephony.TelephonyManager;
import android.telephony.ims.ImsCallProfile;
import android.telephony.ims.ImsCallSession;
import android.telephony.ims.ImsReasonInfo;
import android.telephony.ims.ImsStreamMediaProfile;
import android.telephony.ims.feature.ImsFeature;
import android.telephony.ims.feature.MmTelFeature;
import android.telephony.ims.stub.ImsRegistrationImplBase;
import android.test.suitebuilder.annotation.SmallTest;

import com.android.ims.ImsCall;
import com.android.ims.ImsConfig;
import com.android.ims.ImsException;
import com.android.ims.internal.IImsCallSession;
import com.android.internal.telephony.Call;
import com.android.internal.telephony.CallStateException;
import com.android.internal.telephony.CommandsInterface;
import com.android.internal.telephony.Connection;
import com.android.internal.telephony.PhoneConstants;
import com.android.internal.telephony.TelephonyTest;

import org.junit.After;
import org.junit.Assert;
import org.junit.Before;
import org.junit.Ignore;
import org.junit.Test;
import org.mockito.ArgumentCaptor;
import org.mockito.Mock;
import org.mockito.invocation.InvocationOnMock;
import org.mockito.stubbing.Answer;

public class ImsPhoneCallTrackerTest extends TelephonyTest {
    private ImsPhoneCallTracker mCTUT;
    private ImsCTHandlerThread mImsCTHandlerThread;
    private MmTelFeature.Listener mMmTelListener;
    private ImsRegistrationImplBase.Callback mRegistrationCallback;
    private ImsFeature.CapabilityCallback mCapabilityCallback;
    private ImsCall.Listener mImsCallListener;
    private ImsCall mImsCall;
    private ImsCall mSecondImsCall;
    private Bundle mBundle = new Bundle();
    private int mServiceId;
    @Mock
    private ImsCallSession mImsCallSession;
    @Mock
    private SharedPreferences mSharedPreferences;
    @Mock
    private ImsPhoneConnection.Listener mImsPhoneConnectionListener;
    @Mock
    private ImsConfig mImsConfig;
    private Handler mCTHander;

    private class ImsCTHandlerThread extends HandlerThread {

        private ImsCTHandlerThread(String name) {
            super(name);
        }
        @Override
        public void onLooperPrepared() {
            mCTUT = new ImsPhoneCallTracker(mImsPhone);
            mCTUT.addReasonCodeRemapping(null, "Wifi signal lost.", ImsReasonInfo.CODE_WIFI_LOST);
            mCTUT.addReasonCodeRemapping(501, "Call answered elsewhere.",
                    ImsReasonInfo.CODE_ANSWERED_ELSEWHERE);
            mCTUT.addReasonCodeRemapping(510, "Call answered elsewhere.",
                    ImsReasonInfo.CODE_ANSWERED_ELSEWHERE);
            mCTUT.setDataEnabled(true);
            mCTHander = new Handler(mCTUT.getLooper());
            setReady(true);
        }
    }

    private void imsCallMocking(final ImsCall mImsCall) throws Exception {

        doAnswer(new Answer<Void>() {
            @Override
            public Void answer(InvocationOnMock invocation) throws Throwable {
                // trigger the listener on accept call
                if (mImsCallListener != null) {
                    mImsCallListener.onCallStarted(mImsCall);
                }
                return null;
            }
        }).when(mImsCall).accept(anyInt());

        doAnswer(new Answer<Void>() {
            @Override
            public Void answer(InvocationOnMock invocation) throws Throwable {
                // trigger the listener on accept call
                if (mImsCallListener != null) {
                    mImsCallListener.onCallStarted(mImsCall);
                }
                return null;
            }
        }).when(mImsCall).accept(anyInt(), (ImsStreamMediaProfile) any());

        doAnswer(new Answer<Void>() {
            @Override
            public Void answer(InvocationOnMock invocation) throws Throwable {
                // trigger the listener on reject call
                int reasonCode = (int) invocation.getArguments()[0];
                if (mImsCallListener != null) {
                    mImsCallListener.onCallStartFailed(mImsCall, new ImsReasonInfo(reasonCode, -1));
                    mImsCallListener.onCallTerminated(mImsCall, new ImsReasonInfo(reasonCode, -1));
                }
                return null;
            }
        }).when(mImsCall).reject(anyInt());

        doAnswer(new Answer<Void>() {
            @Override
            public Void answer(InvocationOnMock invocation) throws Throwable {
                // trigger the listener on reject call
                int reasonCode = (int) invocation.getArguments()[0];
                if (mImsCallListener != null) {
                    mImsCallListener.onCallTerminated(mImsCall, new ImsReasonInfo(reasonCode, -1));
                }
                return null;
            }
        }).when(mImsCall).terminate(anyInt());

        doAnswer(new Answer<Void>() {
            @Override
            public Void answer(InvocationOnMock invocation) throws Throwable {
                if (mImsCallListener != null) {
                    mImsCallListener.onCallHeld(mImsCall);
                }
                return null;
            }
        }).when(mImsCall).hold();

        mImsCall.attachSession(mImsCallSession);
    }

    @Before
    public void setUp() throws Exception {
        super.setUp(this.getClass().getSimpleName());
        mServiceId = 0;
        mImsCallProfile.mCallExtras = mBundle;
        mImsManagerInstances.put(mImsPhone.getPhoneId(), mImsManager);
        mImsCall = spy(new ImsCall(mContext, mImsCallProfile));
        mSecondImsCall = spy(new ImsCall(mContext, mImsCallProfile));
        mImsPhoneConnectionListener = mock(ImsPhoneConnection.Listener.class);
        imsCallMocking(mImsCall);
        imsCallMocking(mSecondImsCall);
        doReturn(ImsFeature.STATE_READY).when(mImsManager).getImsServiceState();
        doReturn(mImsCallProfile).when(mImsManager).createCallProfile(anyInt(), anyInt());

        doAnswer(invocation -> {
            mMmTelListener = (MmTelFeature.Listener) invocation.getArguments()[0];
            return null;
        }).when(mImsManager).open(any(MmTelFeature.Listener.class));


        doAnswer(new Answer<ImsCall>() {
            @Override
            public ImsCall answer(InvocationOnMock invocation) throws Throwable {
                mImsCallListener =
                        (ImsCall.Listener) invocation.getArguments()[2];
                mImsCall.setListener(mImsCallListener);
                return mImsCall;
            }
        }).when(mImsManager).takeCall(any(), any(), any());

        doAnswer(new Answer<ImsCall>() {
            @Override
            public ImsCall answer(InvocationOnMock invocation) throws Throwable {
                mImsCallListener =
                        (ImsCall.Listener) invocation.getArguments()[2];
                mSecondImsCall.setListener(mImsCallListener);
                return mSecondImsCall;
            }
        }).when(mImsManager).makeCall(eq(mImsCallProfile), (String []) any(),
                (ImsCall.Listener) any());

        doAnswer(invocation -> {
            mRegistrationCallback = invocation.getArgument(0);
            return mRegistrationCallback;
        }).when(mImsManager).addRegistrationCallback(any(ImsRegistrationImplBase.Callback.class));

        doAnswer(invocation -> {
            mCapabilityCallback = (ImsFeature.CapabilityCallback) invocation.getArguments()[0];
            return mCapabilityCallback;

        }).when(mImsManager).addCapabilitiesCallback(any(ImsFeature.CapabilityCallback.class));

        doReturn(mImsConfig).when(mImsManager).getConfigInterface();

        doNothing().when(mImsManager).addNotifyStatusChangedCallbackIfAvailable(any());

        mImsCTHandlerThread = new ImsCTHandlerThread(this.getClass().getSimpleName());
        mImsCTHandlerThread.start();

        waitUntilReady();
        logd("ImsPhoneCallTracker initiated");
        /* Make sure getImsService is triggered on handler */
        waitForHandlerAction(mCTHander, 100);
    }

    @After
    public void tearDown() throws Exception {
        mCTUT = null;
        mImsCTHandlerThread.quit();
        super.tearDown();
    }

    @Test
    @SmallTest
    public void testImsRegistered() {
        // when IMS is registered
        mRegistrationCallback.onRegistered(ImsRegistrationImplBase.REGISTRATION_TECH_LTE);
        // then service state should be IN_SERVICE and ImsPhone state set to registered
        verify(mImsPhone).setServiceState(eq(ServiceState.STATE_IN_SERVICE));
        verify(mImsPhone).setImsRegistered(eq(true));
    }

    @Test
    @SmallTest
    public void testImsRegistering() {
        // when IMS is registering
        mRegistrationCallback.onRegistering(ImsRegistrationImplBase.REGISTRATION_TECH_LTE);
        // then service state should be OUT_OF_SERVICE and ImsPhone state set to not registered
        verify(mImsPhone).setServiceState(eq(ServiceState.STATE_OUT_OF_SERVICE));
        verify(mImsPhone).setImsRegistered(eq(false));
    }

    @Test
    @SmallTest
    public void testImsDeregistered() {
        // when IMS is deregistered
        mRegistrationCallback.onDeregistered(new ImsReasonInfo());
        // then service state should be OUT_OF_SERVICE and ImsPhone state set to not registered
        verify(mImsPhone).setServiceState(eq(ServiceState.STATE_OUT_OF_SERVICE));
        verify(mImsPhone).setImsRegistered(eq(false));
    }

    @Test
    @SmallTest
    public void testVowifiDisabledOnLte() {
        // LTE is registered.
        doReturn(ImsRegistrationImplBase.REGISTRATION_TECH_LTE).when(
                mImsManager).getRegistrationTech();
        assertFalse(mCTUT.isVowifiEnabled());

        // enable Voice over LTE
        ImsFeature.Capabilities caps = new ImsFeature.Capabilities();
        caps.addCapabilities(MmTelFeature.MmTelCapabilities.CAPABILITY_TYPE_VOICE);
        mCapabilityCallback.onCapabilitiesStatusChanged(caps);
        waitForHandlerAction(mCTHander, 1000);

        // Voice over IWLAN is still disabled
        assertFalse(mCTUT.isVowifiEnabled());
    }

    @Test
    @SmallTest
    public void testVowifiDisabledOnIwlan() {
        // LTE is registered.
        doReturn(ImsRegistrationImplBase.REGISTRATION_TECH_IWLAN).when(
                mImsManager).getRegistrationTech();
        assertFalse(mCTUT.isVowifiEnabled());

        // enable Voice over IWLAN
        ImsFeature.Capabilities caps = new ImsFeature.Capabilities();
        caps.addCapabilities(MmTelFeature.MmTelCapabilities.CAPABILITY_TYPE_VOICE);
        mCapabilityCallback.onCapabilitiesStatusChanged(caps);
        waitForHandlerAction(mCTHander, 1000);

        // Voice over IWLAN is enabled
        assertTrue(mCTUT.isVowifiEnabled());
    }

    @Test
    @SmallTest
    public void testImsFeatureCapabilityChange() {
        doReturn(ImsRegistrationImplBase.REGISTRATION_TECH_LTE).when(
                mImsManager).getRegistrationTech();
        assertFalse(mCTUT.isVolteEnabled());
        assertFalse(mCTUT.isVideoCallEnabled());

        // enable only Voice
        ImsFeature.Capabilities caps = new ImsFeature.Capabilities();
        caps.addCapabilities(MmTelFeature.MmTelCapabilities.CAPABILITY_TYPE_VOICE);
        mCapabilityCallback.onCapabilitiesStatusChanged(caps);
        waitForHandlerAction(mCTHander, 1000);

        assertTrue(mCTUT.isVolteEnabled());
        assertFalse(mCTUT.isVideoCallEnabled());
        // video call not enabled
        verify(mImsPhone, times(0)).notifyForVideoCapabilityChanged(anyBoolean());
        verify(mImsPhone, times(1)).onFeatureCapabilityChanged();

        // enable video call
        ImsFeature.Capabilities capsVideo = new ImsFeature.Capabilities();
        capsVideo.addCapabilities(MmTelFeature.MmTelCapabilities.CAPABILITY_TYPE_VOICE);
        capsVideo.addCapabilities(MmTelFeature.MmTelCapabilities.CAPABILITY_TYPE_VIDEO);
        mCapabilityCallback.onCapabilitiesStatusChanged(capsVideo);
        waitForHandlerAction(mCTHander, 1000);
        assertTrue(mCTUT.isVideoCallEnabled());
        verify(mImsPhone, times(1)).notifyForVideoCapabilityChanged(eq(true));
    }

    @Test
    @SmallTest
    public void testImsMTCall() {
        assertEquals(PhoneConstants.State.IDLE, mCTUT.getState());
        assertFalse(mCTUT.mRingingCall.isRinging());
        // mock a MT call
        mMmTelListener.onIncomingCall(mock(IImsCallSession.class), Bundle.EMPTY);
        verify(mImsPhone, times(1)).notifyNewRingingConnection((Connection) any());
        verify(mImsPhone, times(1)).notifyIncomingRing();
        assertEquals(PhoneConstants.State.RINGING, mCTUT.getState());
        assertTrue(mCTUT.mRingingCall.isRinging());
        assertEquals(1, mCTUT.mRingingCall.getConnections().size());
        ImsPhoneConnection connection =
                (ImsPhoneConnection) mCTUT.mRingingCall.getConnections().get(0);
        connection.addListener(mImsPhoneConnectionListener);
    }

    @Test
    @SmallTest
    public void testImsMTCallAccept() {
        testImsMTCall();
        assertTrue(mCTUT.mRingingCall.isRinging());
        try {
            mCTUT.acceptCall(ImsCallProfile.CALL_TYPE_VOICE);
            verify(mImsCall, times(1)).accept(eq(ImsCallProfile
                    .getCallTypeFromVideoState(ImsCallProfile.CALL_TYPE_VOICE)),
                    (ImsStreamMediaProfile) any());
        } catch (Exception ex) {
            ex.printStackTrace();
            Assert.fail("unexpected exception thrown" + ex.getMessage());
        }
        assertFalse(mCTUT.mRingingCall.isRinging());
        assertEquals(PhoneConstants.State.OFFHOOK, mCTUT.getState());
        assertEquals(Call.State.ACTIVE, mCTUT.mForegroundCall.getState());
        assertEquals(1, mCTUT.mForegroundCall.getConnections().size());
    }

    @Test
    @SmallTest
    public void testImsMTCallReject() {
        testImsMTCall();
        assertTrue(mCTUT.mRingingCall.isRinging());
        try {
            mCTUT.rejectCall();
            verify(mImsCall, times(1)).reject(eq(ImsReasonInfo.CODE_USER_DECLINE));
        } catch (Exception ex) {
            ex.printStackTrace();
            Assert.fail("unexpected exception thrown" + ex.getMessage());
        }
        assertFalse(mCTUT.mRingingCall.isRinging());
        assertEquals(0, mCTUT.mRingingCall.getConnections().size());
        assertEquals(PhoneConstants.State.IDLE, mCTUT.getState());
    }

    @Test
    @SmallTest
    public void testImsMTCallAcceptHangUp() {
        testImsMTCallAccept();
        assertEquals(Call.State.ACTIVE, mCTUT.mForegroundCall.getState());
        assertEquals(PhoneConstants.State.OFFHOOK, mCTUT.getState());
        try {
            mCTUT.hangup(mCTUT.mForegroundCall);
        } catch (Exception ex) {
            ex.printStackTrace();
            Assert.fail("unexpected exception thrown" + ex.getMessage());
        }
        assertEquals(PhoneConstants.State.IDLE, mCTUT.getState());
        assertEquals(Call.State.IDLE, mCTUT.mForegroundCall.getState());
    }

    @Test
    @SmallTest
    public void testImsMTCallAcceptHold() {
        testImsMTCallAccept();

        assertEquals(Call.State.ACTIVE, mCTUT.mForegroundCall.getState());
        assertEquals(PhoneConstants.State.OFFHOOK, mCTUT.getState());
        // mock a new MT
        try {
            doReturn(mSecondImsCall).when(mImsManager).takeCall(any(IImsCallSession.class),
                    any(Bundle.class), any(ImsCall.Listener.class));
        } catch (Exception ex) {
            ex.printStackTrace();
            Assert.fail("unexpected exception thrown" + ex.getMessage());
        }
        mMmTelListener.onIncomingCall(mock(IImsCallSession.class), Bundle.EMPTY);

        verify(mImsPhone, times(2)).notifyNewRingingConnection((Connection) any());
        verify(mImsPhone, times(2)).notifyIncomingRing();
        assertEquals(Call.State.ACTIVE, mCTUT.mForegroundCall.getState());
        assertEquals(ImsPhoneCall.State.WAITING, mCTUT.mRingingCall.getState());
        assertEquals(PhoneConstants.State.RINGING, mCTUT.getState());

        //hold the foreground active call, accept the new ringing call
        try {
            mCTUT.acceptCall(ImsCallProfile.CALL_TYPE_VOICE);
            verify(mImsCall, times(1)).hold();
        } catch (Exception ex) {
            ex.printStackTrace();
            Assert.fail("unexpected exception thrown" + ex.getMessage());
        }

        waitForMs(100);
        assertEquals(Call.State.ACTIVE, mCTUT.mForegroundCall.getState());
        assertFalse(mCTUT.mRingingCall.isRinging());
        assertEquals(Call.State.HOLDING, mCTUT.mBackgroundCall.getState());
    }

    /**
     * Ensures that the dial method will perform a shared preferences lookup using the correct
     * shared preference key to determine the CLIR mode.
     */
    @Test
    @SmallTest
    public void testDialClirMode() {
        mCTUT.setSharedPreferenceProxy((Context context) -> {
            return mSharedPreferences;
        });
        ArgumentCaptor<String> mStringCaptor = ArgumentCaptor.forClass(String.class);
        doReturn(CommandsInterface.CLIR_INVOCATION).when(mSharedPreferences).getInt(
                mStringCaptor.capture(), anyInt());

        try {
            mCTUT.dial("+17005554141", VideoProfile.STATE_AUDIO_ONLY, null);
        } catch (CallStateException cse) {
            cse.printStackTrace();
            Assert.fail("unexpected exception thrown" + cse.getMessage());
        }

        // Ensure that the correct key was queried from the shared prefs.
        assertEquals("clir_key0", mStringCaptor.getValue());
    }

    /**
     * Ensures for an emergency call that the dial method will default the CLIR to
     * {@link CommandsInterface#CLIR_SUPPRESSION}, ensuring the caller's ID is shown.
     */
    @Test
    @SmallTest
    public void testEmergencyDialSuppressClir() {
        mCTUT.setSharedPreferenceProxy((Context context) -> {
            return mSharedPreferences;
        });
        // Mock implementation of phone number utils treats everything as an emergency.
        mCTUT.setPhoneNumberUtilsProxy((String string) -> {
            return true;
        });
        // Set preference to hide caller ID.
        ArgumentCaptor<String> stringCaptor = ArgumentCaptor.forClass(String.class);
        doReturn(CommandsInterface.CLIR_INVOCATION).when(mSharedPreferences).getInt(
                stringCaptor.capture(), anyInt());

        try {
            mCTUT.dial("+17005554141", VideoProfile.STATE_AUDIO_ONLY, null);

            ArgumentCaptor<ImsCallProfile> profileCaptor = ArgumentCaptor.forClass(
                    ImsCallProfile.class);
            verify(mImsManager, times(1)).makeCall(eq(mImsCallProfile),
                    eq(new String[]{"+17005554141"}), any());

            // Because this is an emergency call, we expect caller id to be visible now.
            assertEquals(mImsCallProfile.getCallExtraInt(ImsCallProfile.EXTRA_OIR),
                    CommandsInterface.CLIR_SUPPRESSION);
        } catch (CallStateException cse) {
            cse.printStackTrace();
            Assert.fail("unexpected exception thrown" + cse.getMessage());
        } catch (ImsException ie) {
            ie.printStackTrace();
            Assert.fail("unexpected exception thrown" + ie.getMessage());
        }
    }

    @FlakyTest
    @Ignore
    @Test
    @SmallTest
    public void testImsMOCallDial() {
        assertEquals(Call.State.IDLE, mCTUT.mForegroundCall.getState());
        assertEquals(PhoneConstants.State.IDLE, mCTUT.getState());
        try {
            mCTUT.dial("+17005554141", ImsCallProfile.CALL_TYPE_VOICE, null);
            verify(mImsManager, times(1)).makeCall(eq(mImsCallProfile),
                    eq(new String[]{"+17005554141"}), (ImsCall.Listener) any());
        } catch (Exception ex) {
            ex.printStackTrace();
            Assert.fail("unexpected exception thrown" + ex.getMessage());
        }
        assertEquals(PhoneConstants.State.OFFHOOK, mCTUT.getState());
        assertEquals(Call.State.DIALING, mCTUT.mForegroundCall.getState());
        //call established
        mImsCallListener.onCallProgressing(mSecondImsCall);
        assertEquals(Call.State.ALERTING, mCTUT.mForegroundCall.getState());
    }

    @FlakyTest
    @Ignore
    @Test
    @SmallTest
    public void testImsMTActiveMODial() {
        assertEquals(Call.State.IDLE, mCTUT.mForegroundCall.getState());
        assertEquals(Call.State.IDLE, mCTUT.mBackgroundCall.getState());

        testImsMTCallAccept();

        assertEquals(Call.State.ACTIVE, mCTUT.mForegroundCall.getState());
        assertEquals(Call.State.IDLE, mCTUT.mBackgroundCall.getState());
        try {
            mCTUT.dial("+17005554141", ImsCallProfile.CALL_TYPE_VOICE, null);
            verify(mImsManager, times(1)).makeCall(eq(mImsCallProfile),
                    eq(new String[]{"+17005554141"}), (ImsCall.Listener) any());
        } catch (Exception ex) {
            ex.printStackTrace();
            Assert.fail("unexpected exception thrown" + ex.getMessage());
        }
        waitForMs(100);
        assertEquals(Call.State.DIALING, mCTUT.mForegroundCall.getState());
        assertEquals(Call.State.HOLDING, mCTUT.mBackgroundCall.getState());
    }

    @Test
    @SmallTest
    public void testImsMOCallHangup() {
        testImsMOCallDial();
        //hangup before call go to active
        try {
            mCTUT.hangup(mCTUT.mForegroundCall);
        } catch (Exception ex) {
            ex.printStackTrace();
            Assert.fail("unexpected exception thrown" + ex.getMessage());
        }
        assertEquals(PhoneConstants.State.IDLE, mCTUT.getState());
        assertEquals(Call.State.IDLE, mCTUT.mForegroundCall.getState());
    }

    @Test
    @SmallTest
    public void testImsSendDtmf() {
        //establish a MT call
        testImsMTCallAccept();
        mCTUT.sendDtmf(PhoneNumberUtils.PAUSE, null);
        //verify trigger sendDtmf to mImsCall
        verify(mImsCall, times(1)).sendDtmf(eq(PhoneNumberUtils.PAUSE), (Message) isNull());
        // mock a new MT
        try {
            doReturn(mSecondImsCall).when(mImsManager).takeCall(any(IImsCallSession.class),
                    any(Bundle.class), any(ImsCall.Listener.class));
            mMmTelListener.onIncomingCall(mock(IImsCallSession.class), Bundle.EMPTY);
            mCTUT.acceptCall(ImsCallProfile.CALL_TYPE_VOICE);
        } catch (Exception ex) {
            ex.printStackTrace();
            Assert.fail("unexpected exception thrown" + ex.getMessage());
        }

        waitForMs(100);

        mCTUT.sendDtmf(PhoneNumberUtils.WAIT, null);
        //verify trigger sendDtmf to mImsSecondCall
        verify(mSecondImsCall, times(1)).sendDtmf(eq(PhoneNumberUtils.WAIT), (Message) isNull());
    }

    @Test
    @SmallTest
    public void testReasonCodeRemap() {
        assertEquals(ImsReasonInfo.CODE_WIFI_LOST, mCTUT.maybeRemapReasonCode(
                new ImsReasonInfo(1, 1, "Wifi signal lost.")));
        assertEquals(ImsReasonInfo.CODE_WIFI_LOST, mCTUT.maybeRemapReasonCode(
                new ImsReasonInfo(200, 1, "Wifi signal lost.")));
        assertEquals(ImsReasonInfo.CODE_ANSWERED_ELSEWHERE,
                mCTUT.maybeRemapReasonCode(new ImsReasonInfo(501, 1, "Call answered elsewhere.")));
        assertEquals(ImsReasonInfo.CODE_ANSWERED_ELSEWHERE,
                mCTUT.maybeRemapReasonCode(new ImsReasonInfo(510, 1, "Call answered elsewhere.")));
        assertEquals(90210, mCTUT.maybeRemapReasonCode(new ImsReasonInfo(90210, 1,
                "Call answered elsewhere.")));
    }


    @Test
    @SmallTest
    public void testDialImsServiceUnavailable() throws ImsException {
        doThrow(new ImsException("Test Exception", ImsReasonInfo.CODE_LOCAL_IMS_SERVICE_DOWN)).when(
                mImsManager).createCallProfile(anyInt(), anyInt());
        mCTUT.setRetryTimeout(() -> 0);
        assertEquals(Call.State.IDLE, mCTUT.mForegroundCall.getState());
        assertEquals(PhoneConstants.State.IDLE, mCTUT.getState());

        try {
            mCTUT.dial("+17005554141", ImsCallProfile.CALL_TYPE_VOICE, null);
        } catch (Exception e) {
            Assert.fail();
        }

        // wait for handler to process ImsService connection retry
        waitForHandlerAction(mCTHander, 1000); // 1 second timeout
        verify(mImsManager, never()).makeCall(nullable(ImsCallProfile.class),
                eq(new String[]{"+17005554141"}), nullable(ImsCall.Listener.class));
        // Make sure that open is called in ImsPhoneCallTracker when it was first connected and
        // again after retry.
        verify(mImsManager, times(2)).open(
                nullable(MmTelFeature.Listener.class));
    }

    @FlakyTest
    @Ignore
    @Test
    @SmallTest
    public void testTTYImsServiceUnavailable() throws ImsException {
        doThrow(new ImsException("Test Exception", ImsReasonInfo.CODE_LOCAL_IMS_SERVICE_DOWN)).when(
                mImsManager).setUiTTYMode(nullable(Context.class), anyInt(),
                nullable(Message.class));
        // Remove retry timeout delay
        mCTUT.setRetryTimeout(() -> 0); //ms

        mCTUT.setUiTTYMode(0, new Message());

        // wait for handler to process ImsService connection retry
        waitForHandlerAction(mCTHander, 100);
        // Make sure that open is called in ImsPhoneCallTracker to re-establish connection to
        // ImsService
        verify(mImsManager, times(2)).open(
                nullable(MmTelFeature.Listener.class));
    }

    /**
     * Test notification of handover from LTE to WIFI and WIFI to LTE and ensure that the expected
     * connection events are sent.
     */
    @Test
    @SmallTest
    public void testNotifyHandovers() {
        setupCarrierConfig();

        //establish a MT call
        testImsMTCallAccept();
        ImsPhoneConnection connection =
                (ImsPhoneConnection) mCTUT.mForegroundCall.getConnections().get(0);
        ImsCall call = connection.getImsCall();
        // Needs to be a video call to see this signalling.
        mImsCallProfile.mCallType = ImsCallProfile.CALL_TYPE_VT;

        // First handover from LTE to WIFI; this takes us into a mid-call state.
        call.getImsCallSessionListenerProxy().callSessionHandover(call.getCallSession(),
                ServiceState.RIL_RADIO_TECHNOLOGY_LTE, ServiceState.RIL_RADIO_TECHNOLOGY_IWLAN,
                new ImsReasonInfo());
        // Handover back to LTE.
        call.getImsCallSessionListenerProxy().callSessionHandover(call.getCallSession(),
                ServiceState.RIL_RADIO_TECHNOLOGY_IWLAN, ServiceState.RIL_RADIO_TECHNOLOGY_LTE,
                new ImsReasonInfo());
        verify(mImsPhoneConnectionListener).onConnectionEvent(eq(
                TelephonyManager.EVENT_HANDOVER_VIDEO_FROM_WIFI_TO_LTE), isNull());

        // Finally hand back to WIFI
        call.getImsCallSessionListenerProxy().callSessionHandover(call.getCallSession(),
                ServiceState.RIL_RADIO_TECHNOLOGY_LTE, ServiceState.RIL_RADIO_TECHNOLOGY_IWLAN,
                new ImsReasonInfo());
        verify(mImsPhoneConnectionListener).onConnectionEvent(eq(
                TelephonyManager.EVENT_HANDOVER_VIDEO_FROM_LTE_TO_WIFI), isNull());
    }

    /**
     * Configure carrier config options relevant to the unit test.
     */
    public void setupCarrierConfig() {
        PersistableBundle bundle = new PersistableBundle();
        bundle.putBoolean(CarrierConfigManager.KEY_NOTIFY_HANDOVER_VIDEO_FROM_LTE_TO_WIFI_BOOL,
                true);
        bundle.putBoolean(CarrierConfigManager.KEY_NOTIFY_HANDOVER_VIDEO_FROM_WIFI_TO_LTE_BOOL,
                true);
        bundle.putBoolean(CarrierConfigManager.KEY_NOTIFY_VT_HANDOVER_TO_WIFI_FAILURE_BOOL, true);
        mCTUT.updateCarrierConfigCache(bundle);
    }

    @Test
    @SmallTest
    public void testLowBatteryDisconnectMidCall() {
        assertEquals(DisconnectCause.LOW_BATTERY, mCTUT.getDisconnectCauseFromReasonInfo(
                new ImsReasonInfo(ImsReasonInfo.CODE_LOCAL_LOW_BATTERY, 0), Call.State.ACTIVE));
        assertEquals(DisconnectCause.LOW_BATTERY, mCTUT.getDisconnectCauseFromReasonInfo(
                new ImsReasonInfo(ImsReasonInfo.CODE_LOW_BATTERY, 0), Call.State.ACTIVE));
    }

    @Test
    @SmallTest
    public void testImsAlternateEmergencyDisconnect() {
        assertEquals(DisconnectCause.IMS_SIP_ALTERNATE_EMERGENCY_CALL,
                mCTUT.getDisconnectCauseFromReasonInfo(
                        new ImsReasonInfo(ImsReasonInfo.CODE_SIP_ALTERNATE_EMERGENCY_CALL, 0),
                        Call.State.ACTIVE));
    }

    @Test
    @SmallTest
    public void testLowBatteryDisconnectDialing() {
        assertEquals(DisconnectCause.DIAL_LOW_BATTERY, mCTUT.getDisconnectCauseFromReasonInfo(
                new ImsReasonInfo(ImsReasonInfo.CODE_LOCAL_LOW_BATTERY, 0), Call.State.DIALING));
        assertEquals(DisconnectCause.DIAL_LOW_BATTERY, mCTUT.getDisconnectCauseFromReasonInfo(
                new ImsReasonInfo(ImsReasonInfo.CODE_LOW_BATTERY, 0), Call.State.DIALING));
    }

    /**
     * Tests that no hold tone is played if the call is remotely held and the media direction is
     * send/receive (i.e. there is an audio stream present).
     */
    @Test
    @SmallTest
    public void testNoRemoteHoldtone() {
        //establish a MT call
        testImsMTCallAccept();
        ImsPhoneConnection connection = mCTUT.mForegroundCall.getFirstConnection();
        ImsCall call = connection.getImsCall();

        // Set the media direction to send/receive.
        ImsCallProfile callProfile = new ImsCallProfile();
        callProfile.mMediaProfile.mAudioDirection = ImsStreamMediaProfile.DIRECTION_SEND_RECEIVE;
        call.setCallProfile(callProfile);

        try {
            mCTUT.onCallHoldReceived(call);
        } catch (Exception ex) {
            ex.printStackTrace();
            Assert.fail("unexpected exception thrown" + ex.getMessage());
        }
        verify(mImsPhone, never()).startOnHoldTone(nullable(Connection.class));
    }

    /**
     * Verifies that a remote hold tone is played when the call is remotely held and the media
     * direction is inactive (i.e. the audio stream is not playing, so we should play the tone).
     */
    @Test
    @SmallTest
    public void testRemoteToneInactive() {
        //establish a MT call
        testImsMTCallAccept();
        ImsPhoneConnection connection = mCTUT.mForegroundCall.getFirstConnection();
        ImsCall call = connection.getImsCall();

        // Set the media direction to inactive to trigger a hold tone.
        ImsCallProfile callProfile = new ImsCallProfile();
        callProfile.mMediaProfile.mAudioDirection = ImsStreamMediaProfile.DIRECTION_INACTIVE;
        call.setCallProfile(callProfile);

        try {
            mCTUT.onCallHoldReceived(call);
        } catch (Exception ex) {
            ex.printStackTrace();
            Assert.fail("unexpected exception thrown" + ex.getMessage());
        }
        verify(mImsPhone, times(1)).startOnHoldTone(nullable(Connection.class));
    }

    @Test
    @SmallTest
    public void testRemoteHoldtone() {
        // Set carrier config to always play remote hold tone.
        mCTUT.setAlwaysPlayRemoteHoldTone(true);
        //establish a MT call
        testImsMTCallAccept();
        ImsPhoneConnection connection = mCTUT.mForegroundCall.getFirstConnection();
        ImsCall call = connection.getImsCall();

        // Set the media direction to send/receive; normally we don't play a hold tone but the
        // carrier config option is set to ensure we will do it in this case.
        ImsCallProfile callProfile = new ImsCallProfile();
        callProfile.mMediaProfile.mAudioDirection = ImsStreamMediaProfile.DIRECTION_SEND_RECEIVE;
        call.setCallProfile(callProfile);

        try {
            mCTUT.onCallHoldReceived(call);
        } catch (Exception ex) {
            ex.printStackTrace();
            Assert.fail("unexpected exception thrown" + ex.getMessage());
        }
        verify(mImsPhone, times(1)).startOnHoldTone(nullable(Connection.class));
    }

    @Test
    @SmallTest
<<<<<<< HEAD
    public void testCallResumeStateNotResetByHoldFailure() throws ImsException {
        mCTUT.setSwitchingFgAndBgCallsValue(true);
        if (mImsCallListener != null) {
            mImsCallListener.onCallHoldFailed(mImsCall, new ImsReasonInfo(0, -1));
        }
        assertTrue(mCTUT.getSwitchingFgAndBgCallsValue());
    }

    @Test
    @SmallTest
    public void testCallRestrictedDisconnect() {
        doReturn(true).when(mSST.mRestrictedState).isCsRestricted();
        assertEquals(DisconnectCause.CS_RESTRICTED, mCTUT.getDisconnectCauseFromReasonInfo(
                new ImsReasonInfo(ImsReasonInfo.CODE_RADIO_INTERNAL_ERROR, 0), Call.State.ACTIVE));
    }

    @Test
    @SmallTest
    public void testCallRestrictedEmergencyDisconnect() {
        doReturn(true).when(mSST.mRestrictedState).isCsEmergencyRestricted();
        assertEquals(DisconnectCause.CS_RESTRICTED_EMERGENCY,
                mCTUT.getDisconnectCauseFromReasonInfo(
                        new ImsReasonInfo(ImsReasonInfo.CODE_RADIO_INTERNAL_ERROR, 0),
                        Call.State.ACTIVE));
    }

    @Test
    @SmallTest
    public void testCallRestrictedNormal() {
        doReturn(true).when(mSST.mRestrictedState).isCsNormalRestricted();
        assertEquals(DisconnectCause.CS_RESTRICTED_NORMAL,
                mCTUT.getDisconnectCauseFromReasonInfo(
                        new ImsReasonInfo(ImsReasonInfo.CODE_RADIO_INTERNAL_ERROR, 0),
                        Call.State.ACTIVE));
    }
}

=======
    public void testSipNotFoundRemap() {
        assertEquals(DisconnectCause.INVALID_NUMBER,
                mCTUT.getDisconnectCauseFromReasonInfo(
                        new ImsReasonInfo(ImsReasonInfo.CODE_SIP_NOT_FOUND, 0), Call.State.ACTIVE));
    }
}
>>>>>>> 867980ed
<|MERGE_RESOLUTION|>--- conflicted
+++ resolved
@@ -827,7 +827,14 @@
 
     @Test
     @SmallTest
-<<<<<<< HEAD
+    public void testSipNotFoundRemap() {
+        assertEquals(DisconnectCause.INVALID_NUMBER,
+                mCTUT.getDisconnectCauseFromReasonInfo(
+                        new ImsReasonInfo(ImsReasonInfo.CODE_SIP_NOT_FOUND, 0), Call.State.ACTIVE));
+    }
+
+    @Test
+    @SmallTest
     public void testCallResumeStateNotResetByHoldFailure() throws ImsException {
         mCTUT.setSwitchingFgAndBgCallsValue(true);
         if (mImsCallListener != null) {
@@ -865,11 +872,3 @@
     }
 }
 
-=======
-    public void testSipNotFoundRemap() {
-        assertEquals(DisconnectCause.INVALID_NUMBER,
-                mCTUT.getDisconnectCauseFromReasonInfo(
-                        new ImsReasonInfo(ImsReasonInfo.CODE_SIP_NOT_FOUND, 0), Call.State.ACTIVE));
-    }
-}
->>>>>>> 867980ed
