--- conflicted
+++ resolved
@@ -97,13 +97,10 @@
     private IntentBroadcaster mIntentBroadcaster;
 
     @Mock
-<<<<<<< HEAD
     GsmCdmaPhone mSecondPhone;
-=======
-    private IPackageManager mPackageManager;
+
     @Mock
     private UiccSlot mUiccSlot;
->>>>>>> 5f27d496
 
     /*Custom ContentProvider */
     private class FakeSubscriptionContentProvider extends MockContentProvider {
@@ -425,7 +422,7 @@
         doReturn(FAKE_MCC_MNC_2).when(mSecondPhone).getOperatorNumeric();
         // Mock there is no sim inserted before
         doReturn(null).when(mSubscriptionController)
-                .getSubInfoUsingSlotIndexPrivileged(anyInt(), anyBoolean());
+                .getSubInfoUsingSlotIndexPrivileged(anyInt());
         doReturn(FAKE_MCC_MNC_1).when(mTelephonyManager).getSimOperatorNumeric(eq(FAKE_SUB_ID_1));
         doReturn(FAKE_MCC_MNC_2).when(mTelephonyManager).getSimOperatorNumeric(eq(FAKE_SUB_ID_2));
         verify(mSubscriptionController, times(0)).clearSubInfo();
