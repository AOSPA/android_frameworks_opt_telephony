/*
 * Copyright (C) 2016 The Android Open Source Project
 *
 * Licensed under the Apache License, Version 2.0 (the "License");
 * you may not use this file except in compliance with the License.
 * You may obtain a copy of the License at
 *
 *      http://www.apache.org/licenses/LICENSE-2.0
 *
 * Unless required by applicable law or agreed to in writing, software
 * distributed under the License is distributed on an "AS IS" BASIS,
 * WITHOUT WARRANTIES OR CONDITIONS OF ANY KIND, either express or implied.
 * See the License for the specific language governing permissions and
 * limitations under the License.
 */

package com.android.internal.telephony;

import static org.mockito.Mockito.any;
import static org.mockito.Mockito.anyInt;
import static org.mockito.Mockito.doAnswer;
import static org.mockito.Mockito.doReturn;
import static org.mockito.Mockito.eq;
import static org.mockito.Mockito.mock;
import static org.mockito.Mockito.spy;
import static org.mockito.Mockito.when;

import android.app.AlarmManager;
import android.app.AppOpsManager;
import android.app.DownloadManager;
import android.app.NotificationManager;
import android.app.usage.UsageStatsManager;
import android.content.BroadcastReceiver;
import android.content.ComponentName;
import android.content.ContentProvider;
import android.content.ContentResolver;
import android.content.ContentValues;
import android.content.Context;
import android.content.Intent;
import android.content.IntentFilter;
import android.content.ServiceConnection;
import android.content.SharedPreferences;
import android.content.pm.ApplicationInfo;
import android.content.pm.PackageInfo;
import android.content.pm.PackageManager;
import android.content.pm.PackageManager.NameNotFoundException;
import android.content.pm.ResolveInfo;
import android.content.pm.ServiceInfo;
import android.content.res.AssetManager;
import android.content.res.Configuration;
import android.content.res.Resources;
import android.database.Cursor;
import android.database.MatrixCursor;
import android.net.ConnectivityManager;
import android.net.Uri;
import android.net.wifi.WifiManager;
import android.os.BatteryManager;
import android.os.Bundle;
import android.os.Handler;
import android.os.IInterface;
import android.os.PersistableBundle;
import android.os.UserHandle;
import android.os.UserManager;
import android.preference.PreferenceManager;
import android.provider.Settings;
import android.provider.Telephony.ServiceStateTable;
import android.telecom.TelecomManager;
import android.telephony.CarrierConfigManager;
import android.telephony.SubscriptionManager;
import android.telephony.TelephonyManager;
import android.telephony.euicc.EuiccManager;
import android.test.mock.MockContentProvider;
import android.test.mock.MockContentResolver;
import android.test.mock.MockContext;
import android.util.Log;

import com.google.common.collect.ArrayListMultimap;
import com.google.common.collect.Multimap;

import org.mockito.MockitoAnnotations;
import org.mockito.invocation.InvocationOnMock;
import org.mockito.stubbing.Answer;

import java.util.ArrayList;
import java.util.Arrays;
import java.util.Collection;
import java.util.HashMap;
import java.util.HashSet;
import java.util.List;
import java.util.Locale;
import java.util.Map;

/**
 * Controls a test {@link Context} as would be provided by the Android framework to an
 * {@code Activity}, {@code Service} or other system-instantiated component.
 *
 * Contains Fake<Component> classes like FakeContext for components that require complex and
 * reusable stubbing. Others can be mocked using Mockito functions in tests or constructor/public
 * methods of this class.
 */
public class ContextFixture implements TestFixture<Context> {
    private static final String TAG = "ContextFixture";
    public static final String PERMISSION_ENABLE_ALL = "android.permission.STUB_PERMISSION";

    public class FakeContentProvider extends MockContentProvider {
        private String[] mColumns = {"name", "value"};
        private HashMap<String, String> mKeyValuePairs = new HashMap<String, String>();
        private int mNumKeyValuePairs = 0;

        @Override
        public int delete(Uri uri, String selection, String[] selectionArgs) {
            return 0;
        }

        @Override
        public Uri insert(Uri uri, ContentValues values) {
            Uri newUri = null;
            if (values != null) {
                mKeyValuePairs.put(values.getAsString("name"), values.getAsString("value"));
                mNumKeyValuePairs++;
                newUri = Uri.withAppendedPath(uri, "" + mNumKeyValuePairs);
            }
            logd("insert called, new mNumKeyValuePairs: " + mNumKeyValuePairs + " uri: " + uri +
                    " newUri: " + newUri);
            return newUri;
        }

        @Override
        public Cursor query(Uri uri, String[] projection, String selection, String[] selectionArgs,
                            String sortOrder) {
            //assuming query will always be of the form 'name = ?'
            logd("query called, mNumKeyValuePairs: " + mNumKeyValuePairs + " uri: " + uri);
            if (mKeyValuePairs.containsKey(selectionArgs[0])) {
                MatrixCursor cursor = new MatrixCursor(projection);
                cursor.addRow(new String[]{mKeyValuePairs.get(selectionArgs[0])});
                return cursor;
            }
            return null;
        }

        @Override
        public Bundle call(String method, String request, Bundle args) {
            logd("call called, mNumKeyValuePairs: " + mNumKeyValuePairs + " method: " + method +
                    " request: " + request);
            switch(method) {
                case Settings.CALL_METHOD_GET_GLOBAL:
                case Settings.CALL_METHOD_GET_SECURE:
                case Settings.CALL_METHOD_GET_SYSTEM:
                    if (mKeyValuePairs.containsKey(request)) {
                        Bundle b = new Bundle(1);
                        b.putCharSequence("value", mKeyValuePairs.get(request));
                        logd("returning value pair: " + mKeyValuePairs.get(request) + " for " +
                                request);
                        return b;
                    }
                    break;
                case Settings.CALL_METHOD_PUT_GLOBAL:
                case Settings.CALL_METHOD_PUT_SECURE:
                case Settings.CALL_METHOD_PUT_SYSTEM:
                    logd("adding key-value pair: " + request + "-" + (String)args.get("value"));
                    mKeyValuePairs.put(request, (String)args.get("value"));
                    mNumKeyValuePairs++;
                    break;
            }
            return null;
        }
    }

    private final HashMap<String, Object> mSystemServices = new HashMap<String, Object>();

    public void setSystemService(String name, Object service) {
        synchronized (mSystemServices) {
            mSystemServices.put(name, service);
        }
    }

    public class FakeContext extends MockContext {
        @Override
        public PackageManager getPackageManager() {
            return mPackageManager;
        }

        @Override
        public void startActivity(Intent intent) {
            logd("startActivity called for " + intent);
        }

        @Override
        public ComponentName startService(Intent intent) {
            logd("startService for intent " + intent);
            return null;
        }

        @Override
        public boolean bindService(
                Intent serviceIntent,
                ServiceConnection connection,
                int flags) {
            if (mServiceByServiceConnection.containsKey(connection)) {
                throw new RuntimeException("ServiceConnection already bound: " + connection);
            }
            IInterface service = mServiceByComponentName.get(serviceIntent.getComponent());
            if (service == null) {
                service = mServiceByPackageName.get(serviceIntent.getPackage());
            }
            if (service == null) {
                throw new RuntimeException(
                        String.format("ServiceConnection not found for component: %s, package: %s",
                                serviceIntent.getComponent(), serviceIntent.getPackage()));
            }
            mServiceByServiceConnection.put(connection, service);
            connection.onServiceConnected(serviceIntent.getComponent(), service.asBinder());
            return true;
        }

        @Override
        public void unbindService(
                ServiceConnection connection) {
            IInterface service = mServiceByServiceConnection.remove(connection);
            if (service == null) {
                throw new RuntimeException("ServiceConnection not found: " + connection);
            }
            connection.onServiceDisconnected(mComponentNameByService.get(service));
        }

        @Override
        public Object getSystemService(String name) {
            synchronized (mSystemServices) {
                Object service = mSystemServices.get(name);
                if (service != null) return service;
            }
            switch (name) {
                case Context.TELEPHONY_SERVICE:
                    return mTelephonyManager;
                case Context.APP_OPS_SERVICE:
                    return mAppOpsManager;
                case Context.NOTIFICATION_SERVICE:
                    return mNotificationManager;
                case Context.USER_SERVICE:
                    return mUserManager;
                case Context.CARRIER_CONFIG_SERVICE:
                    return mCarrierConfigManager;
                case Context.TELEPHONY_SUBSCRIPTION_SERVICE:
                    return mSubscriptionManager;
                case Context.WIFI_SERVICE:
                    return mWifiManager;
                case Context.ALARM_SERVICE:
                    return mAlarmManager;
                case Context.CONNECTIVITY_SERVICE:
                    return mConnectivityManager;
                case Context.USAGE_STATS_SERVICE:
                    return mUsageStatManager;
                case Context.BATTERY_SERVICE:
                    return mBatteryManager;
                case Context.EUICC_SERVICE:
                    return mEuiccManager;
                case Context.TELECOM_SERVICE:
                    return mTelecomManager;
                case Context.DOWNLOAD_SERVICE:
                    return mDownloadManager;
                case Context.DISPLAY_SERVICE:
                case Context.POWER_SERVICE:
                    // PowerManager and DisplayManager are final classes so cannot be mocked,
                    // return real services.
                    return TestApplication.getAppContext().getSystemService(name);
                default:
                    return null;
            }
        }

        @Override
        public String getSystemServiceName(Class<?> serviceClass) {
            if (serviceClass == SubscriptionManager.class) {
                return Context.TELEPHONY_SUBSCRIPTION_SERVICE;
            } else if (serviceClass == AppOpsManager.class) {
                return Context.APP_OPS_SERVICE;
            } else if (serviceClass == TelecomManager.class) {
                return Context.TELECOM_SERVICE;
<<<<<<< HEAD
=======
            } else if (serviceClass == UserManager.class) {
                return Context.USER_SERVICE;
>>>>>>> 38680c42
            }
            return super.getSystemServiceName(serviceClass);
        }

        @Override
        public int getUserId() {
            return 0;
        }

        @Override
        public AssetManager getAssets() {
            return mAssetManager;
        }

        @Override
        public Resources getResources() {
            return mResources;
        }

        @Override
        public ApplicationInfo getApplicationInfo() {
            return mApplicationInfo;
        }

        @Override
        public String getOpPackageName() {
            return "com.android.internal.telephony";
        }

        @Override
        public ContentResolver getContentResolver() {
            return mContentResolver;
        }

        @Override
        public Resources.Theme getTheme() {
            return null;
        }

        @Override
        public void unregisterReceiver(BroadcastReceiver receiver) {
        }

        @Override
        public Intent registerReceiver(BroadcastReceiver receiver, IntentFilter filter) {
            return registerReceiver(receiver, filter, null, null);
        }

        @Override
        public Intent registerReceiver(BroadcastReceiver receiver, IntentFilter filter,
                String broadcastPermission, Handler scheduler) {
            return registerReceiverAsUser(receiver, null, filter, broadcastPermission, scheduler);
        }

        @Override
        public Intent registerReceiverAsUser(BroadcastReceiver receiver, UserHandle user,
                IntentFilter filter, String broadcastPermission, Handler scheduler) {
            Intent result = null;
            synchronized (mBroadcastReceiversByAction) {
                for (int i = 0 ; i < filter.countActions() ; i++) {
                    mBroadcastReceiversByAction.put(filter.getAction(i), receiver);
                    if (result == null) {
                        result = mStickyBroadcastByAction.get(filter.getAction(i));
                    }
                }
            }

            return result;
        }

        @Override
        public void sendBroadcast(Intent intent) {
            logd("sendBroadcast called for " + intent.getAction());
            synchronized (mBroadcastReceiversByAction) {
                for (BroadcastReceiver broadcastReceiver :
                        mBroadcastReceiversByAction.get(intent.getAction())) {
                    broadcastReceiver.onReceive(mContext, intent);
                }
            }
        }

        @Override
        public void sendBroadcast(Intent intent, String receiverPermission) {
            logd("sendBroadcast called for " + intent.getAction());
            sendBroadcast(intent);
        }

        @Override
        public void sendOrderedBroadcast(Intent intent, String receiverPermission) {
            logd("sendOrderedBroadcast called for " + intent.getAction());
            sendBroadcast(intent);
        }

        @Override
        public void sendOrderedBroadcast(Intent intent, String receiverPermission,
                BroadcastReceiver resultReceiver, Handler scheduler, int initialCode,
                String initialData, Bundle initialExtras) {
            sendOrderedBroadcast(intent, receiverPermission);
            if (resultReceiver != null) {
                synchronized (mOrderedBroadcastReceivers) {
                    mOrderedBroadcastReceivers.put(intent, resultReceiver);
                }
            }
        }

        @Override
        public void sendOrderedBroadcast(Intent intent, String receiverPermission, Bundle options,
                BroadcastReceiver resultReceiver, Handler scheduler, int initialCode,
                String initialData, Bundle initialExtras) {
            mLastBroadcastOptions = options;
            sendOrderedBroadcast(intent, receiverPermission, resultReceiver, scheduler,
                    initialCode, initialData, initialExtras);
        }

        @Override
        public void sendOrderedBroadcast(Intent intent, String receiverPermission, int appOp,
                BroadcastReceiver resultReceiver, Handler scheduler, int initialCode,
                String initialData, Bundle initialExtras) {
            sendOrderedBroadcast(intent, receiverPermission, resultReceiver, scheduler,
                    initialCode, initialData, initialExtras);
        }

        @Override
        public void sendBroadcastAsUser(Intent intent, UserHandle user) {
            sendBroadcast(intent);
        }

        @Override
        public void sendBroadcastAsUser(Intent intent, UserHandle user,
                                        String receiverPermission) {
            sendBroadcast(intent);
        }

        @Override
        public void sendBroadcastAsUser(Intent intent, UserHandle user,
                                        String receiverPermission, int appOp) {
            sendBroadcast(intent);
        }

        @Override
        public void sendOrderedBroadcastAsUser(Intent intent, UserHandle user,
                String receiverPermission, BroadcastReceiver resultReceiver, Handler scheduler,
                int initialCode, String initialData, Bundle initialExtras) {
            logd("sendOrderedBroadcastAsUser called for " + intent.getAction());
            sendBroadcast(intent);
            if (resultReceiver != null) {
                synchronized (mOrderedBroadcastReceivers) {
                    mOrderedBroadcastReceivers.put(intent, resultReceiver);
                }
            }
        }

        @Override
        public void sendOrderedBroadcastAsUser(Intent intent, UserHandle user,
                String receiverPermission, int appOp, BroadcastReceiver resultReceiver,
                Handler scheduler, int initialCode, String initialData, Bundle initialExtras) {
            logd("sendOrderedBroadcastAsUser called for " + intent.getAction());
            sendBroadcast(intent);
            if (resultReceiver != null) {
                synchronized (mOrderedBroadcastReceivers) {
                    mOrderedBroadcastReceivers.put(intent, resultReceiver);
                }
            }
        }

        @Override
        public void sendOrderedBroadcastAsUser(Intent intent, UserHandle user,
                String receiverPermission, int appOp, Bundle options,
                BroadcastReceiver resultReceiver, Handler scheduler, int initialCode,
                String initialData, Bundle initialExtras) {
            logd("sendOrderedBroadcastAsUser called for " + intent.getAction());
            mLastBroadcastOptions = options;
            sendBroadcast(intent);
            if (resultReceiver != null) {
                synchronized (mOrderedBroadcastReceivers) {
                    mOrderedBroadcastReceivers.put(intent, resultReceiver);
                }
            }
        }

        @Override
        public void sendStickyBroadcast(Intent intent) {
            logd("sendStickyBroadcast called for " + intent.getAction());
            synchronized (mBroadcastReceiversByAction) {
                sendBroadcast(intent);
                mStickyBroadcastByAction.put(intent.getAction(), intent);
            }
        }

        @Override
        public void sendStickyBroadcastAsUser(Intent intent, UserHandle ignored) {
            logd("sendStickyBroadcastAsUser called for " + intent.getAction());
            sendStickyBroadcast(intent);
        }

        @Override
        public Context createPackageContextAsUser(String packageName, int flags, UserHandle user)
                throws PackageManager.NameNotFoundException {
            return this;
        }

        @Override
        public void enforceCallingOrSelfPermission(String permission, String message) {
            if (mPermissionTable.contains(permission)
                    || mPermissionTable.contains(PERMISSION_ENABLE_ALL)) {
                return;
            }
            logd("requested permission: " + permission + " got denied");
            throw new SecurityException(permission + " denied: " + message);
        }

        @Override
        public void enforcePermission(String permission, int pid, int uid, String message) {
            enforceCallingOrSelfPermission(permission, message);
        }

        @Override
        public int checkCallingOrSelfPermission(String permission) {
            if (mPermissionTable.contains(permission)
                    || mPermissionTable.contains(PERMISSION_ENABLE_ALL)) {
                logd("checkCallingOrSelfPermission: " + permission + " return GRANTED");
                return PackageManager.PERMISSION_GRANTED;
            } else {
                logd("checkCallingOrSelfPermission: " + permission + " return DENIED");
                return PackageManager.PERMISSION_DENIED;
            }
        }

        @Override
        public int checkPermission(String permission, int pid, int uid) {
            return checkCallingOrSelfPermission(permission);
        }

        @Override
        public SharedPreferences getSharedPreferences(String name, int mode) {
            return mSharedPreferences;
        }

        @Override
        public String getPackageName() {
            return "com.android.internal.telephony";
        }

        @Override
        public Context getApplicationContext() {
            return null;
        }
<<<<<<< HEAD
=======

        @Override
        public void startActivity(Intent intent) {}
>>>>>>> 38680c42
    }

    private final Multimap<String, ComponentName> mComponentNamesByAction =
            ArrayListMultimap.create();
    private final Map<ComponentName, IInterface> mServiceByComponentName =
            new HashMap<ComponentName, IInterface>();
    private final Map<String, IInterface> mServiceByPackageName =
            new HashMap<String, IInterface>();
    private final Map<ComponentName, ServiceInfo> mServiceInfoByComponentName =
            new HashMap<ComponentName, ServiceInfo>();
    private final Map<ComponentName, IntentFilter> mIntentFilterByComponentName = new HashMap<>();
    private final Map<IInterface, ComponentName> mComponentNameByService =
            new HashMap<IInterface, ComponentName>();
    private final Map<ServiceConnection, IInterface> mServiceByServiceConnection =
            new HashMap<ServiceConnection, IInterface>();
    private final Multimap<String, BroadcastReceiver> mBroadcastReceiversByAction =
            ArrayListMultimap.create();
    private final HashMap<String, Intent> mStickyBroadcastByAction =
            new HashMap<String, Intent>();
    private final Multimap<Intent, BroadcastReceiver> mOrderedBroadcastReceivers =
            ArrayListMultimap.create();
    private final HashSet<String> mPermissionTable = new HashSet<>();
    private final HashSet<String> mSystemFeatures = new HashSet<>();
    private Bundle mLastBroadcastOptions;


    // The application context is the most important object this class provides to the system
    // under test.
    private final Context mContext = spy(new FakeContext());

    // We then create a spy on the application context allowing standard Mockito-style
    // when(...) logic to be used to add specific little responses where needed.

    private final Resources mResources = mock(Resources.class);
    private final ApplicationInfo mApplicationInfo = mock(ApplicationInfo.class);
    private final PackageManager mPackageManager = mock(PackageManager.class);
    private final TelephonyManager mTelephonyManager = mock(TelephonyManager.class);
    private final DownloadManager mDownloadManager = mock(DownloadManager.class);
    private final AppOpsManager mAppOpsManager = mock(AppOpsManager.class);
    private final NotificationManager mNotificationManager = mock(NotificationManager.class);
    private final UserManager mUserManager = mock(UserManager.class);
    private final CarrierConfigManager mCarrierConfigManager = mock(CarrierConfigManager.class);
    private final SubscriptionManager mSubscriptionManager = mock(SubscriptionManager.class);
    private final AlarmManager mAlarmManager = mock(AlarmManager.class);
    private final AssetManager mAssetManager = new AssetManager();
    private final ConnectivityManager mConnectivityManager = mock(ConnectivityManager.class);
    private final UsageStatsManager mUsageStatManager = null;
    private final WifiManager mWifiManager = mock(WifiManager.class);
    private final BatteryManager mBatteryManager = mock(BatteryManager.class);
    private final EuiccManager mEuiccManager = mock(EuiccManager.class);
    private final TelecomManager mTelecomManager = mock(TelecomManager.class);
    private final PackageInfo mPackageInfo = mock(PackageInfo.class);

    private final ContentProvider mContentProvider = spy(new FakeContentProvider());

    private final Configuration mConfiguration = new Configuration();
    private final SharedPreferences mSharedPreferences = PreferenceManager
            .getDefaultSharedPreferences(TestApplication.getAppContext());
    private final MockContentResolver mContentResolver = new MockContentResolver();
    private final PersistableBundle mBundle = new PersistableBundle();

    public ContextFixture() {
        MockitoAnnotations.initMocks(this);

        doAnswer(new Answer<List<ResolveInfo>>() {
            @Override
            public List<ResolveInfo> answer(InvocationOnMock invocation) throws Throwable {
                return doQueryIntentServices(
                        (Intent) invocation.getArguments()[0],
                        (Integer) invocation.getArguments()[1]);
            }
        }).when(mPackageManager).queryIntentServices((Intent) any(), anyInt());

        doAnswer(new Answer<List<ResolveInfo>>() {
            @Override
            public List<ResolveInfo> answer(InvocationOnMock invocation) throws Throwable {
                return doQueryIntentServices(
                        (Intent) invocation.getArguments()[0],
                        (Integer) invocation.getArguments()[1]);
            }
        }).when(mPackageManager).queryIntentServicesAsUser((Intent) any(), anyInt(), any());

        try {
            doReturn(mPackageInfo).when(mPackageManager).getPackageInfoAsUser(any(), anyInt(),
                    anyInt());
        } catch (NameNotFoundException e) {
        }

        doAnswer((Answer<Boolean>)
                invocation -> mSystemFeatures.contains((String) invocation.getArgument(0)))
                .when(mPackageManager).hasSystemFeature(any());

        try {
            doReturn(mPackageInfo).when(mPackageManager).getPackageInfoAsUser(any(), anyInt(),
                    anyInt());
        } catch (NameNotFoundException e) {
        }

        doAnswer((Answer<Boolean>)
                invocation -> mSystemFeatures.contains((String) invocation.getArgument(0)))
                .when(mPackageManager).hasSystemFeature(any());

        doReturn(mBundle).when(mCarrierConfigManager).getConfigForSubId(anyInt());
        //doReturn(mBundle).when(mCarrierConfigManager).getConfig(anyInt());
        doReturn(mBundle).when(mCarrierConfigManager).getConfig();

        doReturn(true).when(mEuiccManager).isEnabled();

        mConfiguration.locale = Locale.US;
        doReturn(mConfiguration).when(mResources).getConfiguration();

        mContentResolver.addProvider(Settings.AUTHORITY, mContentProvider);
        // Settings caches the provider after first get/set call, this is needed to make sure
        // Settings is using mContentProvider as the cached provider across all tests.
        Settings.Global.getInt(mContentResolver, Settings.Global.AIRPLANE_MODE_ON, 0);
        mContentResolver.addProvider(ServiceStateTable.AUTHORITY, mContentProvider);
        mPermissionTable.add(PERMISSION_ENABLE_ALL);
    }

    @Override
    public Context getTestDouble() {
        return mContext;
    }

    public void putResource(int id, final String value) {
        when(mResources.getText(eq(id))).thenReturn(value);
        when(mResources.getString(eq(id))).thenReturn(value);
        when(mResources.getString(eq(id), any())).thenAnswer(new Answer<String>() {
            @Override
            public String answer(InvocationOnMock invocation) {
                Object[] args = invocation.getArguments();
                return String.format(value, Arrays.copyOfRange(args, 1, args.length));
            }
        });
    }

    public void putBooleanResource(int id, boolean value) {
        when(mResources.getBoolean(eq(id))).thenReturn(value);
    }

    public void putStringArrayResource(int id, String[] values) {
        doReturn(values).when(mResources).getStringArray(eq(id));
    }

    public void putIntArrayResource(int id, int[] values) {
        doReturn(values).when(mResources).getIntArray(eq(id));
    }

    public void putIntResource(int id, int value) {
        doReturn(value).when(mResources).getInteger(eq(id));
    }

    public PersistableBundle getCarrierConfigBundle() {
        return mBundle;
    }

    public void addService(String action, ComponentName name, String packageName,
                           IInterface service, ServiceInfo serviceInfo) {
        addService(action, name, packageName, service, serviceInfo, null /* filter */);
    }

    public void addService(String action, ComponentName name, String packageName,
            IInterface service, ServiceInfo serviceInfo, IntentFilter filter) {
        mComponentNamesByAction.put(action, name);
        mServiceInfoByComponentName.put(name, serviceInfo);
        mIntentFilterByComponentName.put(name, filter);
        mServiceByComponentName.put(name, service);
        mServiceByPackageName.put(packageName, service);
        mComponentNameByService.put(service, name);
    }

    private List<ResolveInfo> doQueryIntentServices(Intent intent, int flags) {
        List<ResolveInfo> result = new ArrayList<ResolveInfo>();
        for (ComponentName componentName : mComponentNamesByAction.get(intent.getAction())) {
            ResolveInfo resolveInfo = new ResolveInfo();
            resolveInfo.serviceInfo = mServiceInfoByComponentName.get(componentName);
            resolveInfo.filter = mIntentFilterByComponentName.get(componentName);
            result.add(resolveInfo);
        }
        return result;
    }

    public void sendBroadcastToOrderedBroadcastReceivers() {
        synchronized (mOrderedBroadcastReceivers) {
            // having a map separate from mOrderedBroadcastReceivers is helpful here as onReceive()
            // call within the loop may lead to sendOrderedBroadcast() which can add to
            // mOrderedBroadcastReceivers
            Collection<Map.Entry<Intent, BroadcastReceiver>> map =
                    mOrderedBroadcastReceivers.entries();
            for (Map.Entry<Intent, BroadcastReceiver> entry : map) {
                entry.getValue().onReceive(mContext, entry.getKey());
                mOrderedBroadcastReceivers.remove(entry.getKey(), entry.getValue());
            }
        }
    }

    public void addCallingOrSelfPermission(String permission) {
        synchronized (mPermissionTable) {
            if (mPermissionTable != null && permission != null) {
                mPermissionTable.remove(PERMISSION_ENABLE_ALL);
                mPermissionTable.add(permission);
            }
        }
    }

    public void removeCallingOrSelfPermission(String permission) {
        synchronized (mPermissionTable) {
            if (mPermissionTable != null && permission != null) {
                mPermissionTable.remove(permission);
            }
        }
    }

    public void addSystemFeature(String feature) {
        mSystemFeatures.add(feature);
    }

    public Bundle getLastBroadcastOptions() {
        return mLastBroadcastOptions;
    }

    private static void logd(String s) {
        Log.d(TAG, s);
    }
}<|MERGE_RESOLUTION|>--- conflicted
+++ resolved
@@ -276,11 +276,8 @@
                 return Context.APP_OPS_SERVICE;
             } else if (serviceClass == TelecomManager.class) {
                 return Context.TELECOM_SERVICE;
-<<<<<<< HEAD
-=======
             } else if (serviceClass == UserManager.class) {
                 return Context.USER_SERVICE;
->>>>>>> 38680c42
             }
             return super.getSystemServiceName(serviceClass);
         }
@@ -528,12 +525,6 @@
         public Context getApplicationContext() {
             return null;
         }
-<<<<<<< HEAD
-=======
-
-        @Override
-        public void startActivity(Intent intent) {}
->>>>>>> 38680c42
     }
 
     private final Multimap<String, ComponentName> mComponentNamesByAction =
@@ -626,16 +617,6 @@
                 invocation -> mSystemFeatures.contains((String) invocation.getArgument(0)))
                 .when(mPackageManager).hasSystemFeature(any());
 
-        try {
-            doReturn(mPackageInfo).when(mPackageManager).getPackageInfoAsUser(any(), anyInt(),
-                    anyInt());
-        } catch (NameNotFoundException e) {
-        }
-
-        doAnswer((Answer<Boolean>)
-                invocation -> mSystemFeatures.contains((String) invocation.getArgument(0)))
-                .when(mPackageManager).hasSystemFeature(any());
-
         doReturn(mBundle).when(mCarrierConfigManager).getConfigForSubId(anyInt());
         //doReturn(mBundle).when(mCarrierConfigManager).getConfig(anyInt());
         doReturn(mBundle).when(mCarrierConfigManager).getConfig();
