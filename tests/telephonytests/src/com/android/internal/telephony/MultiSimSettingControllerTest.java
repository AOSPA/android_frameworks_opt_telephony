--- conflicted
+++ resolved
@@ -704,8 +704,6 @@
         // This time user data should be disabled on phone1.
         verify(mDataEnabledSettingsMock2).setDataEnabled(
                 TelephonyManager.DATA_ENABLED_REASON_USER, false);
-<<<<<<< HEAD
-=======
     }
 
     @Test
@@ -743,6 +741,5 @@
         } catch (InterruptedException ie) {
             Assert.fail("InterruptedException during latch.await");
         }
->>>>>>> a8e596d9
     }
 }