--- conflicted
+++ resolved
@@ -9,14 +9,9 @@
 
 LOCAL_JAVA_LIBRARIES := android.test.runner telephony-common ims-common services.core
 LOCAL_STATIC_JAVA_LIBRARIES := guava \
-<<<<<<< HEAD
                                mockito-target-minus-junit4 \
-                               android-support-test
-=======
-                               mockito-target \
                                android-support-test \
                                platform-test-annotations
->>>>>>> b1df66a5
 
 LOCAL_PACKAGE_NAME := FrameworksTelephonyTests
 
